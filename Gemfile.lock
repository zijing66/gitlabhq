--- conflicted
+++ resolved
@@ -186,17 +186,13 @@
       pyu-ruby-sasl (~> 0.0.3.1)
       rubyntlm (~> 0.1.1)
     gitlab_yaml_db (1.0.0)
-<<<<<<< HEAD
+    gon (4.0.2)
     grape (0.3.1)
-=======
-    gon (4.0.2)
       actionpack (>= 2.3.0)
-      json
-    grape (0.2.2)
->>>>>>> 1dab19d0
       activesupport
       grape-entity (~> 0.2.0)
       hashie (~> 1.2)
+      json
       multi_json (>= 1.3.2)
       multi_xml
       rack
