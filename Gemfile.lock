GEM
  remote: https://rubygems.org/
  specs:
    RedCloth (4.3.2)
    ace-rails-ap (4.0.2)
    actionmailer (4.2.6)
      actionpack (= 4.2.6)
      actionview (= 4.2.6)
      activejob (= 4.2.6)
      mail (~> 2.5, >= 2.5.4)
      rails-dom-testing (~> 1.0, >= 1.0.5)
    actionpack (4.2.6)
      actionview (= 4.2.6)
      activesupport (= 4.2.6)
      rack (~> 1.6)
      rack-test (~> 0.6.2)
      rails-dom-testing (~> 1.0, >= 1.0.5)
      rails-html-sanitizer (~> 1.0, >= 1.0.2)
    actionview (4.2.6)
      activesupport (= 4.2.6)
      builder (~> 3.1)
      erubis (~> 2.7.0)
      rails-dom-testing (~> 1.0, >= 1.0.5)
      rails-html-sanitizer (~> 1.0, >= 1.0.2)
    activejob (4.2.6)
      activesupport (= 4.2.6)
      globalid (>= 0.3.0)
    activemodel (4.2.6)
      activesupport (= 4.2.6)
      builder (~> 3.1)
    activerecord (4.2.6)
      activemodel (= 4.2.6)
      activesupport (= 4.2.6)
      arel (~> 6.0)
    activerecord-session_store (1.0.0)
      actionpack (>= 4.0, < 5.1)
      activerecord (>= 4.0, < 5.1)
      multi_json (~> 1.11, >= 1.11.2)
      rack (>= 1.5.2, < 3)
      railties (>= 4.0, < 5.1)
    activesupport (4.2.6)
      i18n (~> 0.7)
      json (~> 1.7, >= 1.7.7)
      minitest (~> 5.1)
      thread_safe (~> 0.3, >= 0.3.4)
      tzinfo (~> 1.1)
    acts-as-taggable-on (3.5.0)
      activerecord (>= 3.2, < 5)
    addressable (2.3.8)
    after_commit_queue (1.3.0)
      activerecord (>= 3.0)
    akismet (2.0.0)
    allocations (1.0.5)
    arel (6.0.3)
    asana (0.4.0)
      faraday (~> 0.9)
      faraday_middleware (~> 0.9)
      faraday_middleware-multi_json (~> 0.0)
      oauth2 (~> 1.0)
    asciidoctor (1.5.4)
    ast (2.3.0)
    attr_encrypted (3.0.1)
      encryptor (~> 3.0.0)
    attr_required (1.0.1)
    autoprefixer-rails (6.3.7)
      execjs
    awesome_print (1.2.0)
    axiom-types (0.1.1)
      descendants_tracker (~> 0.0.4)
      ice_nine (~> 0.11.0)
      thread_safe (~> 0.3, >= 0.3.1)
    azure (0.7.5)
      addressable (~> 2.3)
      azure-core (~> 0.1)
      faraday (~> 0.9)
      faraday_middleware (~> 0.10)
      json (~> 1.8)
      mime-types (>= 1, < 3.0)
      nokogiri (~> 1.6)
      systemu (~> 2.6)
      thor (~> 0.19)
      uuid (~> 2.0)
    azure-core (0.1.2)
      faraday (~> 0.9)
      faraday_middleware (~> 0.10)
      nokogiri (~> 1.6)
    babosa (1.0.2)
    base32 (0.3.2)
    bcrypt (3.1.11)
    benchmark-ips (2.6.1)
    better_errors (1.0.1)
      coderay (>= 1.0.0)
      erubis (>= 2.6.6)
    binding_of_caller (0.7.2)
      debug_inspector (>= 0.0.1)
    bootstrap-sass (3.3.6)
      autoprefixer-rails (>= 5.2.1)
      sass (>= 3.3.4)
    brakeman (3.3.2)
    browser (2.2.0)
    builder (3.2.2)
    bullet (5.1.1)
      activesupport (>= 3.0.0)
      uniform_notifier (~> 1.10.0)
    bundler-audit (0.5.0)
      bundler (~> 1.2)
      thor (~> 0.18)
    byebug (9.0.5)
    capybara (2.6.2)
      addressable
      mime-types (>= 1.16)
      nokogiri (>= 1.3.3)
      rack (>= 1.0.0)
      rack-test (>= 0.5.4)
      xpath (~> 2.0)
    capybara-screenshot (1.0.13)
      capybara (>= 1.0, < 3)
      launchy
    carrierwave (0.10.0)
      activemodel (>= 3.2.0)
      activesupport (>= 3.2.0)
      json (>= 1.7)
      mime-types (>= 1.16)
    cause (0.1)
    charlock_holmes (0.7.3)
    chronic_duration (0.10.6)
      numerizer (~> 0.1.1)
    chunky_png (1.3.6)
    cliver (0.3.2)
    coderay (1.1.1)
    coercible (1.0.0)
      descendants_tracker (~> 0.0.1)
    coffee-rails (4.1.1)
      coffee-script (>= 2.2.0)
      railties (>= 4.0.0, < 5.1.x)
    coffee-script (2.4.1)
      coffee-script-source
      execjs
    coffee-script-source (1.10.0)
    colorize (0.8.1)
    concurrent-ruby (1.0.2)
    connection_pool (2.2.0)
    crack (0.4.3)
      safe_yaml (~> 1.0.0)
    creole (0.5.0)
    css_parser (1.4.5)
      addressable
    d3_rails (3.5.16)
      railties (>= 3.1.0)
    daemons (1.2.3)
    database_cleaner (1.4.1)
    debug_inspector (0.0.2)
    debugger-ruby_core_source (1.3.8)
    default_value_for (3.0.1)
      activerecord (>= 3.2.0, < 5.0)
    descendants_tracker (0.0.4)
      thread_safe (~> 0.3, >= 0.3.1)
    devise (4.2.0)
      bcrypt (~> 3.0)
      orm_adapter (~> 0.1)
      railties (>= 4.1.0, < 5.1)
      responders
      warden (~> 1.2.3)
    devise-two-factor (3.0.0)
      activesupport
      attr_encrypted (>= 1.3, < 4, != 2)
      devise (~> 4.0)
      railties
      rotp (~> 2.0)
    diff-lcs (1.2.5)
    diffy (3.0.7)
    docile (1.1.5)
    doorkeeper (4.0.0)
      railties (>= 4.2)
    dropzonejs-rails (0.7.3)
      rails (> 3.1)
    email_reply_parser (0.5.8)
    email_spec (1.6.0)
      launchy (~> 2.1)
      mail (~> 2.2)
    encryptor (3.0.0)
    equalizer (0.0.11)
    erubis (2.7.0)
    escape_utils (1.1.1)
    eventmachine (1.2.0.1)
    excon (0.50.1)
    execjs (2.7.0)
    expression_parser (0.9.0)
    factory_girl (4.5.0)
      activesupport (>= 3.0.0)
    factory_girl_rails (4.6.0)
      factory_girl (~> 4.5.0)
      railties (>= 3.0.0)
    faraday (0.9.2)
      multipart-post (>= 1.2, < 3)
    faraday_middleware (0.10.0)
      faraday (>= 0.7.4, < 0.10)
    faraday_middleware-multi_json (0.0.6)
      faraday_middleware
      multi_json
    ffaker (2.0.0)
    ffi (1.9.13)
    flay (2.8.0)
      erubis (~> 2.7.0)
      path_expander (~> 1.0)
      ruby_parser (~> 3.0)
      sexp_processor (~> 4.0)
    flog (4.4.0)
      path_expander (~> 1.0)
      ruby_parser (~> 3.1, > 3.1.0)
      sexp_processor (~> 4.4)
    flowdock (0.7.1)
      httparty (~> 0.7)
      multi_json
    fog-aws (0.9.4)
      fog-core (~> 1.38)
      fog-json (~> 1.0)
      fog-xml (~> 0.1)
      ipaddress (~> 0.8)
    fog-azure (0.0.2)
      azure (~> 0.6)
      fog-core (~> 1.27)
      fog-json (~> 1.0)
      fog-xml (~> 0.1)
    fog-core (1.42.0)
      builder
      excon (~> 0.49)
      formatador (~> 0.2)
    fog-google (0.3.2)
      fog-core
      fog-json
      fog-xml
    fog-json (1.0.2)
      fog-core (~> 1.0)
      multi_json (~> 1.10)
    fog-local (0.3.0)
      fog-core (~> 1.27)
    fog-openstack (0.1.7)
      fog-core (>= 1.40)
      fog-json (>= 1.0)
      ipaddress (>= 0.8)
    fog-rackspace (0.1.1)
      fog-core (>= 1.35)
      fog-json (>= 1.0)
      fog-xml (>= 0.1)
      ipaddress (>= 0.8)
    fog-xml (0.1.2)
      fog-core
      nokogiri (~> 1.5, >= 1.5.11)
    font-awesome-rails (4.6.3.1)
      railties (>= 3.2, < 5.1)
    foreman (0.82.0)
      thor (~> 0.19.1)
    formatador (0.2.5)
    fuubar (2.0.0)
      rspec (~> 3.0)
      ruby-progressbar (~> 1.4)
    gemnasium-gitlab-service (0.2.6)
      rugged (~> 0.21)
    gemojione (2.6.1)
      json
    get_process_mem (0.2.1)
    gherkin-ruby (0.3.2)
    github-linguist (4.7.6)
      charlock_holmes (~> 0.7.3)
      escape_utils (~> 1.1.0)
      mime-types (>= 1.19)
      rugged (>= 0.23.0b)
    github-markup (1.3.3)
    gitlab-flowdock-git-hook (1.0.1)
      flowdock (~> 0.7)
      gitlab-grit (>= 2.4.1)
      multi_json
    gitlab-grit (2.8.1)
      charlock_holmes (~> 0.6)
      diff-lcs (~> 1.1)
      mime-types (>= 1.16, < 3)
      posix-spawn (~> 0.3)
    gitlab_git (10.3.0)
      activesupport (~> 4.0)
      charlock_holmes (~> 0.7.3)
      github-linguist (~> 4.7.0)
      rugged (~> 0.24.0)
    gitlab_meta (7.0)
    gitlab_omniauth-ldap (1.2.1)
      net-ldap (~> 0.9)
      omniauth (~> 1.0)
      pyu-ruby-sasl (~> 0.0.3.1)
      rubyntlm (~> 0.3)
    globalid (0.3.6)
      activesupport (>= 4.1.0)
    gollum-grit_adapter (1.0.1)
      gitlab-grit (~> 2.7, >= 2.7.1)
    gollum-lib (4.1.0)
      github-markup (~> 1.3.3)
      gollum-grit_adapter (~> 1.0)
      nokogiri (~> 1.6.4)
      rouge (~> 1.9)
      sanitize (~> 2.1.0)
      stringex (~> 2.5.1)
    gollum-rugged_adapter (0.4.2)
      mime-types (>= 1.15)
      rugged (~> 0.24.0, >= 0.21.3)
    gon (6.0.1)
      actionpack (>= 3.0)
      json
      multi_json
      request_store (>= 1.0)
    grape (0.13.0)
      activesupport
      builder
      hashie (>= 2.1.0)
      multi_json (>= 1.3.2)
      multi_xml (>= 0.5.2)
      rack (>= 1.3.0)
      rack-accept
      rack-mount
      virtus (>= 1.0.0)
    grape-entity (0.4.8)
      activesupport
      multi_json (>= 1.3.2)
    hamlit (2.5.0)
      temple (~> 0.7.6)
      thor
      tilt
    hashie (3.4.4)
    health_check (1.5.1)
      rails (>= 2.3.0)
    hipchat (1.5.3)
      httparty
      mimemagic
    html-pipeline (1.11.0)
      activesupport (>= 2)
      nokogiri (~> 1.4)
    htmlentities (4.3.4)
    http_parser.rb (0.5.3)
    httparty (0.13.7)
      json (~> 1.8)
      multi_xml (>= 0.5.2)
    httpclient (2.8.0)
    i18n (0.7.0)
    ice_nine (0.11.2)
    influxdb (0.3.5)
      cause
      json
    ipaddress (0.8.3)
    jquery-atwho-rails (1.3.2)
    jquery-rails (4.1.1)
      rails-dom-testing (>= 1, < 3)
      railties (>= 4.2.0)
      thor (>= 0.14, < 2.0)
    jquery-turbolinks (2.1.0)
      railties (>= 3.1.0)
      turbolinks
    jquery-ui-rails (5.0.5)
      railties (>= 3.2.16)
    json (1.8.3)
    jwt (1.5.4)
    kaminari (0.17.0)
      actionpack (>= 3.0.0)
      activesupport (>= 3.0.0)
    kgio (2.10.0)
    knapsack (1.11.1)
      rake
      timecop (>= 0.1.0)
    launchy (2.4.3)
      addressable (~> 2.3)
    letter_opener (1.4.1)
      launchy (~> 2.2)
    letter_opener_web (1.3.0)
      actionmailer (>= 3.2)
      letter_opener (~> 1.0)
      railties (>= 3.2)
    license_finder (2.1.2)
      bundler
      httparty
      rubyzip
      thor
      xml-simple
    licensee (8.0.0)
      rugged (>= 0.24b)
    listen (3.1.5)
      rb-fsevent (~> 0.9, >= 0.9.4)
      rb-inotify (~> 0.9, >= 0.9.7)
      ruby_dep (~> 1.2)
    loofah (2.0.3)
      nokogiri (>= 1.5.9)
    macaddr (1.7.1)
      systemu (~> 2.6.2)
    mail (2.6.4)
      mime-types (>= 1.16, < 4)
    mail_room (0.8.0)
    method_source (0.8.2)
    mime-types (2.99.2)
    mimemagic (0.3.1)
    mini_portile2 (2.1.0)
    minitest (5.7.0)
    mousetrap-rails (1.4.6)
    multi_json (1.12.1)
    multi_xml (0.5.5)
    multipart-post (2.0.0)
    mysql2 (0.3.21)
    nested_form (0.3.2)
    net-ldap (0.14.0)
    net-ssh (3.0.2)
    newrelic_rpm (3.16.0.318)
    nokogiri (1.6.8)
      mini_portile2 (~> 2.1.0)
      pkg-config (~> 1.1.7)
    numerizer (0.1.1)
<<<<<<< HEAD
    oauth (0.4.7)
    oauth2 (1.2.0)
=======
    oauth (0.5.1)
    oauth2 (1.0.0)
>>>>>>> 56e62df5
      faraday (>= 0.8, < 0.10)
      jwt (~> 1.0)
      multi_json (~> 1.3)
      multi_xml (~> 0.5)
      rack (>= 1.2, < 3)
    octokit (4.3.0)
      sawyer (~> 0.7.0, >= 0.5.3)
    omniauth (1.3.1)
      hashie (>= 1.2, < 4)
      rack (>= 1.0, < 3)
    omniauth-auth0 (1.4.2)
      omniauth-oauth2 (~> 1.1)
    omniauth-azure-oauth2 (0.0.6)
      jwt (~> 1.0)
      omniauth (~> 1.0)
      omniauth-oauth2 (~> 1.1)
    omniauth-bitbucket (0.0.2)
      multi_json (~> 1.7)
      omniauth (~> 1.1)
      omniauth-oauth (~> 1.0)
    omniauth-cas3 (1.1.3)
      addressable (~> 2.3)
      nokogiri (~> 1.6.6)
      omniauth (~> 1.2)
    omniauth-facebook (3.0.0)
      omniauth-oauth2 (~> 1.2)
    omniauth-github (1.1.2)
      omniauth (~> 1.0)
      omniauth-oauth2 (~> 1.1)
    omniauth-gitlab (1.0.2)
      omniauth (~> 1.0)
      omniauth-oauth2 (~> 1.0)
    omniauth-google-oauth2 (0.2.10)
      addressable (~> 2.3)
      jwt (~> 1.0)
      multi_json (~> 1.3)
      omniauth (>= 1.1.1)
      omniauth-oauth2 (~> 1.3.1)
    omniauth-kerberos (0.3.0)
      omniauth-multipassword
      timfel-krb5-auth (~> 0.8)
    omniauth-multipassword (0.4.2)
      omniauth (~> 1.0)
    omniauth-oauth (1.1.0)
      oauth
      omniauth (~> 1.0)
    omniauth-oauth2 (1.3.1)
      oauth2 (~> 1.0)
      omniauth (~> 1.2)
    omniauth-saml (1.6.0)
      omniauth (~> 1.3)
      ruby-saml (~> 1.3)
    omniauth-shibboleth (1.2.1)
      omniauth (>= 1.0.0)
    omniauth-twitter (1.2.1)
      json (~> 1.3)
      omniauth-oauth (~> 1.1)
    omniauth_crowd (2.2.3)
      activesupport
      nokogiri (>= 1.4.4)
      omniauth (~> 1.0)
    org-ruby (0.9.12)
      rubypants (~> 0.2)
    orm_adapter (0.5.0)
    paranoia (2.1.5)
      activerecord (~> 4.0)
    parser (2.3.1.2)
      ast (~> 2.2)
    path_expander (1.0.0)
    pg (0.18.4)
    pkg-config (1.1.7)
    poltergeist (1.9.0)
      capybara (~> 2.1)
      cliver (~> 0.3.1)
      multi_json (~> 1.0)
      websocket-driver (>= 0.2.0)
    posix-spawn (0.3.11)
    powerpack (0.1.1)
    premailer (1.8.7)
      css_parser (>= 1.4.5)
      htmlentities (>= 4.0.0)
    premailer-rails (1.9.4)
      actionmailer (>= 3, < 6)
      premailer (~> 1.7, >= 1.7.9)
    pry (0.10.3)
      coderay (~> 1.1.0)
      method_source (~> 0.8.1)
      slop (~> 3.4)
    pry-rails (0.3.4)
      pry (>= 0.9.10)
    pyu-ruby-sasl (0.0.3.3)
    rack (1.6.4)
    rack-accept (0.4.5)
      rack (>= 0.4)
    rack-attack (4.3.1)
      rack
    rack-cors (0.4.0)
    rack-mount (0.8.3)
      rack (>= 1.0.0)
    rack-oauth2 (1.2.3)
      activesupport (>= 2.3)
      attr_required (>= 0.0.5)
      httpclient (>= 2.4)
      multi_json (>= 1.3.6)
      rack (>= 1.1)
    rack-protection (1.5.3)
      rack
    rack-test (0.6.3)
      rack (>= 1.0)
    rails (4.2.6)
      actionmailer (= 4.2.6)
      actionpack (= 4.2.6)
      actionview (= 4.2.6)
      activejob (= 4.2.6)
      activemodel (= 4.2.6)
      activerecord (= 4.2.6)
      activesupport (= 4.2.6)
      bundler (>= 1.3.0, < 2.0)
      railties (= 4.2.6)
      sprockets-rails
    rails-deprecated_sanitizer (1.0.3)
      activesupport (>= 4.2.0.alpha)
    rails-dom-testing (1.0.7)
      activesupport (>= 4.2.0.beta, < 5.0)
      nokogiri (~> 1.6.0)
      rails-deprecated_sanitizer (>= 1.0.1)
    rails-html-sanitizer (1.0.3)
      loofah (~> 2.0)
    railties (4.2.6)
      actionpack (= 4.2.6)
      activesupport (= 4.2.6)
      rake (>= 0.8.7)
      thor (>= 0.18.1, < 2.0)
    rainbow (2.1.0)
    raindrops (0.16.0)
    rake (10.5.0)
    rb-fsevent (0.9.7)
    rb-inotify (0.9.7)
      ffi (>= 0.5.0)
    rblineprof (0.3.6)
      debugger-ruby_core_source (~> 1.3)
    rdoc (3.12.2)
      json (~> 1.4)
    recaptcha (3.3.0)
      json
    redcarpet (3.3.4)
    redis (3.3.0)
    redis-actionpack (4.0.1)
      actionpack (~> 4)
      redis-rack (~> 1.5.0)
      redis-store (~> 1.1.0)
    redis-activesupport (4.1.5)
      activesupport (>= 3, < 5)
      redis-store (~> 1.1.0)
    redis-namespace (1.5.2)
      redis (~> 3.0, >= 3.0.4)
    redis-rack (1.5.0)
      rack (~> 1.5)
      redis-store (~> 1.1.0)
    redis-rails (4.0.0)
      redis-actionpack (~> 4)
      redis-activesupport (~> 4)
      redis-store (~> 1.1.0)
    redis-store (1.1.7)
      redis (>= 2.2)
    request_store (1.3.1)
    rerun (0.11.0)
      listen (~> 3.0)
    responders (2.2.0)
      railties (>= 4.2.0, < 5.1)
    rinku (2.0.0)
    rotp (2.1.2)
    rouge (1.11.1)
    rqrcode (0.10.1)
      chunky_png (~> 1.0)
    rqrcode-rails3 (0.1.7)
      rqrcode (>= 0.4.2)
    rspec (3.5.0)
      rspec-core (~> 3.5.0)
      rspec-expectations (~> 3.5.0)
      rspec-mocks (~> 3.5.0)
    rspec-core (3.5.1)
      rspec-support (~> 3.5.0)
    rspec-expectations (3.5.0)
      diff-lcs (>= 1.2.0, < 2.0)
      rspec-support (~> 3.5.0)
    rspec-mocks (3.5.0)
      diff-lcs (>= 1.2.0, < 2.0)
      rspec-support (~> 3.5.0)
    rspec-rails (3.5.1)
      actionpack (>= 3.0)
      activesupport (>= 3.0)
      railties (>= 3.0)
      rspec-core (~> 3.5.0)
      rspec-expectations (~> 3.5.0)
      rspec-mocks (~> 3.5.0)
      rspec-support (~> 3.5.0)
    rspec-retry (0.4.5)
      rspec-core
    rspec-support (3.5.0)
    rubocop (0.40.0)
      parser (>= 2.3.1.0, < 3.0)
      powerpack (~> 0.1)
      rainbow (>= 1.99.1, < 3.0)
      ruby-progressbar (~> 1.7)
      unicode-display_width (~> 1.0, >= 1.0.1)
    rubocop-rspec (1.5.0)
      rubocop (>= 0.40.0)
    ruby-fogbugz (0.2.1)
      crack (~> 0.4)
    ruby-progressbar (1.8.1)
    ruby-saml (1.3.0)
      nokogiri (>= 1.5.10)
    ruby_dep (1.3.1)
    ruby_parser (3.8.2)
      sexp_processor (~> 4.1)
    rubyntlm (0.6.0)
    rubypants (0.2.0)
    rubyzip (1.2.0)
    rufus-scheduler (3.2.1)
    rugged (0.24.0)
    safe_yaml (1.0.4)
    sanitize (2.1.0)
      nokogiri (>= 1.4.4)
    sass (3.4.22)
    sass-rails (5.0.5)
      railties (>= 4.0.0, < 6)
      sass (~> 3.1)
      sprockets (>= 2.8, < 4.0)
      sprockets-rails (>= 2.0, < 4.0)
      tilt (>= 1.1, < 3)
    sawyer (0.7.0)
      addressable (>= 2.3.5, < 2.5)
      faraday (~> 0.8, < 0.10)
    scss_lint (0.47.1)
      rake (>= 0.9, < 11)
      sass (~> 3.4.15)
    sdoc (0.3.20)
      json (>= 1.1.3)
      rdoc (~> 3.10)
    seed-fu (2.3.6)
      activerecord (>= 3.1)
      activesupport (>= 3.1)
    select2-rails (3.5.10)
      thor (~> 0.14)
    sentry-raven (1.1.0)
      faraday (>= 0.7.6)
    settingslogic (2.0.9)
    sexp_processor (4.7.0)
    sham_rack (1.3.6)
      rack
    shoulda-matchers (2.8.0)
      activesupport (>= 3.0.0)
    sidekiq (4.1.4)
      concurrent-ruby (~> 1.0)
      connection_pool (~> 2.2, >= 2.2.0)
      redis (~> 3.2, >= 3.2.1)
      sinatra (>= 1.4.7)
    sidekiq-cron (0.4.2)
      redis-namespace (>= 1.5.2)
      rufus-scheduler (>= 2.0.24)
      sidekiq (>= 4.0.0)
    simple_oauth (0.1.9)
    simplecov (0.11.2)
      docile (~> 1.1.0)
      json (~> 1.8)
      simplecov-html (~> 0.10.0)
    simplecov-html (0.10.0)
    sinatra (1.4.7)
      rack (~> 1.5)
      rack-protection (~> 1.4)
      tilt (>= 1.3, < 3)
    six (0.2.0)
    slack-notifier (1.2.1)
    slop (3.6.0)
    spinach (0.8.10)
      colorize
      gherkin-ruby (>= 0.3.2)
      json
    spinach-rails (0.2.1)
      capybara (>= 2.0.0)
      railties (>= 3)
      spinach (>= 0.4)
    spinach-rerun-reporter (0.0.2)
      spinach (~> 0.8)
    spring (1.7.2)
    spring-commands-rspec (1.0.4)
      spring (>= 0.9.1)
    spring-commands-spinach (1.1.0)
      spring (>= 0.9.1)
    spring-commands-teaspoon (0.0.2)
      spring (>= 0.9.1)
    sprockets (3.6.3)
      concurrent-ruby (~> 1.0)
      rack (> 1, < 3)
    sprockets-rails (3.1.1)
      actionpack (>= 4.0)
      activesupport (>= 4.0)
      sprockets (>= 3.0.0)
    state_machines (0.4.0)
    state_machines-activemodel (0.4.0)
      activemodel (>= 4.1, < 5.1)
      state_machines (>= 0.4.0)
    state_machines-activerecord (0.4.0)
      activerecord (>= 4.1, < 5.1)
      state_machines-activemodel (>= 0.3.0)
    stringex (2.5.2)
    sys-filesystem (1.1.6)
      ffi
    systemu (2.6.5)
    task_list (1.0.2)
      html-pipeline
    teaspoon (1.1.5)
      railties (>= 3.2.5, < 6)
    teaspoon-jasmine (2.2.0)
      teaspoon (>= 1.0.0)
    temple (0.7.7)
    test_after_commit (0.4.2)
      activerecord (>= 3.2)
    thin (1.7.0)
      daemons (~> 1.0, >= 1.0.9)
      eventmachine (~> 1.0, >= 1.0.4)
      rack (>= 1, < 3)
    thor (0.19.1)
    thread_safe (0.3.5)
    tilt (2.0.5)
    timecop (0.8.1)
    timfel-krb5-auth (0.8.3)
    tinder (1.10.1)
      eventmachine (~> 1.0)
      faraday (~> 0.9.0)
      faraday_middleware (~> 0.9)
      hashie (>= 1.0)
      json (~> 1.8.0)
      mime-types
      multi_json (~> 1.7)
      twitter-stream (~> 0.1)
    turbolinks (2.5.3)
      coffee-rails
    twitter-stream (0.1.16)
      eventmachine (>= 0.12.8)
      http_parser.rb (~> 0.5.1)
      simple_oauth (~> 0.1.4)
    tzinfo (1.2.2)
      thread_safe (~> 0.1)
    u2f (0.2.1)
    uglifier (2.7.2)
      execjs (>= 0.3.0)
      json (>= 1.8.0)
    underscore-rails (1.8.3)
    unf (0.1.4)
      unf_ext
    unf_ext (0.0.7.2)
    unicode-display_width (1.1.0)
    unicorn (4.9.0)
      kgio (~> 2.6)
      rack
      raindrops (~> 0.7)
    unicorn-worker-killer (0.4.4)
      get_process_mem (~> 0)
      unicorn (>= 4, < 6)
    uniform_notifier (1.10.0)
    uuid (2.3.8)
      macaddr (~> 1.0)
    version_sorter (2.0.0)
    virtus (1.0.5)
      axiom-types (~> 0.1)
      coercible (~> 1.0)
      descendants_tracker (~> 0.0, >= 0.0.3)
      equalizer (~> 0.0, >= 0.0.9)
    vmstat (2.1.0)
    warden (1.2.6)
      rack (>= 1.0)
    web-console (2.3.0)
      activemodel (>= 4.0)
      binding_of_caller (>= 0.7.2)
      railties (>= 4.0)
      sprockets-rails (>= 2.0, < 4.0)
    webmock (1.21.0)
      addressable (>= 2.3.6)
      crack (>= 0.3.2)
    websocket-driver (0.6.4)
      websocket-extensions (>= 0.1.0)
    websocket-extensions (0.1.2)
    wikicloth (0.8.1)
      builder
      expression_parser
      rinku
    xml-simple (1.1.5)
    xpath (2.0.0)
      nokogiri (~> 1.3)

PLATFORMS
  ruby

DEPENDENCIES
  RedCloth (~> 4.3.2)
  ace-rails-ap (~> 4.0.2)
  activerecord-session_store (~> 1.0.0)
  acts-as-taggable-on (~> 3.4)
  addressable (~> 2.3.8)
  after_commit_queue
  akismet (~> 2.0)
  allocations (~> 1.0)
  asana (~> 0.4.0)
  asciidoctor (~> 1.5.2)
  attr_encrypted (~> 3.0.0)
  awesome_print (~> 1.2.0)
  babosa (~> 1.0.2)
  base32 (~> 0.3.0)
  benchmark-ips
  better_errors (~> 1.0.1)
  binding_of_caller (~> 0.7.2)
  bootstrap-sass (~> 3.3.0)
  brakeman (~> 3.3.0)
  browser (~> 2.2)
  bullet
  bundler-audit
  byebug
  capybara (~> 2.6.2)
  capybara-screenshot (~> 1.0.0)
  carrierwave (~> 0.10.0)
  charlock_holmes (~> 0.7.3)
  chronic_duration (~> 0.10.6)
  coffee-rails (~> 4.1.0)
  connection_pool (~> 2.0)
  creole (~> 0.5.0)
  d3_rails (~> 3.5.0)
  database_cleaner (~> 1.4.0)
  default_value_for (~> 3.0.0)
  devise (~> 4.0)
  devise-two-factor (~> 3.0.0)
  diffy (~> 3.0.3)
  doorkeeper (~> 4.0)
  dropzonejs-rails (~> 0.7.1)
  email_reply_parser (~> 0.5.8)
  email_spec (~> 1.6.0)
  factory_girl_rails (~> 4.6.0)
  ffaker (~> 2.0.0)
  flay
  flog
  fog-aws (~> 0.9)
  fog-azure (~> 0.0)
  fog-core (~> 1.40)
  fog-google (~> 0.3)
  fog-local (~> 0.3)
  fog-openstack (~> 0.1)
  fog-rackspace (~> 0.1.1)
  font-awesome-rails (~> 4.6.1)
  foreman
  fuubar (~> 2.0.0)
  gemnasium-gitlab-service (~> 0.2)
  gemojione (~> 2.6)
  github-linguist (~> 4.7.0)
  github-markup (~> 1.3.1)
  gitlab-flowdock-git-hook (~> 1.0.1)
  gitlab_git (~> 10.2)
  gitlab_meta (= 7.0)
  gitlab_omniauth-ldap (~> 1.2.1)
  gollum-lib (~> 4.1.0)
  gollum-rugged_adapter (~> 0.4.2)
  gon (~> 6.0.1)
  grape (~> 0.13.0)
  grape-entity (~> 0.4.2)
  hamlit (~> 2.5)
  health_check (~> 1.5.1)
  hipchat (~> 1.5.0)
  html-pipeline (~> 1.11.0)
  httparty (~> 0.13.3)
  influxdb (~> 0.2)
  jquery-atwho-rails (~> 1.3.2)
  jquery-rails (~> 4.1.0)
  jquery-turbolinks (~> 2.1.0)
  jquery-ui-rails (~> 5.0.0)
  jwt
  kaminari (~> 0.17.0)
  knapsack
  letter_opener_web (~> 1.3.0)
  license_finder
  licensee (~> 8.0.0)
  loofah (~> 2.0.3)
  mail_room (~> 0.8)
  method_source (~> 0.8)
  minitest (~> 5.7.0)
  mousetrap-rails (~> 1.4.6)
  mysql2 (~> 0.3.16)
  nested_form (~> 0.3.2)
  net-ssh (~> 3.0.1)
  newrelic_rpm (~> 3.14)
  nokogiri (~> 1.6.7, >= 1.6.7.2)
  oauth2 (~> 1.2.0)
  octokit (~> 4.3.0)
  omniauth (~> 1.3.1)
  omniauth-auth0 (~> 1.4.1)
  omniauth-azure-oauth2 (~> 0.0.6)
  omniauth-bitbucket (~> 0.0.2)
  omniauth-cas3 (~> 1.1.2)
  omniauth-facebook (~> 3.0.0)
  omniauth-github (~> 1.1.1)
  omniauth-gitlab (~> 1.0.0)
  omniauth-google-oauth2 (~> 0.2.0)
  omniauth-kerberos (~> 0.3.0)
  omniauth-saml (~> 1.6.0)
  omniauth-shibboleth (~> 1.2.0)
  omniauth-twitter (~> 1.2.0)
  omniauth_crowd (~> 2.2.0)
  org-ruby (~> 0.9.12)
  paranoia (~> 2.0)
  pg (~> 0.18.2)
  poltergeist (~> 1.9.0)
  premailer-rails (~> 1.9.0)
  pry-rails
  rack-attack (~> 4.3.1)
  rack-cors (~> 0.4.0)
  rack-oauth2 (~> 1.2.1)
  rails (= 4.2.6)
  rails-deprecated_sanitizer (~> 1.0.3)
  rainbow (~> 2.1.0)
  rblineprof
  rdoc (~> 3.6)
  recaptcha (~> 3.0)
  redcarpet (~> 3.3.3)
  redis (~> 3.2)
  redis-namespace
  redis-rails (~> 4.0.0)
  request_store (~> 1.3.0)
  rerun (~> 0.11.0)
  responders (~> 2.0)
  rouge (~> 1.11)
  rqrcode-rails3 (~> 0.1.7)
  rspec-rails (~> 3.5.0)
  rspec-retry
  rubocop (~> 0.40.0)
  rubocop-rspec (~> 1.5.0)
  ruby-fogbugz (~> 0.2.1)
  sanitize (~> 2.0)
  sass-rails (~> 5.0.0)
  scss_lint (~> 0.47.0)
  sdoc (~> 0.3.20)
  seed-fu (~> 2.3.5)
  select2-rails (~> 3.5.9)
  sentry-raven (~> 1.1.0)
  settingslogic (~> 2.0.9)
  sham_rack
  shoulda-matchers (~> 2.8.0)
  sidekiq (~> 4.0)
  sidekiq-cron (~> 0.4.0)
  simplecov (~> 0.11.0)
  sinatra (~> 1.4.4)
  six (~> 0.2.0)
  slack-notifier (~> 1.2.0)
  spinach-rails (~> 0.2.1)
  spinach-rerun-reporter (~> 0.0.2)
  spring (~> 1.7.0)
  spring-commands-rspec (~> 1.0.4)
  spring-commands-spinach (~> 1.1.0)
  spring-commands-teaspoon (~> 0.0.2)
  sprockets (~> 3.6.0)
  state_machines-activerecord (~> 0.4.0)
  sys-filesystem (~> 1.1.6)
  task_list (~> 1.0.2)
  teaspoon (~> 1.1.0)
  teaspoon-jasmine (~> 2.2.0)
  test_after_commit (~> 0.4.2)
  thin (~> 1.7.0)
  tinder (~> 1.10.0)
  turbolinks (~> 2.5.0)
  u2f (~> 0.2.1)
  uglifier (~> 2.7.2)
  underscore-rails (~> 1.8.0)
  unf (~> 0.1.4)
  unicorn (~> 4.9.0)
  unicorn-worker-killer (~> 0.4.2)
  version_sorter (~> 2.0.0)
  virtus (~> 1.0.1)
  vmstat (~> 2.1.0)
  web-console (~> 2.0)
  webmock (~> 1.21.0)
  wikicloth (= 0.8.1)

BUNDLED WITH
   1.12.5<|MERGE_RESOLUTION|>--- conflicted
+++ resolved
@@ -408,13 +408,8 @@
       mini_portile2 (~> 2.1.0)
       pkg-config (~> 1.1.7)
     numerizer (0.1.1)
-<<<<<<< HEAD
     oauth (0.4.7)
     oauth2 (1.2.0)
-=======
-    oauth (0.5.1)
-    oauth2 (1.0.0)
->>>>>>> 56e62df5
       faraday (>= 0.8, < 0.10)
       jwt (~> 1.0)
       multi_json (~> 1.3)
