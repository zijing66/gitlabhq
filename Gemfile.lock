GEM
  remote: https://rubygems.org/
  specs:
    RedCloth (4.3.2)
    abstract_type (0.0.7)
    ace-rails-ap (4.1.2)
    actionmailer (4.2.8)
      actionpack (= 4.2.8)
      actionview (= 4.2.8)
      activejob (= 4.2.8)
      mail (~> 2.5, >= 2.5.4)
      rails-dom-testing (~> 1.0, >= 1.0.5)
    actionpack (4.2.8)
      actionview (= 4.2.8)
      activesupport (= 4.2.8)
      rack (~> 1.6)
      rack-test (~> 0.6.2)
      rails-dom-testing (~> 1.0, >= 1.0.5)
      rails-html-sanitizer (~> 1.0, >= 1.0.2)
    actionview (4.2.8)
      activesupport (= 4.2.8)
      builder (~> 3.1)
      erubis (~> 2.7.0)
      rails-dom-testing (~> 1.0, >= 1.0.5)
      rails-html-sanitizer (~> 1.0, >= 1.0.3)
    activejob (4.2.8)
      activesupport (= 4.2.8)
      globalid (>= 0.3.0)
    activemodel (4.2.8)
      activesupport (= 4.2.8)
      builder (~> 3.1)
    activerecord (4.2.8)
      activemodel (= 4.2.8)
      activesupport (= 4.2.8)
      arel (~> 6.0)
    activerecord_sane_schema_dumper (0.2)
      rails (>= 4, < 5)
    activesupport (4.2.8)
      i18n (~> 0.7)
      minitest (~> 5.1)
      thread_safe (~> 0.3, >= 0.3.4)
      tzinfo (~> 1.1)
    acts-as-taggable-on (4.0.0)
      activerecord (>= 4.0)
    adamantium (0.2.0)
      ice_nine (~> 0.11.0)
      memoizable (~> 0.4.0)
    addressable (2.3.8)
    after_commit_queue (1.3.0)
      activerecord (>= 3.0)
    akismet (2.0.0)
    allocations (1.0.5)
    arel (6.0.4)
    asana (0.6.0)
      faraday (~> 0.9)
      faraday_middleware (~> 0.9)
      faraday_middleware-multi_json (~> 0.0)
      oauth2 (~> 1.0)
    asciidoctor (1.5.3)
    asciidoctor-plantuml (0.0.7)
      asciidoctor (~> 1.5)
    ast (2.3.0)
    atomic (1.1.99)
    attr_encrypted (3.0.3)
      encryptor (~> 3.0.0)
    attr_required (1.0.0)
    autoparse (0.3.3)
      addressable (>= 2.3.1)
      extlib (>= 0.9.15)
      multi_json (>= 1.0.0)
    autoprefixer-rails (6.2.3)
      execjs
      json
    awesome_print (1.2.0)
    axiom-types (0.1.1)
      descendants_tracker (~> 0.0.4)
      ice_nine (~> 0.11.0)
      thread_safe (~> 0.3, >= 0.3.1)
    babosa (1.0.2)
    base32 (0.3.2)
    bcrypt (3.1.11)
    bcrypt_pbkdf (1.0.0)
    benchmark-ips (2.3.0)
    better_errors (2.1.1)
      coderay (>= 1.0.0)
      erubis (>= 2.6.6)
      rack (>= 0.9.0)
    bindata (2.3.5)
    binding_of_caller (0.7.2)
      debug_inspector (>= 0.0.1)
    bootstrap-sass (3.3.6)
      autoprefixer-rails (>= 5.2.1)
      sass (>= 3.3.4)
    bootstrap_form (2.7.0)
    brakeman (3.6.1)
    browser (2.2.0)
    builder (3.2.3)
    bullet (5.5.1)
      activesupport (>= 3.0.0)
      uniform_notifier (~> 1.10.0)
    bundler-audit (0.5.0)
      bundler (~> 1.2)
      thor (~> 0.18)
    byebug (9.0.6)
    capybara (2.6.2)
      addressable
      mime-types (>= 1.16)
      nokogiri (>= 1.3.3)
      rack (>= 1.0.0)
      rack-test (>= 0.5.4)
      xpath (~> 2.0)
    capybara-screenshot (1.0.14)
      capybara (>= 1.0, < 3)
      launchy
    carrierwave (1.1.0)
      activemodel (>= 4.0.0)
      activesupport (>= 4.0.0)
      mime-types (>= 1.16)
    cause (0.1)
    charlock_holmes (0.7.3)
    chronic (0.10.2)
    chronic_duration (0.10.6)
      numerizer (~> 0.1.1)
    chunky_png (1.3.5)
    citrus (3.0.2)
    cliver (0.3.2)
    coderay (1.1.1)
    coercible (1.0.0)
      descendants_tracker (~> 0.0.1)
    colorize (0.7.7)
    concord (0.1.5)
      adamantium (~> 0.2.0)
      equalizer (~> 0.0.9)
    concurrent-ruby (1.0.5)
    concurrent-ruby-ext (1.0.5)
      concurrent-ruby (= 1.0.5)
    connection_pool (2.2.1)
    crack (0.4.3)
      safe_yaml (~> 1.0.0)
    creole (0.5.0)
    css_parser (1.5.0)
      addressable
    d3_rails (3.5.11)
      railties (>= 3.1.0)
    daemons (1.2.3)
    database_cleaner (1.5.3)
    debug_inspector (0.0.2)
    debugger-ruby_core_source (1.3.8)
    deckar01-task_list (2.0.0)
      html-pipeline
    default_value_for (3.0.2)
      activerecord (>= 3.2.0, < 5.1)
    descendants_tracker (0.0.4)
      thread_safe (~> 0.3, >= 0.3.1)
    devise (4.2.0)
      bcrypt (~> 3.0)
      orm_adapter (~> 0.1)
      railties (>= 4.1.0, < 5.1)
      responders
      warden (~> 1.2.3)
    devise-two-factor (3.0.0)
      activesupport
      attr_encrypted (>= 1.3, < 4, != 2)
      devise (~> 4.0)
      railties
      rotp (~> 2.0)
    diff-lcs (1.3)
    diffy (3.1.0)
    docile (1.1.5)
    domain_name (0.5.20161021)
      unf (>= 0.0.5, < 1.0.0)
    doorkeeper (4.2.0)
      railties (>= 4.2)
    doorkeeper-openid_connect (1.1.2)
      doorkeeper (~> 4.0)
      json-jwt (~> 1.6)
    dropzonejs-rails (0.7.2)
      rails (> 3.1)
    email_reply_trimmer (0.1.6)
    email_spec (1.6.0)
      launchy (~> 2.1)
      mail (~> 2.2)
    encryptor (3.0.0)
    equalizer (0.0.11)
    erubis (2.7.0)
    escape_utils (1.1.1)
    et-orbi (1.0.3)
      tzinfo
    eventmachine (1.0.8)
    excon (0.57.1)
    execjs (2.6.0)
    expression_parser (0.9.0)
    extlib (0.9.16)
    factory_girl (4.7.0)
      activesupport (>= 3.0.0)
    factory_girl_rails (4.7.0)
      factory_girl (~> 4.7.0)
      railties (>= 3.0.0)
    faraday (0.12.1)
      multipart-post (>= 1.2, < 3)
    faraday_middleware (0.11.0.1)
      faraday (>= 0.7.4, < 1.0)
    faraday_middleware-multi_json (0.0.6)
      faraday_middleware
      multi_json
    fast_gettext (1.4.0)
    ffaker (2.4.0)
    ffi (1.9.10)
    flay (2.8.1)
      erubis (~> 2.7.0)
      path_expander (~> 1.0)
      ruby_parser (~> 3.0)
      sexp_processor (~> 4.0)
    flipper (0.10.2)
    flipper-active_record (0.10.2)
      activerecord (>= 3.2, < 6)
      flipper (~> 0.10.2)
    flowdock (0.7.1)
      httparty (~> 0.7)
      multi_json
    fog-aliyun (0.1.0)
      fog-core (~> 1.27)
      fog-json (~> 1.0)
      ipaddress (~> 0.8)
      xml-simple (~> 1.1)
    fog-aws (1.4.0)
      fog-core (~> 1.38)
      fog-json (~> 1.0)
      fog-xml (~> 0.1)
      ipaddress (~> 0.8)
    fog-core (1.44.3)
      builder
      excon (~> 0.49)
      formatador (~> 0.2)
    fog-google (0.5.3)
      fog-core
      fog-json
      fog-xml
    fog-json (1.0.2)
      fog-core (~> 1.0)
      multi_json (~> 1.10)
    fog-local (0.3.1)
      fog-core (~> 1.27)
    fog-openstack (0.1.21)
      fog-core (>= 1.40)
      fog-json (>= 1.0)
      ipaddress (>= 0.8)
    fog-rackspace (0.1.1)
      fog-core (>= 1.35)
      fog-json (>= 1.0)
      fog-xml (>= 0.1)
      ipaddress (>= 0.8)
    fog-xml (0.1.3)
      fog-core
      nokogiri (>= 1.5.11, < 2.0.0)
    font-awesome-rails (4.7.0.1)
      railties (>= 3.2, < 5.1)
    foreman (0.78.0)
      thor (~> 0.19.1)
    formatador (0.2.5)
    fuubar (2.2.0)
      rspec-core (~> 3.0)
      ruby-progressbar (~> 1.4)
    gemnasium-gitlab-service (0.2.6)
      rugged (~> 0.21)
    gemojione (3.3.0)
      json
    get_process_mem (0.2.0)
    gettext (3.2.2)
      locale (>= 2.0.5)
      text (>= 1.3.0)
    gettext_i18n_rails (1.8.0)
      fast_gettext (>= 0.9.0)
    gettext_i18n_rails_js (1.2.0)
      gettext (>= 3.0.2)
      gettext_i18n_rails (>= 0.7.1)
      po_to_json (>= 1.0.0)
      rails (>= 3.2.0)
    gherkin-ruby (0.3.2)
    gitaly (0.26.0)
      google-protobuf (~> 3.1)
      grpc (~> 1.0)
    github-linguist (4.7.6)
      charlock_holmes (~> 0.7.3)
      escape_utils (~> 1.1.0)
      mime-types (>= 1.19)
      rugged (>= 0.23.0b)
    github-markup (1.6.1)
    gitlab-flowdock-git-hook (1.0.1)
      flowdock (~> 0.7)
      gitlab-grit (>= 2.4.1)
      multi_json
    gitlab-grit (2.8.1)
      charlock_holmes (~> 0.6)
      diff-lcs (~> 1.1)
      mime-types (>= 1.16, < 3)
      posix-spawn (~> 0.3)
    gitlab-markup (1.5.1)
    gitlab_omniauth-ldap (2.0.3)
      net-ldap (~> 0.16)
      omniauth (~> 1.3)
      pyu-ruby-sasl (>= 0.0.3.3, < 0.1)
      rubyntlm (~> 0.5)
    globalid (0.3.7)
      activesupport (>= 4.1.0)
    gollum-grit_adapter (1.0.1)
      gitlab-grit (~> 2.7, >= 2.7.1)
    gollum-lib (4.2.7)
      gemojione (~> 3.2)
      github-markup (~> 1.6)
      gollum-grit_adapter (~> 1.0)
      nokogiri (>= 1.6.1, < 2.0)
      rouge (~> 2.1)
      sanitize (~> 2.1)
      stringex (~> 2.6)
    gollum-rugged_adapter (0.4.4)
      mime-types (>= 1.15)
      rugged (~> 0.25)
    gon (6.1.0)
      actionpack (>= 3.0)
      json
      multi_json
      request_store (>= 1.0)
    google-api-client (0.8.7)
      activesupport (>= 3.2, < 5.0)
      addressable (~> 2.3)
      autoparse (~> 0.3)
      extlib (~> 0.9)
      faraday (~> 0.9)
      googleauth (~> 0.3)
      launchy (~> 2.4)
      multi_json (~> 1.10)
      retriable (~> 1.4)
      signet (~> 0.6)
    google-protobuf (3.3.0)
    googleauth (0.5.1)
      faraday (~> 0.9)
      jwt (~> 1.4)
      logging (~> 2.0)
      memoist (~> 0.12)
      multi_json (~> 1.11)
      os (~> 0.9)
      signet (~> 0.7)
    gpgme (2.0.13)
      mini_portile2 (~> 2.1)
    grape (0.19.2)
      activesupport
      builder
      hashie (>= 2.1.0)
      multi_json (>= 1.3.2)
      multi_xml (>= 0.5.2)
      mustermann-grape (~> 1.0.0)
      rack (>= 1.3.0)
      rack-accept
      virtus (>= 1.0.0)
    grape-entity (0.6.0)
      activesupport
      multi_json (>= 1.3.2)
    grape-route-helpers (2.0.0)
      activesupport
      grape (~> 0.16, >= 0.16.0)
      rake
    grpc (1.4.0)
      google-protobuf (~> 3.1)
      googleauth (~> 0.5.1)
    haml (4.0.7)
      tilt
    haml_lint (0.26.0)
      haml (>= 4.0, < 5.1)
      rainbow
      rake (>= 10, < 13)
      rubocop (>= 0.49.0)
      sysexits (~> 1.1)
    hamlit (2.6.1)
      temple (~> 0.7.6)
      thor
      tilt
    hashdiff (0.3.4)
    hashie (3.5.5)
    hashie-forbidden_attributes (0.1.1)
      hashie (>= 3.0)
    health_check (2.6.0)
      rails (>= 4.0)
    hipchat (1.5.2)
      httparty
      mimemagic
    html-pipeline (1.11.0)
      activesupport (>= 2)
      nokogiri (~> 1.4)
    html2text (0.2.0)
      nokogiri (~> 1.6)
    htmlentities (4.3.4)
    http (0.9.8)
      addressable (~> 2.3)
      http-cookie (~> 1.0)
      http-form_data (~> 1.0.1)
      http_parser.rb (~> 0.6.0)
    http-cookie (1.0.3)
      domain_name (~> 0.5)
    http-form_data (1.0.1)
    http_parser.rb (0.6.0)
    httparty (0.13.7)
      json (~> 1.8)
      multi_xml (>= 0.5.2)
    httpclient (2.8.2)
    i18n (0.8.6)
    ice_nine (0.11.2)
    influxdb (0.2.3)
      cause
      json
    ipaddress (0.8.3)
    jira-ruby (1.1.2)
      activesupport
      oauth (~> 0.5, >= 0.5.0)
    jquery-atwho-rails (1.3.2)
    jquery-rails (4.1.1)
      rails-dom-testing (>= 1, < 3)
      railties (>= 4.2.0)
      thor (>= 0.14, < 2.0)
    json (1.8.6)
    json-jwt (1.7.1)
      activesupport
      bindata
      multi_json (>= 1.3)
      securecompare
      url_safe_base64
    json-schema (2.6.2)
      addressable (~> 2.3.8)
    jwt (1.5.6)
    kaminari (1.0.1)
      activesupport (>= 4.1.0)
      kaminari-actionview (= 1.0.1)
      kaminari-activerecord (= 1.0.1)
      kaminari-core (= 1.0.1)
    kaminari-actionview (1.0.1)
      actionview
      kaminari-core (= 1.0.1)
    kaminari-activerecord (1.0.1)
      activerecord
      kaminari-core (= 1.0.1)
    kaminari-core (1.0.1)
    kgio (2.10.0)
    knapsack (1.11.0)
      rake
      timecop (>= 0.1.0)
    kubeclient (2.2.0)
      http (= 0.9.8)
      recursive-open-struct (= 1.0.0)
      rest-client
    launchy (2.4.3)
      addressable (~> 2.3)
    letter_opener (1.4.1)
      launchy (~> 2.2)
    letter_opener_web (1.3.0)
      actionmailer (>= 3.2)
      letter_opener (~> 1.0)
      railties (>= 3.2)
    license_finder (2.1.0)
      bundler
      httparty
      rubyzip
      thor
      xml-simple
    licensee (8.7.0)
      rugged (~> 0.24)
    little-plugger (1.1.4)
    locale (2.1.2)
    logging (2.2.2)
      little-plugger (~> 1.1)
      multi_json (~> 1.10)
    lograge (0.5.1)
      actionpack (>= 4, < 5.2)
      activesupport (>= 4, < 5.2)
      railties (>= 4, < 5.2)
    loofah (2.0.3)
      nokogiri (>= 1.5.9)
    mail (2.6.6)
      mime-types (>= 1.16, < 4)
    mail_room (0.9.1)
    memoist (0.15.0)
    memoizable (0.4.2)
      thread_safe (~> 0.3, >= 0.3.1)
    method_source (0.8.2)
    mime-types (2.99.3)
    mimemagic (0.3.0)
<<<<<<< HEAD
=======
    mini_mime (0.1.4)
>>>>>>> c1fbd36f
    mini_portile2 (2.3.0)
    minitest (5.7.0)
    mmap2 (2.2.7)
    mousetrap-rails (1.4.6)
    multi_json (1.12.1)
    multi_xml (0.6.0)
    multipart-post (2.0.0)
    mustermann (1.0.0)
    mustermann-grape (1.0.0)
      mustermann (~> 1.0.0)
    mysql2 (0.4.5)
    net-ldap (0.16.0)
    net-ssh (4.1.0)
    netrc (0.11.0)
    nokogiri (1.8.1)
      mini_portile2 (~> 2.3.0)
    numerizer (0.1.1)
    oauth (0.5.1)
    oauth2 (1.4.0)
      faraday (>= 0.8, < 0.13)
      jwt (~> 1.0)
      multi_json (~> 1.3)
      multi_xml (~> 0.5)
      rack (>= 1.2, < 3)
    octokit (4.6.2)
      sawyer (~> 0.8.0, >= 0.5.3)
    oj (2.17.5)
    omniauth (1.4.2)
      hashie (>= 1.2, < 4)
      rack (>= 1.0, < 3)
    omniauth-auth0 (1.4.1)
      omniauth-oauth2 (~> 1.1)
    omniauth-authentiq (0.3.1)
      omniauth-oauth2 (~> 1.3, >= 1.3.1)
    omniauth-azure-oauth2 (0.0.6)
      jwt (~> 1.0)
      omniauth (~> 1.0)
      omniauth-oauth2 (~> 1.1)
    omniauth-cas3 (1.1.4)
      addressable (~> 2.3)
      nokogiri (~> 1.7, >= 1.7.1)
      omniauth (~> 1.2)
    omniauth-facebook (4.0.0)
      omniauth-oauth2 (~> 1.2)
    omniauth-github (1.1.2)
      omniauth (~> 1.0)
      omniauth-oauth2 (~> 1.1)
    omniauth-gitlab (1.0.2)
      omniauth (~> 1.0)
      omniauth-oauth2 (~> 1.0)
    omniauth-google-oauth2 (0.4.1)
      jwt (~> 1.5.2)
      multi_json (~> 1.3)
      omniauth (>= 1.1.1)
      omniauth-oauth2 (>= 1.3.1)
    omniauth-kerberos (0.3.0)
      omniauth-multipassword
      timfel-krb5-auth (~> 0.8)
    omniauth-multipassword (0.4.2)
      omniauth (~> 1.0)
    omniauth-oauth (1.1.0)
      oauth
      omniauth (~> 1.0)
    omniauth-oauth2 (1.3.1)
      oauth2 (~> 1.0)
      omniauth (~> 1.2)
    omniauth-oauth2-generic (0.2.2)
      omniauth-oauth2 (~> 1.0)
    omniauth-saml (1.7.0)
      omniauth (~> 1.3)
      ruby-saml (~> 1.4)
    omniauth-shibboleth (1.2.1)
      omniauth (>= 1.0.0)
    omniauth-twitter (1.2.1)
      json (~> 1.3)
      omniauth-oauth (~> 1.1)
    omniauth_crowd (2.2.3)
      activesupport
      nokogiri (>= 1.4.4)
      omniauth (~> 1.0)
    org-ruby (0.9.12)
      rubypants (~> 0.2)
    orm_adapter (0.5.0)
    os (0.9.6)
    parallel (1.11.2)
    paranoia (2.3.1)
      activerecord (>= 4.0, < 5.2)
    parser (2.4.0.0)
      ast (~> 2.2)
    path_expander (1.0.1)
    peek (1.0.1)
      concurrent-ruby (>= 0.9.0)
      concurrent-ruby-ext (>= 0.9.0)
      railties (>= 4.0.0)
    peek-gc (0.0.2)
      peek
    peek-host (1.0.0)
      peek
    peek-mysql2 (1.1.0)
      atomic (>= 1.0.0)
      mysql2
      peek
    peek-performance_bar (1.3.0)
      peek (>= 0.1.0)
    peek-pg (1.3.0)
      concurrent-ruby
      concurrent-ruby-ext
      peek
      pg
    peek-rblineprof (0.2.0)
      peek
      rblineprof
    peek-redis (1.2.0)
      atomic (>= 1.0.0)
      peek
      redis
    peek-sidekiq (1.0.3)
      atomic (>= 1.0.0)
      peek
      sidekiq
    pg (0.18.4)
    po_to_json (1.0.1)
      json (>= 1.6.0)
    poltergeist (1.9.0)
      capybara (~> 2.1)
      cliver (~> 0.3.1)
      multi_json (~> 1.0)
      websocket-driver (>= 0.2.0)
    posix-spawn (0.3.13)
    powerpack (0.1.1)
    premailer (1.10.4)
      addressable
      css_parser (>= 1.4.10)
      htmlentities (>= 4.0.0)
    premailer-rails (1.9.7)
      actionmailer (>= 3, < 6)
      premailer (~> 1.7, >= 1.7.9)
    proc_to_ast (0.1.0)
      coderay
      parser
      unparser
    procto (0.0.3)
    prometheus-client-mmap (0.7.0.beta14)
      mmap2 (~> 2.2, >= 2.2.7)
    pry (0.10.4)
      coderay (~> 1.1.0)
      method_source (~> 0.8.1)
      slop (~> 3.4)
    pry-byebug (3.4.2)
      byebug (~> 9.0)
      pry (~> 0.10)
    pry-rails (0.3.5)
      pry (>= 0.9.10)
    pyu-ruby-sasl (0.0.3.3)
    rack (1.6.8)
    rack-accept (0.4.5)
      rack (>= 0.4)
    rack-attack (4.4.1)
      rack
    rack-cors (0.4.0)
    rack-oauth2 (1.2.3)
      activesupport (>= 2.3)
      attr_required (>= 0.0.5)
      httpclient (>= 2.4)
      multi_json (>= 1.3.6)
      rack (>= 1.1)
    rack-protection (1.5.3)
      rack
    rack-proxy (0.6.0)
      rack
    rack-test (0.6.3)
      rack (>= 1.0)
    rails (4.2.8)
      actionmailer (= 4.2.8)
      actionpack (= 4.2.8)
      actionview (= 4.2.8)
      activejob (= 4.2.8)
      activemodel (= 4.2.8)
      activerecord (= 4.2.8)
      activesupport (= 4.2.8)
      bundler (>= 1.3.0, < 2.0)
      railties (= 4.2.8)
      sprockets-rails
    rails-deprecated_sanitizer (1.0.3)
      activesupport (>= 4.2.0.alpha)
    rails-dom-testing (1.0.8)
      activesupport (>= 4.2.0.beta, < 5.0)
      nokogiri (~> 1.6)
      rails-deprecated_sanitizer (>= 1.0.1)
    rails-html-sanitizer (1.0.3)
      loofah (~> 2.0)
    rails-i18n (4.0.9)
      i18n (~> 0.7)
      railties (~> 4.0)
    railties (4.2.8)
      actionpack (= 4.2.8)
      activesupport (= 4.2.8)
      rake (>= 0.8.7)
      thor (>= 0.18.1, < 2.0)
    rainbow (2.2.2)
      rake
    raindrops (0.18.0)
    rake (12.0.0)
    rblineprof (0.3.6)
      debugger-ruby_core_source (~> 1.3)
    rbnacl (3.4.0)
      ffi
    rbnacl-libsodium (1.0.11)
      rbnacl (>= 3.0.1)
    rdoc (4.2.2)
      json (~> 1.4)
    re2 (1.1.1)
    recaptcha (3.0.0)
      json
    recursive-open-struct (1.0.0)
    redcarpet (3.4.0)
    redis (3.3.3)
    redis-actionpack (5.0.1)
      actionpack (>= 4.0, < 6)
      redis-rack (>= 1, < 3)
      redis-store (>= 1.1.0, < 1.4.0)
    redis-activesupport (5.0.1)
      activesupport (>= 3, < 6)
      redis-store (~> 1.2.0)
    redis-namespace (1.5.2)
      redis (~> 3.0, >= 3.0.4)
    redis-rack (1.6.0)
      rack (~> 1.5)
      redis-store (~> 1.2.0)
    redis-rails (5.0.1)
      redis-actionpack (~> 5.0.0)
      redis-activesupport (~> 5.0.0)
      redis-store (~> 1.2.0)
    redis-store (1.2.0)
      redis (>= 2.2)
    request_store (1.3.1)
    responders (2.3.0)
      railties (>= 4.2.0, < 5.1)
    rest-client (2.0.0)
      http-cookie (>= 1.0.2, < 2.0)
      mime-types (>= 1.16, < 4.0)
      netrc (~> 0.8)
    retriable (1.4.1)
    rinku (2.0.0)
    rotp (2.1.2)
    rouge (2.1.0)
    rqrcode (0.7.0)
      chunky_png
    rqrcode-rails3 (0.1.7)
      rqrcode (>= 0.4.2)
    rspec (3.6.0)
      rspec-core (~> 3.6.0)
      rspec-expectations (~> 3.6.0)
      rspec-mocks (~> 3.6.0)
    rspec-core (3.6.0)
      rspec-support (~> 3.6.0)
    rspec-expectations (3.6.0)
      diff-lcs (>= 1.2.0, < 2.0)
      rspec-support (~> 3.6.0)
    rspec-mocks (3.6.0)
      diff-lcs (>= 1.2.0, < 2.0)
      rspec-support (~> 3.6.0)
    rspec-parameterized (0.4.0)
      binding_of_caller
      parser
      proc_to_ast
      rspec (>= 2.13, < 4)
      unparser
    rspec-rails (3.6.0)
      actionpack (>= 3.0)
      activesupport (>= 3.0)
      railties (>= 3.0)
      rspec-core (~> 3.6.0)
      rspec-expectations (~> 3.6.0)
      rspec-mocks (~> 3.6.0)
      rspec-support (~> 3.6.0)
    rspec-retry (0.4.5)
      rspec-core
    rspec-set (0.1.3)
    rspec-support (3.6.0)
    rspec_profiling (0.0.5)
      activerecord
      pg
      rails
      sqlite3
    rubocop (0.49.1)
      parallel (~> 1.10)
      parser (>= 2.3.3.1, < 3.0)
      powerpack (~> 0.1)
      rainbow (>= 1.99.1, < 3.0)
      ruby-progressbar (~> 1.7)
      unicode-display_width (~> 1.0, >= 1.0.1)
    rubocop-rspec (1.15.1)
      rubocop (>= 0.42.0)
    ruby-fogbugz (0.2.1)
      crack (~> 0.4)
    ruby-prof (0.16.2)
    ruby-progressbar (1.8.1)
    ruby-saml (1.4.1)
      nokogiri (>= 1.5.10)
    ruby_parser (3.9.0)
      sexp_processor (~> 4.1)
    rubyntlm (0.6.2)
    rubypants (0.2.0)
    rubyzip (1.2.1)
    rufus-scheduler (3.4.0)
      et-orbi (~> 1.0)
    rugged (0.26.0)
    safe_yaml (1.0.4)
    sanitize (2.1.0)
      nokogiri (>= 1.4.4)
    sass (3.4.22)
    sass-rails (5.0.6)
      railties (>= 4.0.0, < 6)
      sass (~> 3.1)
      sprockets (>= 2.8, < 4.0)
      sprockets-rails (>= 2.0, < 4.0)
      tilt (>= 1.1, < 3)
    sawyer (0.8.1)
      addressable (>= 2.3.5, < 2.6)
      faraday (~> 0.8, < 1.0)
    scss_lint (0.54.0)
      rake (>= 0.9, < 13)
      sass (~> 3.4.20)
    securecompare (1.0.0)
    seed-fu (2.3.6)
      activerecord (>= 3.1)
      activesupport (>= 3.1)
    select2-rails (3.5.9.3)
      thor (~> 0.14)
    sentry-raven (2.5.3)
      faraday (>= 0.7.6, < 1.0)
    settingslogic (2.0.9)
    sexp_processor (4.9.0)
    sham_rack (1.3.6)
      rack
    shoulda-matchers (3.1.2)
      activesupport (>= 4.0.0)
    sidekiq (5.0.4)
      concurrent-ruby (~> 1.0)
      connection_pool (~> 2.2, >= 2.2.0)
      rack-protection (>= 1.5.0)
      redis (~> 3.3, >= 3.3.3)
    sidekiq-cron (0.6.0)
      rufus-scheduler (>= 3.3.0)
      sidekiq (>= 4.2.1)
    sidekiq-limit_fetch (3.4.0)
      sidekiq (>= 4)
    signet (0.7.3)
      addressable (~> 2.3)
      faraday (~> 0.9)
      jwt (~> 1.5)
      multi_json (~> 1.10)
    simplecov (0.14.1)
      docile (~> 1.1.0)
      json (>= 1.8, < 3)
      simplecov-html (~> 0.10.0)
    simplecov-html (0.10.0)
    slack-notifier (1.5.1)
    slop (3.6.0)
    spinach (0.8.10)
      colorize
      gherkin-ruby (>= 0.3.2)
      json
    spinach-rails (0.2.1)
      capybara (>= 2.0.0)
      railties (>= 3)
      spinach (>= 0.4)
    spinach-rerun-reporter (0.0.2)
      spinach (~> 0.8)
    spring (2.0.1)
      activesupport (>= 4.2)
    spring-commands-rspec (1.0.4)
      spring (>= 0.9.1)
    spring-commands-spinach (1.1.0)
      spring (>= 0.9.1)
    sprockets (3.7.1)
      concurrent-ruby (~> 1.0)
      rack (> 1, < 3)
    sprockets-rails (3.2.0)
      actionpack (>= 4.0)
      activesupport (>= 4.0)
      sprockets (>= 3.0.0)
    sqlite3 (1.3.13)
    stackprof (0.2.10)
    state_machines (0.4.0)
    state_machines-activemodel (0.4.0)
      activemodel (>= 4.1, < 5.1)
      state_machines (>= 0.4.0)
    state_machines-activerecord (0.4.0)
      activerecord (>= 4.1, < 5.1)
      state_machines-activemodel (>= 0.3.0)
    stringex (2.7.1)
    sys-filesystem (1.1.6)
      ffi
    sysexits (1.2.0)
    temple (0.7.7)
    test_after_commit (1.1.0)
      activerecord (>= 3.2)
    text (1.3.1)
    thin (1.7.0)
      daemons (~> 1.0, >= 1.0.9)
      eventmachine (~> 1.0, >= 1.0.4)
      rack (>= 1, < 3)
    thor (0.19.4)
    thread_safe (0.3.6)
    tilt (2.0.6)
    timecop (0.8.1)
    timfel-krb5-auth (0.8.3)
    toml-rb (0.3.15)
      citrus (~> 3.0, > 3.0)
    truncato (0.7.10)
      htmlentities (~> 4.3.1)
      nokogiri (~> 1.8.0, >= 1.7.0)
    tzinfo (1.2.3)
      thread_safe (~> 0.1)
    u2f (0.2.1)
    uglifier (2.7.2)
      execjs (>= 0.3.0)
      json (>= 1.8.0)
    underscore-rails (1.8.3)
    unf (0.1.4)
      unf_ext
    unf_ext (0.0.7.2)
    unicode-display_width (1.3.0)
    unicorn (5.1.0)
      kgio (~> 2.6)
      raindrops (~> 0.7)
    unicorn-worker-killer (0.4.4)
      get_process_mem (~> 0)
      unicorn (>= 4, < 6)
    uniform_notifier (1.10.0)
    unparser (0.2.6)
      abstract_type (~> 0.0.7)
      adamantium (~> 0.2.0)
      concord (~> 0.1.5)
      diff-lcs (~> 1.3)
      equalizer (~> 0.0.9)
      parser (>= 2.3.1.2, < 2.5)
      procto (~> 0.0.2)
    url_safe_base64 (0.2.2)
    validates_hostname (1.0.6)
      activerecord (>= 3.0)
      activesupport (>= 3.0)
    version_sorter (2.1.0)
    virtus (1.0.5)
      axiom-types (~> 0.1)
      coercible (~> 1.0)
      descendants_tracker (~> 0.0, >= 0.0.3)
      equalizer (~> 0.0, >= 0.0.9)
    vmstat (2.3.0)
    warden (1.2.6)
      rack (>= 1.0)
    webmock (2.3.2)
      addressable (>= 2.3.6)
      crack (>= 0.3.2)
      hashdiff
    webpack-rails (0.9.10)
      railties (>= 3.2.0)
    websocket-driver (0.6.3)
      websocket-extensions (>= 0.1.0)
    websocket-extensions (0.1.2)
    wikicloth (0.8.1)
      builder
      expression_parser
      rinku
    xml-simple (1.1.5)
    xpath (2.0.0)
      nokogiri (~> 1.3)

PLATFORMS
  ruby

DEPENDENCIES
  RedCloth (~> 4.3.2)
  ace-rails-ap (~> 4.1.0)
  activerecord_sane_schema_dumper (= 0.2)
  acts-as-taggable-on (~> 4.0)
  addressable (~> 2.3.8)
  after_commit_queue (~> 1.3.0)
  akismet (~> 2.0)
  allocations (~> 1.0)
  asana (~> 0.6.0)
  asciidoctor (~> 1.5.2)
  asciidoctor-plantuml (= 0.0.7)
  attr_encrypted (~> 3.0.0)
  awesome_print (~> 1.2.0)
  babosa (~> 1.0.2)
  base32 (~> 0.3.0)
  bcrypt_pbkdf (~> 1.0)
  benchmark-ips (~> 2.3.0)
  better_errors (~> 2.1.0)
  binding_of_caller (~> 0.7.2)
  bootstrap-sass (~> 3.3.0)
  bootstrap_form (~> 2.7.0)
  brakeman (~> 3.6.0)
  browser (~> 2.2)
  bullet (~> 5.5.0)
  bundler-audit (~> 0.5.0)
  capybara (~> 2.6.2)
  capybara-screenshot (~> 1.0.0)
  carrierwave (~> 1.1)
  charlock_holmes (~> 0.7.3)
  chronic (~> 0.10.2)
  chronic_duration (~> 0.10.6)
  concurrent-ruby (~> 1.0.5)
  connection_pool (~> 2.0)
  creole (~> 0.5.0)
  d3_rails (~> 3.5.0)
  database_cleaner (~> 1.5.0)
  deckar01-task_list (= 2.0.0)
  default_value_for (~> 3.0.0)
  devise (~> 4.2)
  devise-two-factor (~> 3.0.0)
  diffy (~> 3.1.0)
  doorkeeper (~> 4.2.0)
  doorkeeper-openid_connect (~> 1.1.0)
  dropzonejs-rails (~> 0.7.1)
  email_reply_trimmer (~> 0.1)
  email_spec (~> 1.6.0)
  factory_girl_rails (~> 4.7.0)
  faraday (~> 0.12)
  ffaker (~> 2.4)
  flay (~> 2.8.0)
  flipper (~> 0.10.2)
  flipper-active_record (~> 0.10.2)
  fog-aliyun (~> 0.1.0)
  fog-aws (~> 1.4)
  fog-core (~> 1.44)
  fog-google (~> 0.5)
  fog-local (~> 0.3)
  fog-openstack (~> 0.1)
  fog-rackspace (~> 0.1.1)
  font-awesome-rails (~> 4.7)
  foreman (~> 0.78.0)
  fuubar (~> 2.2.0)
  gemnasium-gitlab-service (~> 0.2)
  gemojione (~> 3.3)
  gettext (~> 3.2.2)
  gettext_i18n_rails (~> 1.8.0)
  gettext_i18n_rails_js (~> 1.2.0)
  gitaly (~> 0.26.0)
  github-linguist (~> 4.7.0)
  gitlab-flowdock-git-hook (~> 1.0.1)
  gitlab-markup (~> 1.5.1)
  gitlab_omniauth-ldap (~> 2.0.3)
  gollum-lib (~> 4.2)
  gollum-rugged_adapter (~> 0.4.4)
  gon (~> 6.1.0)
  google-api-client (~> 0.8.6)
  gpgme
  grape (~> 0.19.2)
  grape-entity (~> 0.6.0)
  grape-route-helpers (~> 2.0.0)
  haml_lint (~> 0.26.0)
  hamlit (~> 2.6.1)
  hashie-forbidden_attributes
  health_check (~> 2.6.0)
  hipchat (~> 1.5.0)
  html-pipeline (~> 1.11.0)
  html2text
  httparty (~> 0.13.3)
  influxdb (~> 0.2)
  jira-ruby (~> 1.1.2)
  jquery-atwho-rails (~> 1.3.2)
  jquery-rails (~> 4.1.0)
  json-schema (~> 2.6.2)
  jwt (~> 1.5.6)
  kaminari (~> 1.0)
  knapsack (~> 1.11.0)
  kubeclient (~> 2.2.0)
  letter_opener_web (~> 1.3.0)
  license_finder (~> 2.1.0)
  licensee (~> 8.7.0)
  lograge (~> 0.5)
  loofah (~> 2.0.3)
  mail_room (~> 0.9.1)
  method_source (~> 0.8)
  minitest (~> 5.7.0)
  mousetrap-rails (~> 1.4.6)
  mysql2 (~> 0.4.5)
  net-ldap
  net-ssh (~> 4.1.0)
  nokogiri (~> 1.8.1)
  oauth2 (~> 1.4)
  octokit (~> 4.6.2)
  oj (~> 2.17.4)
  omniauth (~> 1.4.2)
  omniauth-auth0 (~> 1.4.1)
  omniauth-authentiq (~> 0.3.1)
  omniauth-azure-oauth2 (~> 0.0.6)
  omniauth-cas3 (~> 1.1.4)
  omniauth-facebook (~> 4.0.0)
  omniauth-github (~> 1.1.1)
  omniauth-gitlab (~> 1.0.2)
  omniauth-google-oauth2 (~> 0.4.1)
  omniauth-kerberos (~> 0.3.0)
  omniauth-oauth2-generic (~> 0.2.2)
  omniauth-saml (~> 1.7.0)
  omniauth-shibboleth (~> 1.2.0)
  omniauth-twitter (~> 1.2.0)
  omniauth_crowd (~> 2.2.0)
  org-ruby (~> 0.9.12)
  paranoia (~> 2.3.1)
  peek (~> 1.0.1)
  peek-gc (~> 0.0.2)
  peek-host (~> 1.0.0)
  peek-mysql2 (~> 1.1.0)
  peek-performance_bar (~> 1.3.0)
  peek-pg (~> 1.3.0)
  peek-rblineprof (~> 0.2.0)
  peek-redis (~> 1.2.0)
  peek-sidekiq (~> 1.0.3)
  pg (~> 0.18.2)
  poltergeist (~> 1.9.0)
  premailer-rails (~> 1.9.7)
  prometheus-client-mmap (~> 0.7.0.beta14)
  pry-byebug (~> 3.4.1)
  pry-rails (~> 0.3.4)
  rack-attack (~> 4.4.1)
  rack-cors (~> 0.4.0)
  rack-oauth2 (~> 1.2.1)
  rack-proxy (~> 0.6.0)
  rails (= 4.2.8)
  rails-deprecated_sanitizer (~> 1.0.3)
  rails-i18n (~> 4.0.9)
  rainbow (~> 2.2)
  raindrops (~> 0.18)
  rblineprof (~> 0.3.6)
  rbnacl (~> 3.2)
  rbnacl-libsodium
  rdoc (~> 4.2)
  re2 (~> 1.1.1)
  recaptcha (~> 3.0)
  redcarpet (~> 3.4)
  redis (~> 3.2)
  redis-namespace (~> 1.5.2)
  redis-rails (~> 5.0.1)
  request_store (~> 1.3)
  responders (~> 2.0)
  rouge (~> 2.0)
  rqrcode-rails3 (~> 0.1.7)
  rspec-parameterized
  rspec-rails (~> 3.6.0)
  rspec-retry (~> 0.4.5)
  rspec-set (~> 0.1.3)
  rspec_profiling (~> 0.0.5)
  rubocop (~> 0.49.1)
  rubocop-rspec (~> 1.15.1)
  ruby-fogbugz (~> 0.2.1)
  ruby-prof (~> 0.16.2)
  ruby_parser (~> 3.8)
  rufus-scheduler (~> 3.4)
  rugged (~> 0.26.0)
  sanitize (~> 2.0)
  sass-rails (~> 5.0.6)
  scss_lint (~> 0.54.0)
  seed-fu (~> 2.3.5)
  select2-rails (~> 3.5.9)
  sentry-raven (~> 2.5.3)
  settingslogic (~> 2.0.9)
  sham_rack (~> 1.3.6)
  shoulda-matchers (~> 3.1.2)
  sidekiq (~> 5.0)
  sidekiq-cron (~> 0.6.0)
  sidekiq-limit_fetch (~> 3.4)
  simplecov (~> 0.14.0)
  slack-notifier (~> 1.5.1)
  spinach-rails (~> 0.2.1)
  spinach-rerun-reporter (~> 0.0.2)
  spring (~> 2.0.0)
  spring-commands-rspec (~> 1.0.4)
  spring-commands-spinach (~> 1.1.0)
  sprockets (~> 3.7.0)
  stackprof (~> 0.2.10)
  state_machines-activerecord (~> 0.4.0)
  sys-filesystem (~> 1.1.6)
  test_after_commit (~> 1.1)
  thin (~> 1.7.0)
  timecop (~> 0.8.0)
  toml-rb (~> 0.3.15)
  truncato (~> 0.7.9)
  u2f (~> 0.2.1)
  uglifier (~> 2.7.2)
  underscore-rails (~> 1.8.0)
  unf (~> 0.1.4)
  unicorn (~> 5.1.0)
  unicorn-worker-killer (~> 0.4.4)
  validates_hostname (~> 1.0.6)
  version_sorter (~> 2.1.0)
  virtus (~> 1.0.1)
  vmstat (~> 2.3.0)
  webmock (~> 2.3.2)
  webpack-rails (~> 0.9.10)
  wikicloth (= 0.8.1)

BUNDLED WITH
   1.15.3<|MERGE_RESOLUTION|>--- conflicted
+++ resolved
@@ -483,10 +483,7 @@
     method_source (0.8.2)
     mime-types (2.99.3)
     mimemagic (0.3.0)
-<<<<<<< HEAD
-=======
     mini_mime (0.1.4)
->>>>>>> c1fbd36f
     mini_portile2 (2.3.0)
     minitest (5.7.0)
     mmap2 (2.2.7)
