require 'pathname'

module QA
  module Factory
    module Repository
      class Push < Factory::Base
        attr_accessor :file_name, :file_content, :commit_message,
<<<<<<< HEAD
                      :branch_name, :new_branch, :repository_uri

        attr_writer :remote_branch

=======
                      :branch_name, :new_branch, :output

        attr_writer :remote_branch

        dependency Factory::Resource::Project, as: :project do |project|
          project.name = 'project-with-code'
          project.description = 'Project with repository'
        end

        product :output do |factory|
          factory.output
        end

>>>>>>> df2efbdb
        def initialize
          raise NotImplementedError, "Subclasses must define `initialize`"
        end

        def remote_branch
          @remote_branch ||= branch_name
        end

        def directory=(dir)
          raise "Must set directory as a Pathname" unless dir.is_a?(Pathname)

          @directory = dir
        end

        def fabricate!
          Git::Repository.perform do |repository|
            repository.uri = @repository_uri
            repository.use_default_credentials
            repository.clone
            repository.configure_identity('GitLab QA', 'root@gitlab.com')

            if new_branch
              repository.checkout_new_branch(branch_name)
            else
              repository.checkout(branch_name)
            end

            if @directory
              @directory.each_child do |f|
                repository.add_file(f.basename, f.read) if f.file?
              end
            else
              repository.add_file(file_name, file_content)
            end

            repository.commit(commit_message)
            @output = repository.push_changes("#{branch_name}:#{remote_branch}")
          end
        end
      end
    end
  end
end<|MERGE_RESOLUTION|>--- conflicted
+++ resolved
@@ -5,26 +5,14 @@
     module Repository
       class Push < Factory::Base
         attr_accessor :file_name, :file_content, :commit_message,
-<<<<<<< HEAD
-                      :branch_name, :new_branch, :repository_uri
+                      :branch_name, :new_branch, :output, :repository_uri
 
         attr_writer :remote_branch
-
-=======
-                      :branch_name, :new_branch, :output
-
-        attr_writer :remote_branch
-
-        dependency Factory::Resource::Project, as: :project do |project|
-          project.name = 'project-with-code'
-          project.description = 'Project with repository'
-        end
 
         product :output do |factory|
           factory.output
         end
 
->>>>>>> df2efbdb
         def initialize
           raise NotImplementedError, "Subclasses must define `initialize`"
         end
