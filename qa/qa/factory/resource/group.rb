module QA
  module Factory
    module Resource
      class Group < Factory::Base
        attr_writer :path, :description, :visibility

        dependency Factory::Resource::Sandbox, as: :sandbox

        def initialize
          @path = Runtime::Namespace.name
          @description = "QA test run at #{Runtime::Namespace.time}"
          @visibility = 'Private'
        end

        def fabricate!
          sandbox.visit!

          Page::Group::Show.perform do |page|
            if page.has_subgroup?(@path)
              page.go_to_subgroup(@path)
            else
              page.go_to_new_subgroup

              Page::Group::New.perform do |group|
                group.set_path(@path)
                group.set_description(@description)
<<<<<<< HEAD
                group.set_visibility(@visibility)
=======
                group.set_visibility('Public')
>>>>>>> 3edda4c2
                group.create
              end
            end
          end
        end
      end
    end
  end
end<|MERGE_RESOLUTION|>--- conflicted
+++ resolved
@@ -2,14 +2,13 @@
   module Factory
     module Resource
       class Group < Factory::Base
-        attr_writer :path, :description, :visibility
+        attr_writer :path, :description
 
         dependency Factory::Resource::Sandbox, as: :sandbox
 
         def initialize
           @path = Runtime::Namespace.name
           @description = "QA test run at #{Runtime::Namespace.time}"
-          @visibility = 'Private'
         end
 
         def fabricate!
@@ -24,11 +23,7 @@
               Page::Group::New.perform do |group|
                 group.set_path(@path)
                 group.set_description(@description)
-<<<<<<< HEAD
-                group.set_visibility(@visibility)
-=======
                 group.set_visibility('Public')
->>>>>>> 3edda4c2
                 group.create
               end
             end
