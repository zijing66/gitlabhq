module QA
  module Page
    module Project
      class Show < Page::Base
        include Page::Shared::ClonePanel

        view 'app/views/projects/_last_push.html.haml' do
          element :create_merge_request
        end

        view 'app/views/projects/_home_panel.html.haml' do
          element :project_name
        end

        view 'app/views/layouts/header/_new_dropdown.haml' do
          element :new_menu_toggle
          element :new_issue_link, "link_to 'New issue', new_project_issue_path(@project)"
        end

        view 'app/views/shared/_ref_switcher.html.haml' do
          element :branches_select
          element :branches_dropdown
        end

<<<<<<< HEAD
        view 'app/views/projects/buttons/_fork.html.haml' do
          element :fork_label, "%span= s_('GoToYourFork|Fork')"
          element :fork_link, "link_to new_project_fork_path(@project)"
=======
        view 'app/views/projects/_files.html.haml' do
          element :tree_holder, '.tree-holder'
>>>>>>> 3edda4c2
        end

        def project_name
          find('.qa-project-name').text
        end

        def switch_to_branch(branch_name)
          find_element(:branches_select).click

          within_element(:branches_dropdown) do
            click_on branch_name
          end
        end

        def last_commit_content
          find_element(:commit_content).text
        end

        def new_merge_request
          wait(reload: true) do
            has_css?(element_selector_css(:create_merge_request))
          end

          click_element :create_merge_request
        end

        def wait_for_import
          wait(reload: true) do
            has_css?('.tree-holder')
          end
        end

        def go_to_new_issue
          click_element :new_menu_toggle

          click_link 'New issue'
        end

        def fork_project
          click_on 'Fork'
        end
      end
    end
  end
end<|MERGE_RESOLUTION|>--- conflicted
+++ resolved
@@ -22,14 +22,13 @@
           element :branches_dropdown
         end
 
-<<<<<<< HEAD
         view 'app/views/projects/buttons/_fork.html.haml' do
           element :fork_label, "%span= s_('GoToYourFork|Fork')"
           element :fork_link, "link_to new_project_fork_path(@project)"
-=======
+        end
+
         view 'app/views/projects/_files.html.haml' do
           element :tree_holder, '.tree-holder'
->>>>>>> 3edda4c2
         end
 
         def project_name
