require 'capybara/dsl'

module QA
  module Page
    class Base
      include Capybara::DSL
      include Scenario::Actable

      def refresh
        visit current_url
      end

<<<<<<< HEAD
      def wait(css = '.application', time: 60)
        # This resolves cold boot / background tasks problems
        #
        Time.now.tap do |start|
          while Time.now - start < time
            break if page.has_css?(css, wait: 5)
            puts "Waiting for `#{css} on `#{current_url}`"
            refresh
          end
        end

        yield if block_given?
      end

      def self.address
        raise NotImplementedError
=======
      def scroll_to(selector, text: nil)
        page.execute_script <<~JS
          var elements = Array.from(document.querySelectorAll('#{selector}'));
          var text = '#{text}';

          if (text.length > 0) {
            elements.find(e => e.textContent === text).scrollIntoView();
          } else {
            elements[0].scrollIntoView();
          }
        JS

        page.within(selector) { yield } if block_given?
>>>>>>> fe62860e
      end
    end
  end
end<|MERGE_RESOLUTION|>--- conflicted
+++ resolved
@@ -10,10 +10,7 @@
         visit current_url
       end
 
-<<<<<<< HEAD
       def wait(css = '.application', time: 60)
-        # This resolves cold boot / background tasks problems
-        #
         Time.now.tap do |start|
           while Time.now - start < time
             break if page.has_css?(css, wait: 5)
@@ -27,7 +24,8 @@
 
       def self.address
         raise NotImplementedError
-=======
+      end
+
       def scroll_to(selector, text: nil)
         page.execute_script <<~JS
           var elements = Array.from(document.querySelectorAll('#{selector}'));
@@ -41,7 +39,6 @@
         JS
 
         page.within(selector) { yield } if block_given?
->>>>>>> fe62860e
       end
     end
   end
