--- conflicted
+++ resolved
@@ -90,15 +90,12 @@
           end
         end
 
-<<<<<<< HEAD
-=======
         def click_epics
           within_sidebar do
             click_link('Epics')
           end
         end
 
->>>>>>> 111613a3
         private
 
         def hover_settings
