--- conflicted
+++ resolved
@@ -9,11 +9,8 @@
 
       CODEQUALITY_FILE = 'codeclimate.json'.freeze
       SAST_FILE = 'gl-sast-report.json'.freeze
-<<<<<<< HEAD
+      PERFORMANCE_FILE = 'performance.json'.freeze
       CLAIR_FILE = 'gl-clair-report.json'.freeze
-=======
-      PERFORMANCE_FILE = 'performance.json'.freeze
->>>>>>> 8b386ec0
 
       included do
         scope :codequality, ->() { where(name: %w[codequality codeclimate]) }
@@ -47,13 +44,10 @@
         has_artifact?(SAST_FILE)
       end
 
-<<<<<<< HEAD
       def has_clair_json?
         has_artifact?(CLAIR_FILE)
       end
 
-=======
->>>>>>> 8b386ec0
       private
 
       def has_artifact?(name)
