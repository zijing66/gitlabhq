--- conflicted
+++ resolved
@@ -34,15 +34,10 @@
     new CEProtectedTagCreate();
     new CEProtectedTagEditList();
   }
-<<<<<<< HEAD
-  initDeployKeys();
-  initSettingsPanels();
 
   const mirrorPull = new MirrorPull('.js-project-mirror-push-form');
 
   if (mirrorPull) {
     mirrorPull.init();
   }
-=======
->>>>>>> 3c6ad577
 });