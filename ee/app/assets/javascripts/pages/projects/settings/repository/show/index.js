<<<<<<< HEAD
import initSettingsPanels from '~/settings_panels';
import initDeployKeys from '~/deploy_keys';
import UsersSelect from '~/users_select';
import UserCallout from '~/user_callout';
import CEProtectedBranchCreate from '~/protected_branches/protected_branch_create';
import CEProtectedBranchEditList from '~/protected_branches/protected_branch_edit_list';

import ProtectedBranchCreate from 'ee/protected_branches/protected_branch_create';
import ProtectedBranchEditList from 'ee/protected_branches/protected_branch_edit_list';

document.addEventListener('DOMContentLoaded', () => {
  initDeployKeys();
  initSettingsPanels();
  new UsersSelect(); // eslint-disable-line no-new
  new UserCallout(); // eslint-disable-line no-new

  if (document.querySelector('.js-protected-refs-for-users')) {
    new ProtectedBranchCreate(); // eslint-disable-line no-new
    new ProtectedBranchEditList(); // eslint-disable-line no-new
  } else {
    new CEProtectedBranchCreate(); // eslint-disable-line no-new
    new CEProtectedBranchEditList(); // eslint-disable-line no-new
  }
=======
/* eslint-disable no-new */
import UsersSelect from '~/users_select';
import UserCallout from '~/user_callout';
import initSettingsPanels from '~/settings_panels';
import initDeployKeys from '~/deploy_keys';
import ProtectedTagCreate from 'ee/protected_tags/protected_tag_create';
import ProtectedTagEditList from 'ee/protected_tags/protected_tag_edit_list';
import CEProtectedTagCreate from '~/protected_tags/protected_tag_create';
import CEProtectedTagEditList from '~/protected_tags/protected_tag_edit_list';

document.addEventListener('DOMContentLoaded', () => {
  new UsersSelect();
  new UserCallout();
  if (document.querySelector('.js-protected-refs-for-users')) {
    new ProtectedTagCreate();
    new ProtectedTagEditList();
  } else {
    new CEProtectedTagCreate();
    new CEProtectedTagEditList();
  }
  initDeployKeys();
  initSettingsPanels();
>>>>>>> cdba9047
});<|MERGE_RESOLUTION|>--- conflicted
+++ resolved
@@ -1,49 +1,36 @@
-<<<<<<< HEAD
-import initSettingsPanels from '~/settings_panels';
-import initDeployKeys from '~/deploy_keys';
-import UsersSelect from '~/users_select';
-import UserCallout from '~/user_callout';
-import CEProtectedBranchCreate from '~/protected_branches/protected_branch_create';
-import CEProtectedBranchEditList from '~/protected_branches/protected_branch_edit_list';
-
-import ProtectedBranchCreate from 'ee/protected_branches/protected_branch_create';
-import ProtectedBranchEditList from 'ee/protected_branches/protected_branch_edit_list';
-
-document.addEventListener('DOMContentLoaded', () => {
-  initDeployKeys();
-  initSettingsPanels();
-  new UsersSelect(); // eslint-disable-line no-new
-  new UserCallout(); // eslint-disable-line no-new
-
-  if (document.querySelector('.js-protected-refs-for-users')) {
-    new ProtectedBranchCreate(); // eslint-disable-line no-new
-    new ProtectedBranchEditList(); // eslint-disable-line no-new
-  } else {
-    new CEProtectedBranchCreate(); // eslint-disable-line no-new
-    new CEProtectedBranchEditList(); // eslint-disable-line no-new
-  }
-=======
 /* eslint-disable no-new */
 import UsersSelect from '~/users_select';
 import UserCallout from '~/user_callout';
 import initSettingsPanels from '~/settings_panels';
 import initDeployKeys from '~/deploy_keys';
+import CEProtectedBranchCreate from '~/protected_branches/protected_branch_create';
+import CEProtectedBranchEditList from '~/protected_branches/protected_branch_edit_list';
+import CEProtectedTagCreate from '~/protected_tags/protected_tag_create';
+import CEProtectedTagEditList from '~/protected_tags/protected_tag_edit_list';
+
+import ProtectedBranchCreate from 'ee/protected_branches/protected_branch_create';
+import ProtectedBranchEditList from 'ee/protected_branches/protected_branch_edit_list';
 import ProtectedTagCreate from 'ee/protected_tags/protected_tag_create';
 import ProtectedTagEditList from 'ee/protected_tags/protected_tag_edit_list';
-import CEProtectedTagCreate from '~/protected_tags/protected_tag_create';
-import CEProtectedTagEditList from '~/protected_tags/protected_tag_edit_list';
 
 document.addEventListener('DOMContentLoaded', () => {
   new UsersSelect();
   new UserCallout();
+  
+  initDeployKeys();
+  initSettingsPanels();
+  
   if (document.querySelector('.js-protected-refs-for-users')) {
+    new ProtectedBranchCreate();
+    new ProtectedBranchEditList();
+    
     new ProtectedTagCreate();
     new ProtectedTagEditList();
   } else {
+    new CEProtectedBranchCreate();
+    new CEProtectedBranchEditList();
+    
     new CEProtectedTagCreate();
     new CEProtectedTagEditList();
   }
-  initDeployKeys();
-  initSettingsPanels();
->>>>>>> cdba9047
 });