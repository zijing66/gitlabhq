--- conflicted
+++ resolved
@@ -61,11 +61,10 @@
         type: Object,
         required: true,
       },
-<<<<<<< HEAD
       issueLinksEndpoint: {
         type: String,
         required: true,
-=======
+      },
       startDate: {
         type: String,
         required: false,
@@ -73,7 +72,6 @@
       endDate: {
         type: String,
         required: false,
->>>>>>> 7362ea9a
       },
     },
     components: {
