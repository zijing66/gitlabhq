import * as types from './mutation_types';
import projectMutations from './mutations/project';
import fileMutations from './mutations/file';
import treeMutations from './mutations/tree';
import branchMutations from './mutations/branch';

export default {
  [types.SET_INITIAL_DATA](state, data) {
    Object.assign(state, data);
  },
  [types.TOGGLE_LOADING](state, { entry, forceValue = undefined }) {
    if (entry.path) {
      Object.assign(state.entries[entry.path], {
        loading: forceValue !== undefined ? forceValue : !state.entries[entry.path].loading,
      });
    } else {
      Object.assign(entry, {
        loading: forceValue !== undefined ? forceValue : !entry.loading,
      });
    }
  },
  [types.SET_LEFT_PANEL_COLLAPSED](state, collapsed) {
    Object.assign(state, {
      leftPanelCollapsed: collapsed,
    });
  },
  [types.SET_RIGHT_PANEL_COLLAPSED](state, collapsed) {
    Object.assign(state, {
      rightPanelCollapsed: collapsed,
    });
  },
  [types.SET_RESIZING_STATUS](state, resizing) {
    Object.assign(state, {
      panelResizing: resizing,
    });
  },
  [types.SET_LAST_COMMIT_DATA](state, { entry, lastCommit }) {
    Object.assign(entry.lastCommit, {
      id: lastCommit.commit.id,
      url: lastCommit.commit_path,
      message: lastCommit.commit.message,
      author: lastCommit.commit.author_name,
      updatedAt: lastCommit.commit.authored_date,
    });
  },
  [types.SET_LAST_COMMIT_MSG](state, lastCommitMsg) {
    Object.assign(state, {
      lastCommitMsg,
    });
  },
<<<<<<< HEAD
  [types.SET_ENTRIES](state, entries) {
    Object.assign(state, {
      entries,
    });
  },
  [types.CREATE_TMP_ENTRY](state, { data, projectId, branchId }) {
    Object.keys(data.entries).reduce((acc, key) => {
      const entry = data.entries[key];
      const foundEntry = state.entries[key];

      if (!foundEntry) {
        Object.assign(state.entries, {
          [key]: entry,
        });
      } else {
        const tree = entry.tree.filter(f =>
          foundEntry.tree.find(e => e.path === f.path) === undefined,
        );
        Object.assign(foundEntry, {
          tree: foundEntry.tree.concat(tree),
        });
      }

      return acc.concat(key);
    }, []);

    const foundEntry = state.trees[`${projectId}/${branchId}`].tree.find(e => e.path === data.treeList[0].path);

    if (!foundEntry) {
      Object.assign(state.trees[`${projectId}/${branchId}`], {
        tree: state.trees[`${projectId}/${branchId}`].tree.concat(data.treeList),
      });
    }
=======
  [types.UPDATE_VIEWER](state, viewer) {
    Object.assign(state, {
      viewer,
    });
  },
  [types.UPDATE_DELAY_VIEWER_CHANGE](state, delayViewerUpdated) {
    Object.assign(state, {
      delayViewerUpdated,
    });
>>>>>>> 97c7c8ec
  },
  ...projectMutations,
  ...fileMutations,
  ...treeMutations,
  ...branchMutations,
};<|MERGE_RESOLUTION|>--- conflicted
+++ resolved
@@ -11,7 +11,10 @@
   [types.TOGGLE_LOADING](state, { entry, forceValue = undefined }) {
     if (entry.path) {
       Object.assign(state.entries[entry.path], {
-        loading: forceValue !== undefined ? forceValue : !state.entries[entry.path].loading,
+        loading:
+          forceValue !== undefined
+            ? forceValue
+            : !state.entries[entry.path].loading,
       });
     } else {
       Object.assign(entry, {
@@ -48,7 +51,6 @@
       lastCommitMsg,
     });
   },
-<<<<<<< HEAD
   [types.SET_ENTRIES](state, entries) {
     Object.assign(state, {
       entries,
@@ -64,8 +66,8 @@
           [key]: entry,
         });
       } else {
-        const tree = entry.tree.filter(f =>
-          foundEntry.tree.find(e => e.path === f.path) === undefined,
+        const tree = entry.tree.filter(
+          f => foundEntry.tree.find(e => e.path === f.path) === undefined,
         );
         Object.assign(foundEntry, {
           tree: foundEntry.tree.concat(tree),
@@ -75,14 +77,18 @@
       return acc.concat(key);
     }, []);
 
-    const foundEntry = state.trees[`${projectId}/${branchId}`].tree.find(e => e.path === data.treeList[0].path);
+    const foundEntry = state.trees[`${projectId}/${branchId}`].tree.find(
+      e => e.path === data.treeList[0].path,
+    );
 
     if (!foundEntry) {
       Object.assign(state.trees[`${projectId}/${branchId}`], {
-        tree: state.trees[`${projectId}/${branchId}`].tree.concat(data.treeList),
+        tree: state.trees[`${projectId}/${branchId}`].tree.concat(
+          data.treeList,
+        ),
       });
     }
-=======
+  },
   [types.UPDATE_VIEWER](state, viewer) {
     Object.assign(state, {
       viewer,
@@ -92,7 +98,6 @@
     Object.assign(state, {
       delayViewerUpdated,
     });
->>>>>>> 97c7c8ec
   },
   ...projectMutations,
   ...fileMutations,
