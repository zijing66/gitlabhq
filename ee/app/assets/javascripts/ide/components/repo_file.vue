--- conflicted
+++ resolved
@@ -1,11 +1,5 @@
 <script>
-<<<<<<< HEAD
   import { mapActions } from 'vuex';
-=======
-  import { mapActions, mapState } from 'vuex';
-
-  import timeAgoMixin from '~/vue_shared/mixins/timeago';
->>>>>>> 97c7c8ec
   import skeletonLoadingContainer from '~/vue_shared/components/skeleton_loading_container.vue';
   import fileIcon from '~/vue_shared/components/file_icon.vue';
   import router from '../ide_router';
@@ -58,31 +52,23 @@
       }
     },
     methods: {
-      ...mapActions([
-<<<<<<< HEAD
-        'toggleTreeOpen',
-      ]),
+      ...mapActions(['toggleTreeOpen', 'updateDelayViewerUpdated']),
       clickFile() {
-=======
-        'updateDelayViewerUpdated',
-      ]),
-      clickFile(row) {
->>>>>>> 97c7c8ec
         // Manual Action if a tree is selected/opened
-        if (this.isTree && this.$router.currentRoute.path === `/project${this.file.url}`) {
+        if (
+          this.isTree &&
+          this.$router.currentRoute.path === `/project${this.file.url}`
+        ) {
           this.toggleTreeOpen(this.file.path);
         }
-<<<<<<< HEAD
-        router.push(`/project${this.file.url}`);
-=======
 
-        const delayPromise = this.file.changed ?
-          Promise.resolve() : this.updateDelayViewerUpdated(true);
+        const delayPromise = this.file.changed
+          ? Promise.resolve()
+          : this.updateDelayViewerUpdated(true);
 
         return delayPromise.then(() => {
-          this.$router.push(`/project${row.url}`);
+          router.push(`/project${this.file.url}`);
         });
->>>>>>> 97c7c8ec
       },
     },
   };
