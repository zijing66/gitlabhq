module EE
  module Projects
    module Settings
      module RepositoryController
        extend ActiveSupport::Concern

        prepended do
          include SafeMirrorParams

          before_action :push_rule, only: [:show]
        end

        private

        def push_rule
          return unless project.feature_available?(:push_rules)

          project.create_push_rule unless project.push_rule
          @push_rule = project.push_rule # rubocop:disable Gitlab/ModuleWithInstanceVariables
        end

<<<<<<< HEAD
        def remote_mirror
          return unless project.feature_available?(:repository_mirrors)

          @remote_mirror = project.remote_mirrors.build # rubocop:disable Gitlab/ModuleWithInstanceVariables
        end

=======
>>>>>>> e4325e76
        # rubocop:disable Gitlab/ModuleWithInstanceVariables
        def acces_levels_options
          super.merge(
            selected_merge_access_levels: @protected_branch.merge_access_levels.map { |access_level| access_level.user_id || access_level.access_level },
            selected_push_access_levels: @protected_branch.push_access_levels.map { |access_level| access_level.user_id || access_level.access_level },
            selected_create_access_levels: @protected_tag.create_access_levels.map { |access_level| access_level.user_id || access_level.access_level }
          )
        end
        # rubocop:enable Gitlab/ModuleWithInstanceVariables

        def load_gon_index
          super

          gon.push(current_project_id: project.id) if project
        end

        # rubocop:disable Gitlab/ModuleWithInstanceVariables
        def render_show
          @deploy_keys = ::Projects::Settings::DeployKeysPresenter.new(@project, current_user: current_user)
          @deploy_tokens = @project.deploy_tokens.active

          define_deploy_token
          define_protected_refs
          push_rule
          remote_mirror

          render 'show'
        end
      end
    end
  end
end<|MERGE_RESOLUTION|>--- conflicted
+++ resolved
@@ -19,15 +19,6 @@
           @push_rule = project.push_rule # rubocop:disable Gitlab/ModuleWithInstanceVariables
         end
 
-<<<<<<< HEAD
-        def remote_mirror
-          return unless project.feature_available?(:repository_mirrors)
-
-          @remote_mirror = project.remote_mirrors.build # rubocop:disable Gitlab/ModuleWithInstanceVariables
-        end
-
-=======
->>>>>>> e4325e76
         # rubocop:disable Gitlab/ModuleWithInstanceVariables
         def acces_levels_options
           super.merge(
