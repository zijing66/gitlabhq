module EE
  module Boards
    module BoardsController
      extend ActiveSupport::Concern

      prepended do
        before_action :check_multiple_issue_boards_available!, only: [:create]
        before_action :authorize_admin_board!, only: [:create, :update, :destroy]
        before_action :find_board, only: [:update, :destroy]
      end

      def create
        board = ::Boards::CreateService.new(parent, current_user, board_params).execute

        respond_to do |format|
          format.json do
            if board.valid?
              render json: serialize_as_json(board)
            else
              render json: board.errors, status: :unprocessable_entity
            end
          end
        end
      end

      def update
        service = ::Boards::UpdateService.new(parent, current_user, board_params)

        service.execute(@board)

        respond_to do |format|
          format.json do
            if @board.valid?
              render json: serialize_as_json(@board)
            else
              render json: @board.errors, status: :unprocessable_entity
            end
          end
        end
      end

      def destroy
        service = ::Boards::DestroyService.new(parent, current_user)
        service.execute(@board)

        respond_to do |format|
          format.html { redirect_to boards_path, status: 302 }
        end
      end

      private

      def authorize_admin_board!
        return render_404 unless can?(current_user, :admin_board, parent)
      end

      def board_params
<<<<<<< HEAD
        params.require(:board).permit(:name, :weight, :milestone_id, :author_id, :assignee_id)
=======
        params.require(:board).permit(:name, :weight, :milestone_id, :author_id, :assignee_id, label_ids: [])
>>>>>>> f753e99b
      end

      def find_board
        @board = parent.boards.find(params[:id])
      end

      def parent
        @parent ||= @project || @group
      end

      def boards_path
        if @group
          group_boards_path(parent)
        else
          project_boards_path(parent)
        end
      end

      def serialize_as_json(resource)
        resource.as_json(
          only: [:id, :name],
          include: {
            milestone: { only: [:id, :title] }
          }
        )
      end
    end
  end
end<|MERGE_RESOLUTION|>--- conflicted
+++ resolved
@@ -55,11 +55,7 @@
       end
 
       def board_params
-<<<<<<< HEAD
-        params.require(:board).permit(:name, :weight, :milestone_id, :author_id, :assignee_id)
-=======
         params.require(:board).permit(:name, :weight, :milestone_id, :author_id, :assignee_id, label_ids: [])
->>>>>>> f753e99b
       end
 
       def find_board
