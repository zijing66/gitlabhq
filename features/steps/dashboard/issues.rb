--- conflicted
+++ resolved
@@ -42,18 +42,11 @@
   end
 
   step 'I click "All" link' do
-<<<<<<< HEAD
-    find(".js-author-search").click
-    find(".dropdown-menu-author li a", match: :first).click
-    find(".js-assignee-search").click
-    find(".dropdown-menu-assignee li a", match: :first).click
-=======
     find('.js-author-search').click
     find('.dropdown-content a', match: :first).click
 
     find('.js-assignee-search').click
     find('.dropdown-content a', match: :first).click
->>>>>>> 30e4d3ce
   end
 
   def should_see(issue)
