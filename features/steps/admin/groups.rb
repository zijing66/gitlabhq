--- conflicted
+++ resolved
@@ -57,7 +57,6 @@
     end
   end
 
-<<<<<<< HEAD
   step 'group has shared projects' do
     share_link = shared_project.project_group_links.new(group_access: Gitlab::Access::MASTER)
     share_link.group_id = current_group.id
@@ -71,7 +70,8 @@
   step 'I should see project shared with group' do
     page.should have_content(shared_project.name_with_namespace)
     page.should have_content "Projects shared with"
-=======
+  end
+
   step 'we have user "John Doe" in group' do
     current_group.add_user(user_john, Gitlab::Access::REPORTER)
   end
@@ -86,7 +86,6 @@
     within ".group-users-list" do
       page.should_not have_content "John Doe"
     end
->>>>>>> a54d5dc7
   end
 
   protected
@@ -95,12 +94,11 @@
     @group ||= Group.first
   end
 
-<<<<<<< HEAD
   def shared_project
     @shared_project ||= create(:empty_project)
-=======
+  end
+
   def user_john
     @user_john ||= User.find_by(name: "John Doe")
->>>>>>> a54d5dc7
   end
 end