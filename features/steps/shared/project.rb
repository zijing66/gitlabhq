module SharedProject
  include Spinach::DSL

  # Create a project without caring about what it's called
  step "I own a project" do
    @project = create(:project, namespace: @user.namespace)
    @project.team << [@user, :master]
  end

  step "project exists in some group namespace" do
    @group = create(:group, name: 'some group')
    @project = create(:project, namespace: @group)
  end

  # Create a specific project called "Shop"
  step 'I own project "Shop"' do
    @project = Project.find_by(name: "Shop")
    @project ||= create(:project, name: "Shop", namespace: @user.namespace, snippets_enabled: true, issues_template: "This issue should contain the following.", merge_requests_template: "This merge request should contain the following.")
    @project.team << [@user, :master]
  end

  step 'I disable snippets in project' do
    @project.snippets_enabled = false
    @project.save
  end

  step 'I disable issues and merge requests in project' do
    @project.issues_enabled = false
    @project.merge_requests_enabled = false
    @project.save
  end

  # Add another user to project "Shop"
  step 'I add a user to project "Shop"' do
    @project = Project.find_by(name: "Shop")
    other_user = create(:user, name: 'Alpha')
    @project.team << [other_user, :master]
  end

  # Create another specific project called "Forum"
  step 'I own project "Forum"' do
    @project = Project.find_by(name: "Forum")
    @project ||= create(:project, name: "Forum", namespace: @user.namespace, path: 'forum_project')
    @project.team << [@user, :master]
  end

  # Create an empty project without caring about the name
  step 'I own an empty project' do
    @project = create(:empty_project,
                      name: 'Empty Project', namespace: @user.namespace)
    @project.team << [@user, :master]
  end

  step 'I visit my empty project page' do
    project = Project.find_by(name: 'Empty Project')
    visit namespace_project_path(project.namespace, project)
  end

  step 'I visit project "Shop" activity page' do
    project = Project.find_by(name: 'Shop')
    visit namespace_project_path(project.namespace, project)
  end

  step 'project "Shop" has push event' do
    @project = Project.find_by(name: "Shop")

    data = {
      before: Gitlab::Git::BLANK_SHA,
      after: "6d394385cf567f80a8fd85055db1ab4c5295806f",
      ref: "refs/heads/fix",
      user_id: @user.id,
      user_name: @user.name,
      repository: {
        name: @project.name,
        url: "localhost/rubinius",
        description: "",
        homepage: "localhost/rubinius",
        private: true
      }
    }

    @event = Event.create(
      project: @project,
      action: Event::PUSHED,
      data: data,
      author_id: @user.id
    )
  end

  step 'I should see project "Shop" activity feed' do
    project = Project.find_by(name: "Shop")
    expect(page).to have_content "#{@user.name} pushed new branch fix at #{project.name_with_namespace}"
  end

  step 'I should see project settings' do
    expect(current_path).to eq edit_namespace_project_path(@project.namespace, @project)
    expect(page).to have_content("Project name")
    expect(page).to have_content("Features:")
  end

  def current_project
    @project ||= Project.first
  end

  # ----------------------------------------
  # Project permissions
  # ----------------------------------------

  step 'I am member of a project with a guest role' do
    @project.team << [@user, Gitlab::Access::GUEST]
  end

  step 'I am member of a project with a reporter role' do
    @project.team << [@user, Gitlab::Access::REPORTER]
  end

  # ----------------------------------------
  # Visibility of archived project
  # ----------------------------------------

  step 'archived project "Archive"' do
    create :project, :public, archived: true, name: 'Archive'
  end

  step 'I should not see project "Archive"' do
    project = Project.find_by(name: "Archive")
    expect(page).not_to have_content project.name_with_namespace
  end

  step 'I should see project "Archive"' do
    project = Project.find_by(name: "Archive")
    expect(page).to have_content project.name_with_namespace
  end

  step 'project "Archive" has comments' do
    project = Project.find_by(name: "Archive")
    2.times { create(:note_on_issue, project: project) }
  end

  # ----------------------------------------
  # Visibility level
  # ----------------------------------------

  step 'private project "Enterprise"' do
    create :project, name: 'Enterprise'
  end

  step 'I should see project "Enterprise"' do
    expect(page).to have_content "Enterprise"
  end

  step 'I should not see project "Enterprise"' do
    expect(page).not_to have_content "Enterprise"
  end

  step 'internal project "Internal"' do
    create :project, :internal, name: 'Internal'
  end

  step 'I should see project "Internal"' do
    expect(page).to have_content "Internal"
  end

  step 'I should not see project "Internal"' do
    expect(page).not_to have_content "Internal"
  end

  step 'public project "Community"' do
    create :project, :public, name: 'Community'
  end

  step 'I should see project "Community"' do
    expect(page).to have_content "Community"
  end

  step 'I should not see project "Community"' do
    expect(page).not_to have_content "Community"
  end

  step '"John Doe" owns private project "Enterprise"' do
    user_owns_project(
      user_name: 'John Doe',
      project_name: 'Enterprise'
    )
  end

  step '"Mary Jane" owns private project "Enterprise"' do
    user_owns_project(
      user_name: 'Mary Jane',
      project_name: 'Enterprise'
    )
  end

  step '"John Doe" owns internal project "Internal"' do
    user_owns_project(
      user_name: 'John Doe',
      project_name: 'Internal',
      visibility: :internal
    )
  end

  step '"John Doe" owns public project "Community"' do
    user_owns_project(
      user_name: 'John Doe',
      project_name: 'Community',
      visibility: :public
    )
  end

  step 'public empty project "Empty Public Project"' do
    create :project_empty_repo, :public, name: "Empty Public Project"
  end

  step 'project "Community" has comments' do
    project = Project.find_by(name: "Community")
    2.times { create(:note_on_issue, project: project) }
  end

  step 'project "Shop" has labels: "bug", "feature", "enhancement"' do
    project = Project.find_by(name: "Shop")
    create(:label, project: project, title: 'bug')
    create(:label, project: project, title: 'feature')
    create(:label, project: project, title: 'enhancement')
  end

  step 'project "Shop" has CI enabled' do
    project = Project.find_by(name: "Shop")
    project.enable_ci
  end

  step 'project "Shop" has CI build' do
    project = Project.find_by(name: "Shop")
    create :ci_commit, project: project, sha: project.commit.sha
  end

  step 'I should see last commit with CI status' do
    page.within ".project-last-commit" do
      expect(page).to have_content(project.commit.sha[0..6])
      expect(page).to have_content("skipped")
    end
  end

  def user_owns_project(user_name:, project_name:, visibility: :private)
    user = user_exists(user_name, username: user_name.gsub(/\s/, '').underscore)
    project = Project.find_by(name: project_name)
    project ||= create(:empty_project, visibility, name: project_name, namespace: user.namespace)
    project.team << [user, :master]
  end
<<<<<<< HEAD

=======
>>>>>>> d04eadf8
end<|MERGE_RESOLUTION|>--- conflicted
+++ resolved
@@ -246,8 +246,4 @@
     project ||= create(:empty_project, visibility, name: project_name, namespace: user.namespace)
     project.team << [user, :master]
   end
-<<<<<<< HEAD
-
-=======
->>>>>>> d04eadf8
 end