--- conflicted
+++ resolved
@@ -215,11 +215,6 @@
     visit admin_spam_logs_path
   end
 
-<<<<<<< HEAD
-  step 'I visit applications page' do
-    visit admin_applications_path
-  end
-
   step 'I visit push rules page' do
     visit admin_push_rule_path
   end
@@ -228,8 +223,6 @@
     visit admin_license_path
   end
 
-=======
->>>>>>> 7572a314
   # ----------------------------------------
   # Generic Project
   # ----------------------------------------
