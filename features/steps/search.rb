--- conflicted
+++ resolved
@@ -100,11 +100,7 @@
 
   step 'I should see "test_wiki" link in the search results' do
     page.within('.results') do
-<<<<<<< HEAD
-      expect(find(:css, '.search-results')).to have_link 'test_wiki.md'
-=======
       expect(find(:css, '.search-results')).to have_link 'test_wiki'
->>>>>>> fb1a7553
     end
   end
 
