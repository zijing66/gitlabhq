--- conflicted
+++ resolved
@@ -4,11 +4,7 @@
   include SharedNote
   include SharedPaths
   include Select2Helper
-<<<<<<< HEAD
-  include WaitForVueResource
-=======
   include WaitForRequests
->>>>>>> abc61f26
 
   step 'I am a member of project "Shop"' do
     @project = ::Project.find_by(name: "Shop")
@@ -39,11 +35,7 @@
     expect(page).to have_content @merge_request.source_branch
     expect(page).to have_content @merge_request.target_branch
 
-<<<<<<< HEAD
-    wait_for_vue_resource
-=======
     wait_for_requests
->>>>>>> abc61f26
   end
 
   step 'I fill out a "Merge Request On Forked Project" merge request' do
