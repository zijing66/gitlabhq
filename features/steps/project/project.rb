class Spinach::Features::ProjectFeature < Spinach::FeatureSteps
  include SharedAuthentication
  include SharedProject
  include SharedPaths

  step 'change project settings' do
    fill_in 'project_name', with: 'NewName'
    uncheck 'project_issues_enabled'
  end

  step 'I save project' do
    click_button 'Save changes'
  end

  step 'I should see project with new settings' do
    find_field('project_name').value.should == 'NewName'
    find('#project_issues_enabled').should_not be_checked
    find('#project_merge_requests_enabled').should be_checked
  end

  step 'change project path settings' do
    fill_in "project_path", with: "new-path"
    click_button "Rename"
  end

  step 'I should see project with new path settings' do
    project.path.should == "new-path"
  end

<<<<<<< HEAD
  step 'I fill in merge request template' do
    fill_in 'project_merge_requests_template', with: "This merge request should contain the following."
  end

  step 'I should see project with merge request template saved' do
    find_field('project_merge_requests_template').value.should == 'This merge request should contain the following.'
  end

  step 'I should see project "Shop" README link' do
    within '.project-side' do
      page.should have_content "README.md"
    end
  end

=======
>>>>>>> 9f939c96
  step 'I should see project "Shop" version' do
    within '.project-side' do
      page.should have_content "Version: 6.7.0.pre"
    end
  end

  step 'change project default branch' do
    select 'fix', from: 'project_default_branch'
    click_button 'Save changes'
  end

  step 'I should see project default branch changed' do
    find(:css, 'select#project_default_branch').value.should == 'fix'
  end

  step 'I select project "Forum" README tab' do
    click_link 'Readme'
  end

  step 'I should see project "Forum" README' do
    page.should have_link "README.md"
    page.should have_content "Sample repo for testing gitlab features"
  end

  step 'I should see project "Shop" README' do
    page.should have_link "README.md"
    page.should have_content "testme"
  end
end<|MERGE_RESOLUTION|>--- conflicted
+++ resolved
@@ -27,7 +27,6 @@
     project.path.should == "new-path"
   end
 
-<<<<<<< HEAD
   step 'I fill in merge request template' do
     fill_in 'project_merge_requests_template', with: "This merge request should contain the following."
   end
@@ -42,8 +41,6 @@
     end
   end
 
-=======
->>>>>>> 9f939c96
   step 'I should see project "Shop" version' do
     within '.project-side' do
       page.should have_content "Version: 6.7.0.pre"
