class Spinach::Features::Project < Spinach::FeatureSteps
  include SharedAuthentication
  include SharedProject
  include SharedPaths
  include Select2Helper

  step 'change project settings' do
    fill_in 'project_name_edit', with: 'NewName'
    uncheck 'project_issues_enabled'
  end

  step 'I save project' do
    click_button 'Save changes'
  end

  step 'I should see project with new settings' do
<<<<<<< HEAD
    find_field('project_name').value.should == 'NewName'
    find('#project_issues_enabled').should_not be_checked
    find('#project_merge_requests_enabled').should be_checked
=======
    expect(find_field('project_name').value).to eq 'NewName'
>>>>>>> e667bfe9
  end

  step 'change project path settings' do
    fill_in 'project_path', with: 'new-path'
    click_button 'Rename'
  end

  step 'I should see project with new path settings' do
    expect(project.path).to eq 'new-path'
  end

  step 'I change the project avatar' do
    attach_file(
      :project_avatar,
      File.join(Rails.root, 'public', 'gitlab_logo.png')
    )
    click_button 'Save changes'
    @project.reload
  end

  step 'I should see new project avatar' do
    expect(@project.avatar).to be_instance_of AvatarUploader
    url = @project.avatar.url
    expect(url).to eq "/uploads/project/avatar/#{ @project.id }/gitlab_logo.png"
  end

  step 'I should see the "Remove avatar" button' do
    expect(page).to have_link('Remove avatar')
  end

  step 'I have an project avatar' do
    attach_file(
      :project_avatar,
      File.join(Rails.root, 'public', 'gitlab_logo.png')
    )
    click_button 'Save changes'
    @project.reload
  end

  step 'I remove my project avatar' do
    click_link 'Remove avatar'
    @project.reload
  end

  step 'I should see the default project avatar' do
    expect(@project.avatar?).to be_false
  end

  step 'I should not see the "Remove avatar" button' do
    expect(page).not_to have_link('Remove avatar')
  end

  step 'I fill in merge request template' do
    fill_in 'project_merge_requests_template', with: "This merge request should contain the following."
  end

  step 'I should see project with merge request template saved' do
    find_field('project_merge_requests_template').value.should == 'This merge request should contain the following.'
  end

  step 'I should see project "Shop" README link' do
    within '.project-side' do
      page.should have_content "README.md"
    end
  end

  step 'I should see project "Shop" version' do
    page.within '.project-side' do
      expect(page).to have_content '6.7.0.pre'
    end
  end

  step 'change project default branch' do
    select 'fix', from: 'project_default_branch'
    click_button 'Save changes'
  end

  step 'I should see project default branch changed' do
    expect(find(:css, 'select#project_default_branch').value).to eq 'fix'
  end

  step 'I select project "Forum" README tab' do
    click_link 'Readme'
  end

  step 'I should see project "Forum" README' do
    expect(page).to have_link 'README.md'
    expect(page).to have_content 'Sample repo for testing gitlab features'
  end

  step 'I should see project "Shop" README' do
    expect(page).to have_link 'README.md'
    expect(page).to have_content 'testme'
  end

  step 'gitlab user "Pete"' do
    create(:user, name: "Pete")
  end

  step '"Pete" is "Shop" developer' do
    user = User.find_by(name: "Pete")
    project = Project.find_by(name: "Shop")
    project.team << [user, :developer]
  end

  step 'I visit project "Shop" settings page' do
    click_link 'Settings'
  end

  step 'I go to "Members"' do
    click_link 'Members'
  end

  step 'I change "Pete" access level to master' do
    user = User.find_by(name: "Pete")
    project_member = @project.project_members.find_by(user_id: user)

    within "#project_member_#{project_member.id}" do
      click_button "Edit access level"
      select "Master", from: "project_member_access_level"
      click_button "Save"
    end

    sleep 0.05
  end

  step 'I go to "Audit Events"' do
    click_link 'Audit Events'
  end

  step 'I should see the audit event listed' do
    within ('table#audits') do
      page.should have_content "Change access level from developer to master"
      page.should have_content(project.owner.name)
      page.should have_content('Pete')
    end
  end

  step 'I add project tags' do
    fill_in 'Tags', with: 'tag1, tag2'
  end

  step 'I should see project tags' do
    expect(find_field('Tags').value).to eq 'tag1, tag2'
  end

  step 'I should not see "New Issue" button' do
    expect(page).not_to have_link 'New Issue'
  end

  step 'I should not see "New Merge Request" button' do
    expect(page).not_to have_link 'New Merge Request'
  end

  step 'I should not see "Snippets" button' do
    expect(page).not_to have_link 'Snippets'
  end
end<|MERGE_RESOLUTION|>--- conflicted
+++ resolved
@@ -14,13 +14,9 @@
   end
 
   step 'I should see project with new settings' do
-<<<<<<< HEAD
-    find_field('project_name').value.should == 'NewName'
-    find('#project_issues_enabled').should_not be_checked
-    find('#project_merge_requests_enabled').should be_checked
-=======
     expect(find_field('project_name').value).to eq 'NewName'
->>>>>>> e667bfe9
+    expect(find('#project_issues_enabled')).to_not be_checked
+    expect(find('#project_merge_requests_enabled')).to be_checked
   end
 
   step 'change project path settings' do
