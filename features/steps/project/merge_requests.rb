--- conflicted
+++ resolved
@@ -242,7 +242,6 @@
     end
   end
 
-<<<<<<< HEAD
   step 'I select "notes_refactoring" as source' do
     select "master", from: "merge_request_source_branch"
     select "notes_refactoring", from: "merge_request_target_branch"
@@ -251,14 +250,14 @@
 
   step 'I should see description field pre-filled' do
     find_field('merge_request_description').value.should == 'This merge request should contain the following.'
-=======
+  end
+
   step 'I unfold diff' do
     first('.js-unfold').click
   end
 
   step 'I should see additional file lines' do
     expect(first('.text-file')).to have_content('.bundle')
->>>>>>> 27cf081e
   end
 
   def project
