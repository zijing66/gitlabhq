@admin
Feature: Admin Groups
  Background:
    Given I sign in as an admin
    And I have group with projects
    And User "John Doe" exists
    And I visit admin groups page

  Scenario: See group list
    Then I should be all groups

  Scenario: Create a group
    When I click new group link
    And submit form with new group info
    Then I should be redirected to group page
    And I should see newly created group

  @javascript
  Scenario: Add user into projects in group
    When I visit admin group page
    When I select user "John Doe" from user list as "Reporter"
    Then I should see "John Doe" in team list in every project as "Reporter"

<<<<<<< HEAD
  Scenario: Shared projects
    Given group has shared projects
    When I visit group page
    Then I should see project shared with group
=======
  @javascript
  Scenario: Remove user from group
    Given we have user "John Doe" in group
    When I visit admin group page
    And I remove user "John Doe" from group
    Then I should not see "John Doe" in team list
>>>>>>> a54d5dc7
<|MERGE_RESOLUTION|>--- conflicted
+++ resolved
@@ -21,16 +21,14 @@
     When I select user "John Doe" from user list as "Reporter"
     Then I should see "John Doe" in team list in every project as "Reporter"
 
-<<<<<<< HEAD
   Scenario: Shared projects
     Given group has shared projects
     When I visit group page
     Then I should see project shared with group
-=======
+
   @javascript
   Scenario: Remove user from group
     Given we have user "John Doe" in group
     When I visit admin group page
     And I remove user "John Doe" from group
-    Then I should not see "John Doe" in team list
->>>>>>> a54d5dc7
+    Then I should not see "John Doe" in team list