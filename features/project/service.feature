Feature: Project Services
  Background:
    Given I sign in as a user
    And I own project "Shop"

  Scenario: I should see project services
    When I visit project "Shop" services page
    Then I should see list of available services

  Scenario: Activate gitlab-ci service
    When I visit project "Shop" services page
    And I click gitlab-ci service link
    And I fill gitlab-ci settings
    Then I should see service settings saved

  Scenario: Activate hipchat service
    When I visit project "Shop" services page
    And I click hipchat service link
    And I fill hipchat settings
    Then I should see hipchat service settings saved

  Scenario: Activate pivotaltracker service
    When I visit project "Shop" services page
    And I click pivotaltracker service link
    And I fill pivotaltracker settings
    Then I should see pivotaltracker service settings saved

  Scenario: Activate Flowdock service
    When I visit project "Shop" services page
    And I click Flowdock service link
    And I fill Flowdock settings
    Then I should see Flowdock service settings saved

  Scenario: Activate Assembla service
    When I visit project "Shop" services page
    And I click Assembla service link
    And I fill Assembla settings
    Then I should see Assembla service settings saved

  Scenario: Activate Slack service
    When I visit project "Shop" services page
    And I click Slack service link
    And I fill Slack settings
    Then I should see Slack service settings saved

  Scenario: Activate Pushover service
    When I visit project "Shop" services page
    And I click Pushover service link
    And I fill Pushover settings
    Then I should see Pushover service settings saved

  Scenario: Activate email on push service
    When I visit project "Shop" services page
    And I click email on push service link
    And I fill email on push settings
    Then I should see email on push service settings saved

<<<<<<< HEAD
  Scenario: Activate JIRA service
    When I visit project "Shop" services page
    And I click jira service link
    And I fill jira settings
    Then I should see jira service settings saved
=======
  Scenario: Activate Atlassian Bamboo CI service
    When I visit project "Shop" services page
    And I click Atlassian Bamboo CI service link
    And I fill Atlassian Bamboo CI settings
    Then I should see Atlassian Bamboo CI service settings saved
>>>>>>> 6adc313a
<|MERGE_RESOLUTION|>--- conflicted
+++ resolved
@@ -55,16 +55,14 @@
     And I fill email on push settings
     Then I should see email on push service settings saved
 
-<<<<<<< HEAD
   Scenario: Activate JIRA service
     When I visit project "Shop" services page
     And I click jira service link
     And I fill jira settings
     Then I should see jira service settings saved
-=======
+
   Scenario: Activate Atlassian Bamboo CI service
     When I visit project "Shop" services page
     And I click Atlassian Bamboo CI service link
     And I fill Atlassian Bamboo CI settings
-    Then I should see Atlassian Bamboo CI service settings saved
->>>>>>> 6adc313a
+    Then I should see Atlassian Bamboo CI service settings saved