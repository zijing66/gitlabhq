--- conflicted
+++ resolved
@@ -18,7 +18,6 @@
     Then I should see the default project avatar
     And I should not see the "Remove avatar" button
 
-<<<<<<< HEAD
   @javascript
   Scenario: I disable issues
     Given I visit edit project "Shop" page
@@ -31,17 +30,6 @@
     When I enable project issues
     Then I should see the issues settings
 
-  Scenario: I should have back to group button
-    And project "Shop" belongs to group
-    And I visit project "Shop" page
-    Then I should see back to group button
-
-  Scenario: I should have back to group button
-    And I visit project "Shop" page
-    Then I should see back to dashboard button
-
-=======
->>>>>>> 41c478cb
   Scenario: I should have readme on page
     And I visit project "Shop" page
     Then I should see project "Shop" README
