# This file is auto-generated from the current state of the database. Instead
# of editing this file, please use the migrations feature of Active Record to
# incrementally modify your database, and then regenerate this schema definition.
#
# Note that this schema.rb definition is the authoritative source for your
# database schema. If you need to create the application database on another
# system, you should be using db:schema:load, not running all the migrations
# from scratch. The latter is a flawed and unsustainable approach (the more migrations
# you'll amass, the slower it'll run and the greater likelihood for issues).
#
# It's strongly recommended that you check this file into your version control system.

ActiveRecord::Schema.define(version: 20181218192239) do

  # These are extensions that must be enabled in order to support this database
  enable_extension "plpgsql"
  enable_extension "pg_trgm"

  create_table "abuse_reports", force: :cascade do |t|
    t.integer "reporter_id"
    t.integer "user_id"
    t.text "message"
    t.datetime "created_at"
    t.datetime "updated_at"
    t.text "message_html"
    t.integer "cached_markdown_version"
  end

  create_table "appearances", force: :cascade do |t|
    t.string "title", null: false
    t.text "description", null: false
    t.string "header_logo"
    t.string "logo"
    t.datetime_with_timezone "created_at", null: false
    t.datetime_with_timezone "updated_at", null: false
    t.text "description_html"
    t.integer "cached_markdown_version"
    t.text "new_project_guidelines"
    t.text "new_project_guidelines_html"
    t.string "favicon"
  end

  create_table "application_setting_terms", force: :cascade do |t|
    t.integer "cached_markdown_version"
    t.text "terms", null: false
    t.text "terms_html"
  end

  create_table "application_settings", force: :cascade do |t|
    t.integer "default_projects_limit"
    t.boolean "signup_enabled"
    t.boolean "gravatar_enabled"
    t.text "sign_in_text"
    t.datetime "created_at"
    t.datetime "updated_at"
    t.string "home_page_url"
    t.integer "default_branch_protection", default: 2
    t.text "restricted_visibility_levels"
    t.boolean "version_check_enabled", default: true
    t.integer "max_attachment_size", default: 10, null: false
    t.integer "default_project_visibility"
    t.integer "default_snippet_visibility"
    t.text "domain_whitelist"
    t.boolean "user_oauth_applications", default: true
    t.string "after_sign_out_path"
    t.integer "session_expire_delay", default: 10080, null: false
    t.text "import_sources"
    t.text "help_page_text"
    t.string "admin_notification_email"
    t.boolean "shared_runners_enabled", default: true, null: false
    t.integer "max_artifacts_size", default: 100, null: false
    t.string "runners_registration_token"
    t.integer "max_pages_size", default: 100, null: false
    t.boolean "require_two_factor_authentication", default: false
    t.integer "two_factor_grace_period", default: 48
    t.boolean "metrics_enabled", default: false
    t.string "metrics_host", default: "localhost"
    t.integer "metrics_pool_size", default: 16
    t.integer "metrics_timeout", default: 10
    t.integer "metrics_method_call_threshold", default: 10
    t.boolean "recaptcha_enabled", default: false
    t.string "recaptcha_site_key"
    t.string "recaptcha_private_key"
    t.integer "metrics_port", default: 8089
    t.boolean "akismet_enabled", default: false
    t.string "akismet_api_key"
    t.integer "metrics_sample_interval", default: 15
    t.boolean "sentry_enabled", default: false
    t.string "sentry_dsn"
    t.boolean "email_author_in_body", default: false
    t.integer "default_group_visibility"
    t.boolean "repository_checks_enabled", default: false
    t.text "shared_runners_text"
    t.integer "metrics_packet_size", default: 1
    t.text "disabled_oauth_sign_in_sources"
    t.string "health_check_access_token"
    t.boolean "send_user_confirmation_email", default: false
    t.integer "container_registry_token_expire_delay", default: 5
    t.text "after_sign_up_text"
    t.boolean "user_default_external", default: false, null: false
    t.string "repository_storages", default: "default"
    t.string "enabled_git_access_protocol"
    t.boolean "domain_blacklist_enabled", default: false
    t.text "domain_blacklist"
    t.boolean "usage_ping_enabled", default: true, null: false
    t.text "sign_in_text_html"
    t.text "help_page_text_html"
    t.text "shared_runners_text_html"
    t.text "after_sign_up_text_html"
    t.integer "rsa_key_restriction", default: 0, null: false
    t.integer "dsa_key_restriction", default: -1, null: false
    t.integer "ecdsa_key_restriction", default: 0, null: false
    t.integer "ed25519_key_restriction", default: 0, null: false
    t.boolean "housekeeping_enabled", default: true, null: false
    t.boolean "housekeeping_bitmaps_enabled", default: true, null: false
    t.integer "housekeeping_incremental_repack_period", default: 10, null: false
    t.integer "housekeeping_full_repack_period", default: 50, null: false
    t.integer "housekeeping_gc_period", default: 200, null: false
    t.boolean "html_emails_enabled", default: true
    t.string "plantuml_url"
    t.boolean "plantuml_enabled"
    t.integer "terminal_max_session_time", default: 0, null: false
    t.integer "unique_ips_limit_per_user"
    t.integer "unique_ips_limit_time_window"
    t.boolean "unique_ips_limit_enabled", default: false, null: false
    t.string "default_artifacts_expire_in", default: "0", null: false
    t.string "uuid"
    t.decimal "polling_interval_multiplier", default: "1.0", null: false
    t.integer "cached_markdown_version"
    t.boolean "clientside_sentry_enabled", default: false, null: false
    t.string "clientside_sentry_dsn"
    t.boolean "prometheus_metrics_enabled", default: true, null: false
    t.boolean "help_page_hide_commercial_content", default: false
    t.string "help_page_support_url"
    t.integer "performance_bar_allowed_group_id"
    t.boolean "hashed_storage_enabled", default: false, null: false
    t.boolean "project_export_enabled", default: true, null: false
    t.boolean "auto_devops_enabled", default: true, null: false
    t.boolean "throttle_unauthenticated_enabled", default: false, null: false
    t.integer "throttle_unauthenticated_requests_per_period", default: 3600, null: false
    t.integer "throttle_unauthenticated_period_in_seconds", default: 3600, null: false
    t.boolean "throttle_authenticated_api_enabled", default: false, null: false
    t.integer "throttle_authenticated_api_requests_per_period", default: 7200, null: false
    t.integer "throttle_authenticated_api_period_in_seconds", default: 3600, null: false
    t.boolean "throttle_authenticated_web_enabled", default: false, null: false
    t.integer "throttle_authenticated_web_requests_per_period", default: 7200, null: false
    t.integer "throttle_authenticated_web_period_in_seconds", default: 3600, null: false
    t.boolean "password_authentication_enabled_for_web"
    t.boolean "password_authentication_enabled_for_git", default: true
    t.integer "gitaly_timeout_default", default: 55, null: false
    t.integer "gitaly_timeout_medium", default: 30, null: false
    t.integer "gitaly_timeout_fast", default: 10, null: false
    t.boolean "authorized_keys_enabled", default: true, null: false
    t.string "auto_devops_domain"
    t.boolean "pages_domain_verification_enabled", default: true, null: false
    t.string "user_default_internal_regex"
    t.boolean "allow_local_requests_from_hooks_and_services", default: false, null: false
    t.boolean "enforce_terms", default: false
    t.boolean "mirror_available", default: true, null: false
    t.boolean "hide_third_party_offers", default: false, null: false
    t.boolean "instance_statistics_visibility_private", default: false, null: false
    t.boolean "web_ide_clientside_preview_enabled", default: false, null: false
    t.boolean "user_show_add_ssh_key_message", default: true, null: false
    t.integer "usage_stats_set_by_user_id"
    t.integer "receive_max_input_size"
    t.integer "diff_max_patch_bytes", default: 102400, null: false
    t.integer "archive_builds_in_seconds"
    t.string "commit_email_hostname"
<<<<<<< HEAD
    t.boolean "protected_ci_variables", default: false, null: false
=======
    t.string "runners_registration_token_encrypted"
>>>>>>> 37c934e0
    t.index ["usage_stats_set_by_user_id"], name: "index_application_settings_on_usage_stats_set_by_user_id", using: :btree
  end

  create_table "audit_events", force: :cascade do |t|
    t.integer "author_id", null: false
    t.string "type", null: false
    t.integer "entity_id", null: false
    t.string "entity_type", null: false
    t.text "details"
    t.datetime "created_at"
    t.datetime "updated_at"
    t.index ["entity_id", "entity_type"], name: "index_audit_events_on_entity_id_and_entity_type", using: :btree
  end

  create_table "award_emoji", force: :cascade do |t|
    t.string "name"
    t.integer "user_id"
    t.integer "awardable_id"
    t.string "awardable_type"
    t.datetime "created_at"
    t.datetime "updated_at"
    t.index ["awardable_type", "awardable_id"], name: "index_award_emoji_on_awardable_type_and_awardable_id", using: :btree
    t.index ["user_id", "name"], name: "index_award_emoji_on_user_id_and_name", using: :btree
  end

  create_table "badges", force: :cascade do |t|
    t.string "link_url", null: false
    t.string "image_url", null: false
    t.integer "project_id"
    t.integer "group_id"
    t.string "type", null: false
    t.datetime_with_timezone "created_at", null: false
    t.datetime_with_timezone "updated_at", null: false
    t.index ["group_id"], name: "index_badges_on_group_id", using: :btree
    t.index ["project_id"], name: "index_badges_on_project_id", using: :btree
  end

  create_table "board_group_recent_visits", id: :bigserial, force: :cascade do |t|
    t.datetime_with_timezone "created_at", null: false
    t.datetime_with_timezone "updated_at", null: false
    t.integer "user_id"
    t.integer "board_id"
    t.integer "group_id"
    t.index ["board_id"], name: "index_board_group_recent_visits_on_board_id", using: :btree
    t.index ["group_id"], name: "index_board_group_recent_visits_on_group_id", using: :btree
    t.index ["user_id", "group_id", "board_id"], name: "index_board_group_recent_visits_on_user_group_and_board", unique: true, using: :btree
    t.index ["user_id"], name: "index_board_group_recent_visits_on_user_id", using: :btree
  end

  create_table "board_project_recent_visits", id: :bigserial, force: :cascade do |t|
    t.datetime_with_timezone "created_at", null: false
    t.datetime_with_timezone "updated_at", null: false
    t.integer "user_id"
    t.integer "project_id"
    t.integer "board_id"
    t.index ["board_id"], name: "index_board_project_recent_visits_on_board_id", using: :btree
    t.index ["project_id"], name: "index_board_project_recent_visits_on_project_id", using: :btree
    t.index ["user_id", "project_id", "board_id"], name: "index_board_project_recent_visits_on_user_project_and_board", unique: true, using: :btree
    t.index ["user_id"], name: "index_board_project_recent_visits_on_user_id", using: :btree
  end

  create_table "boards", force: :cascade do |t|
    t.integer "project_id"
    t.datetime "created_at", null: false
    t.datetime "updated_at", null: false
    t.integer "group_id"
    t.index ["group_id"], name: "index_boards_on_group_id", using: :btree
    t.index ["project_id"], name: "index_boards_on_project_id", using: :btree
  end

  create_table "broadcast_messages", force: :cascade do |t|
    t.text "message", null: false
    t.datetime "starts_at", null: false
    t.datetime "ends_at", null: false
    t.datetime "created_at", null: false
    t.datetime "updated_at", null: false
    t.string "color"
    t.string "font"
    t.text "message_html", null: false
    t.integer "cached_markdown_version"
    t.index ["starts_at", "ends_at", "id"], name: "index_broadcast_messages_on_starts_at_and_ends_at_and_id", using: :btree
  end

  create_table "chat_names", force: :cascade do |t|
    t.integer "user_id", null: false
    t.integer "service_id", null: false
    t.string "team_id", null: false
    t.string "team_domain"
    t.string "chat_id", null: false
    t.string "chat_name"
    t.datetime "last_used_at"
    t.datetime "created_at", null: false
    t.datetime "updated_at", null: false
    t.index ["service_id", "team_id", "chat_id"], name: "index_chat_names_on_service_id_and_team_id_and_chat_id", unique: true, using: :btree
    t.index ["user_id", "service_id"], name: "index_chat_names_on_user_id_and_service_id", unique: true, using: :btree
  end

  create_table "chat_teams", force: :cascade do |t|
    t.integer "namespace_id", null: false
    t.string "team_id"
    t.string "name"
    t.datetime "created_at", null: false
    t.datetime "updated_at", null: false
    t.index ["namespace_id"], name: "index_chat_teams_on_namespace_id", unique: true, using: :btree
  end

  create_table "ci_build_trace_chunks", id: :bigserial, force: :cascade do |t|
    t.integer "build_id", null: false
    t.integer "chunk_index", null: false
    t.integer "data_store", null: false
    t.binary "raw_data"
    t.index ["build_id", "chunk_index"], name: "index_ci_build_trace_chunks_on_build_id_and_chunk_index", unique: true, using: :btree
  end

  create_table "ci_build_trace_section_names", force: :cascade do |t|
    t.integer "project_id", null: false
    t.string "name", null: false
    t.index ["project_id", "name"], name: "index_ci_build_trace_section_names_on_project_id_and_name", unique: true, using: :btree
  end

  create_table "ci_build_trace_sections", force: :cascade do |t|
    t.integer "project_id", null: false
    t.datetime_with_timezone "date_start", null: false
    t.datetime_with_timezone "date_end", null: false
    t.bigint "byte_start", null: false
    t.bigint "byte_end", null: false
    t.integer "build_id", null: false
    t.integer "section_name_id", null: false
    t.index ["build_id", "section_name_id"], name: "index_ci_build_trace_sections_on_build_id_and_section_name_id", unique: true, using: :btree
    t.index ["project_id"], name: "index_ci_build_trace_sections_on_project_id", using: :btree
    t.index ["section_name_id"], name: "index_ci_build_trace_sections_on_section_name_id", using: :btree
  end

  create_table "ci_builds", force: :cascade do |t|
    t.string "status"
    t.datetime "finished_at"
    t.text "trace"
    t.datetime "created_at"
    t.datetime "updated_at"
    t.datetime "started_at"
    t.integer "runner_id"
    t.float "coverage"
    t.integer "commit_id"
    t.text "commands"
    t.string "name"
    t.text "options"
    t.boolean "allow_failure", default: false, null: false
    t.string "stage"
    t.integer "trigger_request_id"
    t.integer "stage_idx"
    t.boolean "tag"
    t.string "ref"
    t.integer "user_id"
    t.string "type"
    t.string "target_url"
    t.string "description"
    t.text "artifacts_file"
    t.integer "project_id"
    t.text "artifacts_metadata"
    t.integer "erased_by_id"
    t.datetime "erased_at"
    t.datetime "artifacts_expire_at"
    t.string "environment"
    t.bigint "artifacts_size"
    t.string "when"
    t.text "yaml_variables"
    t.datetime "queued_at"
    t.string "token"
    t.integer "lock_version"
    t.string "coverage_regex"
    t.integer "auto_canceled_by_id"
    t.boolean "retried"
    t.integer "stage_id"
    t.integer "artifacts_file_store"
    t.integer "artifacts_metadata_store"
    t.boolean "protected"
    t.integer "failure_reason"
    t.datetime_with_timezone "scheduled_at"
    t.string "token_encrypted"
    t.index ["artifacts_expire_at"], name: "index_ci_builds_on_artifacts_expire_at", where: "(artifacts_file <> ''::text)", using: :btree
    t.index ["auto_canceled_by_id"], name: "index_ci_builds_on_auto_canceled_by_id", using: :btree
    t.index ["commit_id", "stage_idx", "created_at"], name: "index_ci_builds_on_commit_id_and_stage_idx_and_created_at", using: :btree
    t.index ["commit_id", "status", "type"], name: "index_ci_builds_on_commit_id_and_status_and_type", using: :btree
    t.index ["commit_id", "type", "name", "ref"], name: "index_ci_builds_on_commit_id_and_type_and_name_and_ref", using: :btree
    t.index ["commit_id", "type", "ref"], name: "index_ci_builds_on_commit_id_and_type_and_ref", using: :btree
    t.index ["id"], name: "partial_index_ci_builds_on_id_with_legacy_artifacts", where: "(artifacts_file <> ''::text)", using: :btree
    t.index ["project_id", "id"], name: "index_ci_builds_on_project_id_and_id", using: :btree
    t.index ["project_id", "status"], name: "index_ci_builds_project_id_and_status_for_live_jobs_partial2", where: "(((type)::text = 'Ci::Build'::text) AND ((status)::text = ANY (ARRAY[('running'::character varying)::text, ('pending'::character varying)::text, ('created'::character varying)::text])))", using: :btree
    t.index ["protected"], name: "index_ci_builds_on_protected", using: :btree
    t.index ["runner_id"], name: "index_ci_builds_on_runner_id", using: :btree
    t.index ["scheduled_at"], name: "partial_index_ci_builds_on_scheduled_at_with_scheduled_jobs", where: "((scheduled_at IS NOT NULL) AND ((type)::text = 'Ci::Build'::text) AND ((status)::text = 'scheduled'::text))", using: :btree
    t.index ["stage_id", "stage_idx"], name: "tmp_build_stage_position_index", where: "(stage_idx IS NOT NULL)", using: :btree
    t.index ["stage_id"], name: "index_ci_builds_on_stage_id", using: :btree
    t.index ["status", "type", "runner_id"], name: "index_ci_builds_on_status_and_type_and_runner_id", using: :btree
    t.index ["token"], name: "index_ci_builds_on_token", unique: true, using: :btree
    t.index ["token_encrypted"], name: "index_ci_builds_on_token_encrypted", unique: true, where: "(token_encrypted IS NOT NULL)", using: :btree
    t.index ["updated_at"], name: "index_ci_builds_on_updated_at", using: :btree
    t.index ["user_id"], name: "index_ci_builds_on_user_id", using: :btree
  end

  create_table "ci_builds_metadata", force: :cascade do |t|
    t.integer "build_id", null: false
    t.integer "project_id", null: false
    t.integer "timeout"
    t.integer "timeout_source", default: 1, null: false
    t.index ["build_id"], name: "index_ci_builds_metadata_on_build_id", unique: true, using: :btree
    t.index ["project_id"], name: "index_ci_builds_metadata_on_project_id", using: :btree
  end

  create_table "ci_builds_runner_session", id: :bigserial, force: :cascade do |t|
    t.integer "build_id", null: false
    t.string "url", null: false
    t.string "certificate"
    t.string "authorization"
    t.index ["build_id"], name: "index_ci_builds_runner_session_on_build_id", unique: true, using: :btree
  end

  create_table "ci_group_variables", force: :cascade do |t|
    t.string "key", null: false
    t.text "value"
    t.text "encrypted_value"
    t.string "encrypted_value_salt"
    t.string "encrypted_value_iv"
    t.integer "group_id", null: false
    t.boolean "protected", default: false, null: false
    t.datetime_with_timezone "created_at", null: false
    t.datetime_with_timezone "updated_at", null: false
    t.index ["group_id", "key"], name: "index_ci_group_variables_on_group_id_and_key", unique: true, using: :btree
  end

  create_table "ci_job_artifacts", force: :cascade do |t|
    t.integer "project_id", null: false
    t.integer "job_id", null: false
    t.integer "file_type", null: false
    t.integer "file_store"
    t.bigint "size"
    t.datetime_with_timezone "created_at", null: false
    t.datetime_with_timezone "updated_at", null: false
    t.datetime_with_timezone "expire_at"
    t.string "file"
    t.binary "file_sha256"
    t.integer "file_format", limit: 2
    t.integer "file_location", limit: 2
    t.index ["expire_at", "job_id"], name: "index_ci_job_artifacts_on_expire_at_and_job_id", using: :btree
    t.index ["file_store"], name: "index_ci_job_artifacts_on_file_store", using: :btree
    t.index ["job_id", "file_type"], name: "index_ci_job_artifacts_on_job_id_and_file_type", unique: true, using: :btree
    t.index ["project_id"], name: "index_ci_job_artifacts_on_project_id", using: :btree
  end

  create_table "ci_pipeline_schedule_variables", force: :cascade do |t|
    t.string "key", null: false
    t.text "value"
    t.text "encrypted_value"
    t.string "encrypted_value_salt"
    t.string "encrypted_value_iv"
    t.integer "pipeline_schedule_id", null: false
    t.datetime_with_timezone "created_at"
    t.datetime_with_timezone "updated_at"
    t.index ["pipeline_schedule_id", "key"], name: "index_ci_pipeline_schedule_variables_on_schedule_id_and_key", unique: true, using: :btree
  end

  create_table "ci_pipeline_schedules", force: :cascade do |t|
    t.string "description"
    t.string "ref"
    t.string "cron"
    t.string "cron_timezone"
    t.datetime "next_run_at"
    t.integer "project_id"
    t.integer "owner_id"
    t.boolean "active", default: true
    t.datetime "created_at"
    t.datetime "updated_at"
    t.index ["next_run_at", "active"], name: "index_ci_pipeline_schedules_on_next_run_at_and_active", using: :btree
    t.index ["owner_id"], name: "index_ci_pipeline_schedules_on_owner_id", using: :btree
    t.index ["project_id"], name: "index_ci_pipeline_schedules_on_project_id", using: :btree
  end

  create_table "ci_pipeline_variables", force: :cascade do |t|
    t.string "key", null: false
    t.text "value"
    t.text "encrypted_value"
    t.string "encrypted_value_salt"
    t.string "encrypted_value_iv"
    t.integer "pipeline_id", null: false
    t.index ["pipeline_id", "key"], name: "index_ci_pipeline_variables_on_pipeline_id_and_key", unique: true, using: :btree
  end

  create_table "ci_pipelines", force: :cascade do |t|
    t.string "ref"
    t.string "sha"
    t.string "before_sha"
    t.datetime "created_at"
    t.datetime "updated_at"
    t.boolean "tag", default: false
    t.text "yaml_errors"
    t.datetime "committed_at"
    t.integer "project_id"
    t.string "status"
    t.datetime "started_at"
    t.datetime "finished_at"
    t.integer "duration"
    t.integer "user_id"
    t.integer "lock_version"
    t.integer "auto_canceled_by_id"
    t.integer "pipeline_schedule_id"
    t.integer "source"
    t.integer "config_source"
    t.boolean "protected"
    t.integer "failure_reason"
    t.integer "iid"
    t.integer "merge_request_id"
    t.index ["auto_canceled_by_id"], name: "index_ci_pipelines_on_auto_canceled_by_id", using: :btree
    t.index ["merge_request_id"], name: "index_ci_pipelines_on_merge_request_id", where: "(merge_request_id IS NOT NULL)", using: :btree
    t.index ["pipeline_schedule_id"], name: "index_ci_pipelines_on_pipeline_schedule_id", using: :btree
    t.index ["project_id", "iid"], name: "index_ci_pipelines_on_project_id_and_iid", unique: true, where: "(iid IS NOT NULL)", using: :btree
    t.index ["project_id", "ref", "status", "id"], name: "index_ci_pipelines_on_project_id_and_ref_and_status_and_id", using: :btree
    t.index ["project_id", "sha"], name: "index_ci_pipelines_on_project_id_and_sha", using: :btree
    t.index ["project_id", "source"], name: "index_ci_pipelines_on_project_id_and_source", using: :btree
    t.index ["project_id", "status", "config_source"], name: "index_ci_pipelines_on_project_id_and_status_and_config_source", using: :btree
    t.index ["project_id"], name: "index_ci_pipelines_on_project_id", using: :btree
    t.index ["status"], name: "index_ci_pipelines_on_status", using: :btree
    t.index ["user_id"], name: "index_ci_pipelines_on_user_id", using: :btree
  end

  create_table "ci_runner_namespaces", force: :cascade do |t|
    t.integer "runner_id"
    t.integer "namespace_id"
    t.index ["namespace_id"], name: "index_ci_runner_namespaces_on_namespace_id", using: :btree
    t.index ["runner_id", "namespace_id"], name: "index_ci_runner_namespaces_on_runner_id_and_namespace_id", unique: true, using: :btree
  end

  create_table "ci_runner_projects", force: :cascade do |t|
    t.integer "runner_id", null: false
    t.datetime "created_at"
    t.datetime "updated_at"
    t.integer "project_id"
    t.index ["project_id"], name: "index_ci_runner_projects_on_project_id", using: :btree
    t.index ["runner_id"], name: "index_ci_runner_projects_on_runner_id", using: :btree
  end

  create_table "ci_runners", force: :cascade do |t|
    t.string "token"
    t.datetime "created_at"
    t.datetime "updated_at"
    t.string "description"
    t.datetime "contacted_at"
    t.boolean "active", default: true, null: false
    t.boolean "is_shared", default: false
    t.string "name"
    t.string "version"
    t.string "revision"
    t.string "platform"
    t.string "architecture"
    t.boolean "run_untagged", default: true, null: false
    t.boolean "locked", default: false, null: false
    t.integer "access_level", default: 0, null: false
    t.string "ip_address"
    t.integer "maximum_timeout"
    t.integer "runner_type", limit: 2, null: false
    t.string "token_encrypted"
    t.index ["contacted_at"], name: "index_ci_runners_on_contacted_at", using: :btree
    t.index ["is_shared"], name: "index_ci_runners_on_is_shared", using: :btree
    t.index ["locked"], name: "index_ci_runners_on_locked", using: :btree
    t.index ["runner_type"], name: "index_ci_runners_on_runner_type", using: :btree
    t.index ["token"], name: "index_ci_runners_on_token", using: :btree
  end

  create_table "ci_stages", force: :cascade do |t|
    t.integer "project_id"
    t.integer "pipeline_id"
    t.datetime "created_at"
    t.datetime "updated_at"
    t.string "name"
    t.integer "status"
    t.integer "lock_version"
    t.integer "position"
    t.index ["pipeline_id", "name"], name: "index_ci_stages_on_pipeline_id_and_name", unique: true, using: :btree
    t.index ["pipeline_id", "position"], name: "index_ci_stages_on_pipeline_id_and_position", using: :btree
    t.index ["pipeline_id"], name: "index_ci_stages_on_pipeline_id", using: :btree
    t.index ["project_id"], name: "index_ci_stages_on_project_id", using: :btree
  end

  create_table "ci_trigger_requests", force: :cascade do |t|
    t.integer "trigger_id", null: false
    t.text "variables"
    t.datetime "created_at"
    t.datetime "updated_at"
    t.integer "commit_id"
    t.index ["commit_id"], name: "index_ci_trigger_requests_on_commit_id", using: :btree
    t.index ["trigger_id"], name: "index_ci_trigger_requests_on_trigger_id", using: :btree
  end

  create_table "ci_triggers", force: :cascade do |t|
    t.string "token"
    t.datetime "created_at"
    t.datetime "updated_at"
    t.integer "project_id"
    t.integer "owner_id"
    t.string "description"
    t.string "ref"
    t.index ["owner_id"], name: "index_ci_triggers_on_owner_id", using: :btree
    t.index ["project_id"], name: "index_ci_triggers_on_project_id", using: :btree
  end

  create_table "ci_variables", force: :cascade do |t|
    t.string "key", null: false
    t.text "value"
    t.text "encrypted_value"
    t.string "encrypted_value_salt"
    t.string "encrypted_value_iv"
    t.integer "project_id", null: false
    t.boolean "protected", default: false, null: false
    t.string "environment_scope", default: "*", null: false
    t.index ["project_id", "key", "environment_scope"], name: "index_ci_variables_on_project_id_and_key_and_environment_scope", unique: true, using: :btree
  end

  create_table "cluster_groups", force: :cascade do |t|
    t.integer "cluster_id", null: false
    t.integer "group_id", null: false
    t.index ["cluster_id", "group_id"], name: "index_cluster_groups_on_cluster_id_and_group_id", unique: true, using: :btree
    t.index ["group_id"], name: "index_cluster_groups_on_group_id", using: :btree
  end

  create_table "cluster_platforms_kubernetes", force: :cascade do |t|
    t.integer "cluster_id", null: false
    t.datetime_with_timezone "created_at", null: false
    t.datetime_with_timezone "updated_at", null: false
    t.text "api_url"
    t.text "ca_cert"
    t.string "namespace"
    t.string "username"
    t.text "encrypted_password"
    t.string "encrypted_password_iv"
    t.text "encrypted_token"
    t.string "encrypted_token_iv"
    t.integer "authorization_type", limit: 2
    t.index ["cluster_id"], name: "index_cluster_platforms_kubernetes_on_cluster_id", unique: true, using: :btree
  end

  create_table "cluster_projects", force: :cascade do |t|
    t.integer "project_id", null: false
    t.integer "cluster_id", null: false
    t.datetime_with_timezone "created_at", null: false
    t.datetime_with_timezone "updated_at", null: false
    t.index ["cluster_id"], name: "index_cluster_projects_on_cluster_id", using: :btree
    t.index ["project_id"], name: "index_cluster_projects_on_project_id", using: :btree
  end

  create_table "cluster_providers_gcp", force: :cascade do |t|
    t.integer "cluster_id", null: false
    t.integer "status"
    t.integer "num_nodes", null: false
    t.datetime_with_timezone "created_at", null: false
    t.datetime_with_timezone "updated_at", null: false
    t.text "status_reason"
    t.string "gcp_project_id", null: false
    t.string "zone", null: false
    t.string "machine_type"
    t.string "operation_id"
    t.string "endpoint"
    t.text "encrypted_access_token"
    t.string "encrypted_access_token_iv"
    t.boolean "legacy_abac", default: true, null: false
    t.index ["cluster_id"], name: "index_cluster_providers_gcp_on_cluster_id", unique: true, using: :btree
  end

  create_table "clusters", force: :cascade do |t|
    t.integer "user_id"
    t.integer "provider_type"
    t.integer "platform_type"
    t.datetime_with_timezone "created_at", null: false
    t.datetime_with_timezone "updated_at", null: false
    t.boolean "enabled", default: true
    t.string "name", null: false
    t.string "environment_scope", default: "*", null: false
    t.integer "cluster_type", limit: 2, default: 3, null: false
    t.index ["enabled"], name: "index_clusters_on_enabled", using: :btree
    t.index ["user_id"], name: "index_clusters_on_user_id", using: :btree
  end

  create_table "clusters_applications_cert_managers", force: :cascade do |t|
    t.integer "cluster_id", null: false
    t.integer "status", null: false
    t.string "version", null: false
    t.string "email", null: false
    t.datetime_with_timezone "created_at", null: false
    t.datetime_with_timezone "updated_at", null: false
    t.text "status_reason"
    t.index ["cluster_id"], name: "index_clusters_applications_cert_managers_on_cluster_id", unique: true, using: :btree
  end

  create_table "clusters_applications_helm", force: :cascade do |t|
    t.integer "cluster_id", null: false
    t.datetime_with_timezone "created_at", null: false
    t.datetime_with_timezone "updated_at", null: false
    t.integer "status", null: false
    t.string "version", null: false
    t.text "status_reason"
    t.text "encrypted_ca_key"
    t.text "encrypted_ca_key_iv"
    t.text "ca_cert"
    t.index ["cluster_id"], name: "index_clusters_applications_helm_on_cluster_id", unique: true, using: :btree
  end

  create_table "clusters_applications_ingress", force: :cascade do |t|
    t.integer "cluster_id", null: false
    t.datetime_with_timezone "created_at", null: false
    t.datetime_with_timezone "updated_at", null: false
    t.integer "status", null: false
    t.integer "ingress_type", null: false
    t.string "version", null: false
    t.string "cluster_ip"
    t.text "status_reason"
    t.string "external_ip"
    t.index ["cluster_id"], name: "index_clusters_applications_ingress_on_cluster_id", unique: true, using: :btree
  end

  create_table "clusters_applications_jupyter", force: :cascade do |t|
    t.integer "cluster_id", null: false
    t.integer "oauth_application_id"
    t.integer "status", null: false
    t.string "version", null: false
    t.string "hostname"
    t.datetime_with_timezone "created_at", null: false
    t.datetime_with_timezone "updated_at", null: false
    t.text "status_reason"
    t.index ["cluster_id"], name: "index_clusters_applications_jupyter_on_cluster_id", unique: true, using: :btree
    t.index ["oauth_application_id"], name: "index_clusters_applications_jupyter_on_oauth_application_id", using: :btree
  end

  create_table "clusters_applications_knative", force: :cascade do |t|
    t.integer "cluster_id", null: false
    t.datetime_with_timezone "created_at", null: false
    t.datetime_with_timezone "updated_at", null: false
    t.integer "status", null: false
    t.string "version", null: false
    t.string "hostname"
    t.text "status_reason"
    t.string "external_ip"
    t.index ["cluster_id"], name: "index_clusters_applications_knative_on_cluster_id", unique: true, using: :btree
  end

  create_table "clusters_applications_prometheus", force: :cascade do |t|
    t.integer "cluster_id", null: false
    t.integer "status", null: false
    t.string "version", null: false
    t.text "status_reason"
    t.datetime_with_timezone "created_at", null: false
    t.datetime_with_timezone "updated_at", null: false
    t.index ["cluster_id"], name: "index_clusters_applications_prometheus_on_cluster_id", unique: true, using: :btree
  end

  create_table "clusters_applications_runners", force: :cascade do |t|
    t.integer "cluster_id", null: false
    t.integer "runner_id"
    t.integer "status", null: false
    t.datetime_with_timezone "created_at", null: false
    t.datetime_with_timezone "updated_at", null: false
    t.string "version", null: false
    t.text "status_reason"
    t.boolean "privileged", default: true, null: false
    t.index ["cluster_id"], name: "index_clusters_applications_runners_on_cluster_id", unique: true, using: :btree
    t.index ["runner_id"], name: "index_clusters_applications_runners_on_runner_id", using: :btree
  end

  create_table "clusters_kubernetes_namespaces", id: :bigserial, force: :cascade do |t|
    t.integer "cluster_id", null: false
    t.integer "project_id"
    t.integer "cluster_project_id"
    t.datetime_with_timezone "created_at", null: false
    t.datetime_with_timezone "updated_at", null: false
    t.text "encrypted_service_account_token"
    t.string "encrypted_service_account_token_iv"
    t.string "namespace", null: false
    t.string "service_account_name"
    t.index ["cluster_id", "namespace"], name: "kubernetes_namespaces_cluster_and_namespace", unique: true, using: :btree
    t.index ["cluster_id"], name: "index_clusters_kubernetes_namespaces_on_cluster_id", using: :btree
    t.index ["cluster_project_id"], name: "index_clusters_kubernetes_namespaces_on_cluster_project_id", using: :btree
    t.index ["project_id"], name: "index_clusters_kubernetes_namespaces_on_project_id", using: :btree
  end

  create_table "container_repositories", force: :cascade do |t|
    t.integer "project_id", null: false
    t.string "name", null: false
    t.datetime "created_at", null: false
    t.datetime "updated_at", null: false
    t.index ["project_id", "name"], name: "index_container_repositories_on_project_id_and_name", unique: true, using: :btree
    t.index ["project_id"], name: "index_container_repositories_on_project_id", using: :btree
  end

  create_table "conversational_development_index_metrics", force: :cascade do |t|
    t.float "leader_issues", null: false
    t.float "instance_issues", null: false
    t.float "leader_notes", null: false
    t.float "instance_notes", null: false
    t.float "leader_milestones", null: false
    t.float "instance_milestones", null: false
    t.float "leader_boards", null: false
    t.float "instance_boards", null: false
    t.float "leader_merge_requests", null: false
    t.float "instance_merge_requests", null: false
    t.float "leader_ci_pipelines", null: false
    t.float "instance_ci_pipelines", null: false
    t.float "leader_environments", null: false
    t.float "instance_environments", null: false
    t.float "leader_deployments", null: false
    t.float "instance_deployments", null: false
    t.float "leader_projects_prometheus_active", null: false
    t.float "instance_projects_prometheus_active", null: false
    t.float "leader_service_desk_issues", null: false
    t.float "instance_service_desk_issues", null: false
    t.datetime "created_at", null: false
    t.datetime "updated_at", null: false
    t.float "percentage_boards", default: 0.0, null: false
    t.float "percentage_ci_pipelines", default: 0.0, null: false
    t.float "percentage_deployments", default: 0.0, null: false
    t.float "percentage_environments", default: 0.0, null: false
    t.float "percentage_issues", default: 0.0, null: false
    t.float "percentage_merge_requests", default: 0.0, null: false
    t.float "percentage_milestones", default: 0.0, null: false
    t.float "percentage_notes", default: 0.0, null: false
    t.float "percentage_projects_prometheus_active", default: 0.0, null: false
    t.float "percentage_service_desk_issues", default: 0.0, null: false
  end

  create_table "deploy_keys_projects", force: :cascade do |t|
    t.integer "deploy_key_id", null: false
    t.integer "project_id", null: false
    t.datetime "created_at"
    t.datetime "updated_at"
    t.boolean "can_push", default: false, null: false
    t.index ["project_id"], name: "index_deploy_keys_projects_on_project_id", using: :btree
  end

  create_table "deploy_tokens", force: :cascade do |t|
    t.boolean "revoked", default: false
    t.boolean "read_repository", default: false, null: false
    t.boolean "read_registry", default: false, null: false
    t.datetime_with_timezone "expires_at", null: false
    t.datetime_with_timezone "created_at", null: false
    t.string "name", null: false
    t.string "token", null: false
    t.index ["token", "expires_at", "id"], name: "index_deploy_tokens_on_token_and_expires_at_and_id", where: "(revoked IS FALSE)", using: :btree
    t.index ["token"], name: "index_deploy_tokens_on_token", unique: true, using: :btree
  end

  create_table "deployments", force: :cascade do |t|
    t.integer "iid", null: false
    t.integer "project_id", null: false
    t.integer "environment_id", null: false
    t.string "ref", null: false
    t.boolean "tag", null: false
    t.string "sha", null: false
    t.integer "user_id"
    t.integer "deployable_id"
    t.string "deployable_type"
    t.datetime "created_at"
    t.datetime "updated_at"
    t.string "on_stop"
    t.integer "status", limit: 2, null: false
    t.datetime_with_timezone "finished_at"
    t.index ["created_at"], name: "index_deployments_on_created_at", using: :btree
    t.index ["deployable_type", "deployable_id"], name: "index_deployments_on_deployable_type_and_deployable_id", using: :btree
    t.index ["environment_id", "id"], name: "index_deployments_on_environment_id_and_id", using: :btree
    t.index ["environment_id", "iid", "project_id"], name: "index_deployments_on_environment_id_and_iid_and_project_id", using: :btree
    t.index ["environment_id", "status"], name: "index_deployments_on_environment_id_and_status", using: :btree
    t.index ["id"], name: "partial_index_deployments_for_legacy_successful_deployments", where: "((finished_at IS NULL) AND (status = 2))", using: :btree
    t.index ["project_id", "iid"], name: "index_deployments_on_project_id_and_iid", unique: true, using: :btree
    t.index ["project_id", "status", "created_at"], name: "index_deployments_on_project_id_and_status_and_created_at", using: :btree
    t.index ["project_id", "status"], name: "index_deployments_on_project_id_and_status", using: :btree
  end

  create_table "emails", force: :cascade do |t|
    t.integer "user_id", null: false
    t.string "email", null: false
    t.datetime "created_at"
    t.datetime "updated_at"
    t.string "confirmation_token"
    t.datetime_with_timezone "confirmed_at"
    t.datetime_with_timezone "confirmation_sent_at"
    t.index ["confirmation_token"], name: "index_emails_on_confirmation_token", unique: true, using: :btree
    t.index ["email"], name: "index_emails_on_email", unique: true, using: :btree
    t.index ["user_id"], name: "index_emails_on_user_id", using: :btree
  end

  create_table "environments", force: :cascade do |t|
    t.integer "project_id", null: false
    t.string "name", null: false
    t.datetime "created_at"
    t.datetime "updated_at"
    t.string "external_url"
    t.string "environment_type"
    t.string "state", default: "available", null: false
    t.string "slug", null: false
    t.index ["project_id", "name"], name: "index_environments_on_project_id_and_name", unique: true, using: :btree
    t.index ["project_id", "slug"], name: "index_environments_on_project_id_and_slug", unique: true, using: :btree
  end

  create_table "events", force: :cascade do |t|
    t.integer "project_id"
    t.integer "author_id", null: false
    t.integer "target_id"
    t.datetime_with_timezone "created_at", null: false
    t.datetime_with_timezone "updated_at", null: false
    t.integer "action", limit: 2, null: false
    t.string "target_type"
    t.index ["action"], name: "index_events_on_action", using: :btree
    t.index ["author_id", "project_id"], name: "index_events_on_author_id_and_project_id", using: :btree
    t.index ["project_id", "created_at"], name: "index_events_on_project_id_and_created_at", using: :btree
    t.index ["project_id", "id"], name: "index_events_on_project_id_and_id", using: :btree
    t.index ["target_type", "target_id"], name: "index_events_on_target_type_and_target_id", using: :btree
  end

  create_table "feature_gates", force: :cascade do |t|
    t.string "feature_key", null: false
    t.string "key", null: false
    t.string "value"
    t.datetime "created_at", null: false
    t.datetime "updated_at", null: false
    t.index ["feature_key", "key", "value"], name: "index_feature_gates_on_feature_key_and_key_and_value", unique: true, using: :btree
  end

  create_table "features", force: :cascade do |t|
    t.string "key", null: false
    t.datetime "created_at", null: false
    t.datetime "updated_at", null: false
    t.index ["key"], name: "index_features_on_key", unique: true, using: :btree
  end

  create_table "fork_network_members", force: :cascade do |t|
    t.integer "fork_network_id", null: false
    t.integer "project_id", null: false
    t.integer "forked_from_project_id"
    t.index ["fork_network_id"], name: "index_fork_network_members_on_fork_network_id", using: :btree
    t.index ["forked_from_project_id"], name: "index_fork_network_members_on_forked_from_project_id", using: :btree
    t.index ["project_id"], name: "index_fork_network_members_on_project_id", unique: true, using: :btree
  end

  create_table "fork_networks", force: :cascade do |t|
    t.integer "root_project_id"
    t.string "deleted_root_project_name"
    t.index ["root_project_id"], name: "index_fork_networks_on_root_project_id", unique: true, using: :btree
  end

  create_table "forked_project_links", force: :cascade do |t|
    t.integer "forked_to_project_id", null: false
    t.integer "forked_from_project_id", null: false
    t.datetime "created_at"
    t.datetime "updated_at"
    t.index ["forked_to_project_id"], name: "index_forked_project_links_on_forked_to_project_id", unique: true, using: :btree
  end

  create_table "gpg_key_subkeys", force: :cascade do |t|
    t.integer "gpg_key_id", null: false
    t.binary "keyid"
    t.binary "fingerprint"
    t.index ["fingerprint"], name: "index_gpg_key_subkeys_on_fingerprint", unique: true, using: :btree
    t.index ["gpg_key_id"], name: "index_gpg_key_subkeys_on_gpg_key_id", using: :btree
    t.index ["keyid"], name: "index_gpg_key_subkeys_on_keyid", unique: true, using: :btree
  end

  create_table "gpg_keys", force: :cascade do |t|
    t.datetime_with_timezone "created_at", null: false
    t.datetime_with_timezone "updated_at", null: false
    t.integer "user_id"
    t.binary "primary_keyid"
    t.binary "fingerprint"
    t.text "key"
    t.index ["fingerprint"], name: "index_gpg_keys_on_fingerprint", unique: true, using: :btree
    t.index ["primary_keyid"], name: "index_gpg_keys_on_primary_keyid", unique: true, using: :btree
    t.index ["user_id"], name: "index_gpg_keys_on_user_id", using: :btree
  end

  create_table "gpg_signatures", force: :cascade do |t|
    t.datetime_with_timezone "created_at", null: false
    t.datetime_with_timezone "updated_at", null: false
    t.integer "project_id"
    t.integer "gpg_key_id"
    t.binary "commit_sha"
    t.binary "gpg_key_primary_keyid"
    t.text "gpg_key_user_name"
    t.text "gpg_key_user_email"
    t.integer "verification_status", limit: 2, default: 0, null: false
    t.integer "gpg_key_subkey_id"
    t.index ["commit_sha"], name: "index_gpg_signatures_on_commit_sha", unique: true, using: :btree
    t.index ["gpg_key_id"], name: "index_gpg_signatures_on_gpg_key_id", using: :btree
    t.index ["gpg_key_primary_keyid"], name: "index_gpg_signatures_on_gpg_key_primary_keyid", using: :btree
    t.index ["gpg_key_subkey_id"], name: "index_gpg_signatures_on_gpg_key_subkey_id", using: :btree
    t.index ["project_id"], name: "index_gpg_signatures_on_project_id", using: :btree
  end

  create_table "group_custom_attributes", force: :cascade do |t|
    t.datetime_with_timezone "created_at", null: false
    t.datetime_with_timezone "updated_at", null: false
    t.integer "group_id", null: false
    t.string "key", null: false
    t.string "value", null: false
    t.index ["group_id", "key"], name: "index_group_custom_attributes_on_group_id_and_key", unique: true, using: :btree
    t.index ["key", "value"], name: "index_group_custom_attributes_on_key_and_value", using: :btree
  end

  create_table "identities", force: :cascade do |t|
    t.string "extern_uid"
    t.string "provider"
    t.integer "user_id"
    t.datetime "created_at"
    t.datetime "updated_at"
    t.index ["user_id"], name: "index_identities_on_user_id", using: :btree
  end

  create_table "import_export_uploads", force: :cascade do |t|
    t.datetime_with_timezone "updated_at", null: false
    t.integer "project_id"
    t.text "import_file"
    t.text "export_file"
    t.index ["project_id"], name: "index_import_export_uploads_on_project_id", using: :btree
    t.index ["updated_at"], name: "index_import_export_uploads_on_updated_at", using: :btree
  end

  create_table "internal_ids", id: :bigserial, force: :cascade do |t|
    t.integer "project_id"
    t.integer "usage", null: false
    t.integer "last_value", null: false
    t.integer "namespace_id"
    t.index ["namespace_id"], name: "index_internal_ids_on_namespace_id", using: :btree
    t.index ["project_id"], name: "index_internal_ids_on_project_id", using: :btree
    t.index ["usage", "namespace_id"], name: "index_internal_ids_on_usage_and_namespace_id", unique: true, where: "(namespace_id IS NOT NULL)", using: :btree
    t.index ["usage", "project_id"], name: "index_internal_ids_on_usage_and_project_id", unique: true, where: "(project_id IS NOT NULL)", using: :btree
  end

  create_table "issue_assignees", id: false, force: :cascade do |t|
    t.integer "user_id", null: false
    t.integer "issue_id", null: false
    t.index ["issue_id", "user_id"], name: "index_issue_assignees_on_issue_id_and_user_id", unique: true, using: :btree
    t.index ["user_id"], name: "index_issue_assignees_on_user_id", using: :btree
  end

  create_table "issue_metrics", force: :cascade do |t|
    t.integer "issue_id", null: false
    t.datetime "first_mentioned_in_commit_at"
    t.datetime "first_associated_with_milestone_at"
    t.datetime "first_added_to_board_at"
    t.datetime "created_at", null: false
    t.datetime "updated_at", null: false
    t.index ["issue_id"], name: "index_issue_metrics", using: :btree
  end

  create_table "issues", force: :cascade do |t|
    t.string "title"
    t.integer "author_id"
    t.integer "project_id"
    t.datetime "created_at"
    t.datetime "updated_at"
    t.text "description"
    t.integer "milestone_id"
    t.string "state"
    t.integer "iid"
    t.integer "updated_by_id"
    t.boolean "confidential", default: false, null: false
    t.date "due_date"
    t.integer "moved_to_id"
    t.integer "lock_version"
    t.text "title_html"
    t.text "description_html"
    t.integer "time_estimate"
    t.integer "relative_position"
    t.integer "cached_markdown_version"
    t.datetime "last_edited_at"
    t.integer "last_edited_by_id"
    t.boolean "discussion_locked"
    t.datetime_with_timezone "closed_at"
    t.integer "closed_by_id"
    t.index ["author_id"], name: "index_issues_on_author_id", using: :btree
    t.index ["closed_by_id"], name: "index_issues_on_closed_by_id", using: :btree
    t.index ["confidential"], name: "index_issues_on_confidential", using: :btree
    t.index ["description"], name: "index_issues_on_description_trigram", using: :gin, opclasses: {"description"=>"gin_trgm_ops"}
    t.index ["milestone_id"], name: "index_issues_on_milestone_id", using: :btree
    t.index ["moved_to_id"], name: "index_issues_on_moved_to_id", where: "(moved_to_id IS NOT NULL)", using: :btree
    t.index ["project_id", "created_at", "id", "state"], name: "index_issues_on_project_id_and_created_at_and_id_and_state", using: :btree
    t.index ["project_id", "due_date", "id", "state"], name: "idx_issues_on_project_id_and_due_date_and_id_and_state_partial", where: "(due_date IS NOT NULL)", using: :btree
    t.index ["project_id", "iid"], name: "index_issues_on_project_id_and_iid", unique: true, using: :btree
    t.index ["project_id", "updated_at", "id", "state"], name: "index_issues_on_project_id_and_updated_at_and_id_and_state", using: :btree
    t.index ["relative_position"], name: "index_issues_on_relative_position", using: :btree
    t.index ["state"], name: "index_issues_on_state", using: :btree
    t.index ["title"], name: "index_issues_on_title_trigram", using: :gin, opclasses: {"title"=>"gin_trgm_ops"}
    t.index ["updated_at"], name: "index_issues_on_updated_at", using: :btree
    t.index ["updated_by_id"], name: "index_issues_on_updated_by_id", where: "(updated_by_id IS NOT NULL)", using: :btree
  end

  create_table "keys", force: :cascade do |t|
    t.integer "user_id"
    t.datetime "created_at"
    t.datetime "updated_at"
    t.text "key"
    t.string "title"
    t.string "type"
    t.string "fingerprint"
    t.boolean "public", default: false, null: false
    t.datetime "last_used_at"
    t.index ["fingerprint"], name: "index_keys_on_fingerprint", unique: true, using: :btree
    t.index ["user_id"], name: "index_keys_on_user_id", using: :btree
  end

  create_table "label_links", force: :cascade do |t|
    t.integer "label_id"
    t.integer "target_id"
    t.string "target_type"
    t.datetime "created_at"
    t.datetime "updated_at"
    t.index ["label_id"], name: "index_label_links_on_label_id", using: :btree
    t.index ["target_id", "target_type"], name: "index_label_links_on_target_id_and_target_type", using: :btree
  end

  create_table "label_priorities", force: :cascade do |t|
    t.integer "project_id", null: false
    t.integer "label_id", null: false
    t.integer "priority", null: false
    t.datetime "created_at", null: false
    t.datetime "updated_at", null: false
    t.index ["label_id"], name: "index_label_priorities_on_label_id", using: :btree
    t.index ["priority"], name: "index_label_priorities_on_priority", using: :btree
    t.index ["project_id", "label_id"], name: "index_label_priorities_on_project_id_and_label_id", unique: true, using: :btree
  end

  create_table "labels", force: :cascade do |t|
    t.string "title"
    t.string "color"
    t.integer "project_id"
    t.datetime "created_at"
    t.datetime "updated_at"
    t.boolean "template", default: false
    t.string "description"
    t.text "description_html"
    t.string "type"
    t.integer "group_id"
    t.integer "cached_markdown_version"
    t.index ["group_id", "project_id", "title"], name: "index_labels_on_group_id_and_project_id_and_title", unique: true, using: :btree
    t.index ["project_id"], name: "index_labels_on_project_id", using: :btree
    t.index ["template"], name: "index_labels_on_template", where: "template", using: :btree
    t.index ["title"], name: "index_labels_on_title", using: :btree
    t.index ["type", "project_id"], name: "index_labels_on_type_and_project_id", using: :btree
  end

  create_table "lfs_file_locks", force: :cascade do |t|
    t.integer "project_id", null: false
    t.integer "user_id", null: false
    t.datetime "created_at", null: false
    t.string "path", limit: 511
    t.index ["project_id", "path"], name: "index_lfs_file_locks_on_project_id_and_path", unique: true, using: :btree
    t.index ["user_id"], name: "index_lfs_file_locks_on_user_id", using: :btree
  end

  create_table "lfs_objects", force: :cascade do |t|
    t.string "oid", null: false
    t.bigint "size", null: false
    t.datetime "created_at"
    t.datetime "updated_at"
    t.string "file"
    t.integer "file_store"
    t.index ["file_store"], name: "index_lfs_objects_on_file_store", using: :btree
    t.index ["oid"], name: "index_lfs_objects_on_oid", unique: true, using: :btree
  end

  create_table "lfs_objects_projects", force: :cascade do |t|
    t.integer "lfs_object_id", null: false
    t.integer "project_id", null: false
    t.datetime "created_at"
    t.datetime "updated_at"
    t.index ["project_id"], name: "index_lfs_objects_projects_on_project_id", using: :btree
  end

  create_table "lists", force: :cascade do |t|
    t.integer "board_id", null: false
    t.integer "label_id"
    t.integer "list_type", default: 1, null: false
    t.integer "position"
    t.datetime "created_at", null: false
    t.datetime "updated_at", null: false
    t.index ["board_id", "label_id"], name: "index_lists_on_board_id_and_label_id", unique: true, using: :btree
    t.index ["label_id"], name: "index_lists_on_label_id", using: :btree
    t.index ["list_type"], name: "index_lists_on_list_type", using: :btree
  end

  create_table "members", force: :cascade do |t|
    t.integer "access_level", null: false
    t.integer "source_id", null: false
    t.string "source_type", null: false
    t.integer "user_id"
    t.integer "notification_level", null: false
    t.string "type"
    t.datetime "created_at"
    t.datetime "updated_at"
    t.integer "created_by_id"
    t.string "invite_email"
    t.string "invite_token"
    t.datetime "invite_accepted_at"
    t.datetime "requested_at"
    t.date "expires_at"
    t.index ["access_level"], name: "index_members_on_access_level", using: :btree
    t.index ["invite_token"], name: "index_members_on_invite_token", unique: true, using: :btree
    t.index ["requested_at"], name: "index_members_on_requested_at", using: :btree
    t.index ["source_id", "source_type"], name: "index_members_on_source_id_and_source_type", using: :btree
    t.index ["user_id"], name: "index_members_on_user_id", using: :btree
  end

  create_table "merge_request_diff_commits", id: false, force: :cascade do |t|
    t.datetime_with_timezone "authored_date"
    t.datetime_with_timezone "committed_date"
    t.integer "merge_request_diff_id", null: false
    t.integer "relative_order", null: false
    t.binary "sha", null: false
    t.text "author_name"
    t.text "author_email"
    t.text "committer_name"
    t.text "committer_email"
    t.text "message"
    t.index ["merge_request_diff_id", "relative_order"], name: "index_merge_request_diff_commits_on_mr_diff_id_and_order", unique: true, using: :btree
    t.index ["sha"], name: "index_merge_request_diff_commits_on_sha", using: :btree
  end

  create_table "merge_request_diff_files", id: false, force: :cascade do |t|
    t.integer "merge_request_diff_id", null: false
    t.integer "relative_order", null: false
    t.boolean "new_file", null: false
    t.boolean "renamed_file", null: false
    t.boolean "deleted_file", null: false
    t.boolean "too_large", null: false
    t.string "a_mode", null: false
    t.string "b_mode", null: false
    t.text "new_path", null: false
    t.text "old_path", null: false
    t.text "diff", null: false
    t.boolean "binary"
    t.index ["merge_request_diff_id", "relative_order"], name: "index_merge_request_diff_files_on_mr_diff_id_and_order", unique: true, using: :btree
  end

  create_table "merge_request_diffs", force: :cascade do |t|
    t.string "state"
    t.integer "merge_request_id", null: false
    t.datetime "created_at"
    t.datetime "updated_at"
    t.string "base_commit_sha"
    t.string "real_size"
    t.string "head_commit_sha"
    t.string "start_commit_sha"
    t.integer "commits_count"
    t.index ["merge_request_id", "id"], name: "index_merge_request_diffs_on_merge_request_id_and_id", using: :btree
  end

  create_table "merge_request_metrics", force: :cascade do |t|
    t.integer "merge_request_id", null: false
    t.datetime "latest_build_started_at"
    t.datetime "latest_build_finished_at"
    t.datetime "first_deployed_to_production_at"
    t.datetime "merged_at"
    t.datetime "created_at", null: false
    t.datetime "updated_at", null: false
    t.integer "pipeline_id"
    t.integer "merged_by_id"
    t.integer "latest_closed_by_id"
    t.datetime_with_timezone "latest_closed_at"
    t.index ["first_deployed_to_production_at"], name: "index_merge_request_metrics_on_first_deployed_to_production_at", using: :btree
    t.index ["latest_closed_by_id"], name: "index_merge_request_metrics_on_latest_closed_by_id", using: :btree
    t.index ["merge_request_id"], name: "index_merge_request_metrics", using: :btree
    t.index ["merged_by_id"], name: "index_merge_request_metrics_on_merged_by_id", using: :btree
    t.index ["pipeline_id"], name: "index_merge_request_metrics_on_pipeline_id", using: :btree
  end

  create_table "merge_requests", force: :cascade do |t|
    t.string "target_branch", null: false
    t.string "source_branch", null: false
    t.integer "source_project_id"
    t.integer "author_id"
    t.integer "assignee_id"
    t.string "title"
    t.datetime "created_at"
    t.datetime "updated_at"
    t.integer "milestone_id"
    t.string "state", default: "opened", null: false
    t.string "merge_status", default: "unchecked", null: false
    t.integer "target_project_id", null: false
    t.integer "iid"
    t.text "description"
    t.integer "updated_by_id"
    t.text "merge_error"
    t.text "merge_params"
    t.boolean "merge_when_pipeline_succeeds", default: false, null: false
    t.integer "merge_user_id"
    t.string "merge_commit_sha"
    t.string "in_progress_merge_commit_sha"
    t.integer "lock_version"
    t.text "title_html"
    t.text "description_html"
    t.integer "time_estimate"
    t.integer "cached_markdown_version"
    t.datetime "last_edited_at"
    t.integer "last_edited_by_id"
    t.integer "head_pipeline_id"
    t.string "merge_jid"
    t.boolean "discussion_locked"
    t.integer "latest_merge_request_diff_id"
    t.string "rebase_commit_sha"
    t.boolean "squash", default: false, null: false
    t.boolean "allow_maintainer_to_push"
    t.index ["assignee_id"], name: "index_merge_requests_on_assignee_id", using: :btree
    t.index ["author_id"], name: "index_merge_requests_on_author_id", using: :btree
    t.index ["created_at"], name: "index_merge_requests_on_created_at", using: :btree
    t.index ["description"], name: "index_merge_requests_on_description_trigram", using: :gin, opclasses: {"description"=>"gin_trgm_ops"}
    t.index ["head_pipeline_id"], name: "index_merge_requests_on_head_pipeline_id", using: :btree
    t.index ["id", "merge_jid"], name: "index_merge_requests_on_id_and_merge_jid", where: "((merge_jid IS NOT NULL) AND ((state)::text = 'locked'::text))", using: :btree
    t.index ["latest_merge_request_diff_id"], name: "index_merge_requests_on_latest_merge_request_diff_id", using: :btree
    t.index ["merge_user_id"], name: "index_merge_requests_on_merge_user_id", where: "(merge_user_id IS NOT NULL)", using: :btree
    t.index ["milestone_id"], name: "index_merge_requests_on_milestone_id", using: :btree
    t.index ["source_branch"], name: "index_merge_requests_on_source_branch", using: :btree
    t.index ["source_project_id", "source_branch"], name: "index_merge_requests_on_source_project_and_branch_state_opened", where: "((state)::text = 'opened'::text)", using: :btree
    t.index ["source_project_id", "source_branch"], name: "index_merge_requests_on_source_project_id_and_source_branch", using: :btree
    t.index ["target_branch"], name: "index_merge_requests_on_target_branch", using: :btree
    t.index ["target_project_id", "iid"], name: "index_merge_requests_on_target_project_id_and_iid", unique: true, using: :btree
    t.index ["target_project_id", "iid"], name: "index_merge_requests_on_target_project_id_and_iid_opened", where: "((state)::text = 'opened'::text)", using: :btree
    t.index ["target_project_id", "merge_commit_sha", "id"], name: "index_merge_requests_on_tp_id_and_merge_commit_sha_and_id", using: :btree
    t.index ["title"], name: "index_merge_requests_on_title", using: :btree
    t.index ["title"], name: "index_merge_requests_on_title_trigram", using: :gin, opclasses: {"title"=>"gin_trgm_ops"}
    t.index ["updated_by_id"], name: "index_merge_requests_on_updated_by_id", where: "(updated_by_id IS NOT NULL)", using: :btree
  end

  create_table "merge_requests_closing_issues", force: :cascade do |t|
    t.integer "merge_request_id", null: false
    t.integer "issue_id", null: false
    t.datetime "created_at", null: false
    t.datetime "updated_at", null: false
    t.index ["issue_id"], name: "index_merge_requests_closing_issues_on_issue_id", using: :btree
    t.index ["merge_request_id"], name: "index_merge_requests_closing_issues_on_merge_request_id", using: :btree
  end

  create_table "milestones", force: :cascade do |t|
    t.string "title", null: false
    t.integer "project_id"
    t.text "description"
    t.date "due_date"
    t.datetime "created_at"
    t.datetime "updated_at"
    t.string "state"
    t.integer "iid"
    t.text "title_html"
    t.text "description_html"
    t.date "start_date"
    t.integer "cached_markdown_version"
    t.integer "group_id"
    t.index ["description"], name: "index_milestones_on_description_trigram", using: :gin, opclasses: {"description"=>"gin_trgm_ops"}
    t.index ["due_date"], name: "index_milestones_on_due_date", using: :btree
    t.index ["group_id"], name: "index_milestones_on_group_id", using: :btree
    t.index ["project_id", "iid"], name: "index_milestones_on_project_id_and_iid", unique: true, using: :btree
    t.index ["title"], name: "index_milestones_on_title", using: :btree
    t.index ["title"], name: "index_milestones_on_title_trigram", using: :gin, opclasses: {"title"=>"gin_trgm_ops"}
  end

  create_table "namespaces", force: :cascade do |t|
    t.string "name", null: false
    t.string "path", null: false
    t.integer "owner_id"
    t.datetime "created_at"
    t.datetime "updated_at"
    t.string "type"
    t.string "description", default: "", null: false
    t.string "avatar"
    t.boolean "share_with_group_lock", default: false
    t.integer "visibility_level", default: 20, null: false
    t.boolean "request_access_enabled", default: false, null: false
    t.text "description_html"
    t.boolean "lfs_enabled"
    t.integer "parent_id"
    t.boolean "require_two_factor_authentication", default: false, null: false
    t.integer "two_factor_grace_period", default: 48, null: false
    t.integer "cached_markdown_version"
    t.string "runners_token"
    t.string "runners_token_encrypted"
    t.index ["created_at"], name: "index_namespaces_on_created_at", using: :btree
    t.index ["name", "parent_id"], name: "index_namespaces_on_name_and_parent_id", unique: true, using: :btree
    t.index ["name"], name: "index_namespaces_on_name_trigram", using: :gin, opclasses: {"name"=>"gin_trgm_ops"}
    t.index ["owner_id"], name: "index_namespaces_on_owner_id", using: :btree
    t.index ["parent_id", "id"], name: "index_namespaces_on_parent_id_and_id", unique: true, using: :btree
    t.index ["path"], name: "index_namespaces_on_path", using: :btree
    t.index ["path"], name: "index_namespaces_on_path_trigram", using: :gin, opclasses: {"path"=>"gin_trgm_ops"}
    t.index ["require_two_factor_authentication"], name: "index_namespaces_on_require_two_factor_authentication", using: :btree
    t.index ["runners_token"], name: "index_namespaces_on_runners_token", unique: true, using: :btree
    t.index ["type"], name: "index_namespaces_on_type", using: :btree
  end

  create_table "note_diff_files", force: :cascade do |t|
    t.integer "diff_note_id", null: false
    t.text "diff", null: false
    t.boolean "new_file", null: false
    t.boolean "renamed_file", null: false
    t.boolean "deleted_file", null: false
    t.string "a_mode", null: false
    t.string "b_mode", null: false
    t.text "new_path", null: false
    t.text "old_path", null: false
    t.index ["diff_note_id"], name: "index_note_diff_files_on_diff_note_id", unique: true, using: :btree
  end

  create_table "notes", force: :cascade do |t|
    t.text "note"
    t.string "noteable_type"
    t.integer "author_id"
    t.datetime "created_at"
    t.datetime "updated_at"
    t.integer "project_id"
    t.string "attachment"
    t.string "line_code"
    t.string "commit_id"
    t.integer "noteable_id"
    t.boolean "system", default: false, null: false
    t.text "st_diff"
    t.integer "updated_by_id"
    t.string "type"
    t.text "position"
    t.text "original_position"
    t.datetime "resolved_at"
    t.integer "resolved_by_id"
    t.string "discussion_id"
    t.text "note_html"
    t.integer "cached_markdown_version"
    t.text "change_position"
    t.boolean "resolved_by_push"
    t.index ["author_id"], name: "index_notes_on_author_id", using: :btree
    t.index ["commit_id"], name: "index_notes_on_commit_id", using: :btree
    t.index ["created_at"], name: "index_notes_on_created_at", using: :btree
    t.index ["discussion_id"], name: "index_notes_on_discussion_id", using: :btree
    t.index ["line_code"], name: "index_notes_on_line_code", using: :btree
    t.index ["note"], name: "index_notes_on_note_trigram", using: :gin, opclasses: {"note"=>"gin_trgm_ops"}
    t.index ["noteable_id", "noteable_type"], name: "index_notes_on_noteable_id_and_noteable_type", using: :btree
    t.index ["noteable_type"], name: "index_notes_on_noteable_type", using: :btree
    t.index ["project_id", "noteable_type"], name: "index_notes_on_project_id_and_noteable_type", using: :btree
  end

  create_table "notification_settings", force: :cascade do |t|
    t.integer "user_id", null: false
    t.integer "source_id"
    t.string "source_type"
    t.integer "level", default: 0, null: false
    t.datetime "created_at", null: false
    t.datetime "updated_at", null: false
    t.boolean "new_note"
    t.boolean "new_issue"
    t.boolean "reopen_issue"
    t.boolean "close_issue"
    t.boolean "reassign_issue"
    t.boolean "new_merge_request"
    t.boolean "reopen_merge_request"
    t.boolean "close_merge_request"
    t.boolean "reassign_merge_request"
    t.boolean "merge_merge_request"
    t.boolean "failed_pipeline"
    t.boolean "success_pipeline"
    t.boolean "push_to_merge_request"
    t.boolean "issue_due"
    t.index ["source_id", "source_type"], name: "index_notification_settings_on_source_id_and_source_type", using: :btree
    t.index ["user_id", "source_id", "source_type"], name: "index_notifications_on_user_id_and_source_id_and_source_type", unique: true, using: :btree
    t.index ["user_id"], name: "index_notification_settings_on_user_id", using: :btree
  end

  create_table "oauth_access_grants", force: :cascade do |t|
    t.integer "resource_owner_id", null: false
    t.integer "application_id", null: false
    t.string "token", null: false
    t.integer "expires_in", null: false
    t.text "redirect_uri", null: false
    t.datetime "created_at", null: false
    t.datetime "revoked_at"
    t.string "scopes"
    t.index ["token"], name: "index_oauth_access_grants_on_token", unique: true, using: :btree
  end

  create_table "oauth_access_tokens", force: :cascade do |t|
    t.integer "resource_owner_id"
    t.integer "application_id"
    t.string "token", null: false
    t.string "refresh_token"
    t.integer "expires_in"
    t.datetime "revoked_at"
    t.datetime "created_at", null: false
    t.string "scopes"
    t.index ["refresh_token"], name: "index_oauth_access_tokens_on_refresh_token", unique: true, using: :btree
    t.index ["resource_owner_id"], name: "index_oauth_access_tokens_on_resource_owner_id", using: :btree
    t.index ["token"], name: "index_oauth_access_tokens_on_token", unique: true, using: :btree
  end

  create_table "oauth_applications", force: :cascade do |t|
    t.string "name", null: false
    t.string "uid", null: false
    t.string "secret", null: false
    t.text "redirect_uri", null: false
    t.string "scopes", default: "", null: false
    t.datetime "created_at"
    t.datetime "updated_at"
    t.integer "owner_id"
    t.string "owner_type"
    t.boolean "trusted", default: false, null: false
    t.index ["owner_id", "owner_type"], name: "index_oauth_applications_on_owner_id_and_owner_type", using: :btree
    t.index ["uid"], name: "index_oauth_applications_on_uid", unique: true, using: :btree
  end

  create_table "oauth_openid_requests", force: :cascade do |t|
    t.integer "access_grant_id", null: false
    t.string "nonce", null: false
    t.index ["access_grant_id"], name: "index_oauth_openid_requests_on_access_grant_id", using: :btree
  end

  create_table "pages_domains", force: :cascade do |t|
    t.integer "project_id"
    t.text "certificate"
    t.text "encrypted_key"
    t.string "encrypted_key_iv"
    t.string "encrypted_key_salt"
    t.string "domain"
    t.datetime_with_timezone "verified_at"
    t.string "verification_code", null: false
    t.datetime_with_timezone "enabled_until"
    t.index ["domain"], name: "index_pages_domains_on_domain", unique: true, using: :btree
    t.index ["project_id", "enabled_until"], name: "index_pages_domains_on_project_id_and_enabled_until", using: :btree
    t.index ["project_id"], name: "index_pages_domains_on_project_id", using: :btree
    t.index ["verified_at", "enabled_until"], name: "index_pages_domains_on_verified_at_and_enabled_until", using: :btree
    t.index ["verified_at"], name: "index_pages_domains_on_verified_at", using: :btree
  end

  create_table "personal_access_tokens", force: :cascade do |t|
    t.integer "user_id", null: false
    t.string "token"
    t.string "name", null: false
    t.boolean "revoked", default: false
    t.date "expires_at"
    t.datetime "created_at", null: false
    t.datetime "updated_at", null: false
    t.string "scopes", default: "--- []\n", null: false
    t.boolean "impersonation", default: false, null: false
    t.string "token_digest"
    t.index ["token"], name: "index_personal_access_tokens_on_token", unique: true, using: :btree
    t.index ["token_digest"], name: "index_personal_access_tokens_on_token_digest", unique: true, using: :btree
    t.index ["user_id"], name: "index_personal_access_tokens_on_user_id", using: :btree
  end

  create_table "pool_repositories", id: :bigserial, force: :cascade do |t|
    t.integer "shard_id", null: false
    t.string "disk_path"
    t.string "state"
    t.integer "source_project_id"
    t.index ["disk_path"], name: "index_pool_repositories_on_disk_path", unique: true, using: :btree
    t.index ["shard_id"], name: "index_pool_repositories_on_shard_id", using: :btree
    t.index ["source_project_id"], name: "index_pool_repositories_on_source_project_id", unique: true, using: :btree
  end

  create_table "programming_languages", force: :cascade do |t|
    t.string "name", null: false
    t.string "color", null: false
    t.datetime_with_timezone "created_at", null: false
    t.index ["name"], name: "index_programming_languages_on_name", unique: true, using: :btree
  end

  create_table "project_authorizations", id: false, force: :cascade do |t|
    t.integer "user_id", null: false
    t.integer "project_id", null: false
    t.integer "access_level", null: false
    t.index ["project_id"], name: "index_project_authorizations_on_project_id", using: :btree
    t.index ["user_id", "project_id", "access_level"], name: "index_project_authorizations_on_user_id_project_id_access_level", unique: true, using: :btree
  end

  create_table "project_auto_devops", force: :cascade do |t|
    t.integer "project_id", null: false
    t.datetime_with_timezone "created_at", null: false
    t.datetime_with_timezone "updated_at", null: false
    t.boolean "enabled"
    t.string "domain"
    t.integer "deploy_strategy", default: 0, null: false
    t.index ["project_id"], name: "index_project_auto_devops_on_project_id", unique: true, using: :btree
  end

  create_table "project_ci_cd_settings", force: :cascade do |t|
    t.integer "project_id", null: false
    t.boolean "group_runners_enabled", default: true, null: false
    t.index ["project_id"], name: "index_project_ci_cd_settings_on_project_id", unique: true, using: :btree
  end

  create_table "project_custom_attributes", force: :cascade do |t|
    t.datetime_with_timezone "created_at", null: false
    t.datetime_with_timezone "updated_at", null: false
    t.integer "project_id", null: false
    t.string "key", null: false
    t.string "value", null: false
    t.index ["key", "value"], name: "index_project_custom_attributes_on_key_and_value", using: :btree
    t.index ["project_id", "key"], name: "index_project_custom_attributes_on_project_id_and_key", unique: true, using: :btree
  end

  create_table "project_deploy_tokens", force: :cascade do |t|
    t.integer "project_id", null: false
    t.integer "deploy_token_id", null: false
    t.datetime_with_timezone "created_at", null: false
    t.index ["deploy_token_id"], name: "index_project_deploy_tokens_on_deploy_token_id", using: :btree
    t.index ["project_id", "deploy_token_id"], name: "index_project_deploy_tokens_on_project_id_and_deploy_token_id", unique: true, using: :btree
  end

  create_table "project_features", force: :cascade do |t|
    t.integer "project_id", null: false
    t.integer "merge_requests_access_level"
    t.integer "issues_access_level"
    t.integer "wiki_access_level"
    t.integer "snippets_access_level", default: 20, null: false
    t.integer "builds_access_level"
    t.datetime "created_at"
    t.datetime "updated_at"
    t.integer "repository_access_level", default: 20, null: false
    t.integer "pages_access_level", default: 20, null: false
    t.index ["project_id"], name: "index_project_features_on_project_id", unique: true, using: :btree
  end

  create_table "project_group_links", force: :cascade do |t|
    t.integer "project_id", null: false
    t.integer "group_id", null: false
    t.datetime "created_at"
    t.datetime "updated_at"
    t.integer "group_access", default: 30, null: false
    t.date "expires_at"
    t.index ["group_id"], name: "index_project_group_links_on_group_id", using: :btree
    t.index ["project_id"], name: "index_project_group_links_on_project_id", using: :btree
  end

  create_table "project_import_data", force: :cascade do |t|
    t.integer "project_id"
    t.text "data"
    t.text "encrypted_credentials"
    t.string "encrypted_credentials_iv"
    t.string "encrypted_credentials_salt"
    t.index ["project_id"], name: "index_project_import_data_on_project_id", using: :btree
  end

  create_table "project_mirror_data", force: :cascade do |t|
    t.integer "project_id", null: false
    t.string "status"
    t.string "jid"
    t.text "last_error"
    t.index ["jid"], name: "index_project_mirror_data_on_jid", using: :btree
    t.index ["project_id"], name: "index_project_mirror_data_on_project_id", unique: true, using: :btree
    t.index ["status"], name: "index_project_mirror_data_on_status", using: :btree
  end

  create_table "project_repositories", id: :bigserial, force: :cascade do |t|
    t.integer "shard_id", null: false
    t.string "disk_path", null: false
    t.integer "project_id", null: false
    t.index ["disk_path"], name: "index_project_repositories_on_disk_path", unique: true, using: :btree
    t.index ["project_id"], name: "index_project_repositories_on_project_id", unique: true, using: :btree
    t.index ["shard_id"], name: "index_project_repositories_on_shard_id", using: :btree
  end

  create_table "project_statistics", force: :cascade do |t|
    t.integer "project_id", null: false
    t.integer "namespace_id", null: false
    t.bigint "commit_count", default: 0, null: false
    t.bigint "storage_size", default: 0, null: false
    t.bigint "repository_size", default: 0, null: false
    t.bigint "lfs_objects_size", default: 0, null: false
    t.bigint "build_artifacts_size", default: 0, null: false
    t.index ["namespace_id"], name: "index_project_statistics_on_namespace_id", using: :btree
    t.index ["project_id"], name: "index_project_statistics_on_project_id", unique: true, using: :btree
  end

  create_table "projects", force: :cascade do |t|
    t.string "name"
    t.string "path"
    t.text "description"
    t.datetime "created_at"
    t.datetime "updated_at"
    t.integer "creator_id"
    t.integer "namespace_id", null: false
    t.datetime "last_activity_at"
    t.string "import_url"
    t.integer "visibility_level", default: 0, null: false
    t.boolean "archived", default: false, null: false
    t.string "avatar"
    t.string "import_status"
    t.integer "star_count", default: 0, null: false
    t.string "import_type"
    t.string "import_source"
    t.text "import_error"
    t.integer "ci_id"
    t.boolean "shared_runners_enabled", default: true, null: false
    t.string "runners_token"
    t.string "build_coverage_regex"
    t.boolean "build_allow_git_fetch", default: true, null: false
    t.integer "build_timeout", default: 3600, null: false
    t.boolean "pending_delete", default: false
    t.boolean "public_builds", default: true, null: false
    t.boolean "last_repository_check_failed"
    t.datetime "last_repository_check_at"
    t.boolean "container_registry_enabled"
    t.boolean "only_allow_merge_if_pipeline_succeeds", default: false, null: false
    t.boolean "has_external_issue_tracker"
    t.string "repository_storage", default: "default", null: false
    t.boolean "request_access_enabled", default: false, null: false
    t.boolean "has_external_wiki"
    t.string "ci_config_path"
    t.boolean "lfs_enabled"
    t.text "description_html"
    t.boolean "only_allow_merge_if_all_discussions_are_resolved"
    t.boolean "printing_merge_request_link_enabled", default: true, null: false
    t.integer "auto_cancel_pending_pipelines", default: 1, null: false
    t.string "import_jid"
    t.integer "cached_markdown_version"
    t.text "delete_error"
    t.datetime "last_repository_updated_at"
    t.integer "storage_version", limit: 2
    t.boolean "resolve_outdated_diff_discussions"
    t.boolean "repository_read_only"
    t.boolean "merge_requests_ff_only_enabled", default: false
    t.boolean "merge_requests_rebase_enabled", default: false, null: false
    t.integer "jobs_cache_index"
    t.boolean "pages_https_only", default: true
    t.boolean "remote_mirror_available_overridden"
    t.bigint "pool_repository_id"
    t.string "runners_token_encrypted"
    t.string "bfg_object_map"
    t.index ["ci_id"], name: "index_projects_on_ci_id", using: :btree
    t.index ["created_at"], name: "index_projects_on_created_at", using: :btree
    t.index ["creator_id"], name: "index_projects_on_creator_id", using: :btree
    t.index ["description"], name: "index_projects_on_description_trigram", using: :gin, opclasses: {"description"=>"gin_trgm_ops"}
    t.index ["id"], name: "index_projects_on_id_partial_for_visibility", unique: true, where: "(visibility_level = ANY (ARRAY[10, 20]))", using: :btree
    t.index ["last_activity_at"], name: "index_projects_on_last_activity_at", using: :btree
    t.index ["last_repository_check_at"], name: "index_projects_on_last_repository_check_at", where: "(last_repository_check_at IS NOT NULL)", using: :btree
    t.index ["last_repository_check_failed"], name: "index_projects_on_last_repository_check_failed", using: :btree
    t.index ["last_repository_updated_at"], name: "index_projects_on_last_repository_updated_at", using: :btree
    t.index ["name"], name: "index_projects_on_name_trigram", using: :gin, opclasses: {"name"=>"gin_trgm_ops"}
    t.index ["namespace_id"], name: "index_projects_on_namespace_id", using: :btree
    t.index ["path"], name: "index_projects_on_path", using: :btree
    t.index ["path"], name: "index_projects_on_path_trigram", using: :gin, opclasses: {"path"=>"gin_trgm_ops"}
    t.index ["pending_delete"], name: "index_projects_on_pending_delete", using: :btree
    t.index ["pool_repository_id"], name: "index_projects_on_pool_repository_id", where: "(pool_repository_id IS NOT NULL)", using: :btree
    t.index ["repository_storage", "created_at"], name: "idx_project_repository_check_partial", where: "(last_repository_check_at IS NULL)", using: :btree
    t.index ["repository_storage"], name: "index_projects_on_repository_storage", using: :btree
    t.index ["runners_token"], name: "index_projects_on_runners_token", using: :btree
    t.index ["star_count"], name: "index_projects_on_star_count", using: :btree
    t.index ["visibility_level"], name: "index_projects_on_visibility_level", using: :btree
  end

  create_table "prometheus_metrics", force: :cascade do |t|
    t.integer "project_id"
    t.string "title", null: false
    t.string "query", null: false
    t.string "y_label"
    t.string "unit"
    t.string "legend"
    t.integer "group", null: false
    t.datetime_with_timezone "created_at", null: false
    t.datetime_with_timezone "updated_at", null: false
    t.boolean "common", default: false, null: false
    t.string "identifier"
    t.index ["common"], name: "index_prometheus_metrics_on_common", using: :btree
    t.index ["group"], name: "index_prometheus_metrics_on_group", using: :btree
    t.index ["identifier"], name: "index_prometheus_metrics_on_identifier", unique: true, using: :btree
    t.index ["project_id"], name: "index_prometheus_metrics_on_project_id", using: :btree
  end

  create_table "protected_branch_merge_access_levels", force: :cascade do |t|
    t.integer "protected_branch_id", null: false
    t.integer "access_level", default: 40, null: false
    t.datetime "created_at", null: false
    t.datetime "updated_at", null: false
    t.index ["protected_branch_id"], name: "index_protected_branch_merge_access", using: :btree
  end

  create_table "protected_branch_push_access_levels", force: :cascade do |t|
    t.integer "protected_branch_id", null: false
    t.integer "access_level", default: 40, null: false
    t.datetime "created_at", null: false
    t.datetime "updated_at", null: false
    t.index ["protected_branch_id"], name: "index_protected_branch_push_access", using: :btree
  end

  create_table "protected_branches", force: :cascade do |t|
    t.integer "project_id", null: false
    t.string "name", null: false
    t.datetime "created_at"
    t.datetime "updated_at"
    t.index ["project_id"], name: "index_protected_branches_on_project_id", using: :btree
  end

  create_table "protected_tag_create_access_levels", force: :cascade do |t|
    t.integer "protected_tag_id", null: false
    t.integer "access_level", default: 40
    t.integer "user_id"
    t.integer "group_id"
    t.datetime "created_at", null: false
    t.datetime "updated_at", null: false
    t.index ["group_id"], name: "index_protected_tag_create_access_levels_on_group_id", using: :btree
    t.index ["protected_tag_id"], name: "index_protected_tag_create_access", using: :btree
    t.index ["user_id"], name: "index_protected_tag_create_access_levels_on_user_id", using: :btree
  end

  create_table "protected_tags", force: :cascade do |t|
    t.integer "project_id", null: false
    t.string "name", null: false
    t.datetime "created_at", null: false
    t.datetime "updated_at", null: false
    t.index ["project_id", "name"], name: "index_protected_tags_on_project_id_and_name", unique: true, using: :btree
    t.index ["project_id"], name: "index_protected_tags_on_project_id", using: :btree
  end

  create_table "push_event_payloads", id: false, force: :cascade do |t|
    t.bigint "commit_count", null: false
    t.integer "event_id", null: false
    t.integer "action", limit: 2, null: false
    t.integer "ref_type", limit: 2, null: false
    t.binary "commit_from"
    t.binary "commit_to"
    t.text "ref"
    t.string "commit_title", limit: 70
    t.index ["event_id"], name: "index_push_event_payloads_on_event_id", unique: true, using: :btree
  end

  create_table "redirect_routes", force: :cascade do |t|
    t.integer "source_id", null: false
    t.string "source_type", null: false
    t.string "path", null: false
    t.datetime "created_at", null: false
    t.datetime "updated_at", null: false
    t.index ["path"], name: "index_redirect_routes_on_path", unique: true, using: :btree
    t.index ["source_type", "source_id"], name: "index_redirect_routes_on_source_type_and_source_id", using: :btree
  end

  create_table "releases", force: :cascade do |t|
    t.string "tag"
    t.text "description"
    t.integer "project_id"
    t.datetime "created_at"
    t.datetime "updated_at"
    t.text "description_html"
    t.integer "cached_markdown_version"
    t.integer "author_id"
    t.string "name"
    t.string "sha"
    t.index ["author_id"], name: "index_releases_on_author_id", using: :btree
    t.index ["project_id", "tag"], name: "index_releases_on_project_id_and_tag", using: :btree
    t.index ["project_id"], name: "index_releases_on_project_id", using: :btree
  end

  create_table "remote_mirrors", force: :cascade do |t|
    t.integer "project_id"
    t.string "url"
    t.boolean "enabled", default: false
    t.string "update_status"
    t.datetime "last_update_at"
    t.datetime "last_successful_update_at"
    t.datetime "last_update_started_at"
    t.string "last_error"
    t.boolean "only_protected_branches", default: false, null: false
    t.string "remote_name"
    t.text "encrypted_credentials"
    t.string "encrypted_credentials_iv"
    t.string "encrypted_credentials_salt"
    t.datetime "created_at", null: false
    t.datetime "updated_at", null: false
    t.index ["last_successful_update_at"], name: "index_remote_mirrors_on_last_successful_update_at", using: :btree
    t.index ["project_id"], name: "index_remote_mirrors_on_project_id", using: :btree
  end

  create_table "repository_languages", id: false, force: :cascade do |t|
    t.integer "project_id", null: false
    t.integer "programming_language_id", null: false
    t.float "share", null: false
    t.index ["project_id", "programming_language_id"], name: "index_repository_languages_on_project_and_languages_id", unique: true, using: :btree
  end

  create_table "resource_label_events", id: :bigserial, force: :cascade do |t|
    t.integer "action", null: false
    t.integer "issue_id"
    t.integer "merge_request_id"
    t.integer "label_id"
    t.integer "user_id"
    t.datetime_with_timezone "created_at", null: false
    t.integer "cached_markdown_version"
    t.text "reference"
    t.text "reference_html"
    t.index ["issue_id"], name: "index_resource_label_events_on_issue_id", using: :btree
    t.index ["label_id"], name: "index_resource_label_events_on_label_id", using: :btree
    t.index ["merge_request_id"], name: "index_resource_label_events_on_merge_request_id", using: :btree
    t.index ["user_id"], name: "index_resource_label_events_on_user_id", using: :btree
  end

  create_table "routes", force: :cascade do |t|
    t.integer "source_id", null: false
    t.string "source_type", null: false
    t.string "path", null: false
    t.datetime "created_at"
    t.datetime "updated_at"
    t.string "name"
    t.index ["path"], name: "index_routes_on_path", unique: true, using: :btree
    t.index ["path"], name: "index_routes_on_path_text_pattern_ops", using: :btree, opclasses: {"path"=>"varchar_pattern_ops"}
    t.index ["source_type", "source_id"], name: "index_routes_on_source_type_and_source_id", unique: true, using: :btree
  end

  create_table "sent_notifications", force: :cascade do |t|
    t.integer "project_id"
    t.integer "noteable_id"
    t.string "noteable_type"
    t.integer "recipient_id"
    t.string "commit_id"
    t.string "reply_key", null: false
    t.string "line_code"
    t.string "note_type"
    t.text "position"
    t.string "in_reply_to_discussion_id"
    t.index ["reply_key"], name: "index_sent_notifications_on_reply_key", unique: true, using: :btree
  end

  create_table "services", force: :cascade do |t|
    t.string "type"
    t.string "title"
    t.integer "project_id"
    t.datetime "created_at"
    t.datetime "updated_at"
    t.boolean "active", default: false, null: false
    t.text "properties"
    t.boolean "template", default: false
    t.boolean "push_events", default: true
    t.boolean "issues_events", default: true
    t.boolean "merge_requests_events", default: true
    t.boolean "tag_push_events", default: true
    t.boolean "note_events", default: true, null: false
    t.string "category", default: "common", null: false
    t.boolean "default", default: false
    t.boolean "wiki_page_events", default: true
    t.boolean "pipeline_events", default: false, null: false
    t.boolean "confidential_issues_events", default: true, null: false
    t.boolean "commit_events", default: true, null: false
    t.boolean "job_events", default: false, null: false
    t.boolean "confidential_note_events", default: true
    t.index ["project_id"], name: "index_services_on_project_id", using: :btree
    t.index ["template"], name: "index_services_on_template", using: :btree
  end

  create_table "shards", force: :cascade do |t|
    t.string "name", null: false
    t.index ["name"], name: "index_shards_on_name", unique: true, using: :btree
  end

  create_table "snippets", force: :cascade do |t|
    t.string "title"
    t.text "content"
    t.integer "author_id", null: false
    t.integer "project_id"
    t.datetime "created_at"
    t.datetime "updated_at"
    t.string "file_name"
    t.string "type"
    t.integer "visibility_level", default: 0, null: false
    t.text "title_html"
    t.text "content_html"
    t.integer "cached_markdown_version"
    t.text "description"
    t.text "description_html"
    t.index ["author_id"], name: "index_snippets_on_author_id", using: :btree
    t.index ["file_name"], name: "index_snippets_on_file_name_trigram", using: :gin, opclasses: {"file_name"=>"gin_trgm_ops"}
    t.index ["project_id"], name: "index_snippets_on_project_id", using: :btree
    t.index ["title"], name: "index_snippets_on_title_trigram", using: :gin, opclasses: {"title"=>"gin_trgm_ops"}
    t.index ["updated_at"], name: "index_snippets_on_updated_at", using: :btree
    t.index ["visibility_level"], name: "index_snippets_on_visibility_level", using: :btree
  end

  create_table "spam_logs", force: :cascade do |t|
    t.integer "user_id"
    t.string "source_ip"
    t.string "user_agent"
    t.boolean "via_api"
    t.string "noteable_type"
    t.string "title"
    t.text "description"
    t.datetime "created_at", null: false
    t.datetime "updated_at", null: false
    t.boolean "submitted_as_ham", default: false, null: false
    t.boolean "recaptcha_verified", default: false, null: false
  end

  create_table "subscriptions", force: :cascade do |t|
    t.integer "user_id"
    t.integer "subscribable_id"
    t.string "subscribable_type"
    t.boolean "subscribed"
    t.datetime "created_at"
    t.datetime "updated_at"
    t.integer "project_id"
    t.index ["project_id"], name: "index_subscriptions_on_project_id", using: :btree
    t.index ["subscribable_id", "subscribable_type", "user_id", "project_id"], name: "index_subscriptions_on_subscribable_and_user_id_and_project_id", unique: true, using: :btree
  end

  create_table "suggestions", id: :bigserial, force: :cascade do |t|
    t.integer "note_id", null: false
    t.integer "relative_order", limit: 2, null: false
    t.boolean "applied", default: false, null: false
    t.string "commit_id"
    t.text "from_content", null: false
    t.text "to_content", null: false
    t.index ["note_id", "relative_order"], name: "index_suggestions_on_note_id_and_relative_order", unique: true, using: :btree
  end

  create_table "system_note_metadata", force: :cascade do |t|
    t.integer "note_id", null: false
    t.integer "commit_count"
    t.string "action"
    t.datetime "created_at", null: false
    t.datetime "updated_at", null: false
    t.index ["note_id"], name: "index_system_note_metadata_on_note_id", unique: true, using: :btree
  end

  create_table "taggings", force: :cascade do |t|
    t.integer "tag_id"
    t.integer "taggable_id"
    t.string "taggable_type"
    t.integer "tagger_id"
    t.string "tagger_type"
    t.string "context"
    t.datetime "created_at"
    t.index ["tag_id", "taggable_id", "taggable_type", "context", "tagger_id", "tagger_type"], name: "taggings_idx", unique: true, using: :btree
    t.index ["tag_id"], name: "index_taggings_on_tag_id", using: :btree
    t.index ["taggable_id", "taggable_type", "context"], name: "index_taggings_on_taggable_id_and_taggable_type_and_context", using: :btree
    t.index ["taggable_id", "taggable_type"], name: "index_taggings_on_taggable_id_and_taggable_type", using: :btree
  end

  create_table "tags", force: :cascade do |t|
    t.string "name"
    t.integer "taggings_count", default: 0
    t.index ["name"], name: "index_tags_on_name", unique: true, using: :btree
  end

  create_table "term_agreements", force: :cascade do |t|
    t.integer "term_id", null: false
    t.integer "user_id", null: false
    t.boolean "accepted", default: false, null: false
    t.datetime_with_timezone "created_at", null: false
    t.datetime_with_timezone "updated_at", null: false
    t.index ["term_id"], name: "index_term_agreements_on_term_id", using: :btree
    t.index ["user_id", "term_id"], name: "term_agreements_unique_index", unique: true, using: :btree
    t.index ["user_id"], name: "index_term_agreements_on_user_id", using: :btree
  end

  create_table "timelogs", force: :cascade do |t|
    t.integer "time_spent", null: false
    t.integer "user_id"
    t.datetime "created_at", null: false
    t.datetime "updated_at", null: false
    t.integer "issue_id"
    t.integer "merge_request_id"
    t.datetime_with_timezone "spent_at"
    t.index ["issue_id"], name: "index_timelogs_on_issue_id", using: :btree
    t.index ["merge_request_id"], name: "index_timelogs_on_merge_request_id", using: :btree
    t.index ["user_id"], name: "index_timelogs_on_user_id", using: :btree
  end

  create_table "todos", force: :cascade do |t|
    t.integer "user_id", null: false
    t.integer "project_id"
    t.integer "target_id"
    t.string "target_type", null: false
    t.integer "author_id", null: false
    t.integer "action", null: false
    t.string "state", null: false
    t.datetime "created_at"
    t.datetime "updated_at"
    t.integer "note_id"
    t.string "commit_id"
    t.integer "group_id"
    t.index ["author_id"], name: "index_todos_on_author_id", using: :btree
    t.index ["commit_id"], name: "index_todos_on_commit_id", using: :btree
    t.index ["group_id"], name: "index_todos_on_group_id", using: :btree
    t.index ["note_id"], name: "index_todos_on_note_id", using: :btree
    t.index ["project_id"], name: "index_todos_on_project_id", using: :btree
    t.index ["target_type", "target_id"], name: "index_todos_on_target_type_and_target_id", using: :btree
    t.index ["user_id", "id"], name: "index_todos_on_user_id_and_id_done", where: "((state)::text = 'done'::text)", using: :btree
    t.index ["user_id", "id"], name: "index_todos_on_user_id_and_id_pending", where: "((state)::text = 'pending'::text)", using: :btree
    t.index ["user_id"], name: "index_todos_on_user_id", using: :btree
  end

  create_table "trending_projects", force: :cascade do |t|
    t.integer "project_id", null: false
    t.index ["project_id"], name: "index_trending_projects_on_project_id", unique: true, using: :btree
  end

  create_table "u2f_registrations", force: :cascade do |t|
    t.text "certificate"
    t.string "key_handle"
    t.string "public_key"
    t.integer "counter"
    t.integer "user_id"
    t.datetime "created_at", null: false
    t.datetime "updated_at", null: false
    t.string "name"
    t.index ["key_handle"], name: "index_u2f_registrations_on_key_handle", using: :btree
    t.index ["user_id"], name: "index_u2f_registrations_on_user_id", using: :btree
  end

  create_table "uploads", force: :cascade do |t|
    t.bigint "size", null: false
    t.string "path", limit: 511, null: false
    t.string "checksum", limit: 64
    t.integer "model_id"
    t.string "model_type"
    t.string "uploader", null: false
    t.datetime "created_at", null: false
    t.string "mount_point"
    t.string "secret"
    t.integer "store"
    t.index ["checksum"], name: "index_uploads_on_checksum", using: :btree
    t.index ["model_id", "model_type"], name: "index_uploads_on_model_id_and_model_type", using: :btree
    t.index ["store"], name: "index_uploads_on_store", using: :btree
    t.index ["uploader", "path"], name: "index_uploads_on_uploader_and_path", using: :btree
  end

  create_table "user_agent_details", force: :cascade do |t|
    t.string "user_agent", null: false
    t.string "ip_address", null: false
    t.integer "subject_id", null: false
    t.string "subject_type", null: false
    t.boolean "submitted", default: false, null: false
    t.datetime "created_at", null: false
    t.datetime "updated_at", null: false
    t.index ["subject_id", "subject_type"], name: "index_user_agent_details_on_subject_id_and_subject_type", using: :btree
  end

  create_table "user_callouts", force: :cascade do |t|
    t.integer "feature_name", null: false
    t.integer "user_id", null: false
    t.index ["user_id", "feature_name"], name: "index_user_callouts_on_user_id_and_feature_name", unique: true, using: :btree
    t.index ["user_id"], name: "index_user_callouts_on_user_id", using: :btree
  end

  create_table "user_custom_attributes", force: :cascade do |t|
    t.datetime_with_timezone "created_at", null: false
    t.datetime_with_timezone "updated_at", null: false
    t.integer "user_id", null: false
    t.string "key", null: false
    t.string "value", null: false
    t.index ["key", "value"], name: "index_user_custom_attributes_on_key_and_value", using: :btree
    t.index ["user_id", "key"], name: "index_user_custom_attributes_on_user_id_and_key", unique: true, using: :btree
  end

  create_table "user_interacted_projects", id: false, force: :cascade do |t|
    t.integer "user_id", null: false
    t.integer "project_id", null: false
    t.index ["project_id", "user_id"], name: "index_user_interacted_projects_on_project_id_and_user_id", unique: true, using: :btree
    t.index ["user_id"], name: "index_user_interacted_projects_on_user_id", using: :btree
  end

  create_table "user_preferences", force: :cascade do |t|
    t.integer "user_id", null: false
    t.integer "issue_notes_filter", limit: 2, default: 0, null: false
    t.integer "merge_request_notes_filter", limit: 2, default: 0, null: false
    t.datetime_with_timezone "created_at", null: false
    t.datetime_with_timezone "updated_at", null: false
    t.index ["user_id"], name: "index_user_preferences_on_user_id", unique: true, using: :btree
  end

  create_table "user_statuses", primary_key: "user_id", force: :cascade do |t|
    t.integer "cached_markdown_version"
    t.string "emoji", default: "speech_balloon", null: false
    t.string "message", limit: 100
    t.string "message_html"
    t.index ["user_id"], name: "index_user_statuses_on_user_id", using: :btree
  end

  create_table "user_synced_attributes_metadata", force: :cascade do |t|
    t.boolean "name_synced", default: false
    t.boolean "email_synced", default: false
    t.boolean "location_synced", default: false
    t.integer "user_id", null: false
    t.string "provider"
    t.index ["user_id"], name: "index_user_synced_attributes_metadata_on_user_id", unique: true, using: :btree
  end

  create_table "users", force: :cascade do |t|
    t.string "email", default: "", null: false
    t.string "encrypted_password", default: "", null: false
    t.string "reset_password_token"
    t.datetime "reset_password_sent_at"
    t.datetime "remember_created_at"
    t.integer "sign_in_count", default: 0
    t.datetime "current_sign_in_at"
    t.datetime "last_sign_in_at"
    t.string "current_sign_in_ip"
    t.string "last_sign_in_ip"
    t.datetime "created_at"
    t.datetime "updated_at"
    t.string "name"
    t.boolean "admin", default: false, null: false
    t.integer "projects_limit", null: false
    t.string "skype", default: "", null: false
    t.string "linkedin", default: "", null: false
    t.string "twitter", default: "", null: false
    t.string "bio"
    t.integer "failed_attempts", default: 0
    t.datetime "locked_at"
    t.string "username"
    t.boolean "can_create_group", default: true, null: false
    t.boolean "can_create_team", default: true, null: false
    t.string "state"
    t.integer "color_scheme_id", default: 1, null: false
    t.datetime "password_expires_at"
    t.integer "created_by_id"
    t.datetime "last_credential_check_at"
    t.string "avatar"
    t.string "confirmation_token"
    t.datetime "confirmed_at"
    t.datetime "confirmation_sent_at"
    t.string "unconfirmed_email"
    t.boolean "hide_no_ssh_key", default: false
    t.string "website_url", default: "", null: false
    t.string "notification_email"
    t.boolean "hide_no_password", default: false
    t.boolean "password_automatically_set", default: false
    t.string "location"
    t.string "encrypted_otp_secret"
    t.string "encrypted_otp_secret_iv"
    t.string "encrypted_otp_secret_salt"
    t.boolean "otp_required_for_login", default: false, null: false
    t.text "otp_backup_codes"
    t.string "public_email", default: "", null: false
    t.integer "dashboard", default: 0
    t.integer "project_view", default: 0
    t.integer "consumed_timestep"
    t.integer "layout", default: 0
    t.boolean "hide_project_limit", default: false
    t.string "unlock_token"
    t.datetime "otp_grace_period_started_at"
    t.boolean "external", default: false
    t.string "incoming_email_token"
    t.string "organization"
    t.boolean "require_two_factor_authentication_from_group", default: false, null: false
    t.integer "two_factor_grace_period", default: 48, null: false
    t.boolean "ghost"
    t.date "last_activity_on"
    t.boolean "notified_of_own_activity"
    t.string "preferred_language"
    t.integer "theme_id", limit: 2
    t.integer "accepted_term_id"
    t.string "feed_token"
    t.boolean "private_profile"
    t.boolean "include_private_contributions"
    t.string "commit_email"
    t.index ["accepted_term_id"], name: "index_users_on_accepted_term_id", using: :btree
    t.index ["admin"], name: "index_users_on_admin", using: :btree
    t.index ["confirmation_token"], name: "index_users_on_confirmation_token", unique: true, using: :btree
    t.index ["created_at"], name: "index_users_on_created_at", using: :btree
    t.index ["email"], name: "index_users_on_email", unique: true, using: :btree
    t.index ["email"], name: "index_users_on_email_trigram", using: :gin, opclasses: {"email"=>"gin_trgm_ops"}
    t.index ["feed_token"], name: "index_users_on_feed_token", using: :btree
    t.index ["ghost"], name: "index_users_on_ghost", using: :btree
    t.index ["incoming_email_token"], name: "index_users_on_incoming_email_token", using: :btree
    t.index ["name"], name: "index_users_on_name", using: :btree
    t.index ["name"], name: "index_users_on_name_trigram", using: :gin, opclasses: {"name"=>"gin_trgm_ops"}
    t.index ["reset_password_token"], name: "index_users_on_reset_password_token", unique: true, using: :btree
    t.index ["state"], name: "index_users_on_state", using: :btree
    t.index ["username"], name: "index_users_on_username", using: :btree
    t.index ["username"], name: "index_users_on_username_trigram", using: :gin, opclasses: {"username"=>"gin_trgm_ops"}
  end

  create_table "users_star_projects", force: :cascade do |t|
    t.integer "project_id", null: false
    t.integer "user_id", null: false
    t.datetime "created_at"
    t.datetime "updated_at"
    t.index ["project_id"], name: "index_users_star_projects_on_project_id", using: :btree
    t.index ["user_id", "project_id"], name: "index_users_star_projects_on_user_id_and_project_id", unique: true, using: :btree
  end

  create_table "web_hook_logs", force: :cascade do |t|
    t.integer "web_hook_id", null: false
    t.string "trigger"
    t.string "url"
    t.text "request_headers"
    t.text "request_data"
    t.text "response_headers"
    t.text "response_body"
    t.string "response_status"
    t.float "execution_duration"
    t.string "internal_error_message"
    t.datetime "created_at", null: false
    t.datetime "updated_at", null: false
    t.index ["created_at", "web_hook_id"], name: "index_web_hook_logs_on_created_at_and_web_hook_id", using: :btree
    t.index ["web_hook_id"], name: "index_web_hook_logs_on_web_hook_id", using: :btree
  end

  create_table "web_hooks", force: :cascade do |t|
    t.integer "project_id"
    t.datetime "created_at"
    t.datetime "updated_at"
    t.string "type", default: "ProjectHook"
    t.integer "service_id"
    t.boolean "push_events", default: true, null: false
    t.boolean "issues_events", default: false, null: false
    t.boolean "merge_requests_events", default: false, null: false
    t.boolean "tag_push_events", default: false
    t.boolean "note_events", default: false, null: false
    t.boolean "enable_ssl_verification", default: true
    t.boolean "wiki_page_events", default: false, null: false
    t.boolean "pipeline_events", default: false, null: false
    t.boolean "confidential_issues_events", default: false, null: false
    t.boolean "repository_update_events", default: false, null: false
    t.boolean "job_events", default: false, null: false
    t.boolean "confidential_note_events"
    t.text "push_events_branch_filter"
    t.string "encrypted_token"
    t.string "encrypted_token_iv"
    t.string "encrypted_url"
    t.string "encrypted_url_iv"
    t.index ["project_id"], name: "index_web_hooks_on_project_id", using: :btree
    t.index ["type"], name: "index_web_hooks_on_type", using: :btree
  end

  add_foreign_key "application_settings", "users", column: "usage_stats_set_by_user_id", name: "fk_964370041d", on_delete: :nullify
  add_foreign_key "badges", "namespaces", column: "group_id", on_delete: :cascade
  add_foreign_key "badges", "projects", on_delete: :cascade
  add_foreign_key "board_group_recent_visits", "boards", on_delete: :cascade
  add_foreign_key "board_group_recent_visits", "namespaces", column: "group_id", on_delete: :cascade
  add_foreign_key "board_group_recent_visits", "users", on_delete: :cascade
  add_foreign_key "board_project_recent_visits", "boards", on_delete: :cascade
  add_foreign_key "board_project_recent_visits", "projects", on_delete: :cascade
  add_foreign_key "board_project_recent_visits", "users", on_delete: :cascade
  add_foreign_key "boards", "namespaces", column: "group_id", on_delete: :cascade
  add_foreign_key "boards", "projects", name: "fk_f15266b5f9", on_delete: :cascade
  add_foreign_key "chat_teams", "namespaces", on_delete: :cascade
  add_foreign_key "ci_build_trace_chunks", "ci_builds", column: "build_id", on_delete: :cascade
  add_foreign_key "ci_build_trace_section_names", "projects", on_delete: :cascade
  add_foreign_key "ci_build_trace_sections", "ci_build_trace_section_names", column: "section_name_id", name: "fk_264e112c66", on_delete: :cascade
  add_foreign_key "ci_build_trace_sections", "ci_builds", column: "build_id", name: "fk_4ebe41f502", on_delete: :cascade
  add_foreign_key "ci_build_trace_sections", "projects", on_delete: :cascade
  add_foreign_key "ci_builds", "ci_pipelines", column: "auto_canceled_by_id", name: "fk_a2141b1522", on_delete: :nullify
  add_foreign_key "ci_builds", "ci_pipelines", column: "commit_id", name: "fk_d3130c9a7f", on_delete: :cascade
  add_foreign_key "ci_builds", "ci_stages", column: "stage_id", name: "fk_3a9eaa254d", on_delete: :cascade
  add_foreign_key "ci_builds", "projects", name: "fk_befce0568a", on_delete: :cascade
  add_foreign_key "ci_builds_metadata", "ci_builds", column: "build_id", on_delete: :cascade
  add_foreign_key "ci_builds_metadata", "projects", on_delete: :cascade
  add_foreign_key "ci_builds_runner_session", "ci_builds", column: "build_id", on_delete: :cascade
  add_foreign_key "ci_group_variables", "namespaces", column: "group_id", name: "fk_33ae4d58d8", on_delete: :cascade
  add_foreign_key "ci_job_artifacts", "ci_builds", column: "job_id", on_delete: :cascade
  add_foreign_key "ci_job_artifacts", "projects", on_delete: :cascade
  add_foreign_key "ci_pipeline_schedule_variables", "ci_pipeline_schedules", column: "pipeline_schedule_id", name: "fk_41c35fda51", on_delete: :cascade
  add_foreign_key "ci_pipeline_schedules", "projects", name: "fk_8ead60fcc4", on_delete: :cascade
  add_foreign_key "ci_pipeline_schedules", "users", column: "owner_id", name: "fk_9ea99f58d2", on_delete: :nullify
  add_foreign_key "ci_pipeline_variables", "ci_pipelines", column: "pipeline_id", name: "fk_f29c5f4380", on_delete: :cascade
  add_foreign_key "ci_pipelines", "ci_pipeline_schedules", column: "pipeline_schedule_id", name: "fk_3d34ab2e06", on_delete: :nullify
  add_foreign_key "ci_pipelines", "ci_pipelines", column: "auto_canceled_by_id", name: "fk_262d4c2d19", on_delete: :nullify
  add_foreign_key "ci_pipelines", "merge_requests", name: "fk_a23be95014", on_delete: :cascade
  add_foreign_key "ci_pipelines", "projects", name: "fk_86635dbd80", on_delete: :cascade
  add_foreign_key "ci_runner_namespaces", "ci_runners", column: "runner_id", on_delete: :cascade
  add_foreign_key "ci_runner_namespaces", "namespaces", on_delete: :cascade
  add_foreign_key "ci_runner_projects", "projects", name: "fk_4478a6f1e4", on_delete: :cascade
  add_foreign_key "ci_stages", "ci_pipelines", column: "pipeline_id", name: "fk_fb57e6cc56", on_delete: :cascade
  add_foreign_key "ci_stages", "projects", name: "fk_2360681d1d", on_delete: :cascade
  add_foreign_key "ci_trigger_requests", "ci_triggers", column: "trigger_id", name: "fk_b8ec8b7245", on_delete: :cascade
  add_foreign_key "ci_triggers", "projects", name: "fk_e3e63f966e", on_delete: :cascade
  add_foreign_key "ci_triggers", "users", column: "owner_id", name: "fk_e8e10d1964", on_delete: :cascade
  add_foreign_key "ci_variables", "projects", name: "fk_ada5eb64b3", on_delete: :cascade
  add_foreign_key "cluster_groups", "clusters", on_delete: :cascade
  add_foreign_key "cluster_groups", "namespaces", column: "group_id", on_delete: :cascade
  add_foreign_key "cluster_platforms_kubernetes", "clusters", on_delete: :cascade
  add_foreign_key "cluster_projects", "clusters", on_delete: :cascade
  add_foreign_key "cluster_projects", "projects", on_delete: :cascade
  add_foreign_key "cluster_providers_gcp", "clusters", on_delete: :cascade
  add_foreign_key "clusters", "users", on_delete: :nullify
  add_foreign_key "clusters_applications_cert_managers", "clusters", on_delete: :cascade
  add_foreign_key "clusters_applications_helm", "clusters", on_delete: :cascade
  add_foreign_key "clusters_applications_ingress", "clusters", name: "fk_753a7b41c1", on_delete: :cascade
  add_foreign_key "clusters_applications_jupyter", "clusters", on_delete: :cascade
  add_foreign_key "clusters_applications_jupyter", "oauth_applications", on_delete: :nullify
  add_foreign_key "clusters_applications_knative", "clusters", on_delete: :cascade
  add_foreign_key "clusters_applications_prometheus", "clusters", name: "fk_557e773639", on_delete: :cascade
  add_foreign_key "clusters_applications_runners", "ci_runners", column: "runner_id", name: "fk_02de2ded36", on_delete: :nullify
  add_foreign_key "clusters_applications_runners", "clusters", on_delete: :cascade
  add_foreign_key "clusters_kubernetes_namespaces", "cluster_projects", on_delete: :nullify
  add_foreign_key "clusters_kubernetes_namespaces", "clusters", on_delete: :cascade
  add_foreign_key "clusters_kubernetes_namespaces", "projects", on_delete: :nullify
  add_foreign_key "container_repositories", "projects"
  add_foreign_key "deploy_keys_projects", "projects", name: "fk_58a901ca7e", on_delete: :cascade
  add_foreign_key "deployments", "projects", name: "fk_b9a3851b82", on_delete: :cascade
  add_foreign_key "environments", "projects", name: "fk_d1c8c1da6a", on_delete: :cascade
  add_foreign_key "events", "projects", on_delete: :cascade
  add_foreign_key "events", "users", column: "author_id", name: "fk_edfd187b6f", on_delete: :cascade
  add_foreign_key "fork_network_members", "fork_networks", on_delete: :cascade
  add_foreign_key "fork_network_members", "projects", column: "forked_from_project_id", name: "fk_b01280dae4", on_delete: :nullify
  add_foreign_key "fork_network_members", "projects", on_delete: :cascade
  add_foreign_key "fork_networks", "projects", column: "root_project_id", name: "fk_e7b436b2b5", on_delete: :nullify
  add_foreign_key "forked_project_links", "projects", column: "forked_to_project_id", name: "fk_434510edb0", on_delete: :cascade
  add_foreign_key "gpg_key_subkeys", "gpg_keys", on_delete: :cascade
  add_foreign_key "gpg_keys", "users", on_delete: :cascade
  add_foreign_key "gpg_signatures", "gpg_key_subkeys", on_delete: :nullify
  add_foreign_key "gpg_signatures", "gpg_keys", on_delete: :nullify
  add_foreign_key "gpg_signatures", "projects", on_delete: :cascade
  add_foreign_key "group_custom_attributes", "namespaces", column: "group_id", on_delete: :cascade
  add_foreign_key "import_export_uploads", "projects", on_delete: :cascade
  add_foreign_key "internal_ids", "namespaces", name: "fk_162941d509", on_delete: :cascade
  add_foreign_key "internal_ids", "projects", on_delete: :cascade
  add_foreign_key "issue_assignees", "issues", name: "fk_b7d881734a", on_delete: :cascade
  add_foreign_key "issue_assignees", "users", name: "fk_5e0c8d9154", on_delete: :cascade
  add_foreign_key "issue_metrics", "issues", on_delete: :cascade
  add_foreign_key "issues", "issues", column: "moved_to_id", name: "fk_a194299be1", on_delete: :nullify
  add_foreign_key "issues", "milestones", name: "fk_96b1dd429c", on_delete: :nullify
  add_foreign_key "issues", "projects", name: "fk_899c8f3231", on_delete: :cascade
  add_foreign_key "issues", "users", column: "author_id", name: "fk_05f1e72feb", on_delete: :nullify
  add_foreign_key "issues", "users", column: "closed_by_id", name: "fk_c63cbf6c25", on_delete: :nullify
  add_foreign_key "issues", "users", column: "updated_by_id", name: "fk_ffed080f01", on_delete: :nullify
  add_foreign_key "label_links", "labels", name: "fk_d97dd08678", on_delete: :cascade
  add_foreign_key "label_priorities", "labels", on_delete: :cascade
  add_foreign_key "label_priorities", "projects", on_delete: :cascade
  add_foreign_key "labels", "namespaces", column: "group_id", on_delete: :cascade
  add_foreign_key "labels", "projects", name: "fk_7de4989a69", on_delete: :cascade
  add_foreign_key "lfs_file_locks", "projects", on_delete: :cascade
  add_foreign_key "lfs_file_locks", "users", on_delete: :cascade
  add_foreign_key "lists", "boards", name: "fk_0d3f677137", on_delete: :cascade
  add_foreign_key "lists", "labels", name: "fk_7a5553d60f", on_delete: :cascade
  add_foreign_key "members", "users", name: "fk_2e88fb7ce9", on_delete: :cascade
  add_foreign_key "merge_request_diff_commits", "merge_request_diffs", on_delete: :cascade
  add_foreign_key "merge_request_diff_files", "merge_request_diffs", on_delete: :cascade
  add_foreign_key "merge_request_diffs", "merge_requests", name: "fk_8483f3258f", on_delete: :cascade
  add_foreign_key "merge_request_metrics", "ci_pipelines", column: "pipeline_id", on_delete: :cascade
  add_foreign_key "merge_request_metrics", "merge_requests", on_delete: :cascade
  add_foreign_key "merge_request_metrics", "users", column: "latest_closed_by_id", name: "fk_ae440388cc", on_delete: :nullify
  add_foreign_key "merge_request_metrics", "users", column: "merged_by_id", name: "fk_7f28d925f3", on_delete: :nullify
  add_foreign_key "merge_requests", "ci_pipelines", column: "head_pipeline_id", name: "fk_fd82eae0b9", on_delete: :nullify
  add_foreign_key "merge_requests", "merge_request_diffs", column: "latest_merge_request_diff_id", name: "fk_06067f5644", on_delete: :nullify
  add_foreign_key "merge_requests", "milestones", name: "fk_6a5165a692", on_delete: :nullify
  add_foreign_key "merge_requests", "projects", column: "source_project_id", name: "fk_3308fe130c", on_delete: :nullify
  add_foreign_key "merge_requests", "projects", column: "target_project_id", name: "fk_a6963e8447", on_delete: :cascade
  add_foreign_key "merge_requests", "users", column: "assignee_id", name: "fk_6149611a04", on_delete: :nullify
  add_foreign_key "merge_requests", "users", column: "author_id", name: "fk_e719a85f8a", on_delete: :nullify
  add_foreign_key "merge_requests", "users", column: "merge_user_id", name: "fk_ad525e1f87", on_delete: :nullify
  add_foreign_key "merge_requests", "users", column: "updated_by_id", name: "fk_641731faff", on_delete: :nullify
  add_foreign_key "merge_requests_closing_issues", "issues", on_delete: :cascade
  add_foreign_key "merge_requests_closing_issues", "merge_requests", on_delete: :cascade
  add_foreign_key "milestones", "namespaces", column: "group_id", name: "fk_95650a40d4", on_delete: :cascade
  add_foreign_key "milestones", "projects", name: "fk_9bd0a0c791", on_delete: :cascade
  add_foreign_key "note_diff_files", "notes", column: "diff_note_id", on_delete: :cascade
  add_foreign_key "notes", "projects", name: "fk_99e097b079", on_delete: :cascade
  add_foreign_key "notification_settings", "users", name: "fk_0c95e91db7", on_delete: :cascade
  add_foreign_key "oauth_openid_requests", "oauth_access_grants", column: "access_grant_id", name: "fk_oauth_openid_requests_oauth_access_grants_access_grant_id"
  add_foreign_key "pages_domains", "projects", name: "fk_ea2f6dfc6f", on_delete: :cascade
  add_foreign_key "personal_access_tokens", "users"
  add_foreign_key "pool_repositories", "projects", column: "source_project_id", on_delete: :nullify
  add_foreign_key "pool_repositories", "shards", on_delete: :restrict
  add_foreign_key "project_authorizations", "projects", on_delete: :cascade
  add_foreign_key "project_authorizations", "users", on_delete: :cascade
  add_foreign_key "project_auto_devops", "projects", on_delete: :cascade
  add_foreign_key "project_ci_cd_settings", "projects", name: "fk_24c15d2f2e", on_delete: :cascade
  add_foreign_key "project_custom_attributes", "projects", on_delete: :cascade
  add_foreign_key "project_deploy_tokens", "deploy_tokens", on_delete: :cascade
  add_foreign_key "project_deploy_tokens", "projects", on_delete: :cascade
  add_foreign_key "project_features", "projects", name: "fk_18513d9b92", on_delete: :cascade
  add_foreign_key "project_group_links", "projects", name: "fk_daa8cee94c", on_delete: :cascade
  add_foreign_key "project_import_data", "projects", name: "fk_ffb9ee3a10", on_delete: :cascade
  add_foreign_key "project_mirror_data", "projects", on_delete: :cascade
  add_foreign_key "project_repositories", "projects", on_delete: :cascade
  add_foreign_key "project_repositories", "shards", on_delete: :restrict
  add_foreign_key "project_statistics", "projects", on_delete: :cascade
  add_foreign_key "projects", "pool_repositories", name: "fk_6e5c14658a", on_delete: :nullify
  add_foreign_key "prometheus_metrics", "projects", on_delete: :cascade
  add_foreign_key "protected_branch_merge_access_levels", "protected_branches", name: "fk_8a3072ccb3", on_delete: :cascade
  add_foreign_key "protected_branch_push_access_levels", "protected_branches", name: "fk_9ffc86a3d9", on_delete: :cascade
  add_foreign_key "protected_branches", "projects", name: "fk_7a9c6d93e7", on_delete: :cascade
  add_foreign_key "protected_tag_create_access_levels", "namespaces", column: "group_id"
  add_foreign_key "protected_tag_create_access_levels", "protected_tags", name: "fk_f7dfda8c51", on_delete: :cascade
  add_foreign_key "protected_tag_create_access_levels", "users"
  add_foreign_key "protected_tags", "projects", name: "fk_8e4af87648", on_delete: :cascade
  add_foreign_key "push_event_payloads", "events", name: "fk_36c74129da", on_delete: :cascade
  add_foreign_key "releases", "projects", name: "fk_47fe2a0596", on_delete: :cascade
  add_foreign_key "releases", "users", column: "author_id", name: "fk_8e4456f90f", on_delete: :nullify
  add_foreign_key "remote_mirrors", "projects", on_delete: :cascade
  add_foreign_key "repository_languages", "projects", on_delete: :cascade
  add_foreign_key "resource_label_events", "issues", on_delete: :cascade
  add_foreign_key "resource_label_events", "labels", on_delete: :nullify
  add_foreign_key "resource_label_events", "merge_requests", on_delete: :cascade
  add_foreign_key "resource_label_events", "users", on_delete: :nullify
  add_foreign_key "services", "projects", name: "fk_71cce407f9", on_delete: :cascade
  add_foreign_key "snippets", "projects", name: "fk_be41fd4bb7", on_delete: :cascade
  add_foreign_key "subscriptions", "projects", on_delete: :cascade
  add_foreign_key "suggestions", "notes", on_delete: :cascade
  add_foreign_key "system_note_metadata", "notes", name: "fk_d83a918cb1", on_delete: :cascade
  add_foreign_key "term_agreements", "application_setting_terms", column: "term_id"
  add_foreign_key "term_agreements", "users", on_delete: :cascade
  add_foreign_key "timelogs", "issues", name: "fk_timelogs_issues_issue_id", on_delete: :cascade
  add_foreign_key "timelogs", "merge_requests", name: "fk_timelogs_merge_requests_merge_request_id", on_delete: :cascade
  add_foreign_key "todos", "namespaces", column: "group_id", on_delete: :cascade
  add_foreign_key "todos", "notes", name: "fk_91d1f47b13", on_delete: :cascade
  add_foreign_key "todos", "projects", name: "fk_45054f9c45", on_delete: :cascade
  add_foreign_key "todos", "users", column: "author_id", name: "fk_ccf0373936", on_delete: :cascade
  add_foreign_key "todos", "users", name: "fk_d94154aa95", on_delete: :cascade
  add_foreign_key "trending_projects", "projects", on_delete: :cascade
  add_foreign_key "u2f_registrations", "users"
  add_foreign_key "user_callouts", "users", on_delete: :cascade
  add_foreign_key "user_custom_attributes", "users", on_delete: :cascade
  add_foreign_key "user_interacted_projects", "projects", name: "fk_722ceba4f7", on_delete: :cascade
  add_foreign_key "user_interacted_projects", "users", name: "fk_0894651f08", on_delete: :cascade
  add_foreign_key "user_preferences", "users", on_delete: :cascade
  add_foreign_key "user_statuses", "users", on_delete: :cascade
  add_foreign_key "user_synced_attributes_metadata", "users", on_delete: :cascade
  add_foreign_key "users", "application_setting_terms", column: "accepted_term_id", name: "fk_789cd90b35", on_delete: :cascade
  add_foreign_key "users_star_projects", "projects", name: "fk_22cd27ddfc", on_delete: :cascade
  add_foreign_key "web_hook_logs", "web_hooks", on_delete: :cascade
  add_foreign_key "web_hooks", "projects", name: "fk_0c8ca6d9d1", on_delete: :cascade
end<|MERGE_RESOLUTION|>--- conflicted
+++ resolved
@@ -166,11 +166,8 @@
     t.integer "diff_max_patch_bytes", default: 102400, null: false
     t.integer "archive_builds_in_seconds"
     t.string "commit_email_hostname"
-<<<<<<< HEAD
     t.boolean "protected_ci_variables", default: false, null: false
-=======
     t.string "runners_registration_token_encrypted"
->>>>>>> 37c934e0
     t.index ["usage_stats_set_by_user_id"], name: "index_application_settings_on_usage_stats_set_by_user_id", using: :btree
   end
 
