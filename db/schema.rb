# encoding: UTF-8
# This file is auto-generated from the current state of the database. Instead
# of editing this file, please use the migrations feature of Active Record to
# incrementally modify your database, and then regenerate this schema definition.
#
# Note that this schema.rb definition is the authoritative source for your
# database schema. If you need to create the application database on another
# system, you should be using db:schema:load, not running all the migrations
# from scratch. The latter is a flawed and unsustainable approach (the more migrations
# you'll amass, the slower it'll run and the greater likelihood for issues).
#
# It's strongly recommended that you check this file into your version control system.

<<<<<<< HEAD
ActiveRecord::Schema.define(version: 20160317191509) do
=======
ActiveRecord::Schema.define(version: 20160320204112) do
>>>>>>> fb1a7553

  # These are extensions that must be enabled in order to support this database
  enable_extension "plpgsql"
  enable_extension "pg_trgm"

  create_table "abuse_reports", force: :cascade do |t|
    t.integer  "reporter_id"
    t.integer  "user_id"
    t.text     "message"
    t.datetime "created_at"
    t.datetime "updated_at"
  end

  create_table "appearances", force: :cascade do |t|
    t.string   "title"
    t.text     "description"
    t.string   "logo"
    t.integer  "updated_by"
    t.datetime "created_at"
    t.datetime "updated_at"
    t.string   "header_logo"
  end

  create_table "application_settings", force: :cascade do |t|
    t.integer  "default_projects_limit"
    t.boolean  "signup_enabled"
    t.boolean  "signin_enabled"
    t.boolean  "gravatar_enabled"
    t.text     "sign_in_text"
    t.datetime "created_at"
    t.datetime "updated_at"
    t.string   "home_page_url"
    t.integer  "default_branch_protection",         default: 2
    t.boolean  "twitter_sharing_enabled",           default: true
    t.text     "help_text"
    t.text     "restricted_visibility_levels"
    t.boolean  "version_check_enabled",             default: true
    t.integer  "max_attachment_size",               default: 10,          null: false
    t.integer  "default_project_visibility"
    t.integer  "default_snippet_visibility"
    t.text     "restricted_signup_domains"
    t.boolean  "user_oauth_applications",           default: true
    t.string   "after_sign_out_path"
    t.integer  "session_expire_delay",              default: 10080,       null: false
    t.text     "import_sources"
    t.text     "help_page_text"
    t.string   "admin_notification_email"
    t.boolean  "shared_runners_enabled",            default: true,        null: false
    t.integer  "max_artifacts_size",                default: 100,         null: false
    t.string   "runners_registration_token"
    t.integer  "max_pages_size",                    default: 100,         null: false
    t.boolean  "require_two_factor_authentication", default: false
    t.integer  "two_factor_grace_period",           default: 48
    t.boolean  "metrics_enabled",                   default: false
    t.string   "metrics_host",                      default: "localhost"
    t.integer  "metrics_pool_size",                 default: 16
    t.integer  "metrics_timeout",                   default: 10
    t.integer  "metrics_method_call_threshold",     default: 10
    t.boolean  "recaptcha_enabled",                 default: false
    t.string   "recaptcha_site_key"
    t.string   "recaptcha_private_key"
    t.integer  "metrics_port",                      default: 8089
    t.boolean  "akismet_enabled",                   default: false
    t.string   "akismet_api_key"
    t.integer  "metrics_sample_interval",           default: 15
    t.boolean  "sentry_enabled",                    default: false
    t.string   "sentry_dsn"
    t.boolean  "email_author_in_body",              default: false
    t.integer  "default_group_visibility"
  end

  create_table "approvals", force: :cascade do |t|
    t.integer  "merge_request_id", null: false
    t.integer  "user_id",          null: false
    t.datetime "created_at"
    t.datetime "updated_at"
  end

  create_table "approvers", force: :cascade do |t|
    t.integer  "target_id",   null: false
    t.string   "target_type"
    t.integer  "user_id",     null: false
    t.datetime "created_at"
    t.datetime "updated_at"
  end

  add_index "approvers", ["target_id", "target_type"], name: "index_approvers_on_target_id_and_target_type", using: :btree
  add_index "approvers", ["user_id"], name: "index_approvers_on_user_id", using: :btree

  create_table "audit_events", force: :cascade do |t|
    t.integer  "author_id",   null: false
    t.string   "type",        null: false
    t.integer  "entity_id",   null: false
    t.string   "entity_type", null: false
    t.text     "details"
    t.datetime "created_at"
    t.datetime "updated_at"
  end

  add_index "audit_events", ["author_id"], name: "index_audit_events_on_author_id", using: :btree
  add_index "audit_events", ["entity_id", "entity_type"], name: "index_audit_events_on_entity_id_and_entity_type", using: :btree
  add_index "audit_events", ["type"], name: "index_audit_events_on_type", using: :btree

  create_table "broadcast_messages", force: :cascade do |t|
    t.text     "message",    null: false
    t.datetime "starts_at"
    t.datetime "ends_at"
    t.datetime "created_at"
    t.datetime "updated_at"
    t.string   "color"
    t.string   "font"
  end

  create_table "ci_application_settings", force: :cascade do |t|
    t.boolean  "all_broken_builds"
    t.boolean  "add_pusher"
    t.datetime "created_at"
    t.datetime "updated_at"
  end

  create_table "ci_builds", force: :cascade do |t|
    t.integer  "project_id"
    t.string   "status"
    t.datetime "finished_at"
    t.text     "trace"
    t.datetime "created_at"
    t.datetime "updated_at"
    t.datetime "started_at"
    t.integer  "runner_id"
    t.float    "coverage"
    t.integer  "commit_id"
    t.text     "commands"
    t.integer  "job_id"
    t.string   "name"
    t.boolean  "deploy",             default: false
    t.text     "options"
    t.boolean  "allow_failure",      default: false, null: false
    t.string   "stage"
    t.integer  "trigger_request_id"
    t.integer  "stage_idx"
    t.boolean  "tag"
    t.string   "ref"
    t.integer  "user_id"
    t.string   "type"
    t.string   "target_url"
    t.string   "description"
    t.text     "artifacts_file"
    t.integer  "gl_project_id"
    t.text     "artifacts_metadata"
    t.integer  "erased_by_id"
    t.datetime "erased_at"
  end

  add_index "ci_builds", ["commit_id", "stage_idx", "created_at"], name: "index_ci_builds_on_commit_id_and_stage_idx_and_created_at", using: :btree
  add_index "ci_builds", ["commit_id", "status", "type"], name: "index_ci_builds_on_commit_id_and_status_and_type", using: :btree
  add_index "ci_builds", ["commit_id", "type", "name", "ref"], name: "index_ci_builds_on_commit_id_and_type_and_name_and_ref", using: :btree
  add_index "ci_builds", ["commit_id", "type", "ref"], name: "index_ci_builds_on_commit_id_and_type_and_ref", using: :btree
  add_index "ci_builds", ["commit_id"], name: "index_ci_builds_on_commit_id", using: :btree
  add_index "ci_builds", ["erased_by_id"], name: "index_ci_builds_on_erased_by_id", using: :btree
  add_index "ci_builds", ["gl_project_id"], name: "index_ci_builds_on_gl_project_id", using: :btree
  add_index "ci_builds", ["project_id", "commit_id"], name: "index_ci_builds_on_project_id_and_commit_id", using: :btree
  add_index "ci_builds", ["project_id"], name: "index_ci_builds_on_project_id", using: :btree
  add_index "ci_builds", ["runner_id"], name: "index_ci_builds_on_runner_id", using: :btree
  add_index "ci_builds", ["status"], name: "index_ci_builds_on_status", using: :btree
  add_index "ci_builds", ["type"], name: "index_ci_builds_on_type", using: :btree

  create_table "ci_commits", force: :cascade do |t|
    t.integer  "project_id"
    t.string   "ref"
    t.string   "sha"
    t.string   "before_sha"
    t.text     "push_data"
    t.datetime "created_at"
    t.datetime "updated_at"
    t.boolean  "tag",           default: false
    t.text     "yaml_errors"
    t.datetime "committed_at"
    t.integer  "gl_project_id"
  end

  add_index "ci_commits", ["gl_project_id"], name: "index_ci_commits_on_gl_project_id", using: :btree
  add_index "ci_commits", ["project_id", "committed_at", "id"], name: "index_ci_commits_on_project_id_and_committed_at_and_id", using: :btree
  add_index "ci_commits", ["project_id", "committed_at"], name: "index_ci_commits_on_project_id_and_committed_at", using: :btree
  add_index "ci_commits", ["project_id", "sha"], name: "index_ci_commits_on_project_id_and_sha", using: :btree
  add_index "ci_commits", ["project_id"], name: "index_ci_commits_on_project_id", using: :btree
  add_index "ci_commits", ["sha"], name: "index_ci_commits_on_sha", using: :btree

  create_table "ci_events", force: :cascade do |t|
    t.integer  "project_id"
    t.integer  "user_id"
    t.integer  "is_admin"
    t.text     "description"
    t.datetime "created_at"
    t.datetime "updated_at"
  end

  add_index "ci_events", ["created_at"], name: "index_ci_events_on_created_at", using: :btree
  add_index "ci_events", ["is_admin"], name: "index_ci_events_on_is_admin", using: :btree
  add_index "ci_events", ["project_id"], name: "index_ci_events_on_project_id", using: :btree

  create_table "ci_jobs", force: :cascade do |t|
    t.integer  "project_id",                          null: false
    t.text     "commands"
    t.boolean  "active",         default: true,       null: false
    t.datetime "created_at"
    t.datetime "updated_at"
    t.string   "name"
    t.boolean  "build_branches", default: true,       null: false
    t.boolean  "build_tags",     default: false,      null: false
    t.string   "job_type",       default: "parallel"
    t.string   "refs"
    t.datetime "deleted_at"
  end

  add_index "ci_jobs", ["deleted_at"], name: "index_ci_jobs_on_deleted_at", using: :btree
  add_index "ci_jobs", ["project_id"], name: "index_ci_jobs_on_project_id", using: :btree

  create_table "ci_projects", force: :cascade do |t|
    t.string   "name"
    t.integer  "timeout",                  default: 3600,  null: false
    t.datetime "created_at"
    t.datetime "updated_at"
    t.string   "token"
    t.string   "default_ref"
    t.string   "path"
    t.boolean  "always_build",             default: false, null: false
    t.integer  "polling_interval"
    t.boolean  "public",                   default: false, null: false
    t.string   "ssh_url_to_repo"
    t.integer  "gitlab_id"
    t.boolean  "allow_git_fetch",          default: true,  null: false
    t.string   "email_recipients",         default: "",    null: false
    t.boolean  "email_add_pusher",         default: true,  null: false
    t.boolean  "email_only_broken_builds", default: true,  null: false
    t.string   "skip_refs"
    t.string   "coverage_regex"
    t.boolean  "shared_runners_enabled",   default: false
    t.text     "generated_yaml_config"
  end

  add_index "ci_projects", ["gitlab_id"], name: "index_ci_projects_on_gitlab_id", using: :btree
  add_index "ci_projects", ["shared_runners_enabled"], name: "index_ci_projects_on_shared_runners_enabled", using: :btree

  create_table "ci_runner_projects", force: :cascade do |t|
    t.integer  "runner_id",     null: false
    t.integer  "project_id"
    t.datetime "created_at"
    t.datetime "updated_at"
    t.integer  "gl_project_id"
  end

  add_index "ci_runner_projects", ["gl_project_id"], name: "index_ci_runner_projects_on_gl_project_id", using: :btree
  add_index "ci_runner_projects", ["runner_id"], name: "index_ci_runner_projects_on_runner_id", using: :btree

  create_table "ci_runners", force: :cascade do |t|
    t.string   "token"
    t.datetime "created_at"
    t.datetime "updated_at"
    t.string   "description"
    t.datetime "contacted_at"
    t.boolean  "active",       default: true,  null: false
    t.boolean  "is_shared",    default: false
    t.string   "name"
    t.string   "version"
    t.string   "revision"
    t.string   "platform"
    t.string   "architecture"
  end

  add_index "ci_runners", ["description"], name: "index_ci_runners_on_description_trigram", using: :gin, opclasses: {"description"=>"gin_trgm_ops"}
  add_index "ci_runners", ["token"], name: "index_ci_runners_on_token", using: :btree
  add_index "ci_runners", ["token"], name: "index_ci_runners_on_token_trigram", using: :gin, opclasses: {"token"=>"gin_trgm_ops"}

  create_table "ci_services", force: :cascade do |t|
    t.string   "type"
    t.string   "title"
    t.integer  "project_id",                 null: false
    t.datetime "created_at"
    t.datetime "updated_at"
    t.boolean  "active",     default: false, null: false
    t.text     "properties"
  end

  add_index "ci_services", ["project_id"], name: "index_ci_services_on_project_id", using: :btree

  create_table "ci_sessions", force: :cascade do |t|
    t.string   "session_id", null: false
    t.text     "data"
    t.datetime "created_at"
    t.datetime "updated_at"
  end

  add_index "ci_sessions", ["session_id"], name: "index_ci_sessions_on_session_id", using: :btree
  add_index "ci_sessions", ["updated_at"], name: "index_ci_sessions_on_updated_at", using: :btree

  create_table "ci_taggings", force: :cascade do |t|
    t.integer  "tag_id"
    t.integer  "taggable_id"
    t.string   "taggable_type"
    t.integer  "tagger_id"
    t.string   "tagger_type"
    t.string   "context",       limit: 128
    t.datetime "created_at"
  end

  add_index "ci_taggings", ["tag_id", "taggable_id", "taggable_type", "context", "tagger_id", "tagger_type"], name: "ci_taggings_idx", unique: true, using: :btree
  add_index "ci_taggings", ["taggable_id", "taggable_type", "context"], name: "index_ci_taggings_on_taggable_id_and_taggable_type_and_context", using: :btree

  create_table "ci_tags", force: :cascade do |t|
    t.string  "name"
    t.integer "taggings_count", default: 0
  end

  add_index "ci_tags", ["name"], name: "index_ci_tags_on_name", unique: true, using: :btree

  create_table "ci_trigger_requests", force: :cascade do |t|
    t.integer  "trigger_id", null: false
    t.text     "variables"
    t.datetime "created_at"
    t.datetime "updated_at"
    t.integer  "commit_id"
  end

  create_table "ci_triggers", force: :cascade do |t|
    t.string   "token"
    t.integer  "project_id"
    t.datetime "deleted_at"
    t.datetime "created_at"
    t.datetime "updated_at"
    t.integer  "gl_project_id"
  end

  add_index "ci_triggers", ["deleted_at"], name: "index_ci_triggers_on_deleted_at", using: :btree
  add_index "ci_triggers", ["gl_project_id"], name: "index_ci_triggers_on_gl_project_id", using: :btree

  create_table "ci_variables", force: :cascade do |t|
    t.integer "project_id"
    t.string  "key"
    t.text    "value"
    t.text    "encrypted_value"
    t.string  "encrypted_value_salt"
    t.string  "encrypted_value_iv"
    t.integer "gl_project_id"
  end

  add_index "ci_variables", ["gl_project_id"], name: "index_ci_variables_on_gl_project_id", using: :btree

  create_table "ci_web_hooks", force: :cascade do |t|
    t.string   "url",        null: false
    t.integer  "project_id", null: false
    t.datetime "created_at"
    t.datetime "updated_at"
  end

  create_table "deploy_keys_projects", force: :cascade do |t|
    t.integer  "deploy_key_id", null: false
    t.integer  "project_id",    null: false
    t.datetime "created_at"
    t.datetime "updated_at"
  end

  add_index "deploy_keys_projects", ["project_id"], name: "index_deploy_keys_projects_on_project_id", using: :btree

  create_table "emails", force: :cascade do |t|
    t.integer  "user_id",    null: false
    t.string   "email",      null: false
    t.datetime "created_at"
    t.datetime "updated_at"
  end

  add_index "emails", ["email"], name: "index_emails_on_email", unique: true, using: :btree
  add_index "emails", ["user_id"], name: "index_emails_on_user_id", using: :btree

  create_table "events", force: :cascade do |t|
    t.string   "target_type"
    t.integer  "target_id"
    t.string   "title"
    t.text     "data"
    t.integer  "project_id"
    t.datetime "created_at"
    t.datetime "updated_at"
    t.integer  "action"
    t.integer  "author_id"
  end

  add_index "events", ["action"], name: "index_events_on_action", using: :btree
  add_index "events", ["author_id"], name: "index_events_on_author_id", using: :btree
  add_index "events", ["created_at"], name: "index_events_on_created_at", using: :btree
  add_index "events", ["project_id"], name: "index_events_on_project_id", using: :btree
  add_index "events", ["target_id"], name: "index_events_on_target_id", using: :btree
  add_index "events", ["target_type"], name: "index_events_on_target_type", using: :btree

  create_table "forked_project_links", force: :cascade do |t|
    t.integer  "forked_to_project_id",   null: false
    t.integer  "forked_from_project_id", null: false
    t.datetime "created_at"
    t.datetime "updated_at"
  end

  add_index "forked_project_links", ["forked_to_project_id"], name: "index_forked_project_links_on_forked_to_project_id", unique: true, using: :btree

  create_table "geo_nodes", force: :cascade do |t|
    t.string  "schema"
    t.string  "host"
    t.integer "port"
    t.string  "relative_url_root"
    t.boolean "primary"
    t.integer "geo_node_key_id"
    t.integer "oauth_application_id"
  end

  add_index "geo_nodes", ["geo_node_key_id"], name: "index_geo_nodes_on_geo_node_key_id", using: :btree
  add_index "geo_nodes", ["host"], name: "index_geo_nodes_on_host", using: :btree
  add_index "geo_nodes", ["primary"], name: "index_geo_nodes_on_primary", using: :btree

  create_table "git_hooks", force: :cascade do |t|
    t.string   "force_push_regex"
    t.string   "delete_branch_regex"
    t.string   "commit_message_regex"
    t.boolean  "deny_delete_tag"
    t.integer  "project_id"
    t.datetime "created_at"
    t.datetime "updated_at"
    t.string   "author_email_regex"
    t.boolean  "member_check",         default: false, null: false
    t.string   "file_name_regex"
    t.boolean  "is_sample",            default: false
    t.integer  "max_file_size",        default: 0,     null: false
  end

  add_index "git_hooks", ["project_id"], name: "index_git_hooks_on_project_id", using: :btree

  create_table "historical_data", force: :cascade do |t|
    t.date     "date",              null: false
    t.integer  "active_user_count"
    t.datetime "created_at"
    t.datetime "updated_at"
  end

  create_table "identities", force: :cascade do |t|
    t.string   "extern_uid"
    t.string   "provider"
    t.integer  "user_id"
    t.datetime "created_at"
    t.datetime "updated_at"
    t.string   "secondary_extern_uid"
  end

  add_index "identities", ["created_at", "id"], name: "index_identities_on_created_at_and_id", using: :btree
  add_index "identities", ["user_id"], name: "index_identities_on_user_id", using: :btree

  create_table "index_statuses", force: :cascade do |t|
    t.integer  "project_id",  null: false
    t.datetime "indexed_at"
    t.text     "note"
    t.string   "last_commit"
    t.datetime "created_at",  null: false
    t.datetime "updated_at",  null: false
  end

  add_index "index_statuses", ["project_id"], name: "index_index_statuses_on_project_id", unique: true, using: :btree

  create_table "issues", force: :cascade do |t|
    t.string   "title"
    t.integer  "assignee_id"
    t.integer  "author_id"
    t.integer  "project_id"
    t.datetime "created_at"
    t.datetime "updated_at"
    t.integer  "position",      default: 0
    t.string   "branch_name"
    t.text     "description"
    t.integer  "milestone_id"
    t.string   "state"
    t.integer  "iid"
    t.integer  "updated_by_id"
<<<<<<< HEAD
    t.integer  "weight"
    t.boolean  "confidential",              default: false
=======
    t.integer  "moved_to_id"
    t.boolean  "confidential",              default: false
    t.datetime "deleted_at"
>>>>>>> fb1a7553
  end

  add_index "issues", ["assignee_id"], name: "index_issues_on_assignee_id", using: :btree
  add_index "issues", ["author_id"], name: "index_issues_on_author_id", using: :btree
  add_index "issues", ["confidential"], name: "index_issues_on_confidential", using: :btree
  add_index "issues", ["created_at", "id"], name: "index_issues_on_created_at_and_id", using: :btree
  add_index "issues", ["created_at"], name: "index_issues_on_created_at", using: :btree
  add_index "issues", ["deleted_at"], name: "index_issues_on_deleted_at", using: :btree
  add_index "issues", ["description"], name: "index_issues_on_description_trigram", using: :gin, opclasses: {"description"=>"gin_trgm_ops"}
  add_index "issues", ["milestone_id"], name: "index_issues_on_milestone_id", using: :btree
  add_index "issues", ["project_id", "iid"], name: "index_issues_on_project_id_and_iid", unique: true, using: :btree
  add_index "issues", ["project_id"], name: "index_issues_on_project_id", using: :btree
  add_index "issues", ["state"], name: "index_issues_on_state", using: :btree
  add_index "issues", ["title"], name: "index_issues_on_title", using: :btree
  add_index "issues", ["title"], name: "index_issues_on_title_trigram", using: :gin, opclasses: {"title"=>"gin_trgm_ops"}

  create_table "keys", force: :cascade do |t|
    t.integer  "user_id"
    t.datetime "created_at"
    t.datetime "updated_at"
    t.text     "key"
    t.string   "title"
    t.string   "type"
    t.string   "fingerprint"
    t.boolean  "public",      default: false, null: false
  end

  add_index "keys", ["created_at", "id"], name: "index_keys_on_created_at_and_id", using: :btree
  add_index "keys", ["user_id"], name: "index_keys_on_user_id", using: :btree

  create_table "label_links", force: :cascade do |t|
    t.integer  "label_id"
    t.integer  "target_id"
    t.string   "target_type"
    t.datetime "created_at"
    t.datetime "updated_at"
  end

  add_index "label_links", ["label_id"], name: "index_label_links_on_label_id", using: :btree
  add_index "label_links", ["target_id", "target_type"], name: "index_label_links_on_target_id_and_target_type", using: :btree

  create_table "labels", force: :cascade do |t|
    t.string   "title"
    t.string   "color"
    t.integer  "project_id"
    t.datetime "created_at"
    t.datetime "updated_at"
    t.boolean  "template",    default: false
    t.string   "description"
  end

  add_index "labels", ["project_id"], name: "index_labels_on_project_id", using: :btree

  create_table "ldap_group_links", force: :cascade do |t|
    t.string   "cn",           null: false
    t.integer  "group_access", null: false
    t.integer  "group_id",     null: false
    t.datetime "created_at"
    t.datetime "updated_at"
    t.string   "provider"
  end

  create_table "lfs_objects", force: :cascade do |t|
    t.string   "oid",                  null: false
    t.integer  "size",       limit: 8, null: false
    t.datetime "created_at"
    t.datetime "updated_at"
    t.string   "file"
  end

  add_index "lfs_objects", ["oid"], name: "index_lfs_objects_on_oid", unique: true, using: :btree

  create_table "lfs_objects_projects", force: :cascade do |t|
    t.integer  "lfs_object_id", null: false
    t.integer  "project_id",    null: false
    t.datetime "created_at"
    t.datetime "updated_at"
  end

  add_index "lfs_objects_projects", ["project_id"], name: "index_lfs_objects_projects_on_project_id", using: :btree

  create_table "licenses", force: :cascade do |t|
    t.text     "data",       null: false
    t.datetime "created_at"
    t.datetime "updated_at"
  end

  create_table "members", force: :cascade do |t|
    t.integer  "access_level",       null: false
    t.integer  "source_id",          null: false
    t.string   "source_type",        null: false
    t.integer  "user_id"
    t.integer  "notification_level", null: false
    t.string   "type"
    t.datetime "created_at"
    t.datetime "updated_at"
    t.integer  "created_by_id"
    t.string   "invite_email"
    t.string   "invite_token"
    t.datetime "invite_accepted_at"
  end

  add_index "members", ["access_level"], name: "index_members_on_access_level", using: :btree
  add_index "members", ["created_at", "id"], name: "index_members_on_created_at_and_id", using: :btree
  add_index "members", ["invite_token"], name: "index_members_on_invite_token", unique: true, using: :btree
  add_index "members", ["source_id", "source_type"], name: "index_members_on_source_id_and_source_type", using: :btree
  add_index "members", ["type"], name: "index_members_on_type", using: :btree
  add_index "members", ["user_id"], name: "index_members_on_user_id", using: :btree

  create_table "merge_request_diffs", force: :cascade do |t|
    t.string   "state"
    t.text     "st_commits"
    t.text     "st_diffs"
    t.integer  "merge_request_id", null: false
    t.datetime "created_at"
    t.datetime "updated_at"
    t.string   "base_commit_sha"
    t.string   "real_size"
  end

  add_index "merge_request_diffs", ["merge_request_id"], name: "index_merge_request_diffs_on_merge_request_id", unique: true, using: :btree

  create_table "merge_requests", force: :cascade do |t|
    t.string   "target_branch",                             null: false
    t.string   "source_branch",                             null: false
    t.integer  "source_project_id",                         null: false
    t.integer  "author_id"
    t.integer  "assignee_id"
    t.string   "title"
    t.datetime "created_at"
    t.datetime "updated_at"
    t.integer  "milestone_id"
    t.string   "state"
    t.string   "merge_status"
    t.integer  "target_project_id",                         null: false
    t.integer  "iid"
    t.text     "description"
    t.integer  "position",                  default: 0
    t.datetime "locked_at"
    t.integer  "updated_by_id"
    t.string   "merge_error"
    t.text     "merge_params"
    t.boolean  "merge_when_build_succeeds", default: false, null: false
    t.integer  "merge_user_id"
    t.string   "merge_commit_sha"
    t.datetime "deleted_at"
  end

  add_index "merge_requests", ["assignee_id"], name: "index_merge_requests_on_assignee_id", using: :btree
  add_index "merge_requests", ["author_id"], name: "index_merge_requests_on_author_id", using: :btree
  add_index "merge_requests", ["created_at", "id"], name: "index_merge_requests_on_created_at_and_id", using: :btree
  add_index "merge_requests", ["created_at"], name: "index_merge_requests_on_created_at", using: :btree
  add_index "merge_requests", ["deleted_at"], name: "index_merge_requests_on_deleted_at", using: :btree
  add_index "merge_requests", ["description"], name: "index_merge_requests_on_description_trigram", using: :gin, opclasses: {"description"=>"gin_trgm_ops"}
  add_index "merge_requests", ["milestone_id"], name: "index_merge_requests_on_milestone_id", using: :btree
  add_index "merge_requests", ["source_branch"], name: "index_merge_requests_on_source_branch", using: :btree
  add_index "merge_requests", ["source_project_id"], name: "index_merge_requests_on_source_project_id", using: :btree
  add_index "merge_requests", ["target_branch"], name: "index_merge_requests_on_target_branch", using: :btree
  add_index "merge_requests", ["target_project_id", "iid"], name: "index_merge_requests_on_target_project_id_and_iid", unique: true, using: :btree
  add_index "merge_requests", ["title"], name: "index_merge_requests_on_title", using: :btree
  add_index "merge_requests", ["title"], name: "index_merge_requests_on_title_trigram", using: :gin, opclasses: {"title"=>"gin_trgm_ops"}

  create_table "milestones", force: :cascade do |t|
    t.string   "title",       null: false
    t.integer  "project_id",  null: false
    t.text     "description"
    t.date     "due_date"
    t.datetime "created_at"
    t.datetime "updated_at"
    t.string   "state"
    t.integer  "iid"
  end

  add_index "milestones", ["created_at", "id"], name: "index_milestones_on_created_at_and_id", using: :btree
  add_index "milestones", ["description"], name: "index_milestones_on_description_trigram", using: :gin, opclasses: {"description"=>"gin_trgm_ops"}
  add_index "milestones", ["due_date"], name: "index_milestones_on_due_date", using: :btree
  add_index "milestones", ["project_id", "iid"], name: "index_milestones_on_project_id_and_iid", unique: true, using: :btree
  add_index "milestones", ["project_id"], name: "index_milestones_on_project_id", using: :btree
  add_index "milestones", ["title"], name: "index_milestones_on_title", using: :btree
  add_index "milestones", ["title"], name: "index_milestones_on_title_trigram", using: :gin, opclasses: {"title"=>"gin_trgm_ops"}

  create_table "namespaces", force: :cascade do |t|
    t.string   "name",                                  null: false
    t.string   "path",                                  null: false
    t.integer  "owner_id"
    t.datetime "created_at"
    t.datetime "updated_at"
    t.string   "type"
    t.string   "description",           default: "",    null: false
    t.string   "avatar"
    t.boolean  "membership_lock",       default: false
    t.boolean  "share_with_group_lock", default: false
<<<<<<< HEAD
    t.datetime "last_ldap_sync_at"
=======
    t.integer  "visibility_level",      default: 20,    null: false
>>>>>>> fb1a7553
  end

  add_index "namespaces", ["created_at", "id"], name: "index_namespaces_on_created_at_and_id", using: :btree
  add_index "namespaces", ["last_ldap_sync_at"], name: "index_namespaces_on_last_ldap_sync_at", using: :btree
  add_index "namespaces", ["name"], name: "index_namespaces_on_name", unique: true, using: :btree
  add_index "namespaces", ["name"], name: "index_namespaces_on_name_trigram", using: :gin, opclasses: {"name"=>"gin_trgm_ops"}
  add_index "namespaces", ["owner_id"], name: "index_namespaces_on_owner_id", using: :btree
  add_index "namespaces", ["path"], name: "index_namespaces_on_path", unique: true, using: :btree
  add_index "namespaces", ["path"], name: "index_namespaces_on_path_trigram", using: :gin, opclasses: {"path"=>"gin_trgm_ops"}
  add_index "namespaces", ["type"], name: "index_namespaces_on_type", using: :btree
  add_index "namespaces", ["visibility_level"], name: "index_namespaces_on_visibility_level", using: :btree

  create_table "notes", force: :cascade do |t|
    t.text     "note"
    t.string   "noteable_type"
    t.integer  "author_id"
    t.datetime "created_at"
    t.datetime "updated_at"
    t.integer  "project_id"
    t.string   "attachment"
    t.string   "line_code"
    t.string   "commit_id"
    t.integer  "noteable_id"
    t.boolean  "system",        default: false, null: false
    t.text     "st_diff"
    t.integer  "updated_by_id"
    t.boolean  "is_award",      default: false, null: false
  end

  add_index "notes", ["author_id"], name: "index_notes_on_author_id", using: :btree
  add_index "notes", ["commit_id"], name: "index_notes_on_commit_id", using: :btree
  add_index "notes", ["created_at", "id"], name: "index_notes_on_created_at_and_id", using: :btree
  add_index "notes", ["created_at"], name: "index_notes_on_created_at", using: :btree
  add_index "notes", ["is_award"], name: "index_notes_on_is_award", using: :btree
  add_index "notes", ["line_code"], name: "index_notes_on_line_code", using: :btree
  add_index "notes", ["note"], name: "index_notes_on_note_trigram", using: :gin, opclasses: {"note"=>"gin_trgm_ops"}
  add_index "notes", ["noteable_id", "noteable_type"], name: "index_notes_on_noteable_id_and_noteable_type", using: :btree
  add_index "notes", ["noteable_type"], name: "index_notes_on_noteable_type", using: :btree
  add_index "notes", ["project_id", "noteable_type"], name: "index_notes_on_project_id_and_noteable_type", using: :btree
  add_index "notes", ["project_id"], name: "index_notes_on_project_id", using: :btree
  add_index "notes", ["updated_at"], name: "index_notes_on_updated_at", using: :btree

  create_table "oauth_access_grants", force: :cascade do |t|
    t.integer  "resource_owner_id", null: false
    t.integer  "application_id",    null: false
    t.string   "token",             null: false
    t.integer  "expires_in",        null: false
    t.text     "redirect_uri",      null: false
    t.datetime "created_at",        null: false
    t.datetime "revoked_at"
    t.string   "scopes"
  end

  add_index "oauth_access_grants", ["token"], name: "index_oauth_access_grants_on_token", unique: true, using: :btree

  create_table "oauth_access_tokens", force: :cascade do |t|
    t.integer  "resource_owner_id"
    t.integer  "application_id"
    t.string   "token",             null: false
    t.string   "refresh_token"
    t.integer  "expires_in"
    t.datetime "revoked_at"
    t.datetime "created_at",        null: false
    t.string   "scopes"
  end

  add_index "oauth_access_tokens", ["refresh_token"], name: "index_oauth_access_tokens_on_refresh_token", unique: true, using: :btree
  add_index "oauth_access_tokens", ["resource_owner_id"], name: "index_oauth_access_tokens_on_resource_owner_id", using: :btree
  add_index "oauth_access_tokens", ["token"], name: "index_oauth_access_tokens_on_token", unique: true, using: :btree

  create_table "oauth_applications", force: :cascade do |t|
    t.string   "name",                      null: false
    t.string   "uid",                       null: false
    t.string   "secret",                    null: false
    t.text     "redirect_uri",              null: false
    t.string   "scopes",       default: "", null: false
    t.datetime "created_at"
    t.datetime "updated_at"
    t.integer  "owner_id"
    t.string   "owner_type"
  end

  add_index "oauth_applications", ["owner_id", "owner_type"], name: "index_oauth_applications_on_owner_id_and_owner_type", using: :btree
  add_index "oauth_applications", ["uid"], name: "index_oauth_applications_on_uid", unique: true, using: :btree

  create_table "pages_domains", force: :cascade do |t|
    t.integer "project_id"
    t.text    "certificate"
    t.text    "encrypted_key"
    t.string  "encrypted_key_iv"
    t.string  "encrypted_key_salt"
    t.string  "domain"
  end

  add_index "pages_domains", ["domain"], name: "index_pages_domains_on_domain", unique: true, using: :btree

  create_table "project_group_links", force: :cascade do |t|
    t.integer  "project_id",                null: false
    t.integer  "group_id",                  null: false
    t.datetime "created_at"
    t.datetime "updated_at"
    t.integer  "group_access", default: 30, null: false
  end

  create_table "project_import_data", force: :cascade do |t|
    t.integer "project_id"
    t.text    "data"
  end

  create_table "projects", force: :cascade do |t|
    t.string   "name"
    t.string   "path"
    t.text     "description"
    t.datetime "created_at"
    t.datetime "updated_at"
    t.integer  "creator_id"
    t.boolean  "issues_enabled",                   default: true,     null: false
    t.boolean  "wall_enabled",                     default: true,     null: false
    t.boolean  "merge_requests_enabled",           default: true,     null: false
    t.boolean  "wiki_enabled",                     default: true,     null: false
    t.integer  "namespace_id"
    t.string   "issues_tracker",                   default: "gitlab", null: false
    t.string   "issues_tracker_id"
    t.boolean  "snippets_enabled",                 default: true,     null: false
    t.datetime "last_activity_at"
    t.string   "import_url"
    t.integer  "visibility_level",                 default: 0,        null: false
    t.boolean  "archived",                         default: false,    null: false
    t.string   "avatar"
    t.string   "import_status"
    t.float    "repository_size",                  default: 0.0
    t.text     "merge_requests_template"
    t.integer  "star_count",                       default: 0,        null: false
    t.boolean  "merge_requests_rebase_enabled",    default: false
    t.string   "import_type"
    t.string   "import_source"
    t.integer  "approvals_before_merge",           default: 0,        null: false
    t.boolean  "reset_approvals_on_push",          default: true
    t.integer  "commit_count",                     default: 0
    t.boolean  "merge_requests_ff_only_enabled",   default: false
    t.text     "issues_template"
    t.boolean  "mirror",                           default: false,    null: false
    t.datetime "mirror_last_update_at"
    t.datetime "mirror_last_successful_update_at"
    t.integer  "mirror_user_id"
    t.text     "import_error"
    t.integer  "ci_id"
    t.boolean  "builds_enabled",                   default: true,     null: false
    t.boolean  "shared_runners_enabled",           default: true,     null: false
    t.string   "runners_token"
    t.string   "build_coverage_regex"
    t.boolean  "build_allow_git_fetch",            default: true,     null: false
    t.integer  "build_timeout",                    default: 3600,     null: false
    t.boolean  "mirror_trigger_builds",            default: false,    null: false
    t.boolean  "pending_delete",                   default: false
    t.boolean  "public_builds",                    default: true,     null: false
    t.string   "main_language"
    t.integer  "pushes_since_gc",                  default: 0
  end

  add_index "projects", ["builds_enabled", "shared_runners_enabled"], name: "index_projects_on_builds_enabled_and_shared_runners_enabled", using: :btree
  add_index "projects", ["builds_enabled"], name: "index_projects_on_builds_enabled", using: :btree
  add_index "projects", ["ci_id"], name: "index_projects_on_ci_id", using: :btree
  add_index "projects", ["created_at", "id"], name: "index_projects_on_created_at_and_id", using: :btree
  add_index "projects", ["creator_id"], name: "index_projects_on_creator_id", using: :btree
  add_index "projects", ["description"], name: "index_projects_on_description_trigram", using: :gin, opclasses: {"description"=>"gin_trgm_ops"}
  add_index "projects", ["last_activity_at"], name: "index_projects_on_last_activity_at", using: :btree
  add_index "projects", ["name"], name: "index_projects_on_name_trigram", using: :gin, opclasses: {"name"=>"gin_trgm_ops"}
  add_index "projects", ["namespace_id"], name: "index_projects_on_namespace_id", using: :btree
  add_index "projects", ["path"], name: "index_projects_on_path", using: :btree
  add_index "projects", ["path"], name: "index_projects_on_path_trigram", using: :gin, opclasses: {"path"=>"gin_trgm_ops"}
  add_index "projects", ["runners_token"], name: "index_projects_on_runners_token", using: :btree
  add_index "projects", ["star_count"], name: "index_projects_on_star_count", using: :btree
  add_index "projects", ["visibility_level"], name: "index_projects_on_visibility_level", using: :btree

  create_table "protected_branches", force: :cascade do |t|
    t.integer  "project_id",                          null: false
    t.string   "name",                                null: false
    t.datetime "created_at"
    t.datetime "updated_at"
    t.boolean  "developers_can_push", default: false, null: false
  end

  add_index "protected_branches", ["project_id"], name: "index_protected_branches_on_project_id", using: :btree

  create_table "releases", force: :cascade do |t|
    t.string   "tag"
    t.text     "description"
    t.integer  "project_id"
    t.datetime "created_at"
    t.datetime "updated_at"
  end

  add_index "releases", ["project_id", "tag"], name: "index_releases_on_project_id_and_tag", using: :btree
  add_index "releases", ["project_id"], name: "index_releases_on_project_id", using: :btree

  create_table "sent_notifications", force: :cascade do |t|
    t.integer "project_id"
    t.integer "noteable_id"
    t.string  "noteable_type"
    t.integer "recipient_id"
    t.string  "commit_id"
    t.string  "reply_key",     null: false
    t.string  "line_code"
  end

  add_index "sent_notifications", ["reply_key"], name: "index_sent_notifications_on_reply_key", unique: true, using: :btree

  create_table "services", force: :cascade do |t|
    t.string   "type"
    t.string   "title"
    t.integer  "project_id"
    t.datetime "created_at",                               null: false
    t.datetime "updated_at",                               null: false
    t.boolean  "active",                                   null: false
    t.text     "properties"
    t.boolean  "template",              default: false
    t.boolean  "push_events",           default: true
    t.boolean  "issues_events",         default: true
    t.boolean  "merge_requests_events", default: true
    t.boolean  "tag_push_events",       default: true
    t.boolean  "note_events",           default: true,     null: false
    t.boolean  "build_events",          default: false,    null: false
    t.string   "category",              default: "common", null: false
    t.boolean  "default",               default: false
  end

  add_index "services", ["category"], name: "index_services_on_category", using: :btree
  add_index "services", ["created_at", "id"], name: "index_services_on_created_at_and_id", using: :btree
  add_index "services", ["default"], name: "index_services_on_default", using: :btree
  add_index "services", ["project_id"], name: "index_services_on_project_id", using: :btree
  add_index "services", ["template"], name: "index_services_on_template", using: :btree

  create_table "snippets", force: :cascade do |t|
    t.string   "title"
    t.text     "content"
    t.integer  "author_id",                    null: false
    t.integer  "project_id"
    t.datetime "created_at"
    t.datetime "updated_at"
    t.string   "file_name"
    t.string   "type"
    t.integer  "visibility_level", default: 0, null: false
  end

  add_index "snippets", ["author_id"], name: "index_snippets_on_author_id", using: :btree
  add_index "snippets", ["created_at", "id"], name: "index_snippets_on_created_at_and_id", using: :btree
  add_index "snippets", ["created_at"], name: "index_snippets_on_created_at", using: :btree
  add_index "snippets", ["file_name"], name: "index_snippets_on_file_name_trigram", using: :gin, opclasses: {"file_name"=>"gin_trgm_ops"}
  add_index "snippets", ["project_id"], name: "index_snippets_on_project_id", using: :btree
  add_index "snippets", ["title"], name: "index_snippets_on_title_trigram", using: :gin, opclasses: {"title"=>"gin_trgm_ops"}
  add_index "snippets", ["updated_at"], name: "index_snippets_on_updated_at", using: :btree
  add_index "snippets", ["visibility_level"], name: "index_snippets_on_visibility_level", using: :btree

  create_table "spam_logs", force: :cascade do |t|
    t.integer  "user_id"
    t.string   "source_ip"
    t.string   "user_agent"
    t.boolean  "via_api"
    t.integer  "project_id"
    t.string   "noteable_type"
    t.string   "title"
    t.text     "description"
    t.datetime "created_at",    null: false
    t.datetime "updated_at",    null: false
  end

  create_table "subscriptions", force: :cascade do |t|
    t.integer  "user_id"
    t.integer  "subscribable_id"
    t.string   "subscribable_type"
    t.boolean  "subscribed"
    t.datetime "created_at"
    t.datetime "updated_at"
  end

  add_index "subscriptions", ["subscribable_id", "subscribable_type", "user_id"], name: "subscriptions_user_id_and_ref_fields", unique: true, using: :btree

  create_table "taggings", force: :cascade do |t|
    t.integer  "tag_id"
    t.integer  "taggable_id"
    t.string   "taggable_type"
    t.integer  "tagger_id"
    t.string   "tagger_type"
    t.string   "context"
    t.datetime "created_at"
  end

  add_index "taggings", ["tag_id", "taggable_id", "taggable_type", "context", "tagger_id", "tagger_type"], name: "taggings_idx", unique: true, using: :btree
  add_index "taggings", ["taggable_id", "taggable_type", "context"], name: "index_taggings_on_taggable_id_and_taggable_type_and_context", using: :btree

  create_table "tags", force: :cascade do |t|
    t.string  "name"
    t.integer "taggings_count", default: 0
  end

  add_index "tags", ["name"], name: "index_tags_on_name", unique: true, using: :btree

  create_table "todos", force: :cascade do |t|
    t.integer  "user_id",     null: false
    t.integer  "project_id",  null: false
    t.integer  "target_id"
    t.string   "target_type", null: false
    t.integer  "author_id"
    t.integer  "action",      null: false
    t.string   "state",       null: false
    t.datetime "created_at"
    t.datetime "updated_at"
    t.integer  "note_id"
    t.string   "commit_id"
  end

  add_index "todos", ["author_id"], name: "index_todos_on_author_id", using: :btree
  add_index "todos", ["commit_id"], name: "index_todos_on_commit_id", using: :btree
  add_index "todos", ["note_id"], name: "index_todos_on_note_id", using: :btree
  add_index "todos", ["project_id"], name: "index_todos_on_project_id", using: :btree
  add_index "todos", ["state"], name: "index_todos_on_state", using: :btree
  add_index "todos", ["target_type", "target_id"], name: "index_todos_on_target_type_and_target_id", using: :btree
  add_index "todos", ["user_id"], name: "index_todos_on_user_id", using: :btree

  create_table "users", force: :cascade do |t|
    t.string   "email",                       default: "",    null: false
    t.string   "encrypted_password",          default: "",    null: false
    t.string   "reset_password_token"
    t.datetime "reset_password_sent_at"
    t.datetime "remember_created_at"
    t.integer  "sign_in_count",               default: 0
    t.datetime "current_sign_in_at"
    t.datetime "last_sign_in_at"
    t.string   "current_sign_in_ip"
    t.string   "last_sign_in_ip"
    t.datetime "created_at"
    t.datetime "updated_at"
    t.string   "name"
    t.boolean  "admin",                       default: false, null: false
    t.integer  "projects_limit",              default: 10
    t.string   "skype",                       default: "",    null: false
    t.string   "linkedin",                    default: "",    null: false
    t.string   "twitter",                     default: "",    null: false
    t.string   "authentication_token"
    t.integer  "theme_id",                    default: 1,     null: false
    t.string   "bio"
    t.integer  "failed_attempts",             default: 0
    t.datetime "locked_at"
    t.string   "username"
    t.boolean  "can_create_group",            default: true,  null: false
    t.boolean  "can_create_team",             default: true,  null: false
    t.string   "state"
    t.integer  "color_scheme_id",             default: 1,     null: false
    t.integer  "notification_level",          default: 1,     null: false
    t.datetime "password_expires_at"
    t.integer  "created_by_id"
    t.datetime "last_credential_check_at"
    t.string   "avatar"
    t.string   "confirmation_token"
    t.datetime "confirmed_at"
    t.datetime "confirmation_sent_at"
    t.string   "unconfirmed_email"
    t.boolean  "hide_no_ssh_key",             default: false
    t.string   "website_url",                 default: "",    null: false
    t.datetime "admin_email_unsubscribed_at"
    t.string   "notification_email"
    t.boolean  "hide_no_password",            default: false
    t.boolean  "password_automatically_set",  default: false
    t.string   "location"
    t.string   "encrypted_otp_secret"
    t.string   "encrypted_otp_secret_iv"
    t.string   "encrypted_otp_secret_salt"
    t.boolean  "otp_required_for_login",      default: false, null: false
    t.text     "otp_backup_codes"
    t.string   "public_email",                default: "",    null: false
    t.integer  "dashboard",                   default: 0
    t.integer  "project_view",                default: 0
    t.integer  "consumed_timestep"
    t.integer  "layout",                      default: 0
    t.boolean  "hide_project_limit",          default: false
    t.text     "note"
    t.string   "unlock_token"
    t.datetime "otp_grace_period_started_at"
    t.boolean  "ldap_email",                  default: false, null: false
    t.boolean  "external",                    default: false
  end

  add_index "users", ["admin"], name: "index_users_on_admin", using: :btree
  add_index "users", ["authentication_token"], name: "index_users_on_authentication_token", unique: true, using: :btree
  add_index "users", ["confirmation_token"], name: "index_users_on_confirmation_token", unique: true, using: :btree
  add_index "users", ["created_at", "id"], name: "index_users_on_created_at_and_id", using: :btree
  add_index "users", ["current_sign_in_at"], name: "index_users_on_current_sign_in_at", using: :btree
  add_index "users", ["email"], name: "index_users_on_email", unique: true, using: :btree
  add_index "users", ["email"], name: "index_users_on_email_trigram", using: :gin, opclasses: {"email"=>"gin_trgm_ops"}
  add_index "users", ["name"], name: "index_users_on_name", using: :btree
  add_index "users", ["name"], name: "index_users_on_name_trigram", using: :gin, opclasses: {"name"=>"gin_trgm_ops"}
  add_index "users", ["reset_password_token"], name: "index_users_on_reset_password_token", unique: true, using: :btree
  add_index "users", ["username"], name: "index_users_on_username", using: :btree
  add_index "users", ["username"], name: "index_users_on_username_trigram", using: :gin, opclasses: {"username"=>"gin_trgm_ops"}

  create_table "users_star_projects", force: :cascade do |t|
    t.integer  "project_id", null: false
    t.integer  "user_id",    null: false
    t.datetime "created_at"
    t.datetime "updated_at"
  end

  add_index "users_star_projects", ["project_id"], name: "index_users_star_projects_on_project_id", using: :btree
  add_index "users_star_projects", ["user_id", "project_id"], name: "index_users_star_projects_on_user_id_and_project_id", unique: true, using: :btree
  add_index "users_star_projects", ["user_id"], name: "index_users_star_projects_on_user_id", using: :btree

  create_table "web_hooks", force: :cascade do |t|
    t.string   "url",                     limit: 2000
    t.integer  "project_id"
    t.datetime "created_at"
    t.datetime "updated_at"
    t.string   "type",                                 default: "ProjectHook"
    t.integer  "service_id"
    t.boolean  "push_events",                          default: true,          null: false
    t.boolean  "issues_events",                        default: false,         null: false
    t.boolean  "merge_requests_events",                default: false,         null: false
    t.boolean  "tag_push_events",                      default: false
    t.integer  "group_id"
    t.boolean  "note_events",                          default: false,         null: false
    t.boolean  "enable_ssl_verification",              default: true
    t.boolean  "build_events",                         default: false,         null: false
  end

  add_index "web_hooks", ["created_at", "id"], name: "index_web_hooks_on_created_at_and_id", using: :btree
  add_index "web_hooks", ["project_id"], name: "index_web_hooks_on_project_id", using: :btree

end<|MERGE_RESOLUTION|>--- conflicted
+++ resolved
@@ -11,11 +11,7 @@
 #
 # It's strongly recommended that you check this file into your version control system.
 
-<<<<<<< HEAD
-ActiveRecord::Schema.define(version: 20160317191509) do
-=======
 ActiveRecord::Schema.define(version: 20160320204112) do
->>>>>>> fb1a7553
 
   # These are extensions that must be enabled in order to support this database
   enable_extension "plpgsql"
@@ -492,14 +488,10 @@
     t.string   "state"
     t.integer  "iid"
     t.integer  "updated_by_id"
-<<<<<<< HEAD
     t.integer  "weight"
-    t.boolean  "confidential",              default: false
-=======
     t.integer  "moved_to_id"
     t.boolean  "confidential",              default: false
     t.datetime "deleted_at"
->>>>>>> fb1a7553
   end
 
   add_index "issues", ["assignee_id"], name: "index_issues_on_assignee_id", using: :btree
@@ -692,11 +684,8 @@
     t.string   "avatar"
     t.boolean  "membership_lock",       default: false
     t.boolean  "share_with_group_lock", default: false
-<<<<<<< HEAD
     t.datetime "last_ldap_sync_at"
-=======
     t.integer  "visibility_level",      default: 20,    null: false
->>>>>>> fb1a7553
   end
 
   add_index "namespaces", ["created_at", "id"], name: "index_namespaces_on_created_at_and_id", using: :btree
