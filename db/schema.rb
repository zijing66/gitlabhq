# encoding: UTF-8
# This file is auto-generated from the current state of the database. Instead
# of editing this file, please use the migrations feature of Active Record to
# incrementally modify your database, and then regenerate this schema definition.
#
# Note that this schema.rb definition is the authoritative source for your
# database schema. If you need to create the application database on another
# system, you should be using db:schema:load, not running all the migrations
# from scratch. The latter is a flawed and unsustainable approach (the more migrations
# you'll amass, the slower it'll run and the greater likelihood for issues).
#
# It's strongly recommended that you check this file into your version control system.

ActiveRecord::Schema.define(version: 20160926145521) do

  # These are extensions that must be enabled in order to support this database
  enable_extension "plpgsql"
  enable_extension "pg_trgm"

  create_table "abuse_reports", force: :cascade do |t|
    t.integer  "reporter_id"
    t.integer  "user_id"
    t.text     "message"
    t.datetime "created_at"
    t.datetime "updated_at"
    t.text     "message_html"
  end

  create_table "appearances", force: :cascade do |t|
    t.string   "title"
    t.text     "description"
    t.string   "logo"
<<<<<<< HEAD
    t.integer  "updated_by"
    t.datetime "created_at"
    t.datetime "updated_at"
    t.string   "header_logo"
=======
    t.datetime "created_at",       null: false
    t.datetime "updated_at",       null: false
    t.text     "description_html"
>>>>>>> 110e15da
  end

  create_table "application_settings", force: :cascade do |t|
    t.integer  "default_projects_limit"
    t.boolean  "signup_enabled"
    t.boolean  "signin_enabled"
    t.boolean  "gravatar_enabled"
    t.text     "sign_in_text"
    t.datetime "created_at"
    t.datetime "updated_at"
    t.string   "home_page_url"
    t.integer  "default_branch_protection",             default: 2
    t.text     "help_text"
    t.text     "restricted_visibility_levels"
    t.boolean  "version_check_enabled",                 default: true
    t.integer  "max_attachment_size",                   default: 10,          null: false
    t.integer  "default_project_visibility"
    t.integer  "default_snippet_visibility"
    t.text     "domain_whitelist"
    t.boolean  "user_oauth_applications",               default: true
    t.string   "after_sign_out_path"
    t.integer  "session_expire_delay",                  default: 10080,       null: false
    t.text     "import_sources"
    t.text     "help_page_text"
    t.string   "admin_notification_email"
    t.boolean  "shared_runners_enabled",                default: true,        null: false
    t.integer  "max_artifacts_size",                    default: 100,         null: false
    t.string   "runners_registration_token"
    t.integer  "max_pages_size",                        default: 100,         null: false
    t.boolean  "require_two_factor_authentication",     default: false
    t.integer  "two_factor_grace_period",               default: 48
    t.boolean  "metrics_enabled",                       default: false
    t.string   "metrics_host",                          default: "localhost"
    t.integer  "metrics_pool_size",                     default: 16
    t.integer  "metrics_timeout",                       default: 10
    t.integer  "metrics_method_call_threshold",         default: 10
    t.boolean  "recaptcha_enabled",                     default: false
    t.string   "recaptcha_site_key"
    t.string   "recaptcha_private_key"
    t.integer  "metrics_port",                          default: 8089
    t.boolean  "akismet_enabled",                       default: false
    t.string   "akismet_api_key"
    t.integer  "metrics_sample_interval",               default: 15
    t.boolean  "sentry_enabled",                        default: false
    t.string   "sentry_dsn"
    t.boolean  "email_author_in_body",                  default: false
    t.integer  "default_group_visibility"
    t.boolean  "repository_checks_enabled",             default: false
    t.text     "shared_runners_text"
    t.integer  "metrics_packet_size",                   default: 1
    t.text     "disabled_oauth_sign_in_sources"
    t.string   "health_check_access_token"
    t.boolean  "send_user_confirmation_email",          default: false
    t.integer  "container_registry_token_expire_delay", default: 5
    t.text     "after_sign_up_text"
    t.boolean  "user_default_external",                 default: false,       null: false
    t.boolean  "elasticsearch_indexing",                default: false,       null: false
    t.boolean  "elasticsearch_search",                  default: false,       null: false
    t.string   "elasticsearch_host",                    default: "localhost"
    t.string   "elasticsearch_port",                    default: "9200"
    t.string   "repository_storage",                    default: "default"
    t.string   "enabled_git_access_protocol"
    t.boolean  "domain_blacklist_enabled",              default: false
    t.text     "domain_blacklist"
    t.boolean  "usage_ping_enabled",                    default: true,        null: false
    t.boolean  "koding_enabled"
    t.string   "koding_url"
<<<<<<< HEAD
    t.integer  "repository_size_limit",                 default: 0
  end

  create_table "approvals", force: :cascade do |t|
    t.integer  "merge_request_id", null: false
    t.integer  "user_id",          null: false
    t.datetime "created_at"
    t.datetime "updated_at"
  end

  create_table "approvers", force: :cascade do |t|
    t.integer  "target_id",   null: false
    t.string   "target_type"
    t.integer  "user_id",     null: false
    t.datetime "created_at"
    t.datetime "updated_at"
=======
    t.text     "sign_in_text_html"
    t.text     "help_page_text_html"
    t.text     "shared_runners_text_html"
    t.text     "after_sign_up_text_html"
>>>>>>> 110e15da
  end

  add_index "approvers", ["target_id", "target_type"], name: "index_approvers_on_target_id_and_target_type", using: :btree
  add_index "approvers", ["user_id"], name: "index_approvers_on_user_id", using: :btree

  create_table "audit_events", force: :cascade do |t|
    t.integer  "author_id",   null: false
    t.string   "type",        null: false
    t.integer  "entity_id",   null: false
    t.string   "entity_type", null: false
    t.text     "details"
    t.datetime "created_at"
    t.datetime "updated_at"
  end

  add_index "audit_events", ["entity_id", "entity_type"], name: "index_audit_events_on_entity_id_and_entity_type", using: :btree

  create_table "award_emoji", force: :cascade do |t|
    t.string   "name"
    t.integer  "user_id"
    t.integer  "awardable_id"
    t.string   "awardable_type"
    t.datetime "created_at"
    t.datetime "updated_at"
  end

  add_index "award_emoji", ["awardable_type", "awardable_id"], name: "index_award_emoji_on_awardable_type_and_awardable_id", using: :btree
  add_index "award_emoji", ["user_id", "name"], name: "index_award_emoji_on_user_id_and_name", using: :btree
  add_index "award_emoji", ["user_id"], name: "index_award_emoji_on_user_id", using: :btree

  create_table "boards", force: :cascade do |t|
    t.integer  "project_id", null: false
    t.datetime "created_at", null: false
    t.datetime "updated_at", null: false
  end

  add_index "boards", ["project_id"], name: "index_boards_on_project_id", using: :btree

  create_table "broadcast_messages", force: :cascade do |t|
    t.text     "message",      null: false
    t.datetime "starts_at"
    t.datetime "ends_at"
    t.datetime "created_at"
    t.datetime "updated_at"
    t.string   "color"
    t.string   "font"
    t.text     "message_html"
  end

  create_table "ci_application_settings", force: :cascade do |t|
    t.boolean  "all_broken_builds"
    t.boolean  "add_pusher"
    t.datetime "created_at"
    t.datetime "updated_at"
  end

  create_table "ci_builds", force: :cascade do |t|
    t.integer  "project_id"
    t.string   "status"
    t.datetime "finished_at"
    t.text     "trace"
    t.datetime "created_at"
    t.datetime "updated_at"
    t.datetime "started_at"
    t.integer  "runner_id"
    t.float    "coverage"
    t.integer  "commit_id"
    t.text     "commands"
    t.integer  "job_id"
    t.string   "name"
    t.boolean  "deploy",                        default: false
    t.text     "options"
    t.boolean  "allow_failure",                 default: false, null: false
    t.string   "stage"
    t.integer  "trigger_request_id"
    t.integer  "stage_idx"
    t.boolean  "tag"
    t.string   "ref"
    t.integer  "user_id"
    t.string   "type"
    t.string   "target_url"
    t.string   "description"
    t.text     "artifacts_file"
    t.integer  "gl_project_id"
    t.text     "artifacts_metadata"
    t.integer  "erased_by_id"
    t.datetime "erased_at"
    t.datetime "artifacts_expire_at"
    t.string   "environment"
    t.integer  "artifacts_size",      limit: 8
    t.string   "when"
    t.text     "yaml_variables"
    t.datetime "queued_at"
    t.string   "token"
  end

  add_index "ci_builds", ["commit_id", "stage_idx", "created_at"], name: "index_ci_builds_on_commit_id_and_stage_idx_and_created_at", using: :btree
  add_index "ci_builds", ["commit_id", "status", "type"], name: "index_ci_builds_on_commit_id_and_status_and_type", using: :btree
  add_index "ci_builds", ["commit_id", "type", "name", "ref"], name: "index_ci_builds_on_commit_id_and_type_and_name_and_ref", using: :btree
  add_index "ci_builds", ["commit_id", "type", "ref"], name: "index_ci_builds_on_commit_id_and_type_and_ref", using: :btree
  add_index "ci_builds", ["commit_id"], name: "index_ci_builds_on_commit_id", using: :btree
  add_index "ci_builds", ["gl_project_id"], name: "index_ci_builds_on_gl_project_id", using: :btree
  add_index "ci_builds", ["project_id"], name: "index_ci_builds_on_project_id", using: :btree
  add_index "ci_builds", ["runner_id"], name: "index_ci_builds_on_runner_id", using: :btree
  add_index "ci_builds", ["status"], name: "index_ci_builds_on_status", using: :btree
  add_index "ci_builds", ["token"], name: "index_ci_builds_on_token", unique: true, using: :btree

  create_table "ci_commits", force: :cascade do |t|
    t.integer  "project_id"
    t.string   "ref"
    t.string   "sha"
    t.string   "before_sha"
    t.text     "push_data"
    t.datetime "created_at"
    t.datetime "updated_at"
    t.boolean  "tag",           default: false
    t.text     "yaml_errors"
    t.datetime "committed_at"
    t.integer  "gl_project_id"
    t.string   "status"
    t.datetime "started_at"
    t.datetime "finished_at"
    t.integer  "duration"
    t.integer  "user_id"
  end

  add_index "ci_commits", ["gl_project_id", "sha"], name: "index_ci_commits_on_gl_project_id_and_sha", using: :btree
  add_index "ci_commits", ["gl_project_id", "status"], name: "index_ci_commits_on_gl_project_id_and_status", using: :btree
  add_index "ci_commits", ["gl_project_id"], name: "index_ci_commits_on_gl_project_id", using: :btree
  add_index "ci_commits", ["status"], name: "index_ci_commits_on_status", using: :btree
  add_index "ci_commits", ["user_id"], name: "index_ci_commits_on_user_id", using: :btree

  create_table "ci_events", force: :cascade do |t|
    t.integer  "project_id"
    t.integer  "user_id"
    t.integer  "is_admin"
    t.text     "description"
    t.datetime "created_at"
    t.datetime "updated_at"
  end

  create_table "ci_jobs", force: :cascade do |t|
    t.integer  "project_id",                          null: false
    t.text     "commands"
    t.boolean  "active",         default: true,       null: false
    t.datetime "created_at"
    t.datetime "updated_at"
    t.string   "name"
    t.boolean  "build_branches", default: true,       null: false
    t.boolean  "build_tags",     default: false,      null: false
    t.string   "job_type",       default: "parallel"
    t.string   "refs"
    t.datetime "deleted_at"
  end

  create_table "ci_projects", force: :cascade do |t|
    t.string   "name"
    t.integer  "timeout",                  default: 3600,  null: false
    t.datetime "created_at"
    t.datetime "updated_at"
    t.string   "token"
    t.string   "default_ref"
    t.string   "path"
    t.boolean  "always_build",             default: false, null: false
    t.integer  "polling_interval"
    t.boolean  "public",                   default: false, null: false
    t.string   "ssh_url_to_repo"
    t.integer  "gitlab_id"
    t.boolean  "allow_git_fetch",          default: true,  null: false
    t.string   "email_recipients",         default: "",    null: false
    t.boolean  "email_add_pusher",         default: true,  null: false
    t.boolean  "email_only_broken_builds", default: true,  null: false
    t.string   "skip_refs"
    t.string   "coverage_regex"
    t.boolean  "shared_runners_enabled",   default: false
    t.text     "generated_yaml_config"
  end

  create_table "ci_runner_projects", force: :cascade do |t|
    t.integer  "runner_id",     null: false
    t.integer  "project_id"
    t.datetime "created_at"
    t.datetime "updated_at"
    t.integer  "gl_project_id"
  end

  add_index "ci_runner_projects", ["gl_project_id"], name: "index_ci_runner_projects_on_gl_project_id", using: :btree
  add_index "ci_runner_projects", ["runner_id"], name: "index_ci_runner_projects_on_runner_id", using: :btree

  create_table "ci_runners", force: :cascade do |t|
    t.string   "token"
    t.datetime "created_at"
    t.datetime "updated_at"
    t.string   "description"
    t.datetime "contacted_at"
    t.boolean  "active",       default: true,  null: false
    t.boolean  "is_shared",    default: false
    t.string   "name"
    t.string   "version"
    t.string   "revision"
    t.string   "platform"
    t.string   "architecture"
    t.boolean  "run_untagged", default: true,  null: false
    t.boolean  "locked",       default: false, null: false
  end

  add_index "ci_runners", ["locked"], name: "index_ci_runners_on_locked", using: :btree
  add_index "ci_runners", ["token"], name: "index_ci_runners_on_token", using: :btree

  create_table "ci_sessions", force: :cascade do |t|
    t.string   "session_id", null: false
    t.text     "data"
    t.datetime "created_at"
    t.datetime "updated_at"
  end

  create_table "ci_taggings", force: :cascade do |t|
    t.integer  "tag_id"
    t.integer  "taggable_id"
    t.string   "taggable_type"
    t.integer  "tagger_id"
    t.string   "tagger_type"
    t.string   "context",       limit: 128
    t.datetime "created_at"
  end

  add_index "ci_taggings", ["taggable_id", "taggable_type", "context"], name: "index_ci_taggings_on_taggable_id_and_taggable_type_and_context", using: :btree

  create_table "ci_tags", force: :cascade do |t|
    t.string  "name"
    t.integer "taggings_count", default: 0
  end

  create_table "ci_trigger_requests", force: :cascade do |t|
    t.integer  "trigger_id", null: false
    t.text     "variables"
    t.datetime "created_at"
    t.datetime "updated_at"
    t.integer  "commit_id"
  end

  create_table "ci_triggers", force: :cascade do |t|
    t.string   "token"
    t.integer  "project_id"
    t.datetime "deleted_at"
    t.datetime "created_at"
    t.datetime "updated_at"
    t.integer  "gl_project_id"
  end

  add_index "ci_triggers", ["gl_project_id"], name: "index_ci_triggers_on_gl_project_id", using: :btree

  create_table "ci_variables", force: :cascade do |t|
    t.integer "project_id"
    t.string  "key"
    t.text    "value"
    t.text    "encrypted_value"
    t.string  "encrypted_value_salt"
    t.string  "encrypted_value_iv"
    t.integer "gl_project_id"
  end

  add_index "ci_variables", ["gl_project_id"], name: "index_ci_variables_on_gl_project_id", using: :btree

  create_table "deploy_keys_projects", force: :cascade do |t|
    t.integer  "deploy_key_id", null: false
    t.integer  "project_id",    null: false
    t.datetime "created_at"
    t.datetime "updated_at"
  end

  add_index "deploy_keys_projects", ["project_id"], name: "index_deploy_keys_projects_on_project_id", using: :btree

  create_table "deployments", force: :cascade do |t|
    t.integer  "iid",             null: false
    t.integer  "project_id",      null: false
    t.integer  "environment_id",  null: false
    t.string   "ref",             null: false
    t.boolean  "tag",             null: false
    t.string   "sha",             null: false
    t.integer  "user_id"
    t.integer  "deployable_id"
    t.string   "deployable_type"
    t.datetime "created_at"
    t.datetime "updated_at"
  end

  add_index "deployments", ["project_id", "environment_id", "iid"], name: "index_deployments_on_project_id_and_environment_id_and_iid", using: :btree
  add_index "deployments", ["project_id", "environment_id"], name: "index_deployments_on_project_id_and_environment_id", using: :btree
  add_index "deployments", ["project_id", "iid"], name: "index_deployments_on_project_id_and_iid", unique: true, using: :btree
  add_index "deployments", ["project_id"], name: "index_deployments_on_project_id", using: :btree

  create_table "emails", force: :cascade do |t|
    t.integer  "user_id",    null: false
    t.string   "email",      null: false
    t.datetime "created_at"
    t.datetime "updated_at"
  end

  add_index "emails", ["email"], name: "index_emails_on_email", unique: true, using: :btree
  add_index "emails", ["user_id"], name: "index_emails_on_user_id", using: :btree

  create_table "environments", force: :cascade do |t|
    t.integer  "project_id"
    t.string   "name",             null: false
    t.datetime "created_at"
    t.datetime "updated_at"
    t.string   "external_url"
    t.string   "environment_type"
  end

  add_index "environments", ["project_id", "name"], name: "index_environments_on_project_id_and_name", using: :btree

  create_table "events", force: :cascade do |t|
    t.string   "target_type"
    t.integer  "target_id"
    t.string   "title"
    t.text     "data"
    t.integer  "project_id"
    t.datetime "created_at"
    t.datetime "updated_at"
    t.integer  "action"
    t.integer  "author_id"
  end

  add_index "events", ["action"], name: "index_events_on_action", using: :btree
  add_index "events", ["author_id"], name: "index_events_on_author_id", using: :btree
  add_index "events", ["created_at"], name: "index_events_on_created_at", using: :btree
  add_index "events", ["project_id"], name: "index_events_on_project_id", using: :btree
  add_index "events", ["target_id"], name: "index_events_on_target_id", using: :btree
  add_index "events", ["target_type"], name: "index_events_on_target_type", using: :btree

  create_table "forked_project_links", force: :cascade do |t|
    t.integer  "forked_to_project_id",   null: false
    t.integer  "forked_from_project_id", null: false
    t.datetime "created_at"
    t.datetime "updated_at"
  end

  add_index "forked_project_links", ["forked_to_project_id"], name: "index_forked_project_links_on_forked_to_project_id", unique: true, using: :btree

  create_table "geo_nodes", force: :cascade do |t|
    t.string  "schema"
    t.string  "host"
    t.integer "port"
    t.string  "relative_url_root"
    t.boolean "primary"
    t.integer "geo_node_key_id"
    t.integer "oauth_application_id"
    t.integer "system_hook_id"
  end

  add_index "geo_nodes", ["host"], name: "index_geo_nodes_on_host", using: :btree
  add_index "geo_nodes", ["primary"], name: "index_geo_nodes_on_primary", using: :btree

  create_table "historical_data", force: :cascade do |t|
    t.date     "date",              null: false
    t.integer  "active_user_count"
    t.datetime "created_at"
    t.datetime "updated_at"
  end

  create_table "identities", force: :cascade do |t|
    t.string   "extern_uid"
    t.string   "provider"
    t.integer  "user_id"
    t.datetime "created_at"
    t.datetime "updated_at"
    t.string   "secondary_extern_uid"
  end

  add_index "identities", ["user_id"], name: "index_identities_on_user_id", using: :btree

  create_table "index_statuses", force: :cascade do |t|
    t.integer  "project_id",  null: false
    t.datetime "indexed_at"
    t.text     "note"
    t.string   "last_commit"
    t.datetime "created_at",  null: false
    t.datetime "updated_at",  null: false
  end

  add_index "index_statuses", ["project_id"], name: "index_index_statuses_on_project_id", unique: true, using: :btree

  create_table "issue_metrics", force: :cascade do |t|
    t.integer  "issue_id",                           null: false
    t.datetime "first_mentioned_in_commit_at"
    t.datetime "first_associated_with_milestone_at"
    t.datetime "first_added_to_board_at"
    t.datetime "created_at",                         null: false
    t.datetime "updated_at",                         null: false
  end

  add_index "issue_metrics", ["issue_id"], name: "index_issue_metrics", using: :btree

  create_table "issues", force: :cascade do |t|
    t.string   "title"
    t.integer  "assignee_id"
    t.integer  "author_id"
    t.integer  "project_id"
    t.datetime "created_at"
    t.datetime "updated_at"
    t.integer  "position",         default: 0
    t.string   "branch_name"
    t.text     "description"
    t.integer  "milestone_id"
    t.string   "state"
    t.integer  "iid"
    t.integer  "updated_by_id"
<<<<<<< HEAD
    t.integer  "weight"
    t.boolean  "confidential",  default: false
=======
    t.boolean  "confidential",     default: false
>>>>>>> 110e15da
    t.datetime "deleted_at"
    t.date     "due_date"
    t.integer  "moved_to_id"
    t.integer  "lock_version"
    t.text     "title_html"
    t.text     "description_html"
  end

  add_index "issues", ["assignee_id"], name: "index_issues_on_assignee_id", using: :btree
  add_index "issues", ["author_id"], name: "index_issues_on_author_id", using: :btree
  add_index "issues", ["confidential"], name: "index_issues_on_confidential", using: :btree
  add_index "issues", ["created_at"], name: "index_issues_on_created_at", using: :btree
  add_index "issues", ["deleted_at"], name: "index_issues_on_deleted_at", using: :btree
  add_index "issues", ["description"], name: "index_issues_on_description_trigram", using: :gin, opclasses: {"description"=>"gin_trgm_ops"}
  add_index "issues", ["due_date"], name: "index_issues_on_due_date", using: :btree
  add_index "issues", ["milestone_id"], name: "index_issues_on_milestone_id", using: :btree
  add_index "issues", ["project_id", "iid"], name: "index_issues_on_project_id_and_iid", unique: true, using: :btree
  add_index "issues", ["state"], name: "index_issues_on_state", using: :btree
  add_index "issues", ["title"], name: "index_issues_on_title_trigram", using: :gin, opclasses: {"title"=>"gin_trgm_ops"}

  create_table "keys", force: :cascade do |t|
    t.integer  "user_id"
    t.datetime "created_at"
    t.datetime "updated_at"
    t.text     "key"
    t.string   "title"
    t.string   "type"
    t.string   "fingerprint"
    t.boolean  "public",      default: false, null: false
  end

  add_index "keys", ["fingerprint"], name: "index_keys_on_fingerprint", unique: true, using: :btree
  add_index "keys", ["user_id"], name: "index_keys_on_user_id", using: :btree

  create_table "label_links", force: :cascade do |t|
    t.integer  "label_id"
    t.integer  "target_id"
    t.string   "target_type"
    t.datetime "created_at"
    t.datetime "updated_at"
  end

  add_index "label_links", ["label_id"], name: "index_label_links_on_label_id", using: :btree
  add_index "label_links", ["target_id", "target_type"], name: "index_label_links_on_target_id_and_target_type", using: :btree

  create_table "labels", force: :cascade do |t|
    t.string   "title"
    t.string   "color"
    t.integer  "project_id"
    t.datetime "created_at"
    t.datetime "updated_at"
    t.boolean  "template",         default: false
    t.string   "description"
    t.integer  "priority"
    t.text     "description_html"
  end

  add_index "labels", ["priority"], name: "index_labels_on_priority", using: :btree
  add_index "labels", ["project_id"], name: "index_labels_on_project_id", using: :btree
  add_index "labels", ["title"], name: "index_labels_on_title", using: :btree

  create_table "ldap_group_links", force: :cascade do |t|
    t.string   "cn",           null: false
    t.integer  "group_access", null: false
    t.integer  "group_id",     null: false
    t.datetime "created_at"
    t.datetime "updated_at"
    t.string   "provider"
  end

  create_table "lfs_objects", force: :cascade do |t|
    t.string   "oid",                  null: false
    t.integer  "size",       limit: 8, null: false
    t.datetime "created_at"
    t.datetime "updated_at"
    t.string   "file"
  end

  add_index "lfs_objects", ["oid"], name: "index_lfs_objects_on_oid", unique: true, using: :btree

  create_table "lfs_objects_projects", force: :cascade do |t|
    t.integer  "lfs_object_id", null: false
    t.integer  "project_id",    null: false
    t.datetime "created_at"
    t.datetime "updated_at"
  end

  add_index "lfs_objects_projects", ["project_id"], name: "index_lfs_objects_projects_on_project_id", using: :btree

  create_table "licenses", force: :cascade do |t|
    t.text     "data",       null: false
    t.datetime "created_at"
    t.datetime "updated_at"
  end

  create_table "lists", force: :cascade do |t|
    t.integer  "board_id",               null: false
    t.integer  "label_id"
    t.integer  "list_type",  default: 1, null: false
    t.integer  "position"
    t.datetime "created_at",             null: false
    t.datetime "updated_at",             null: false
  end

  add_index "lists", ["board_id", "label_id"], name: "index_lists_on_board_id_and_label_id", unique: true, using: :btree
  add_index "lists", ["board_id"], name: "index_lists_on_board_id", using: :btree
  add_index "lists", ["label_id"], name: "index_lists_on_label_id", using: :btree

  create_table "members", force: :cascade do |t|
    t.integer  "access_level",       null: false
    t.integer  "source_id",          null: false
    t.string   "source_type",        null: false
    t.integer  "user_id"
    t.integer  "notification_level", null: false
    t.string   "type"
    t.datetime "created_at"
    t.datetime "updated_at"
    t.integer  "created_by_id"
    t.string   "invite_email"
    t.string   "invite_token"
    t.datetime "invite_accepted_at"
    t.datetime "requested_at"
    t.date     "expires_at"
    t.boolean  "ldap",               default: false, null: false
    t.boolean  "override",           default: false, null: false
  end

  add_index "members", ["access_level"], name: "index_members_on_access_level", using: :btree
  add_index "members", ["invite_token"], name: "index_members_on_invite_token", unique: true, using: :btree
  add_index "members", ["requested_at"], name: "index_members_on_requested_at", using: :btree
  add_index "members", ["source_id", "source_type"], name: "index_members_on_source_id_and_source_type", using: :btree
  add_index "members", ["user_id"], name: "index_members_on_user_id", using: :btree

  create_table "merge_request_diffs", force: :cascade do |t|
    t.string   "state"
    t.text     "st_commits"
    t.text     "st_diffs"
    t.integer  "merge_request_id", null: false
    t.datetime "created_at"
    t.datetime "updated_at"
    t.string   "base_commit_sha"
    t.string   "real_size"
    t.string   "head_commit_sha"
    t.string   "start_commit_sha"
  end

  add_index "merge_request_diffs", ["merge_request_id"], name: "index_merge_request_diffs_on_merge_request_id", using: :btree

  create_table "merge_request_metrics", force: :cascade do |t|
    t.integer  "merge_request_id",                null: false
    t.datetime "latest_build_started_at"
    t.datetime "latest_build_finished_at"
    t.datetime "first_deployed_to_production_at"
    t.datetime "merged_at"
    t.datetime "created_at",                      null: false
    t.datetime "updated_at",                      null: false
  end

  add_index "merge_request_metrics", ["first_deployed_to_production_at"], name: "index_merge_request_metrics_on_first_deployed_to_production_at", using: :btree
  add_index "merge_request_metrics", ["merge_request_id"], name: "index_merge_request_metrics", using: :btree

  create_table "merge_requests", force: :cascade do |t|
    t.string   "target_branch",                                null: false
    t.string   "source_branch",                                null: false
    t.integer  "source_project_id",                            null: false
    t.integer  "author_id"
    t.integer  "assignee_id"
    t.string   "title"
    t.datetime "created_at"
    t.datetime "updated_at"
    t.integer  "milestone_id"
    t.string   "state"
    t.string   "merge_status"
    t.integer  "target_project_id",                            null: false
    t.integer  "iid"
    t.text     "description"
    t.integer  "position",                     default: 0
    t.datetime "locked_at"
    t.integer  "updated_by_id"
    t.text     "merge_error"
    t.text     "merge_params"
    t.boolean  "merge_when_build_succeeds",    default: false, null: false
    t.integer  "merge_user_id"
    t.string   "merge_commit_sha"
    t.datetime "deleted_at"
    t.integer  "approvals_before_merge"
    t.string   "rebase_commit_sha"
    t.string   "in_progress_merge_commit_sha"
    t.integer  "lock_version"
    t.text     "title_html"
    t.text     "description_html"
  end

  add_index "merge_requests", ["assignee_id"], name: "index_merge_requests_on_assignee_id", using: :btree
  add_index "merge_requests", ["author_id"], name: "index_merge_requests_on_author_id", using: :btree
  add_index "merge_requests", ["created_at"], name: "index_merge_requests_on_created_at", using: :btree
  add_index "merge_requests", ["deleted_at"], name: "index_merge_requests_on_deleted_at", using: :btree
  add_index "merge_requests", ["description"], name: "index_merge_requests_on_description_trigram", using: :gin, opclasses: {"description"=>"gin_trgm_ops"}
  add_index "merge_requests", ["milestone_id"], name: "index_merge_requests_on_milestone_id", using: :btree
  add_index "merge_requests", ["source_branch"], name: "index_merge_requests_on_source_branch", using: :btree
  add_index "merge_requests", ["source_project_id"], name: "index_merge_requests_on_source_project_id", using: :btree
  add_index "merge_requests", ["target_branch"], name: "index_merge_requests_on_target_branch", using: :btree
  add_index "merge_requests", ["target_project_id", "iid"], name: "index_merge_requests_on_target_project_id_and_iid", unique: true, using: :btree
  add_index "merge_requests", ["title"], name: "index_merge_requests_on_title", using: :btree
  add_index "merge_requests", ["title"], name: "index_merge_requests_on_title_trigram", using: :gin, opclasses: {"title"=>"gin_trgm_ops"}

  create_table "merge_requests_closing_issues", force: :cascade do |t|
    t.integer  "merge_request_id", null: false
    t.integer  "issue_id",         null: false
    t.datetime "created_at",       null: false
    t.datetime "updated_at",       null: false
  end

  add_index "merge_requests_closing_issues", ["issue_id"], name: "index_merge_requests_closing_issues_on_issue_id", using: :btree
  add_index "merge_requests_closing_issues", ["merge_request_id"], name: "index_merge_requests_closing_issues_on_merge_request_id", using: :btree

  create_table "milestones", force: :cascade do |t|
    t.string   "title",            null: false
    t.integer  "project_id",       null: false
    t.text     "description"
    t.date     "due_date"
    t.datetime "created_at"
    t.datetime "updated_at"
    t.string   "state"
    t.integer  "iid"
    t.text     "title_html"
    t.text     "description_html"
  end

  add_index "milestones", ["description"], name: "index_milestones_on_description_trigram", using: :gin, opclasses: {"description"=>"gin_trgm_ops"}
  add_index "milestones", ["due_date"], name: "index_milestones_on_due_date", using: :btree
  add_index "milestones", ["project_id", "iid"], name: "index_milestones_on_project_id_and_iid", unique: true, using: :btree
  add_index "milestones", ["project_id"], name: "index_milestones_on_project_id", using: :btree
  add_index "milestones", ["title"], name: "index_milestones_on_title", using: :btree
  add_index "milestones", ["title"], name: "index_milestones_on_title_trigram", using: :gin, opclasses: {"title"=>"gin_trgm_ops"}

  create_table "namespaces", force: :cascade do |t|
    t.string   "name",                                                  null: false
    t.string   "path",                                                  null: false
    t.integer  "owner_id"
    t.datetime "created_at"
    t.datetime "updated_at"
    t.string   "type"
    t.string   "description",                         default: "",      null: false
    t.string   "avatar"
    t.boolean  "membership_lock",                     default: false
    t.boolean  "share_with_group_lock",               default: false
    t.integer  "visibility_level",                    default: 20,      null: false
    t.boolean  "request_access_enabled",              default: true,    null: false
    t.datetime "deleted_at"
    t.string   "ldap_sync_status",                    default: "ready", null: false
    t.string   "ldap_sync_error"
    t.datetime "ldap_sync_last_update_at"
    t.datetime "ldap_sync_last_successful_update_at"
    t.datetime "ldap_sync_last_sync_at"
    t.boolean  "lfs_enabled"
<<<<<<< HEAD
    t.integer  "repository_size_limit"
=======
    t.text     "description_html"
>>>>>>> 110e15da
  end

  add_index "namespaces", ["created_at"], name: "index_namespaces_on_created_at", using: :btree
  add_index "namespaces", ["deleted_at"], name: "index_namespaces_on_deleted_at", using: :btree
  add_index "namespaces", ["ldap_sync_last_successful_update_at"], name: "index_namespaces_on_ldap_sync_last_successful_update_at", using: :btree
  add_index "namespaces", ["ldap_sync_last_update_at"], name: "index_namespaces_on_ldap_sync_last_update_at", using: :btree
  add_index "namespaces", ["name"], name: "index_namespaces_on_name", unique: true, using: :btree
  add_index "namespaces", ["name"], name: "index_namespaces_on_name_trigram", using: :gin, opclasses: {"name"=>"gin_trgm_ops"}
  add_index "namespaces", ["owner_id"], name: "index_namespaces_on_owner_id", using: :btree
  add_index "namespaces", ["path"], name: "index_namespaces_on_path", unique: true, using: :btree
  add_index "namespaces", ["path"], name: "index_namespaces_on_path_trigram", using: :gin, opclasses: {"path"=>"gin_trgm_ops"}
  add_index "namespaces", ["type"], name: "index_namespaces_on_type", using: :btree

  create_table "notes", force: :cascade do |t|
    t.text     "note"
    t.string   "noteable_type"
    t.integer  "author_id"
    t.datetime "created_at"
    t.datetime "updated_at"
    t.integer  "project_id"
    t.string   "attachment"
    t.string   "line_code"
    t.string   "commit_id"
    t.integer  "noteable_id"
    t.boolean  "system",                 default: false, null: false
    t.text     "st_diff"
    t.integer  "updated_by_id"
    t.string   "type"
    t.text     "position"
    t.text     "original_position"
    t.datetime "resolved_at"
    t.integer  "resolved_by_id"
    t.string   "discussion_id"
    t.string   "original_discussion_id"
    t.text     "note_html"
  end

  add_index "notes", ["author_id"], name: "index_notes_on_author_id", using: :btree
  add_index "notes", ["commit_id"], name: "index_notes_on_commit_id", using: :btree
  add_index "notes", ["created_at"], name: "index_notes_on_created_at", using: :btree
  add_index "notes", ["discussion_id"], name: "index_notes_on_discussion_id", using: :btree
  add_index "notes", ["line_code"], name: "index_notes_on_line_code", using: :btree
  add_index "notes", ["note"], name: "index_notes_on_note_trigram", using: :gin, opclasses: {"note"=>"gin_trgm_ops"}
  add_index "notes", ["noteable_id", "noteable_type"], name: "index_notes_on_noteable_id_and_noteable_type", using: :btree
  add_index "notes", ["noteable_type"], name: "index_notes_on_noteable_type", using: :btree
  add_index "notes", ["project_id", "noteable_type"], name: "index_notes_on_project_id_and_noteable_type", using: :btree
  add_index "notes", ["project_id"], name: "index_notes_on_project_id", using: :btree
  add_index "notes", ["updated_at"], name: "index_notes_on_updated_at", using: :btree

  create_table "notification_settings", force: :cascade do |t|
    t.integer  "user_id",                 null: false
    t.integer  "source_id"
    t.string   "source_type"
    t.integer  "level",       default: 0, null: false
    t.datetime "created_at",              null: false
    t.datetime "updated_at",              null: false
    t.text     "events"
  end

  add_index "notification_settings", ["source_id", "source_type"], name: "index_notification_settings_on_source_id_and_source_type", using: :btree
  add_index "notification_settings", ["user_id", "source_id", "source_type"], name: "index_notifications_on_user_id_and_source_id_and_source_type", unique: true, using: :btree
  add_index "notification_settings", ["user_id"], name: "index_notification_settings_on_user_id", using: :btree

  create_table "oauth_access_grants", force: :cascade do |t|
    t.integer  "resource_owner_id", null: false
    t.integer  "application_id",    null: false
    t.string   "token",             null: false
    t.integer  "expires_in",        null: false
    t.text     "redirect_uri",      null: false
    t.datetime "created_at",        null: false
    t.datetime "revoked_at"
    t.string   "scopes"
  end

  add_index "oauth_access_grants", ["token"], name: "index_oauth_access_grants_on_token", unique: true, using: :btree

  create_table "oauth_access_tokens", force: :cascade do |t|
    t.integer  "resource_owner_id"
    t.integer  "application_id"
    t.string   "token",             null: false
    t.string   "refresh_token"
    t.integer  "expires_in"
    t.datetime "revoked_at"
    t.datetime "created_at",        null: false
    t.string   "scopes"
  end

  add_index "oauth_access_tokens", ["refresh_token"], name: "index_oauth_access_tokens_on_refresh_token", unique: true, using: :btree
  add_index "oauth_access_tokens", ["resource_owner_id"], name: "index_oauth_access_tokens_on_resource_owner_id", using: :btree
  add_index "oauth_access_tokens", ["token"], name: "index_oauth_access_tokens_on_token", unique: true, using: :btree

  create_table "oauth_applications", force: :cascade do |t|
    t.string   "name",                      null: false
    t.string   "uid",                       null: false
    t.string   "secret",                    null: false
    t.text     "redirect_uri",              null: false
    t.string   "scopes",       default: "", null: false
    t.datetime "created_at"
    t.datetime "updated_at"
    t.integer  "owner_id"
    t.string   "owner_type"
  end

  add_index "oauth_applications", ["owner_id", "owner_type"], name: "index_oauth_applications_on_owner_id_and_owner_type", using: :btree
  add_index "oauth_applications", ["uid"], name: "index_oauth_applications_on_uid", unique: true, using: :btree

  create_table "pages_domains", force: :cascade do |t|
    t.integer "project_id"
    t.text    "certificate"
    t.text    "encrypted_key"
    t.string  "encrypted_key_iv"
    t.string  "encrypted_key_salt"
    t.string  "domain"
  end

  add_index "pages_domains", ["domain"], name: "index_pages_domains_on_domain", unique: true, using: :btree

  create_table "path_locks", force: :cascade do |t|
    t.string   "path",       null: false
    t.integer  "project_id"
    t.integer  "user_id"
    t.datetime "created_at", null: false
    t.datetime "updated_at", null: false
  end

  add_index "path_locks", ["path"], name: "index_path_locks_on_path", using: :btree
  add_index "path_locks", ["project_id"], name: "index_path_locks_on_project_id", using: :btree
  add_index "path_locks", ["user_id"], name: "index_path_locks_on_user_id", using: :btree

  create_table "personal_access_tokens", force: :cascade do |t|
    t.integer  "user_id",                    null: false
    t.string   "token",                      null: false
    t.string   "name",                       null: false
    t.boolean  "revoked",    default: false
    t.datetime "expires_at"
    t.datetime "created_at",                 null: false
    t.datetime "updated_at",                 null: false
  end

  add_index "personal_access_tokens", ["token"], name: "index_personal_access_tokens_on_token", unique: true, using: :btree
  add_index "personal_access_tokens", ["user_id"], name: "index_personal_access_tokens_on_user_id", using: :btree

  create_table "project_features", force: :cascade do |t|
    t.integer  "project_id"
    t.integer  "merge_requests_access_level"
    t.integer  "issues_access_level"
    t.integer  "wiki_access_level"
    t.integer  "snippets_access_level"
    t.integer  "builds_access_level"
    t.datetime "created_at"
    t.datetime "updated_at"
  end

  add_index "project_features", ["project_id"], name: "index_project_features_on_project_id", using: :btree

  create_table "project_group_links", force: :cascade do |t|
    t.integer  "project_id",                null: false
    t.integer  "group_id",                  null: false
    t.datetime "created_at"
    t.datetime "updated_at"
    t.integer  "group_access", default: 30, null: false
    t.date     "expires_at"
  end

  create_table "project_import_data", force: :cascade do |t|
    t.integer "project_id"
    t.text    "data"
    t.text    "encrypted_credentials"
    t.string  "encrypted_credentials_iv"
    t.string  "encrypted_credentials_salt"
  end

  create_table "projects", force: :cascade do |t|
    t.string   "name"
    t.string   "path"
    t.text     "description"
    t.datetime "created_at"
    t.datetime "updated_at"
    t.integer  "creator_id"
    t.integer  "namespace_id"
    t.datetime "last_activity_at"
    t.string   "import_url"
    t.integer  "visibility_level",                   default: 0,         null: false
    t.boolean  "archived",                           default: false,     null: false
    t.string   "avatar"
    t.string   "import_status"
    t.float    "repository_size",                    default: 0.0
    t.text     "merge_requests_template"
    t.integer  "star_count",                         default: 0,         null: false
    t.boolean  "merge_requests_rebase_enabled",      default: false
    t.string   "import_type"
    t.string   "import_source"
    t.integer  "approvals_before_merge",             default: 0,         null: false
    t.boolean  "reset_approvals_on_push",            default: true
    t.integer  "commit_count",                       default: 0
    t.boolean  "merge_requests_ff_only_enabled",     default: false
    t.text     "issues_template"
    t.boolean  "mirror",                             default: false,     null: false
    t.datetime "mirror_last_update_at"
    t.datetime "mirror_last_successful_update_at"
    t.integer  "mirror_user_id"
    t.text     "import_error"
    t.integer  "ci_id"
    t.boolean  "shared_runners_enabled",             default: true,      null: false
    t.string   "runners_token"
    t.string   "build_coverage_regex"
    t.boolean  "build_allow_git_fetch",              default: true,      null: false
    t.integer  "build_timeout",                      default: 3600,      null: false
    t.boolean  "mirror_trigger_builds",              default: false,     null: false
    t.boolean  "pending_delete",                     default: false
    t.boolean  "public_builds",                      default: true,      null: false
    t.boolean  "last_repository_check_failed"
    t.datetime "last_repository_check_at"
    t.boolean  "container_registry_enabled"
    t.boolean  "only_allow_merge_if_build_succeeds", default: false,     null: false
    t.boolean  "has_external_issue_tracker"
    t.string   "repository_storage",                 default: "default", null: false
    t.boolean  "request_access_enabled",             default: true,      null: false
    t.boolean  "has_external_wiki"
    t.boolean  "repository_read_only"
    t.boolean  "lfs_enabled"
<<<<<<< HEAD
    t.integer  "repository_size_limit"
=======
    t.text     "description_html"
>>>>>>> 110e15da
  end

  add_index "projects", ["ci_id"], name: "index_projects_on_ci_id", using: :btree
  add_index "projects", ["created_at"], name: "index_projects_on_created_at", using: :btree
  add_index "projects", ["creator_id"], name: "index_projects_on_creator_id", using: :btree
  add_index "projects", ["description"], name: "index_projects_on_description_trigram", using: :gin, opclasses: {"description"=>"gin_trgm_ops"}
  add_index "projects", ["last_activity_at"], name: "index_projects_on_last_activity_at", using: :btree
  add_index "projects", ["last_repository_check_failed"], name: "index_projects_on_last_repository_check_failed", using: :btree
  add_index "projects", ["name"], name: "index_projects_on_name_trigram", using: :gin, opclasses: {"name"=>"gin_trgm_ops"}
  add_index "projects", ["namespace_id"], name: "index_projects_on_namespace_id", using: :btree
  add_index "projects", ["path"], name: "index_projects_on_path", using: :btree
  add_index "projects", ["path"], name: "index_projects_on_path_trigram", using: :gin, opclasses: {"path"=>"gin_trgm_ops"}
  add_index "projects", ["pending_delete"], name: "index_projects_on_pending_delete", using: :btree
  add_index "projects", ["runners_token"], name: "index_projects_on_runners_token", using: :btree
  add_index "projects", ["star_count"], name: "index_projects_on_star_count", using: :btree
  add_index "projects", ["visibility_level"], name: "index_projects_on_visibility_level", using: :btree

  create_table "protected_branch_merge_access_levels", force: :cascade do |t|
    t.integer  "protected_branch_id",              null: false
    t.integer  "access_level",        default: 40
    t.datetime "created_at",                       null: false
    t.datetime "updated_at",                       null: false
    t.integer  "user_id"
  end

  add_index "protected_branch_merge_access_levels", ["protected_branch_id"], name: "index_protected_branch_merge_access", using: :btree
  add_index "protected_branch_merge_access_levels", ["user_id"], name: "index_protected_branch_merge_access_levels_on_user_id", using: :btree

  create_table "protected_branch_push_access_levels", force: :cascade do |t|
    t.integer  "protected_branch_id",              null: false
    t.integer  "access_level",        default: 40
    t.datetime "created_at",                       null: false
    t.datetime "updated_at",                       null: false
    t.integer  "user_id"
  end

  add_index "protected_branch_push_access_levels", ["protected_branch_id"], name: "index_protected_branch_push_access", using: :btree
  add_index "protected_branch_push_access_levels", ["user_id"], name: "index_protected_branch_push_access_levels_on_user_id", using: :btree

  create_table "protected_branches", force: :cascade do |t|
    t.integer  "project_id", null: false
    t.string   "name",       null: false
    t.datetime "created_at"
    t.datetime "updated_at"
  end

  add_index "protected_branches", ["project_id"], name: "index_protected_branches_on_project_id", using: :btree

  create_table "push_rules", force: :cascade do |t|
    t.string   "force_push_regex"
    t.string   "delete_branch_regex"
    t.string   "commit_message_regex"
    t.boolean  "deny_delete_tag"
    t.integer  "project_id"
    t.datetime "created_at"
    t.datetime "updated_at"
    t.string   "author_email_regex"
    t.boolean  "member_check",         default: false, null: false
    t.string   "file_name_regex"
    t.boolean  "is_sample",            default: false
    t.integer  "max_file_size",        default: 0,     null: false
    t.boolean  "prevent_secrets",      default: false, null: false
  end

  add_index "push_rules", ["project_id"], name: "index_push_rules_on_project_id", using: :btree

  create_table "releases", force: :cascade do |t|
    t.string   "tag"
    t.text     "description"
    t.integer  "project_id"
    t.datetime "created_at"
    t.datetime "updated_at"
    t.text     "description_html"
  end

  add_index "releases", ["project_id", "tag"], name: "index_releases_on_project_id_and_tag", using: :btree
  add_index "releases", ["project_id"], name: "index_releases_on_project_id", using: :btree

  create_table "remote_mirrors", force: :cascade do |t|
    t.integer  "project_id"
    t.string   "url"
    t.boolean  "enabled",                    default: false
    t.string   "update_status"
    t.datetime "last_update_at"
    t.datetime "last_successful_update_at"
    t.string   "last_error"
    t.text     "encrypted_credentials"
    t.string   "encrypted_credentials_iv"
    t.string   "encrypted_credentials_salt"
    t.datetime "created_at",                                 null: false
    t.datetime "updated_at",                                 null: false
  end

  add_index "remote_mirrors", ["project_id"], name: "index_remote_mirrors_on_project_id", using: :btree

  create_table "sent_notifications", force: :cascade do |t|
    t.integer "project_id"
    t.integer "noteable_id"
    t.string  "noteable_type"
    t.integer "recipient_id"
    t.string  "commit_id"
    t.string  "reply_key",     null: false
    t.string  "line_code"
    t.string  "note_type"
    t.text    "position"
  end

  add_index "sent_notifications", ["reply_key"], name: "index_sent_notifications_on_reply_key", unique: true, using: :btree

  create_table "services", force: :cascade do |t|
    t.string   "type"
    t.string   "title"
    t.integer  "project_id"
    t.datetime "created_at"
    t.datetime "updated_at"
    t.boolean  "active",                     default: false,    null: false
    t.text     "properties"
    t.boolean  "template",                   default: false
    t.boolean  "push_events",                default: true
    t.boolean  "issues_events",              default: true
    t.boolean  "merge_requests_events",      default: true
    t.boolean  "tag_push_events",            default: true
    t.boolean  "note_events",                default: true,     null: false
    t.boolean  "build_events",               default: false,    null: false
    t.string   "category",                   default: "common", null: false
    t.boolean  "default",                    default: false
    t.boolean  "wiki_page_events",           default: true
    t.boolean  "pipeline_events",            default: false,    null: false
    t.boolean  "confidential_issues_events", default: true,     null: false
  end

  add_index "services", ["project_id"], name: "index_services_on_project_id", using: :btree
  add_index "services", ["template"], name: "index_services_on_template", using: :btree

  create_table "snippets", force: :cascade do |t|
    t.string   "title"
    t.text     "content"
    t.integer  "author_id",                    null: false
    t.integer  "project_id"
    t.datetime "created_at"
    t.datetime "updated_at"
    t.string   "file_name"
    t.string   "type"
    t.integer  "visibility_level", default: 0, null: false
    t.text     "title_html"
    t.text     "content_html"
  end

  add_index "snippets", ["author_id"], name: "index_snippets_on_author_id", using: :btree
  add_index "snippets", ["file_name"], name: "index_snippets_on_file_name_trigram", using: :gin, opclasses: {"file_name"=>"gin_trgm_ops"}
  add_index "snippets", ["project_id"], name: "index_snippets_on_project_id", using: :btree
  add_index "snippets", ["title"], name: "index_snippets_on_title_trigram", using: :gin, opclasses: {"title"=>"gin_trgm_ops"}
  add_index "snippets", ["updated_at"], name: "index_snippets_on_updated_at", using: :btree
  add_index "snippets", ["visibility_level"], name: "index_snippets_on_visibility_level", using: :btree

  create_table "spam_logs", force: :cascade do |t|
    t.integer  "user_id"
    t.string   "source_ip"
    t.string   "user_agent"
    t.boolean  "via_api"
    t.string   "noteable_type"
    t.string   "title"
    t.text     "description"
    t.datetime "created_at",                       null: false
    t.datetime "updated_at",                       null: false
    t.boolean  "submitted_as_ham", default: false, null: false
  end

  create_table "subscriptions", force: :cascade do |t|
    t.integer  "user_id"
    t.integer  "subscribable_id"
    t.string   "subscribable_type"
    t.boolean  "subscribed"
    t.datetime "created_at"
    t.datetime "updated_at"
  end

  add_index "subscriptions", ["subscribable_id", "subscribable_type", "user_id"], name: "subscriptions_user_id_and_ref_fields", unique: true, using: :btree

  create_table "taggings", force: :cascade do |t|
    t.integer  "tag_id"
    t.integer  "taggable_id"
    t.string   "taggable_type"
    t.integer  "tagger_id"
    t.string   "tagger_type"
    t.string   "context"
    t.datetime "created_at"
  end

  add_index "taggings", ["tag_id", "taggable_id", "taggable_type", "context", "tagger_id", "tagger_type"], name: "taggings_idx", unique: true, using: :btree
  add_index "taggings", ["taggable_id", "taggable_type", "context"], name: "index_taggings_on_taggable_id_and_taggable_type_and_context", using: :btree

  create_table "tags", force: :cascade do |t|
    t.string  "name"
    t.integer "taggings_count", default: 0
  end

  add_index "tags", ["name"], name: "index_tags_on_name", unique: true, using: :btree

  create_table "todos", force: :cascade do |t|
    t.integer  "user_id",     null: false
    t.integer  "project_id",  null: false
    t.integer  "target_id"
    t.string   "target_type", null: false
    t.integer  "author_id"
    t.integer  "action",      null: false
    t.string   "state",       null: false
    t.datetime "created_at"
    t.datetime "updated_at"
    t.integer  "note_id"
    t.string   "commit_id"
  end

  add_index "todos", ["author_id"], name: "index_todos_on_author_id", using: :btree
  add_index "todos", ["commit_id"], name: "index_todos_on_commit_id", using: :btree
  add_index "todos", ["note_id"], name: "index_todos_on_note_id", using: :btree
  add_index "todos", ["project_id"], name: "index_todos_on_project_id", using: :btree
  add_index "todos", ["target_type", "target_id"], name: "index_todos_on_target_type_and_target_id", using: :btree
  add_index "todos", ["user_id"], name: "index_todos_on_user_id", using: :btree

  create_table "u2f_registrations", force: :cascade do |t|
    t.text     "certificate"
    t.string   "key_handle"
    t.string   "public_key"
    t.integer  "counter"
    t.integer  "user_id"
    t.datetime "created_at",  null: false
    t.datetime "updated_at",  null: false
    t.string   "name"
  end

  add_index "u2f_registrations", ["key_handle"], name: "index_u2f_registrations_on_key_handle", using: :btree
  add_index "u2f_registrations", ["user_id"], name: "index_u2f_registrations_on_user_id", using: :btree

  create_table "user_agent_details", force: :cascade do |t|
    t.string   "user_agent",                   null: false
    t.string   "ip_address",                   null: false
    t.integer  "subject_id",                   null: false
    t.string   "subject_type",                 null: false
    t.boolean  "submitted",    default: false, null: false
    t.datetime "created_at",                   null: false
    t.datetime "updated_at",                   null: false
  end

  create_table "users", force: :cascade do |t|
    t.string   "email",                       default: "",    null: false
    t.string   "encrypted_password",          default: "",    null: false
    t.string   "reset_password_token"
    t.datetime "reset_password_sent_at"
    t.datetime "remember_created_at"
    t.integer  "sign_in_count",               default: 0
    t.datetime "current_sign_in_at"
    t.datetime "last_sign_in_at"
    t.string   "current_sign_in_ip"
    t.string   "last_sign_in_ip"
    t.datetime "created_at"
    t.datetime "updated_at"
    t.string   "name"
    t.boolean  "admin",                       default: false, null: false
    t.integer  "projects_limit",              default: 10
    t.string   "skype",                       default: "",    null: false
    t.string   "linkedin",                    default: "",    null: false
    t.string   "twitter",                     default: "",    null: false
    t.string   "authentication_token"
    t.integer  "theme_id",                    default: 1,     null: false
    t.string   "bio"
    t.integer  "failed_attempts",             default: 0
    t.datetime "locked_at"
    t.string   "username"
    t.boolean  "can_create_group",            default: true,  null: false
    t.boolean  "can_create_team",             default: true,  null: false
    t.string   "state"
    t.integer  "color_scheme_id",             default: 1,     null: false
    t.datetime "password_expires_at"
    t.integer  "created_by_id"
    t.datetime "last_credential_check_at"
    t.string   "avatar"
    t.string   "confirmation_token"
    t.datetime "confirmed_at"
    t.datetime "confirmation_sent_at"
    t.string   "unconfirmed_email"
    t.boolean  "hide_no_ssh_key",             default: false
    t.string   "website_url",                 default: "",    null: false
    t.datetime "admin_email_unsubscribed_at"
    t.string   "notification_email"
    t.boolean  "hide_no_password",            default: false
    t.boolean  "password_automatically_set",  default: false
    t.string   "location"
    t.string   "encrypted_otp_secret"
    t.string   "encrypted_otp_secret_iv"
    t.string   "encrypted_otp_secret_salt"
    t.boolean  "otp_required_for_login",      default: false, null: false
    t.text     "otp_backup_codes"
    t.string   "public_email",                default: "",    null: false
    t.integer  "dashboard",                   default: 0
    t.integer  "project_view",                default: 0
    t.integer  "consumed_timestep"
    t.integer  "layout",                      default: 0
    t.boolean  "hide_project_limit",          default: false
    t.text     "note"
    t.string   "unlock_token"
    t.datetime "otp_grace_period_started_at"
    t.boolean  "ldap_email",                  default: false, null: false
    t.boolean  "external",                    default: false
    t.string   "organization"
  end

  add_index "users", ["admin"], name: "index_users_on_admin", using: :btree
  add_index "users", ["authentication_token"], name: "index_users_on_authentication_token", unique: true, using: :btree
  add_index "users", ["confirmation_token"], name: "index_users_on_confirmation_token", unique: true, using: :btree
  add_index "users", ["created_at"], name: "index_users_on_created_at", using: :btree
  add_index "users", ["current_sign_in_at"], name: "index_users_on_current_sign_in_at", using: :btree
  add_index "users", ["email"], name: "index_users_on_email", unique: true, using: :btree
  add_index "users", ["email"], name: "index_users_on_email_trigram", using: :gin, opclasses: {"email"=>"gin_trgm_ops"}
  add_index "users", ["name"], name: "index_users_on_name", using: :btree
  add_index "users", ["name"], name: "index_users_on_name_trigram", using: :gin, opclasses: {"name"=>"gin_trgm_ops"}
  add_index "users", ["reset_password_token"], name: "index_users_on_reset_password_token", unique: true, using: :btree
  add_index "users", ["state"], name: "index_users_on_state", using: :btree
  add_index "users", ["username"], name: "index_users_on_username", using: :btree
  add_index "users", ["username"], name: "index_users_on_username_trigram", using: :gin, opclasses: {"username"=>"gin_trgm_ops"}

  create_table "users_star_projects", force: :cascade do |t|
    t.integer  "project_id", null: false
    t.integer  "user_id",    null: false
    t.datetime "created_at"
    t.datetime "updated_at"
  end

  add_index "users_star_projects", ["project_id"], name: "index_users_star_projects_on_project_id", using: :btree
  add_index "users_star_projects", ["user_id", "project_id"], name: "index_users_star_projects_on_user_id_and_project_id", unique: true, using: :btree
  add_index "users_star_projects", ["user_id"], name: "index_users_star_projects_on_user_id", using: :btree

  create_table "web_hooks", force: :cascade do |t|
    t.string   "url",                        limit: 2000
    t.integer  "project_id"
    t.datetime "created_at"
    t.datetime "updated_at"
    t.string   "type",                                    default: "ProjectHook"
    t.integer  "service_id"
    t.boolean  "push_events",                          default: true,          null: false
    t.boolean  "issues_events",                        default: false,         null: false
    t.boolean  "merge_requests_events",                default: false,         null: false
    t.boolean  "tag_push_events",                      default: false
    t.integer  "group_id"
    t.boolean  "note_events",                          default: false,         null: false
    t.boolean  "enable_ssl_verification",              default: true
    t.boolean  "build_events",                         default: false,         null: false
    t.string   "token"
    t.boolean  "wiki_page_events",                     default: false,         null: false
    t.boolean  "pipeline_events",                      default: false,         null: false
    t.boolean  "confidential_issues_events",           default: false,         null: false
  end

  add_index "web_hooks", ["project_id"], name: "index_web_hooks_on_project_id", using: :btree

  add_foreign_key "boards", "projects"
  add_foreign_key "issue_metrics", "issues", on_delete: :cascade
  add_foreign_key "lists", "boards"
  add_foreign_key "lists", "labels"
  add_foreign_key "merge_request_metrics", "merge_requests", on_delete: :cascade
  add_foreign_key "merge_requests_closing_issues", "issues", on_delete: :cascade
  add_foreign_key "merge_requests_closing_issues", "merge_requests", on_delete: :cascade
  add_foreign_key "path_locks", "projects"
  add_foreign_key "path_locks", "users"
  add_foreign_key "personal_access_tokens", "users"
  add_foreign_key "protected_branch_merge_access_levels", "protected_branches"
  add_foreign_key "protected_branch_merge_access_levels", "users"
  add_foreign_key "protected_branch_push_access_levels", "protected_branches"
  add_foreign_key "protected_branch_push_access_levels", "users"
  add_foreign_key "remote_mirrors", "projects"
  add_foreign_key "u2f_registrations", "users"
end<|MERGE_RESOLUTION|>--- conflicted
+++ resolved
@@ -30,16 +30,11 @@
     t.string   "title"
     t.text     "description"
     t.string   "logo"
-<<<<<<< HEAD
     t.integer  "updated_by"
     t.datetime "created_at"
     t.datetime "updated_at"
     t.string   "header_logo"
-=======
-    t.datetime "created_at",       null: false
-    t.datetime "updated_at",       null: false
     t.text     "description_html"
->>>>>>> 110e15da
   end
 
   create_table "application_settings", force: :cascade do |t|
@@ -107,8 +102,11 @@
     t.boolean  "usage_ping_enabled",                    default: true,        null: false
     t.boolean  "koding_enabled"
     t.string   "koding_url"
-<<<<<<< HEAD
     t.integer  "repository_size_limit",                 default: 0
+    t.text     "sign_in_text_html"
+    t.text     "help_page_text_html"
+    t.text     "shared_runners_text_html"
+    t.text     "after_sign_up_text_html"
   end
 
   create_table "approvals", force: :cascade do |t|
@@ -124,12 +122,6 @@
     t.integer  "user_id",     null: false
     t.datetime "created_at"
     t.datetime "updated_at"
-=======
-    t.text     "sign_in_text_html"
-    t.text     "help_page_text_html"
-    t.text     "shared_runners_text_html"
-    t.text     "after_sign_up_text_html"
->>>>>>> 110e15da
   end
 
   add_index "approvers", ["target_id", "target_type"], name: "index_approvers_on_target_id_and_target_type", using: :btree
@@ -539,12 +531,8 @@
     t.string   "state"
     t.integer  "iid"
     t.integer  "updated_by_id"
-<<<<<<< HEAD
     t.integer  "weight"
-    t.boolean  "confidential",  default: false
-=======
     t.boolean  "confidential",     default: false
->>>>>>> 110e15da
     t.datetime "deleted_at"
     t.date     "due_date"
     t.integer  "moved_to_id"
@@ -801,11 +789,8 @@
     t.datetime "ldap_sync_last_successful_update_at"
     t.datetime "ldap_sync_last_sync_at"
     t.boolean  "lfs_enabled"
-<<<<<<< HEAD
     t.integer  "repository_size_limit"
-=======
     t.text     "description_html"
->>>>>>> 110e15da
   end
 
   add_index "namespaces", ["created_at"], name: "index_namespaces_on_created_at", using: :btree
@@ -1027,11 +1012,8 @@
     t.boolean  "has_external_wiki"
     t.boolean  "repository_read_only"
     t.boolean  "lfs_enabled"
-<<<<<<< HEAD
     t.integer  "repository_size_limit"
-=======
     t.text     "description_html"
->>>>>>> 110e15da
   end
 
   add_index "projects", ["ci_id"], name: "index_projects_on_ci_id", using: :btree
