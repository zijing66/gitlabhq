# encoding: UTF-8
# This file is auto-generated from the current state of the database. Instead
# of editing this file, please use the migrations feature of Active Record to
# incrementally modify your database, and then regenerate this schema definition.
#
# Note that this schema.rb definition is the authoritative source for your
# database schema. If you need to create the application database on another
# system, you should be using db:schema:load, not running all the migrations
# from scratch. The latter is a flawed and unsustainable approach (the more migrations
# you'll amass, the slower it'll run and the greater likelihood for issues).
#
# It's strongly recommended that you check this file into your version control system.

ActiveRecord::Schema.define(version: 20160331133914) do

  # These are extensions that must be enabled in order to support this database
  enable_extension "plpgsql"
  enable_extension "pg_trgm"

  create_table "abuse_reports", force: :cascade do |t|
    t.integer  "reporter_id"
    t.integer  "user_id"
    t.text     "message"
    t.datetime "created_at"
    t.datetime "updated_at"
  end

  create_table "appearances", force: :cascade do |t|
    t.string   "title"
    t.text     "description"
    t.string   "header_logo"
    t.string   "logo"
    t.datetime "created_at",  null: false
    t.datetime "updated_at",  null: false
  end

  create_table "application_settings", force: :cascade do |t|
    t.integer  "default_projects_limit"
    t.boolean  "signup_enabled"
    t.boolean  "signin_enabled"
    t.boolean  "gravatar_enabled"
    t.text     "sign_in_text"
    t.datetime "created_at"
    t.datetime "updated_at"
    t.string   "home_page_url"
    t.integer  "default_branch_protection",         default: 2
    t.boolean  "twitter_sharing_enabled",           default: true
    t.text     "restricted_visibility_levels"
    t.boolean  "version_check_enabled",             default: true
    t.integer  "max_attachment_size",               default: 10,          null: false
    t.integer  "default_project_visibility"
    t.integer  "default_snippet_visibility"
    t.text     "restricted_signup_domains"
    t.boolean  "user_oauth_applications",           default: true
    t.string   "after_sign_out_path"
    t.integer  "session_expire_delay",              default: 10080,       null: false
    t.text     "import_sources"
    t.text     "help_page_text"
    t.string   "admin_notification_email"
    t.boolean  "shared_runners_enabled",            default: true,        null: false
    t.integer  "max_artifacts_size",                default: 100,         null: false
    t.string   "runners_registration_token"
    t.boolean  "require_two_factor_authentication", default: false
    t.integer  "two_factor_grace_period",           default: 48
    t.boolean  "metrics_enabled",                   default: false
    t.string   "metrics_host",                      default: "localhost"
    t.integer  "metrics_pool_size",                 default: 16
    t.integer  "metrics_timeout",                   default: 10
    t.integer  "metrics_method_call_threshold",     default: 10
    t.boolean  "recaptcha_enabled",                 default: false
    t.string   "recaptcha_site_key"
    t.string   "recaptcha_private_key"
    t.integer  "metrics_port",                      default: 8089
    t.integer  "metrics_sample_interval",           default: 15
    t.boolean  "sentry_enabled",                    default: false
    t.string   "sentry_dsn"
    t.boolean  "akismet_enabled",                   default: false
    t.string   "akismet_api_key"
    t.boolean  "email_author_in_body",              default: false
    t.integer  "default_group_visibility"
  end

  create_table "audit_events", force: :cascade do |t|
    t.integer  "author_id",   null: false
    t.string   "type",        null: false
    t.integer  "entity_id",   null: false
    t.string   "entity_type", null: false
    t.text     "details"
    t.datetime "created_at"
    t.datetime "updated_at"
  end

  add_index "audit_events", ["author_id"], name: "index_audit_events_on_author_id", using: :btree
  add_index "audit_events", ["entity_id", "entity_type"], name: "index_audit_events_on_entity_id_and_entity_type", using: :btree
  add_index "audit_events", ["type"], name: "index_audit_events_on_type", using: :btree

  create_table "broadcast_messages", force: :cascade do |t|
    t.text     "message",    null: false
    t.datetime "starts_at"
    t.datetime "ends_at"
    t.datetime "created_at"
    t.datetime "updated_at"
    t.string   "color"
    t.string   "font"
  end

  create_table "ci_application_settings", force: :cascade do |t|
    t.boolean  "all_broken_builds"
    t.boolean  "add_pusher"
    t.datetime "created_at"
    t.datetime "updated_at"
  end

  create_table "ci_builds", force: :cascade do |t|
    t.integer  "project_id"
    t.string   "status"
    t.datetime "finished_at"
    t.text     "trace"
    t.datetime "created_at"
    t.datetime "updated_at"
    t.datetime "started_at"
    t.integer  "runner_id"
    t.float    "coverage"
    t.integer  "commit_id"
    t.text     "commands"
    t.integer  "job_id"
    t.string   "name"
    t.boolean  "deploy",             default: false
    t.text     "options"
    t.boolean  "allow_failure",      default: false, null: false
    t.string   "stage"
    t.integer  "trigger_request_id"
    t.integer  "stage_idx"
    t.boolean  "tag"
    t.string   "ref"
    t.integer  "user_id"
    t.string   "type"
    t.string   "target_url"
    t.string   "description"
    t.text     "artifacts_file"
    t.integer  "gl_project_id"
    t.text     "artifacts_metadata"
    t.integer  "erased_by_id"
    t.datetime "erased_at"
  end

  add_index "ci_builds", ["commit_id", "stage_idx", "created_at"], name: "index_ci_builds_on_commit_id_and_stage_idx_and_created_at", using: :btree
  add_index "ci_builds", ["commit_id", "status", "type"], name: "index_ci_builds_on_commit_id_and_status_and_type", using: :btree
  add_index "ci_builds", ["commit_id", "type", "name", "ref"], name: "index_ci_builds_on_commit_id_and_type_and_name_and_ref", using: :btree
  add_index "ci_builds", ["commit_id", "type", "ref"], name: "index_ci_builds_on_commit_id_and_type_and_ref", using: :btree
  add_index "ci_builds", ["commit_id"], name: "index_ci_builds_on_commit_id", using: :btree
  add_index "ci_builds", ["erased_by_id"], name: "index_ci_builds_on_erased_by_id", using: :btree
  add_index "ci_builds", ["gl_project_id"], name: "index_ci_builds_on_gl_project_id", using: :btree
  add_index "ci_builds", ["project_id", "commit_id"], name: "index_ci_builds_on_project_id_and_commit_id", using: :btree
  add_index "ci_builds", ["project_id"], name: "index_ci_builds_on_project_id", using: :btree
  add_index "ci_builds", ["runner_id"], name: "index_ci_builds_on_runner_id", using: :btree
  add_index "ci_builds", ["status"], name: "index_ci_builds_on_status", using: :btree
  add_index "ci_builds", ["type"], name: "index_ci_builds_on_type", using: :btree

  create_table "ci_commits", force: :cascade do |t|
    t.integer  "project_id"
    t.string   "ref"
    t.string   "sha"
    t.string   "before_sha"
    t.text     "push_data"
    t.datetime "created_at"
    t.datetime "updated_at"
    t.boolean  "tag",           default: false
    t.text     "yaml_errors"
    t.datetime "committed_at"
    t.integer  "gl_project_id"
  end

  add_index "ci_commits", ["gl_project_id"], name: "index_ci_commits_on_gl_project_id", using: :btree
  add_index "ci_commits", ["project_id", "committed_at", "id"], name: "index_ci_commits_on_project_id_and_committed_at_and_id", using: :btree
  add_index "ci_commits", ["project_id", "committed_at"], name: "index_ci_commits_on_project_id_and_committed_at", using: :btree
  add_index "ci_commits", ["project_id", "sha"], name: "index_ci_commits_on_project_id_and_sha", using: :btree
  add_index "ci_commits", ["project_id"], name: "index_ci_commits_on_project_id", using: :btree
  add_index "ci_commits", ["sha"], name: "index_ci_commits_on_sha", using: :btree

  create_table "ci_events", force: :cascade do |t|
    t.integer  "project_id"
    t.integer  "user_id"
    t.integer  "is_admin"
    t.text     "description"
    t.datetime "created_at"
    t.datetime "updated_at"
  end

  add_index "ci_events", ["created_at"], name: "index_ci_events_on_created_at", using: :btree
  add_index "ci_events", ["is_admin"], name: "index_ci_events_on_is_admin", using: :btree
  add_index "ci_events", ["project_id"], name: "index_ci_events_on_project_id", using: :btree

  create_table "ci_jobs", force: :cascade do |t|
    t.integer  "project_id",                          null: false
    t.text     "commands"
    t.boolean  "active",         default: true,       null: false
    t.datetime "created_at"
    t.datetime "updated_at"
    t.string   "name"
    t.boolean  "build_branches", default: true,       null: false
    t.boolean  "build_tags",     default: false,      null: false
    t.string   "job_type",       default: "parallel"
    t.string   "refs"
    t.datetime "deleted_at"
  end

  add_index "ci_jobs", ["deleted_at"], name: "index_ci_jobs_on_deleted_at", using: :btree
  add_index "ci_jobs", ["project_id"], name: "index_ci_jobs_on_project_id", using: :btree

  create_table "ci_projects", force: :cascade do |t|
    t.string   "name"
    t.integer  "timeout",                  default: 3600,  null: false
    t.datetime "created_at"
    t.datetime "updated_at"
    t.string   "token"
    t.string   "default_ref"
    t.string   "path"
    t.boolean  "always_build",             default: false, null: false
    t.integer  "polling_interval"
    t.boolean  "public",                   default: false, null: false
    t.string   "ssh_url_to_repo"
    t.integer  "gitlab_id"
    t.boolean  "allow_git_fetch",          default: true,  null: false
    t.string   "email_recipients",         default: "",    null: false
    t.boolean  "email_add_pusher",         default: true,  null: false
    t.boolean  "email_only_broken_builds", default: true,  null: false
    t.string   "skip_refs"
    t.string   "coverage_regex"
    t.boolean  "shared_runners_enabled",   default: false
    t.text     "generated_yaml_config"
  end

  add_index "ci_projects", ["gitlab_id"], name: "index_ci_projects_on_gitlab_id", using: :btree
  add_index "ci_projects", ["shared_runners_enabled"], name: "index_ci_projects_on_shared_runners_enabled", using: :btree

  create_table "ci_runner_projects", force: :cascade do |t|
    t.integer  "runner_id",     null: false
    t.integer  "project_id"
    t.datetime "created_at"
    t.datetime "updated_at"
    t.integer  "gl_project_id"
  end

  add_index "ci_runner_projects", ["gl_project_id"], name: "index_ci_runner_projects_on_gl_project_id", using: :btree
  add_index "ci_runner_projects", ["runner_id"], name: "index_ci_runner_projects_on_runner_id", using: :btree

  create_table "ci_runners", force: :cascade do |t|
    t.string   "token"
    t.datetime "created_at"
    t.datetime "updated_at"
    t.string   "description"
    t.datetime "contacted_at"
    t.boolean  "active",       default: true,  null: false
    t.boolean  "is_shared",    default: false
    t.string   "name"
    t.string   "version"
    t.string   "revision"
    t.string   "platform"
    t.string   "architecture"
  end

  add_index "ci_runners", ["description"], name: "index_ci_runners_on_description_trigram", using: :gin, opclasses: {"description"=>"gin_trgm_ops"}
  add_index "ci_runners", ["token"], name: "index_ci_runners_on_token", using: :btree
  add_index "ci_runners", ["token"], name: "index_ci_runners_on_token_trigram", using: :gin, opclasses: {"token"=>"gin_trgm_ops"}

  create_table "ci_services", force: :cascade do |t|
    t.string   "type"
    t.string   "title"
    t.integer  "project_id",                 null: false
    t.datetime "created_at"
    t.datetime "updated_at"
    t.boolean  "active",     default: false, null: false
    t.text     "properties"
  end

  add_index "ci_services", ["project_id"], name: "index_ci_services_on_project_id", using: :btree

  create_table "ci_sessions", force: :cascade do |t|
    t.string   "session_id", null: false
    t.text     "data"
    t.datetime "created_at"
    t.datetime "updated_at"
  end

  add_index "ci_sessions", ["session_id"], name: "index_ci_sessions_on_session_id", using: :btree
  add_index "ci_sessions", ["updated_at"], name: "index_ci_sessions_on_updated_at", using: :btree

  create_table "ci_taggings", force: :cascade do |t|
    t.integer  "tag_id"
    t.integer  "taggable_id"
    t.string   "taggable_type"
    t.integer  "tagger_id"
    t.string   "tagger_type"
    t.string   "context",       limit: 128
    t.datetime "created_at"
  end

  add_index "ci_taggings", ["tag_id", "taggable_id", "taggable_type", "context", "tagger_id", "tagger_type"], name: "ci_taggings_idx", unique: true, using: :btree
  add_index "ci_taggings", ["taggable_id", "taggable_type", "context"], name: "index_ci_taggings_on_taggable_id_and_taggable_type_and_context", using: :btree

  create_table "ci_tags", force: :cascade do |t|
    t.string  "name"
    t.integer "taggings_count", default: 0
  end

  add_index "ci_tags", ["name"], name: "index_ci_tags_on_name", unique: true, using: :btree

  create_table "ci_trigger_requests", force: :cascade do |t|
    t.integer  "trigger_id", null: false
    t.text     "variables"
    t.datetime "created_at"
    t.datetime "updated_at"
    t.integer  "commit_id"
  end

  create_table "ci_triggers", force: :cascade do |t|
    t.string   "token"
    t.integer  "project_id"
    t.datetime "deleted_at"
    t.datetime "created_at"
    t.datetime "updated_at"
    t.integer  "gl_project_id"
  end

  add_index "ci_triggers", ["deleted_at"], name: "index_ci_triggers_on_deleted_at", using: :btree
  add_index "ci_triggers", ["gl_project_id"], name: "index_ci_triggers_on_gl_project_id", using: :btree

  create_table "ci_variables", force: :cascade do |t|
    t.integer "project_id"
    t.string  "key"
    t.text    "value"
    t.text    "encrypted_value"
    t.string  "encrypted_value_salt"
    t.string  "encrypted_value_iv"
    t.integer "gl_project_id"
  end

  add_index "ci_variables", ["gl_project_id"], name: "index_ci_variables_on_gl_project_id", using: :btree

  create_table "ci_web_hooks", force: :cascade do |t|
    t.string   "url",        null: false
    t.integer  "project_id", null: false
    t.datetime "created_at"
    t.datetime "updated_at"
  end

  create_table "deploy_keys_projects", force: :cascade do |t|
    t.integer  "deploy_key_id", null: false
    t.integer  "project_id",    null: false
    t.datetime "created_at"
    t.datetime "updated_at"
  end

  add_index "deploy_keys_projects", ["project_id"], name: "index_deploy_keys_projects_on_project_id", using: :btree

  create_table "emails", force: :cascade do |t|
    t.integer  "user_id",    null: false
    t.string   "email",      null: false
    t.datetime "created_at"
    t.datetime "updated_at"
  end

  add_index "emails", ["email"], name: "index_emails_on_email", unique: true, using: :btree
  add_index "emails", ["user_id"], name: "index_emails_on_user_id", using: :btree

  create_table "events", force: :cascade do |t|
    t.string   "target_type"
    t.integer  "target_id"
    t.string   "title"
    t.text     "data"
    t.integer  "project_id"
    t.datetime "created_at"
    t.datetime "updated_at"
    t.integer  "action"
    t.integer  "author_id"
  end

  add_index "events", ["action"], name: "index_events_on_action", using: :btree
  add_index "events", ["author_id"], name: "index_events_on_author_id", using: :btree
  add_index "events", ["created_at"], name: "index_events_on_created_at", using: :btree
  add_index "events", ["project_id"], name: "index_events_on_project_id", using: :btree
  add_index "events", ["target_id"], name: "index_events_on_target_id", using: :btree
  add_index "events", ["target_type"], name: "index_events_on_target_type", using: :btree

  create_table "forked_project_links", force: :cascade do |t|
    t.integer  "forked_to_project_id",   null: false
    t.integer  "forked_from_project_id", null: false
    t.datetime "created_at"
    t.datetime "updated_at"
  end

  add_index "forked_project_links", ["forked_to_project_id"], name: "index_forked_project_links_on_forked_to_project_id", unique: true, using: :btree

  create_table "identities", force: :cascade do |t|
    t.string   "extern_uid"
    t.string   "provider"
    t.integer  "user_id"
    t.datetime "created_at"
    t.datetime "updated_at"
  end

  add_index "identities", ["created_at", "id"], name: "index_identities_on_created_at_and_id", using: :btree
  add_index "identities", ["user_id"], name: "index_identities_on_user_id", using: :btree

  create_table "issues", force: :cascade do |t|
    t.string   "title"
    t.integer  "assignee_id"
    t.integer  "author_id"
    t.integer  "project_id"
    t.datetime "created_at"
    t.datetime "updated_at"
    t.integer  "position",      default: 0
    t.string   "branch_name"
    t.text     "description"
    t.integer  "milestone_id"
    t.string   "state"
    t.integer  "iid"
    t.integer  "updated_by_id"
<<<<<<< HEAD
=======
    t.integer  "moved_to_id"
>>>>>>> 531e4bda
    t.boolean  "confidential",  default: false
    t.datetime "deleted_at"
    t.integer  "moved_to_id"
  end

  add_index "issues", ["assignee_id"], name: "index_issues_on_assignee_id", using: :btree
  add_index "issues", ["author_id"], name: "index_issues_on_author_id", using: :btree
  add_index "issues", ["confidential"], name: "index_issues_on_confidential", using: :btree
  add_index "issues", ["created_at", "id"], name: "index_issues_on_created_at_and_id", using: :btree
  add_index "issues", ["created_at"], name: "index_issues_on_created_at", using: :btree
  add_index "issues", ["deleted_at"], name: "index_issues_on_deleted_at", using: :btree
  add_index "issues", ["description"], name: "index_issues_on_description_trigram", using: :gin, opclasses: {"description"=>"gin_trgm_ops"}
  add_index "issues", ["milestone_id"], name: "index_issues_on_milestone_id", using: :btree
  add_index "issues", ["project_id", "iid"], name: "index_issues_on_project_id_and_iid", unique: true, using: :btree
  add_index "issues", ["project_id"], name: "index_issues_on_project_id", using: :btree
  add_index "issues", ["state"], name: "index_issues_on_state", using: :btree
  add_index "issues", ["title"], name: "index_issues_on_title", using: :btree
  add_index "issues", ["title"], name: "index_issues_on_title_trigram", using: :gin, opclasses: {"title"=>"gin_trgm_ops"}

  create_table "keys", force: :cascade do |t|
    t.integer  "user_id"
    t.datetime "created_at"
    t.datetime "updated_at"
    t.text     "key"
    t.string   "title"
    t.string   "type"
    t.string   "fingerprint"
    t.boolean  "public",      default: false, null: false
  end

  add_index "keys", ["created_at", "id"], name: "index_keys_on_created_at_and_id", using: :btree
  add_index "keys", ["user_id"], name: "index_keys_on_user_id", using: :btree

  create_table "label_links", force: :cascade do |t|
    t.integer  "label_id"
    t.integer  "target_id"
    t.string   "target_type"
    t.datetime "created_at"
    t.datetime "updated_at"
  end

  add_index "label_links", ["label_id"], name: "index_label_links_on_label_id", using: :btree
  add_index "label_links", ["target_id", "target_type"], name: "index_label_links_on_target_id_and_target_type", using: :btree

  create_table "labels", force: :cascade do |t|
    t.string   "title"
    t.string   "color"
    t.integer  "project_id"
    t.datetime "created_at"
    t.datetime "updated_at"
    t.boolean  "template",    default: false
    t.string   "description"
  end

  add_index "labels", ["project_id"], name: "index_labels_on_project_id", using: :btree

  create_table "lfs_objects", force: :cascade do |t|
    t.string   "oid",                  null: false
    t.integer  "size",       limit: 8, null: false
    t.datetime "created_at"
    t.datetime "updated_at"
    t.string   "file"
  end

  add_index "lfs_objects", ["oid"], name: "index_lfs_objects_on_oid", unique: true, using: :btree

  create_table "lfs_objects_projects", force: :cascade do |t|
    t.integer  "lfs_object_id", null: false
    t.integer  "project_id",    null: false
    t.datetime "created_at"
    t.datetime "updated_at"
  end

  add_index "lfs_objects_projects", ["project_id"], name: "index_lfs_objects_projects_on_project_id", using: :btree

  create_table "members", force: :cascade do |t|
    t.integer  "access_level",       null: false
    t.integer  "source_id",          null: false
    t.string   "source_type",        null: false
    t.integer  "user_id"
    t.integer  "notification_level", null: false
    t.string   "type"
    t.datetime "created_at"
    t.datetime "updated_at"
    t.integer  "created_by_id"
    t.string   "invite_email"
    t.string   "invite_token"
    t.datetime "invite_accepted_at"
  end

  add_index "members", ["access_level"], name: "index_members_on_access_level", using: :btree
  add_index "members", ["created_at", "id"], name: "index_members_on_created_at_and_id", using: :btree
  add_index "members", ["invite_token"], name: "index_members_on_invite_token", unique: true, using: :btree
  add_index "members", ["source_id", "source_type"], name: "index_members_on_source_id_and_source_type", using: :btree
  add_index "members", ["type"], name: "index_members_on_type", using: :btree
  add_index "members", ["user_id"], name: "index_members_on_user_id", using: :btree

  create_table "merge_request_diffs", force: :cascade do |t|
    t.string   "state"
    t.text     "st_commits"
    t.text     "st_diffs"
    t.integer  "merge_request_id", null: false
    t.datetime "created_at"
    t.datetime "updated_at"
    t.string   "base_commit_sha"
    t.string   "real_size"
  end

  add_index "merge_request_diffs", ["merge_request_id"], name: "index_merge_request_diffs_on_merge_request_id", unique: true, using: :btree

  create_table "merge_requests", force: :cascade do |t|
    t.string   "target_branch",                             null: false
    t.string   "source_branch",                             null: false
    t.integer  "source_project_id",                         null: false
    t.integer  "author_id"
    t.integer  "assignee_id"
    t.string   "title"
    t.datetime "created_at"
    t.datetime "updated_at"
    t.integer  "milestone_id"
    t.string   "state"
    t.string   "merge_status"
    t.integer  "target_project_id",                         null: false
    t.integer  "iid"
    t.text     "description"
    t.integer  "position",                  default: 0
    t.datetime "locked_at"
    t.integer  "updated_by_id"
    t.string   "merge_error"
    t.text     "merge_params"
    t.boolean  "merge_when_build_succeeds", default: false, null: false
    t.integer  "merge_user_id"
    t.string   "merge_commit_sha"
    t.datetime "deleted_at"
  end

  add_index "merge_requests", ["assignee_id"], name: "index_merge_requests_on_assignee_id", using: :btree
  add_index "merge_requests", ["author_id"], name: "index_merge_requests_on_author_id", using: :btree
  add_index "merge_requests", ["created_at", "id"], name: "index_merge_requests_on_created_at_and_id", using: :btree
  add_index "merge_requests", ["created_at"], name: "index_merge_requests_on_created_at", using: :btree
  add_index "merge_requests", ["deleted_at"], name: "index_merge_requests_on_deleted_at", using: :btree
  add_index "merge_requests", ["description"], name: "index_merge_requests_on_description_trigram", using: :gin, opclasses: {"description"=>"gin_trgm_ops"}
  add_index "merge_requests", ["milestone_id"], name: "index_merge_requests_on_milestone_id", using: :btree
  add_index "merge_requests", ["source_branch"], name: "index_merge_requests_on_source_branch", using: :btree
  add_index "merge_requests", ["source_project_id"], name: "index_merge_requests_on_source_project_id", using: :btree
  add_index "merge_requests", ["target_branch"], name: "index_merge_requests_on_target_branch", using: :btree
  add_index "merge_requests", ["target_project_id", "iid"], name: "index_merge_requests_on_target_project_id_and_iid", unique: true, using: :btree
  add_index "merge_requests", ["title"], name: "index_merge_requests_on_title", using: :btree
  add_index "merge_requests", ["title"], name: "index_merge_requests_on_title_trigram", using: :gin, opclasses: {"title"=>"gin_trgm_ops"}

  create_table "milestones", force: :cascade do |t|
    t.string   "title",       null: false
    t.integer  "project_id",  null: false
    t.text     "description"
    t.date     "due_date"
    t.datetime "created_at"
    t.datetime "updated_at"
    t.string   "state"
    t.integer  "iid"
  end

  add_index "milestones", ["created_at", "id"], name: "index_milestones_on_created_at_and_id", using: :btree
  add_index "milestones", ["description"], name: "index_milestones_on_description_trigram", using: :gin, opclasses: {"description"=>"gin_trgm_ops"}
  add_index "milestones", ["due_date"], name: "index_milestones_on_due_date", using: :btree
  add_index "milestones", ["project_id", "iid"], name: "index_milestones_on_project_id_and_iid", unique: true, using: :btree
  add_index "milestones", ["project_id"], name: "index_milestones_on_project_id", using: :btree
  add_index "milestones", ["title"], name: "index_milestones_on_title", using: :btree
  add_index "milestones", ["title"], name: "index_milestones_on_title_trigram", using: :gin, opclasses: {"title"=>"gin_trgm_ops"}

  create_table "namespaces", force: :cascade do |t|
    t.string   "name",                                  null: false
    t.string   "path",                                  null: false
    t.integer  "owner_id"
    t.datetime "created_at"
    t.datetime "updated_at"
    t.string   "type"
    t.string   "description",           default: "",    null: false
    t.string   "avatar"
    t.boolean  "share_with_group_lock", default: false
    t.integer  "visibility_level",      default: 20,    null: false
  end

  add_index "namespaces", ["created_at", "id"], name: "index_namespaces_on_created_at_and_id", using: :btree
  add_index "namespaces", ["name"], name: "index_namespaces_on_name", unique: true, using: :btree
  add_index "namespaces", ["name"], name: "index_namespaces_on_name_trigram", using: :gin, opclasses: {"name"=>"gin_trgm_ops"}
  add_index "namespaces", ["owner_id"], name: "index_namespaces_on_owner_id", using: :btree
  add_index "namespaces", ["path"], name: "index_namespaces_on_path", unique: true, using: :btree
  add_index "namespaces", ["path"], name: "index_namespaces_on_path_trigram", using: :gin, opclasses: {"path"=>"gin_trgm_ops"}
  add_index "namespaces", ["type"], name: "index_namespaces_on_type", using: :btree
  add_index "namespaces", ["visibility_level"], name: "index_namespaces_on_visibility_level", using: :btree

  create_table "notes", force: :cascade do |t|
    t.text     "note"
    t.string   "noteable_type"
    t.integer  "author_id"
    t.datetime "created_at"
    t.datetime "updated_at"
    t.integer  "project_id"
    t.string   "attachment"
    t.string   "line_code"
    t.string   "commit_id"
    t.integer  "noteable_id"
    t.boolean  "system",        default: false, null: false
    t.text     "st_diff"
    t.integer  "updated_by_id"
    t.boolean  "is_award",      default: false, null: false
  end

  add_index "notes", ["author_id"], name: "index_notes_on_author_id", using: :btree
  add_index "notes", ["commit_id"], name: "index_notes_on_commit_id", using: :btree
  add_index "notes", ["created_at", "id"], name: "index_notes_on_created_at_and_id", using: :btree
  add_index "notes", ["created_at"], name: "index_notes_on_created_at", using: :btree
  add_index "notes", ["is_award"], name: "index_notes_on_is_award", using: :btree
  add_index "notes", ["line_code"], name: "index_notes_on_line_code", using: :btree
  add_index "notes", ["note"], name: "index_notes_on_note_trigram", using: :gin, opclasses: {"note"=>"gin_trgm_ops"}
  add_index "notes", ["noteable_id", "noteable_type"], name: "index_notes_on_noteable_id_and_noteable_type", using: :btree
  add_index "notes", ["noteable_type"], name: "index_notes_on_noteable_type", using: :btree
  add_index "notes", ["project_id", "noteable_type"], name: "index_notes_on_project_id_and_noteable_type", using: :btree
  add_index "notes", ["project_id"], name: "index_notes_on_project_id", using: :btree
  add_index "notes", ["updated_at"], name: "index_notes_on_updated_at", using: :btree

  create_table "oauth_access_grants", force: :cascade do |t|
    t.integer  "resource_owner_id", null: false
    t.integer  "application_id",    null: false
    t.string   "token",             null: false
    t.integer  "expires_in",        null: false
    t.text     "redirect_uri",      null: false
    t.datetime "created_at",        null: false
    t.datetime "revoked_at"
    t.string   "scopes"
  end

  add_index "oauth_access_grants", ["token"], name: "index_oauth_access_grants_on_token", unique: true, using: :btree

  create_table "oauth_access_tokens", force: :cascade do |t|
    t.integer  "resource_owner_id"
    t.integer  "application_id"
    t.string   "token",             null: false
    t.string   "refresh_token"
    t.integer  "expires_in"
    t.datetime "revoked_at"
    t.datetime "created_at",        null: false
    t.string   "scopes"
  end

  add_index "oauth_access_tokens", ["refresh_token"], name: "index_oauth_access_tokens_on_refresh_token", unique: true, using: :btree
  add_index "oauth_access_tokens", ["resource_owner_id"], name: "index_oauth_access_tokens_on_resource_owner_id", using: :btree
  add_index "oauth_access_tokens", ["token"], name: "index_oauth_access_tokens_on_token", unique: true, using: :btree

  create_table "oauth_applications", force: :cascade do |t|
    t.string   "name",                      null: false
    t.string   "uid",                       null: false
    t.string   "secret",                    null: false
    t.text     "redirect_uri",              null: false
    t.string   "scopes",       default: "", null: false
    t.datetime "created_at"
    t.datetime "updated_at"
    t.integer  "owner_id"
    t.string   "owner_type"
  end

  add_index "oauth_applications", ["owner_id", "owner_type"], name: "index_oauth_applications_on_owner_id_and_owner_type", using: :btree
  add_index "oauth_applications", ["uid"], name: "index_oauth_applications_on_uid", unique: true, using: :btree

  create_table "project_group_links", force: :cascade do |t|
    t.integer  "project_id",                null: false
    t.integer  "group_id",                  null: false
    t.datetime "created_at"
    t.datetime "updated_at"
    t.integer  "group_access", default: 30, null: false
  end

  create_table "project_import_data", force: :cascade do |t|
    t.integer "project_id"
    t.text    "data"
    t.text    "encrypted_credentials"
    t.text    "encrypted_credentials_iv"
    t.text    "encrypted_credentials_salt"
  end

  create_table "projects", force: :cascade do |t|
    t.string   "name"
    t.string   "path"
    t.text     "description"
    t.datetime "created_at"
    t.datetime "updated_at"
    t.integer  "creator_id"
    t.boolean  "issues_enabled",         default: true,     null: false
    t.boolean  "wall_enabled",           default: true,     null: false
    t.boolean  "merge_requests_enabled", default: true,     null: false
    t.boolean  "wiki_enabled",           default: true,     null: false
    t.integer  "namespace_id"
    t.string   "issues_tracker",         default: "gitlab", null: false
    t.string   "issues_tracker_id"
    t.boolean  "snippets_enabled",       default: true,     null: false
    t.datetime "last_activity_at"
    t.string   "import_url"
    t.integer  "visibility_level",       default: 0,        null: false
    t.boolean  "archived",               default: false,    null: false
    t.string   "avatar"
    t.string   "import_status"
    t.float    "repository_size",        default: 0.0
    t.integer  "star_count",             default: 0,        null: false
    t.string   "import_type"
    t.string   "import_source"
    t.integer  "commit_count",           default: 0
    t.text     "import_error"
    t.integer  "ci_id"
    t.boolean  "builds_enabled",         default: true,     null: false
    t.boolean  "shared_runners_enabled", default: true,     null: false
    t.string   "runners_token"
    t.string   "build_coverage_regex"
    t.boolean  "build_allow_git_fetch",  default: true,     null: false
    t.integer  "build_timeout",          default: 3600,     null: false
    t.boolean  "pending_delete",         default: false
    t.boolean  "public_builds",          default: true,     null: false
    t.string   "main_language"
    t.integer  "pushes_since_gc",        default: 0
  end

  add_index "projects", ["builds_enabled", "shared_runners_enabled"], name: "index_projects_on_builds_enabled_and_shared_runners_enabled", using: :btree
  add_index "projects", ["builds_enabled"], name: "index_projects_on_builds_enabled", using: :btree
  add_index "projects", ["ci_id"], name: "index_projects_on_ci_id", using: :btree
  add_index "projects", ["created_at", "id"], name: "index_projects_on_created_at_and_id", using: :btree
  add_index "projects", ["creator_id"], name: "index_projects_on_creator_id", using: :btree
  add_index "projects", ["description"], name: "index_projects_on_description_trigram", using: :gin, opclasses: {"description"=>"gin_trgm_ops"}
  add_index "projects", ["last_activity_at"], name: "index_projects_on_last_activity_at", using: :btree
  add_index "projects", ["name"], name: "index_projects_on_name_trigram", using: :gin, opclasses: {"name"=>"gin_trgm_ops"}
  add_index "projects", ["namespace_id"], name: "index_projects_on_namespace_id", using: :btree
  add_index "projects", ["path"], name: "index_projects_on_path", using: :btree
  add_index "projects", ["path"], name: "index_projects_on_path_trigram", using: :gin, opclasses: {"path"=>"gin_trgm_ops"}
  add_index "projects", ["pending_delete"], name: "index_projects_on_pending_delete", using: :btree
  add_index "projects", ["runners_token"], name: "index_projects_on_runners_token", using: :btree
  add_index "projects", ["star_count"], name: "index_projects_on_star_count", using: :btree
  add_index "projects", ["visibility_level"], name: "index_projects_on_visibility_level", using: :btree

  create_table "protected_branches", force: :cascade do |t|
    t.integer  "project_id",                          null: false
    t.string   "name",                                null: false
    t.datetime "created_at"
    t.datetime "updated_at"
    t.boolean  "developers_can_push", default: false, null: false
  end

  add_index "protected_branches", ["project_id"], name: "index_protected_branches_on_project_id", using: :btree

  create_table "releases", force: :cascade do |t|
    t.string   "tag"
    t.text     "description"
    t.integer  "project_id"
    t.datetime "created_at"
    t.datetime "updated_at"
  end

  add_index "releases", ["project_id", "tag"], name: "index_releases_on_project_id_and_tag", using: :btree
  add_index "releases", ["project_id"], name: "index_releases_on_project_id", using: :btree

  create_table "sent_notifications", force: :cascade do |t|
    t.integer "project_id"
    t.integer "noteable_id"
    t.string  "noteable_type"
    t.integer "recipient_id"
    t.string  "commit_id"
    t.string  "reply_key",     null: false
    t.string  "line_code"
  end

  add_index "sent_notifications", ["reply_key"], name: "index_sent_notifications_on_reply_key", unique: true, using: :btree

  create_table "services", force: :cascade do |t|
    t.string   "type"
    t.string   "title"
    t.integer  "project_id"
    t.datetime "created_at",                               null: false
    t.datetime "updated_at",                               null: false
    t.boolean  "active",                                   null: false
    t.text     "properties"
    t.boolean  "template",              default: false
    t.boolean  "push_events",           default: true
    t.boolean  "issues_events",         default: true
    t.boolean  "merge_requests_events", default: true
    t.boolean  "tag_push_events",       default: true
    t.boolean  "note_events",           default: true,     null: false
    t.boolean  "build_events",          default: false,    null: false
    t.string   "category",              default: "common", null: false
    t.boolean  "default",               default: false
  end

  add_index "services", ["category"], name: "index_services_on_category", using: :btree
  add_index "services", ["created_at", "id"], name: "index_services_on_created_at_and_id", using: :btree
  add_index "services", ["default"], name: "index_services_on_default", using: :btree
  add_index "services", ["project_id"], name: "index_services_on_project_id", using: :btree
  add_index "services", ["template"], name: "index_services_on_template", using: :btree

  create_table "snippets", force: :cascade do |t|
    t.string   "title"
    t.text     "content"
    t.integer  "author_id",                    null: false
    t.integer  "project_id"
    t.datetime "created_at"
    t.datetime "updated_at"
    t.string   "file_name"
    t.string   "type"
    t.integer  "visibility_level", default: 0, null: false
  end

  add_index "snippets", ["author_id"], name: "index_snippets_on_author_id", using: :btree
  add_index "snippets", ["created_at", "id"], name: "index_snippets_on_created_at_and_id", using: :btree
  add_index "snippets", ["created_at"], name: "index_snippets_on_created_at", using: :btree
  add_index "snippets", ["file_name"], name: "index_snippets_on_file_name_trigram", using: :gin, opclasses: {"file_name"=>"gin_trgm_ops"}
  add_index "snippets", ["project_id"], name: "index_snippets_on_project_id", using: :btree
  add_index "snippets", ["title"], name: "index_snippets_on_title_trigram", using: :gin, opclasses: {"title"=>"gin_trgm_ops"}
  add_index "snippets", ["updated_at"], name: "index_snippets_on_updated_at", using: :btree
  add_index "snippets", ["visibility_level"], name: "index_snippets_on_visibility_level", using: :btree

  create_table "spam_logs", force: :cascade do |t|
    t.integer  "user_id"
    t.string   "source_ip"
    t.string   "user_agent"
    t.boolean  "via_api"
    t.integer  "project_id"
    t.string   "noteable_type"
    t.string   "title"
    t.text     "description"
    t.datetime "created_at",    null: false
    t.datetime "updated_at",    null: false
  end

  create_table "subscriptions", force: :cascade do |t|
    t.integer  "user_id"
    t.integer  "subscribable_id"
    t.string   "subscribable_type"
    t.boolean  "subscribed"
    t.datetime "created_at"
    t.datetime "updated_at"
  end

  add_index "subscriptions", ["subscribable_id", "subscribable_type", "user_id"], name: "subscriptions_user_id_and_ref_fields", unique: true, using: :btree

  create_table "taggings", force: :cascade do |t|
    t.integer  "tag_id"
    t.integer  "taggable_id"
    t.string   "taggable_type"
    t.integer  "tagger_id"
    t.string   "tagger_type"
    t.string   "context"
    t.datetime "created_at"
  end

  add_index "taggings", ["tag_id", "taggable_id", "taggable_type", "context", "tagger_id", "tagger_type"], name: "taggings_idx", unique: true, using: :btree
  add_index "taggings", ["taggable_id", "taggable_type", "context"], name: "index_taggings_on_taggable_id_and_taggable_type_and_context", using: :btree

  create_table "tags", force: :cascade do |t|
    t.string  "name"
    t.integer "taggings_count", default: 0
  end

  add_index "tags", ["name"], name: "index_tags_on_name", unique: true, using: :btree

  create_table "todos", force: :cascade do |t|
    t.integer  "user_id",     null: false
    t.integer  "project_id",  null: false
    t.integer  "target_id"
    t.string   "target_type", null: false
    t.integer  "author_id"
    t.integer  "action",      null: false
    t.string   "state",       null: false
    t.datetime "created_at"
    t.datetime "updated_at"
    t.integer  "note_id"
    t.string   "commit_id"
  end

  add_index "todos", ["author_id"], name: "index_todos_on_author_id", using: :btree
  add_index "todos", ["commit_id"], name: "index_todos_on_commit_id", using: :btree
  add_index "todos", ["note_id"], name: "index_todos_on_note_id", using: :btree
  add_index "todos", ["project_id"], name: "index_todos_on_project_id", using: :btree
  add_index "todos", ["state"], name: "index_todos_on_state", using: :btree
  add_index "todos", ["target_type", "target_id"], name: "index_todos_on_target_type_and_target_id", using: :btree
  add_index "todos", ["user_id"], name: "index_todos_on_user_id", using: :btree

  create_table "users", force: :cascade do |t|
    t.string   "email",                       default: "",    null: false
    t.string   "encrypted_password",          default: "",    null: false
    t.string   "reset_password_token"
    t.datetime "reset_password_sent_at"
    t.datetime "remember_created_at"
    t.integer  "sign_in_count",               default: 0
    t.datetime "current_sign_in_at"
    t.datetime "last_sign_in_at"
    t.string   "current_sign_in_ip"
    t.string   "last_sign_in_ip"
    t.datetime "created_at"
    t.datetime "updated_at"
    t.string   "name"
    t.boolean  "admin",                       default: false, null: false
    t.integer  "projects_limit",              default: 10
    t.string   "skype",                       default: "",    null: false
    t.string   "linkedin",                    default: "",    null: false
    t.string   "twitter",                     default: "",    null: false
    t.string   "authentication_token"
    t.integer  "theme_id",                    default: 1,     null: false
    t.string   "bio"
    t.integer  "failed_attempts",             default: 0
    t.datetime "locked_at"
    t.string   "username"
    t.boolean  "can_create_group",            default: true,  null: false
    t.boolean  "can_create_team",             default: true,  null: false
    t.string   "state"
    t.integer  "color_scheme_id",             default: 1,     null: false
    t.integer  "notification_level",          default: 1,     null: false
    t.datetime "password_expires_at"
    t.integer  "created_by_id"
    t.datetime "last_credential_check_at"
    t.string   "avatar"
    t.string   "confirmation_token"
    t.datetime "confirmed_at"
    t.datetime "confirmation_sent_at"
    t.string   "unconfirmed_email"
    t.boolean  "hide_no_ssh_key",             default: false
    t.string   "website_url",                 default: "",    null: false
    t.string   "notification_email"
    t.boolean  "hide_no_password",            default: false
    t.boolean  "password_automatically_set",  default: false
    t.string   "location"
    t.string   "encrypted_otp_secret"
    t.string   "encrypted_otp_secret_iv"
    t.string   "encrypted_otp_secret_salt"
    t.boolean  "otp_required_for_login",      default: false, null: false
    t.text     "otp_backup_codes"
    t.string   "public_email",                default: "",    null: false
    t.integer  "dashboard",                   default: 0
    t.integer  "project_view",                default: 0
    t.integer  "consumed_timestep"
    t.integer  "layout",                      default: 0
    t.boolean  "hide_project_limit",          default: false
    t.string   "unlock_token"
    t.datetime "otp_grace_period_started_at"
    t.boolean  "ldap_email",                  default: false, null: false
    t.boolean  "external",                    default: false
  end

  add_index "users", ["admin"], name: "index_users_on_admin", using: :btree
  add_index "users", ["authentication_token"], name: "index_users_on_authentication_token", unique: true, using: :btree
  add_index "users", ["confirmation_token"], name: "index_users_on_confirmation_token", unique: true, using: :btree
  add_index "users", ["created_at", "id"], name: "index_users_on_created_at_and_id", using: :btree
  add_index "users", ["current_sign_in_at"], name: "index_users_on_current_sign_in_at", using: :btree
  add_index "users", ["email"], name: "index_users_on_email", unique: true, using: :btree
  add_index "users", ["email"], name: "index_users_on_email_trigram", using: :gin, opclasses: {"email"=>"gin_trgm_ops"}
  add_index "users", ["name"], name: "index_users_on_name", using: :btree
  add_index "users", ["name"], name: "index_users_on_name_trigram", using: :gin, opclasses: {"name"=>"gin_trgm_ops"}
  add_index "users", ["reset_password_token"], name: "index_users_on_reset_password_token", unique: true, using: :btree
  add_index "users", ["username"], name: "index_users_on_username", using: :btree
  add_index "users", ["username"], name: "index_users_on_username_trigram", using: :gin, opclasses: {"username"=>"gin_trgm_ops"}

  create_table "users_star_projects", force: :cascade do |t|
    t.integer  "project_id", null: false
    t.integer  "user_id",    null: false
    t.datetime "created_at"
    t.datetime "updated_at"
  end

  add_index "users_star_projects", ["project_id"], name: "index_users_star_projects_on_project_id", using: :btree
  add_index "users_star_projects", ["user_id", "project_id"], name: "index_users_star_projects_on_user_id_and_project_id", unique: true, using: :btree
  add_index "users_star_projects", ["user_id"], name: "index_users_star_projects_on_user_id", using: :btree

  create_table "web_hooks", force: :cascade do |t|
    t.string   "url",                     limit: 2000
    t.integer  "project_id"
    t.datetime "created_at"
    t.datetime "updated_at"
    t.string   "type",                                 default: "ProjectHook"
    t.integer  "service_id"
    t.boolean  "push_events",                          default: true,          null: false
    t.boolean  "issues_events",                        default: false,         null: false
    t.boolean  "merge_requests_events",                default: false,         null: false
    t.boolean  "tag_push_events",                      default: false
    t.boolean  "note_events",                          default: false,         null: false
    t.boolean  "enable_ssl_verification",              default: true
    t.boolean  "build_events",                         default: false,         null: false
  end

  add_index "web_hooks", ["created_at", "id"], name: "index_web_hooks_on_created_at_and_id", using: :btree
  add_index "web_hooks", ["project_id"], name: "index_web_hooks_on_project_id", using: :btree

end<|MERGE_RESOLUTION|>--- conflicted
+++ resolved
@@ -417,13 +417,9 @@
     t.string   "state"
     t.integer  "iid"
     t.integer  "updated_by_id"
-<<<<<<< HEAD
-=======
     t.integer  "moved_to_id"
->>>>>>> 531e4bda
     t.boolean  "confidential",  default: false
     t.datetime "deleted_at"
-    t.integer  "moved_to_id"
   end
 
   add_index "issues", ["assignee_id"], name: "index_issues_on_assignee_id", using: :btree
