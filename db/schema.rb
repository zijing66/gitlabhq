# encoding: UTF-8
# This file is auto-generated from the current state of the database. Instead
# of editing this file, please use the migrations feature of Active Record to
# incrementally modify your database, and then regenerate this schema definition.
#
# Note that this schema.rb definition is the authoritative source for your
# database schema. If you need to create the application database on another
# system, you should be using db:schema:load, not running all the migrations
# from scratch. The latter is a flawed and unsustainable approach (the more migrations
# you'll amass, the slower it'll run and the greater likelihood for issues).
#
# It's strongly recommended that you check this file into your version control system.

<<<<<<< HEAD
ActiveRecord::Schema.define(version: 20150507194350) do
=======
ActiveRecord::Schema.define(version: 20150509180749) do
>>>>>>> cb8f974b

  # These are extensions that must be enabled in order to support this database
  enable_extension "plpgsql"

  create_table "appearances", force: true do |t|
    t.string   "title"
    t.text     "description"
    t.string   "logo"
    t.integer  "updated_by"
    t.datetime "created_at"
    t.datetime "updated_at"
    t.string   "dark_logo"
    t.string   "light_logo"
  end

  create_table "application_settings", force: true do |t|
    t.integer  "default_projects_limit"
    t.boolean  "signup_enabled"
    t.boolean  "signin_enabled"
    t.boolean  "gravatar_enabled"
    t.text     "sign_in_text"
    t.datetime "created_at"
    t.datetime "updated_at"
    t.string   "home_page_url"
    t.integer  "default_branch_protection",    default: 2
    t.boolean  "twitter_sharing_enabled",      default: true
    t.text     "help_text"
    t.text     "restricted_visibility_levels"
    t.integer  "max_attachment_size",          default: 10,   null: false
    t.integer  "default_project_visibility"
    t.integer  "default_snippet_visibility"
    t.text     "restricted_signup_domains"
  end

  create_table "audit_events", force: true do |t|
    t.integer  "author_id",   null: false
    t.string   "type",        null: false
    t.integer  "entity_id",   null: false
    t.string   "entity_type", null: false
    t.text     "details"
    t.datetime "created_at"
    t.datetime "updated_at"
  end

  add_index "audit_events", ["author_id"], name: "index_audit_events_on_author_id", using: :btree
  add_index "audit_events", ["entity_id", "entity_type"], name: "index_audit_events_on_entity_id_and_entity_type", using: :btree
  add_index "audit_events", ["type"], name: "index_audit_events_on_type", using: :btree

  create_table "broadcast_messages", force: true do |t|
    t.text     "message",    null: false
    t.datetime "starts_at"
    t.datetime "ends_at"
    t.integer  "alert_type"
    t.datetime "created_at"
    t.datetime "updated_at"
    t.string   "color"
    t.string   "font"
  end

  create_table "deploy_keys_projects", force: true do |t|
    t.integer  "deploy_key_id", null: false
    t.integer  "project_id",    null: false
    t.datetime "created_at"
    t.datetime "updated_at"
  end

  add_index "deploy_keys_projects", ["project_id"], name: "index_deploy_keys_projects_on_project_id", using: :btree

  create_table "emails", force: true do |t|
    t.integer  "user_id",    null: false
    t.string   "email",      null: false
    t.datetime "created_at"
    t.datetime "updated_at"
  end

  add_index "emails", ["email"], name: "index_emails_on_email", unique: true, using: :btree
  add_index "emails", ["user_id"], name: "index_emails_on_user_id", using: :btree

  create_table "events", force: true do |t|
    t.string   "target_type"
    t.integer  "target_id"
    t.string   "title"
    t.text     "data"
    t.integer  "project_id"
    t.datetime "created_at"
    t.datetime "updated_at"
    t.integer  "action"
    t.integer  "author_id"
  end

  add_index "events", ["action"], name: "index_events_on_action", using: :btree
  add_index "events", ["author_id"], name: "index_events_on_author_id", using: :btree
  add_index "events", ["created_at"], name: "index_events_on_created_at", using: :btree
  add_index "events", ["project_id"], name: "index_events_on_project_id", using: :btree
  add_index "events", ["target_id"], name: "index_events_on_target_id", using: :btree
  add_index "events", ["target_type"], name: "index_events_on_target_type", using: :btree

  create_table "forked_project_links", force: true do |t|
    t.integer  "forked_to_project_id",   null: false
    t.integer  "forked_from_project_id", null: false
    t.datetime "created_at"
    t.datetime "updated_at"
  end

  add_index "forked_project_links", ["forked_to_project_id"], name: "index_forked_project_links_on_forked_to_project_id", unique: true, using: :btree

  create_table "git_hooks", force: true do |t|
    t.string   "force_push_regex"
    t.string   "delete_branch_regex"
    t.string   "commit_message_regex"
    t.boolean  "deny_delete_tag"
    t.integer  "project_id"
    t.datetime "created_at"
    t.datetime "updated_at"
    t.string   "author_email_regex"
    t.boolean  "member_check",         default: false, null: false
    t.string   "file_name_regex"
    t.boolean  "is_sample",            default: false
  end

  create_table "historical_data", force: true do |t|
    t.date     "date",              null: false
    t.integer  "active_user_count"
    t.datetime "created_at"
    t.datetime "updated_at"
  end

  create_table "identities", force: true do |t|
    t.string   "extern_uid"
    t.string   "provider"
    t.integer  "user_id"
    t.datetime "created_at"
    t.datetime "updated_at"
  end

  add_index "identities", ["created_at", "id"], name: "index_identities_on_created_at_and_id", using: :btree
  add_index "identities", ["user_id"], name: "index_identities_on_user_id", using: :btree

  create_table "issues", force: true do |t|
    t.string   "title"
    t.integer  "assignee_id"
    t.integer  "author_id"
    t.integer  "project_id"
    t.datetime "created_at"
    t.datetime "updated_at"
    t.integer  "position",     default: 0
    t.string   "branch_name"
    t.text     "description"
    t.integer  "milestone_id"
    t.string   "state"
    t.integer  "iid"
  end

  add_index "issues", ["assignee_id"], name: "index_issues_on_assignee_id", using: :btree
  add_index "issues", ["author_id"], name: "index_issues_on_author_id", using: :btree
  add_index "issues", ["created_at", "id"], name: "index_issues_on_created_at_and_id", using: :btree
  add_index "issues", ["created_at"], name: "index_issues_on_created_at", using: :btree
  add_index "issues", ["milestone_id"], name: "index_issues_on_milestone_id", using: :btree
  add_index "issues", ["project_id", "iid"], name: "index_issues_on_project_id_and_iid", unique: true, using: :btree
  add_index "issues", ["project_id"], name: "index_issues_on_project_id", using: :btree
  add_index "issues", ["title"], name: "index_issues_on_title", using: :btree

  create_table "keys", force: true do |t|
    t.integer  "user_id"
    t.datetime "created_at"
    t.datetime "updated_at"
    t.text     "key"
    t.string   "title"
    t.string   "type"
    t.string   "fingerprint"
    t.boolean  "public",      default: false, null: false
  end

  add_index "keys", ["created_at", "id"], name: "index_keys_on_created_at_and_id", using: :btree
  add_index "keys", ["user_id"], name: "index_keys_on_user_id", using: :btree

  create_table "label_links", force: true do |t|
    t.integer  "label_id"
    t.integer  "target_id"
    t.string   "target_type"
    t.datetime "created_at"
    t.datetime "updated_at"
  end

  add_index "label_links", ["label_id"], name: "index_label_links_on_label_id", using: :btree
  add_index "label_links", ["target_id", "target_type"], name: "index_label_links_on_target_id_and_target_type", using: :btree

  create_table "labels", force: true do |t|
    t.string   "title"
    t.string   "color"
    t.integer  "project_id"
    t.datetime "created_at"
    t.datetime "updated_at"
  end

  add_index "labels", ["project_id"], name: "index_labels_on_project_id", using: :btree

  create_table "ldap_group_links", force: true do |t|
    t.string   "cn",           null: false
    t.integer  "group_access", null: false
    t.integer  "group_id",     null: false
    t.datetime "created_at"
    t.datetime "updated_at"
    t.string   "provider"
  end

  create_table "licenses", force: true do |t|
    t.text     "data",       null: false
    t.datetime "created_at"
    t.datetime "updated_at"
  end

  create_table "members", force: true do |t|
    t.integer  "access_level",       null: false
    t.integer  "source_id",          null: false
    t.string   "source_type",        null: false
    t.integer  "user_id"
    t.integer  "notification_level", null: false
    t.string   "type"
    t.datetime "created_at"
    t.datetime "updated_at"
    t.integer  "created_by_id"
    t.string   "invite_email"
    t.string   "invite_token"
    t.datetime "invite_accepted_at"
  end

  add_index "members", ["access_level"], name: "index_members_on_access_level", using: :btree
  add_index "members", ["created_at", "id"], name: "index_members_on_created_at_and_id", using: :btree
  add_index "members", ["invite_token"], name: "index_members_on_invite_token", unique: true, using: :btree
  add_index "members", ["source_id", "source_type"], name: "index_members_on_source_id_and_source_type", using: :btree
  add_index "members", ["type"], name: "index_members_on_type", using: :btree
  add_index "members", ["user_id"], name: "index_members_on_user_id", using: :btree

  create_table "merge_request_diffs", force: true do |t|
    t.string   "state"
    t.text     "st_commits"
    t.text     "st_diffs"
    t.integer  "merge_request_id", null: false
    t.datetime "created_at"
    t.datetime "updated_at"
  end

  add_index "merge_request_diffs", ["merge_request_id"], name: "index_merge_request_diffs_on_merge_request_id", unique: true, using: :btree

  create_table "merge_requests", force: true do |t|
    t.string   "target_branch",                 null: false
    t.string   "source_branch",                 null: false
    t.integer  "source_project_id",             null: false
    t.integer  "author_id"
    t.integer  "assignee_id"
    t.string   "title"
    t.datetime "created_at"
    t.datetime "updated_at"
    t.integer  "milestone_id"
    t.string   "state"
    t.string   "merge_status"
    t.integer  "target_project_id",             null: false
    t.integer  "iid"
    t.text     "description"
    t.integer  "position",          default: 0
    t.datetime "locked_at"
  end

  add_index "merge_requests", ["assignee_id"], name: "index_merge_requests_on_assignee_id", using: :btree
  add_index "merge_requests", ["author_id"], name: "index_merge_requests_on_author_id", using: :btree
  add_index "merge_requests", ["created_at", "id"], name: "index_merge_requests_on_created_at_and_id", using: :btree
  add_index "merge_requests", ["created_at"], name: "index_merge_requests_on_created_at", using: :btree
  add_index "merge_requests", ["milestone_id"], name: "index_merge_requests_on_milestone_id", using: :btree
  add_index "merge_requests", ["source_branch"], name: "index_merge_requests_on_source_branch", using: :btree
  add_index "merge_requests", ["source_project_id"], name: "index_merge_requests_on_source_project_id", using: :btree
  add_index "merge_requests", ["target_branch"], name: "index_merge_requests_on_target_branch", using: :btree
  add_index "merge_requests", ["target_project_id", "iid"], name: "index_merge_requests_on_target_project_id_and_iid", unique: true, using: :btree
  add_index "merge_requests", ["title"], name: "index_merge_requests_on_title", using: :btree

  create_table "milestones", force: true do |t|
    t.string   "title",       null: false
    t.integer  "project_id",  null: false
    t.text     "description"
    t.date     "due_date"
    t.datetime "created_at"
    t.datetime "updated_at"
    t.string   "state"
    t.integer  "iid"
  end

  add_index "milestones", ["created_at", "id"], name: "index_milestones_on_created_at_and_id", using: :btree
  add_index "milestones", ["due_date"], name: "index_milestones_on_due_date", using: :btree
  add_index "milestones", ["project_id", "iid"], name: "index_milestones_on_project_id_and_iid", unique: true, using: :btree
  add_index "milestones", ["project_id"], name: "index_milestones_on_project_id", using: :btree

  create_table "namespaces", force: true do |t|
    t.string   "name",                            null: false
    t.string   "path",                            null: false
    t.integer  "owner_id"
    t.datetime "created_at"
    t.datetime "updated_at"
    t.string   "type"
    t.string   "description",     default: "",    null: false
    t.string   "avatar"
    t.boolean  "membership_lock", default: false
  end

  add_index "namespaces", ["created_at", "id"], name: "index_namespaces_on_created_at_and_id", using: :btree
  add_index "namespaces", ["name"], name: "index_namespaces_on_name", unique: true, using: :btree
  add_index "namespaces", ["owner_id"], name: "index_namespaces_on_owner_id", using: :btree
  add_index "namespaces", ["path"], name: "index_namespaces_on_path", unique: true, using: :btree
  add_index "namespaces", ["type"], name: "index_namespaces_on_type", using: :btree

  create_table "notes", force: true do |t|
    t.text     "note"
    t.string   "noteable_type"
    t.integer  "author_id"
    t.datetime "created_at"
    t.datetime "updated_at"
    t.integer  "project_id"
    t.string   "attachment"
    t.string   "line_code"
    t.string   "commit_id"
    t.integer  "noteable_id"
    t.boolean  "system",        default: false, null: false
    t.text     "st_diff"
  end

  add_index "notes", ["author_id"], name: "index_notes_on_author_id", using: :btree
  add_index "notes", ["commit_id"], name: "index_notes_on_commit_id", using: :btree
  add_index "notes", ["created_at", "id"], name: "index_notes_on_created_at_and_id", using: :btree
  add_index "notes", ["created_at"], name: "index_notes_on_created_at", using: :btree
  add_index "notes", ["noteable_id", "noteable_type"], name: "index_notes_on_noteable_id_and_noteable_type", using: :btree
  add_index "notes", ["noteable_type"], name: "index_notes_on_noteable_type", using: :btree
  add_index "notes", ["project_id", "noteable_type"], name: "index_notes_on_project_id_and_noteable_type", using: :btree
  add_index "notes", ["project_id"], name: "index_notes_on_project_id", using: :btree
  add_index "notes", ["updated_at"], name: "index_notes_on_updated_at", using: :btree

  create_table "oauth_access_grants", force: true do |t|
    t.integer  "resource_owner_id", null: false
    t.integer  "application_id",    null: false
    t.string   "token",             null: false
    t.integer  "expires_in",        null: false
    t.text     "redirect_uri",      null: false
    t.datetime "created_at",        null: false
    t.datetime "revoked_at"
    t.string   "scopes"
  end

  add_index "oauth_access_grants", ["token"], name: "index_oauth_access_grants_on_token", unique: true, using: :btree

  create_table "oauth_access_tokens", force: true do |t|
    t.integer  "resource_owner_id"
    t.integer  "application_id"
    t.string   "token",             null: false
    t.string   "refresh_token"
    t.integer  "expires_in"
    t.datetime "revoked_at"
    t.datetime "created_at",        null: false
    t.string   "scopes"
  end

  add_index "oauth_access_tokens", ["refresh_token"], name: "index_oauth_access_tokens_on_refresh_token", unique: true, using: :btree
  add_index "oauth_access_tokens", ["resource_owner_id"], name: "index_oauth_access_tokens_on_resource_owner_id", using: :btree
  add_index "oauth_access_tokens", ["token"], name: "index_oauth_access_tokens_on_token", unique: true, using: :btree

  create_table "oauth_applications", force: true do |t|
    t.string   "name",                      null: false
    t.string   "uid",                       null: false
    t.string   "secret",                    null: false
    t.text     "redirect_uri",              null: false
    t.string   "scopes",       default: "", null: false
    t.datetime "created_at"
    t.datetime "updated_at"
    t.integer  "owner_id"
    t.string   "owner_type"
  end

  add_index "oauth_applications", ["owner_id", "owner_type"], name: "index_oauth_applications_on_owner_id_and_owner_type", using: :btree
  add_index "oauth_applications", ["uid"], name: "index_oauth_applications_on_uid", unique: true, using: :btree

  create_table "project_group_links", force: true do |t|
    t.integer  "project_id",                null: false
    t.integer  "group_id",                  null: false
    t.datetime "created_at"
    t.datetime "updated_at"
    t.integer  "group_access", default: 30, null: false
  end

  create_table "project_import_data", force: true do |t|
    t.integer "project_id"
    t.text    "data"
  end

  create_table "projects", force: true do |t|
    t.string   "name"
    t.string   "path"
    t.text     "description"
    t.datetime "created_at"
    t.datetime "updated_at"
    t.integer  "creator_id"
    t.boolean  "issues_enabled",                default: true,     null: false
    t.boolean  "wall_enabled",                  default: true,     null: false
    t.boolean  "merge_requests_enabled",        default: true,     null: false
    t.boolean  "wiki_enabled",                  default: true,     null: false
    t.integer  "namespace_id"
    t.string   "issues_tracker",                default: "gitlab", null: false
    t.string   "issues_tracker_id"
    t.boolean  "snippets_enabled",              default: true,     null: false
    t.datetime "last_activity_at"
    t.string   "import_url"
    t.integer  "visibility_level",              default: 0,        null: false
    t.boolean  "archived",                      default: false,    null: false
    t.string   "avatar"
    t.string   "import_status"
    t.float    "repository_size",               default: 0.0
    t.text     "merge_requests_template"
    t.integer  "star_count",                    default: 0,        null: false
    t.boolean  "merge_requests_rebase_enabled", default: false
    t.string   "import_type"
    t.string   "import_source"
    t.boolean  "merge_requests_rebase_default", default: true
  end

  add_index "projects", ["created_at", "id"], name: "index_projects_on_created_at_and_id", using: :btree
  add_index "projects", ["creator_id"], name: "index_projects_on_creator_id", using: :btree
  add_index "projects", ["last_activity_at"], name: "index_projects_on_last_activity_at", using: :btree
  add_index "projects", ["namespace_id"], name: "index_projects_on_namespace_id", using: :btree
  add_index "projects", ["star_count"], name: "index_projects_on_star_count", using: :btree

  create_table "protected_branches", force: true do |t|
    t.integer  "project_id",                          null: false
    t.string   "name",                                null: false
    t.datetime "created_at"
    t.datetime "updated_at"
    t.boolean  "developers_can_push", default: false, null: false
  end

  add_index "protected_branches", ["project_id"], name: "index_protected_branches_on_project_id", using: :btree

  create_table "services", force: true do |t|
    t.string   "type"
    t.string   "title"
    t.integer  "project_id"
    t.datetime "created_at"
    t.datetime "updated_at"
    t.boolean  "active",                default: false, null: false
    t.text     "properties"
    t.boolean  "template",              default: false
    t.boolean  "push_events",           default: true
    t.boolean  "issues_events",         default: true
    t.boolean  "merge_requests_events", default: true
    t.boolean  "tag_push_events",       default: true
    t.boolean  "note_events",           default: true,  null: false
  end

  add_index "services", ["created_at", "id"], name: "index_services_on_created_at_and_id", using: :btree
  add_index "services", ["project_id"], name: "index_services_on_project_id", using: :btree

  create_table "snippets", force: true do |t|
    t.string   "title"
    t.text     "content"
    t.integer  "author_id",                    null: false
    t.integer  "project_id"
    t.datetime "created_at"
    t.datetime "updated_at"
    t.string   "file_name"
    t.datetime "expires_at"
    t.string   "type"
    t.integer  "visibility_level", default: 0, null: false
  end

  add_index "snippets", ["author_id"], name: "index_snippets_on_author_id", using: :btree
  add_index "snippets", ["created_at", "id"], name: "index_snippets_on_created_at_and_id", using: :btree
  add_index "snippets", ["created_at"], name: "index_snippets_on_created_at", using: :btree
  add_index "snippets", ["expires_at"], name: "index_snippets_on_expires_at", using: :btree
  add_index "snippets", ["project_id"], name: "index_snippets_on_project_id", using: :btree
  add_index "snippets", ["visibility_level"], name: "index_snippets_on_visibility_level", using: :btree

  create_table "subscriptions", force: true do |t|
    t.integer  "user_id"
    t.integer  "subscribable_id"
    t.string   "subscribable_type"
    t.boolean  "subscribed"
    t.datetime "created_at"
    t.datetime "updated_at"
  end

  add_index "subscriptions", ["subscribable_id", "subscribable_type", "user_id"], name: "subscriptions_user_id_and_ref_fields", unique: true, using: :btree

  create_table "taggings", force: true do |t|
    t.integer  "tag_id"
    t.integer  "taggable_id"
    t.string   "taggable_type"
    t.integer  "tagger_id"
    t.string   "tagger_type"
    t.string   "context"
    t.datetime "created_at"
  end

  add_index "taggings", ["tag_id", "taggable_id", "taggable_type", "context", "tagger_id", "tagger_type"], name: "taggings_idx", unique: true, using: :btree
  add_index "taggings", ["taggable_id", "taggable_type", "context"], name: "index_taggings_on_taggable_id_and_taggable_type_and_context", using: :btree

  create_table "tags", force: true do |t|
    t.string  "name"
    t.integer "taggings_count", default: 0
  end

  add_index "tags", ["name"], name: "index_tags_on_name", unique: true, using: :btree

  create_table "users", force: true do |t|
    t.string   "email",                         default: "",    null: false
    t.string   "encrypted_password",            default: "",    null: false
    t.string   "reset_password_token"
    t.datetime "reset_password_sent_at"
    t.datetime "remember_created_at"
    t.integer  "sign_in_count",                 default: 0
    t.datetime "current_sign_in_at"
    t.datetime "last_sign_in_at"
    t.string   "current_sign_in_ip"
    t.string   "last_sign_in_ip"
    t.datetime "created_at"
    t.datetime "updated_at"
    t.string   "name"
    t.boolean  "admin",                         default: false, null: false
    t.integer  "projects_limit",                default: 10
    t.string   "skype",                         default: "",    null: false
    t.string   "linkedin",                      default: "",    null: false
    t.string   "twitter",                       default: "",    null: false
    t.string   "authentication_token"
    t.integer  "theme_id",                      default: 1,     null: false
    t.string   "bio"
    t.integer  "failed_attempts",               default: 0
    t.datetime "locked_at"
    t.string   "username"
    t.boolean  "can_create_group",              default: true,  null: false
    t.boolean  "can_create_team",               default: true,  null: false
    t.string   "state"
    t.integer  "color_scheme_id",               default: 1,     null: false
    t.integer  "notification_level",            default: 1,     null: false
    t.datetime "password_expires_at"
    t.integer  "created_by_id"
    t.datetime "last_credential_check_at"
    t.string   "avatar"
    t.string   "confirmation_token"
    t.datetime "confirmed_at"
    t.datetime "confirmation_sent_at"
    t.string   "unconfirmed_email"
    t.boolean  "hide_no_ssh_key",               default: false
    t.string   "website_url",                   default: "",    null: false
    t.datetime "admin_email_unsubscribed_at"
    t.string   "github_access_token"
    t.string   "gitlab_access_token"
    t.string   "notification_email"
    t.boolean  "hide_no_password",              default: false
    t.boolean  "password_automatically_set",    default: false
    t.string   "bitbucket_access_token"
    t.string   "bitbucket_access_token_secret"
    t.string   "location"
    t.string   "public_email",                  default: "",    null: false
    t.string   "encrypted_otp_secret"
    t.string   "encrypted_otp_secret_iv"
    t.string   "encrypted_otp_secret_salt"
    t.boolean  "otp_required_for_login"
    t.text     "otp_backup_codes"
  end

  add_index "users", ["admin"], name: "index_users_on_admin", using: :btree
  add_index "users", ["authentication_token"], name: "index_users_on_authentication_token", unique: true, using: :btree
  add_index "users", ["confirmation_token"], name: "index_users_on_confirmation_token", unique: true, using: :btree
  add_index "users", ["created_at", "id"], name: "index_users_on_created_at_and_id", using: :btree
  add_index "users", ["current_sign_in_at"], name: "index_users_on_current_sign_in_at", using: :btree
  add_index "users", ["email"], name: "index_users_on_email", unique: true, using: :btree
  add_index "users", ["name"], name: "index_users_on_name", using: :btree
  add_index "users", ["reset_password_token"], name: "index_users_on_reset_password_token", unique: true, using: :btree
  add_index "users", ["username"], name: "index_users_on_username", using: :btree

  create_table "users_star_projects", force: true do |t|
    t.integer  "project_id", null: false
    t.integer  "user_id",    null: false
    t.datetime "created_at"
    t.datetime "updated_at"
  end

  add_index "users_star_projects", ["project_id"], name: "index_users_star_projects_on_project_id", using: :btree
  add_index "users_star_projects", ["user_id", "project_id"], name: "index_users_star_projects_on_user_id_and_project_id", unique: true, using: :btree
  add_index "users_star_projects", ["user_id"], name: "index_users_star_projects_on_user_id", using: :btree

  create_table "web_hooks", force: true do |t|
    t.string   "url"
    t.integer  "project_id"
    t.datetime "created_at"
    t.datetime "updated_at"
    t.string   "type",                  default: "ProjectHook"
    t.integer  "service_id"
    t.boolean  "push_events",           default: true,          null: false
    t.boolean  "issues_events",         default: false,         null: false
    t.boolean  "merge_requests_events", default: false,         null: false
    t.boolean  "tag_push_events",       default: false
    t.integer  "group_id"
  end

  add_index "web_hooks", ["created_at", "id"], name: "index_web_hooks_on_created_at_and_id", using: :btree
  add_index "web_hooks", ["project_id"], name: "index_web_hooks_on_project_id", using: :btree

end<|MERGE_RESOLUTION|>--- conflicted
+++ resolved
@@ -11,11 +11,7 @@
 #
 # It's strongly recommended that you check this file into your version control system.
 
-<<<<<<< HEAD
-ActiveRecord::Schema.define(version: 20150507194350) do
-=======
 ActiveRecord::Schema.define(version: 20150509180749) do
->>>>>>> cb8f974b
 
   # These are extensions that must be enabled in order to support this database
   enable_extension "plpgsql"
@@ -571,12 +567,12 @@
     t.string   "bitbucket_access_token"
     t.string   "bitbucket_access_token_secret"
     t.string   "location"
-    t.string   "public_email",                  default: "",    null: false
     t.string   "encrypted_otp_secret"
     t.string   "encrypted_otp_secret_iv"
     t.string   "encrypted_otp_secret_salt"
     t.boolean  "otp_required_for_login"
     t.text     "otp_backup_codes"
+    t.string   "public_email",                  default: "",    null: false
   end
 
   add_index "users", ["admin"], name: "index_users_on_admin", using: :btree
