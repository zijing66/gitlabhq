--- conflicted
+++ resolved
@@ -610,14 +610,12 @@
 
   add_index "lfs_objects_projects", ["project_id"], name: "index_lfs_objects_projects_on_project_id", using: :btree
 
-<<<<<<< HEAD
   create_table "licenses", force: :cascade do |t|
     t.text     "data",       null: false
     t.datetime "created_at"
     t.datetime "updated_at"
   end
 
-=======
   create_table "lists", force: :cascade do |t|
     t.integer  "board_id",               null: false
     t.integer  "label_id"
@@ -631,7 +629,6 @@
   add_index "lists", ["board_id"], name: "index_lists_on_board_id", using: :btree
   add_index "lists", ["label_id"], name: "index_lists_on_label_id", using: :btree
 
->>>>>>> 0e5ac6f9
   create_table "members", force: :cascade do |t|
     t.integer  "access_level",       null: false
     t.integer  "source_id",          null: false
@@ -1297,14 +1294,11 @@
 
   add_index "web_hooks", ["project_id"], name: "index_web_hooks_on_project_id", using: :btree
 
-<<<<<<< HEAD
-  add_foreign_key "path_locks", "projects"
-  add_foreign_key "path_locks", "users"
-=======
   add_foreign_key "boards", "projects"
   add_foreign_key "lists", "boards"
   add_foreign_key "lists", "labels"
->>>>>>> 0e5ac6f9
+  add_foreign_key "path_locks", "projects"
+  add_foreign_key "path_locks", "users"
   add_foreign_key "personal_access_tokens", "users"
   add_foreign_key "protected_branch_merge_access_levels", "protected_branches"
   add_foreign_key "protected_branch_push_access_levels", "protected_branches"
