--- conflicted
+++ resolved
@@ -11,11 +11,7 @@
 #
 # It's strongly recommended that you check this file into your version control system.
 
-<<<<<<< HEAD
-ActiveRecord::Schema.define(version: 20170404223037) do
-=======
 ActiveRecord::Schema.define(version: 20170405080720) do
->>>>>>> 6969cd97
 
   # These are extensions that must be enabled in order to support this database
   enable_extension "plpgsql"
@@ -1088,12 +1084,9 @@
     t.integer "repository_size_limit", limit: 8
     t.integer "sync_time", default: 60, null: false
     t.boolean "printing_merge_request_link_enabled", default: true, null: false
-<<<<<<< HEAD
+    t.string "import_jid"
     t.boolean "service_desk_enabled"
     t.string "service_desk_mail_key"
-=======
-    t.string "import_jid"
->>>>>>> 6969cd97
   end
 
   add_index "projects", ["ci_id"], name: "index_projects_on_ci_id", using: :btree
