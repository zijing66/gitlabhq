--- conflicted
+++ resolved
@@ -11,11 +11,7 @@
 #
 # It's strongly recommended to check this file into your version control system.
 
-<<<<<<< HEAD
 ActiveRecord::Schema.define(:version => 20120803152018) do
-=======
-ActiveRecord::Schema.define(:version => 20120729131232) do
->>>>>>> 6d4ae75f
 
   create_table "events", :force => true do |t|
     t.string   "target_type"
@@ -175,13 +171,8 @@
     t.boolean  "blocked",                :default => false, :null => false
     t.integer  "failed_attempts",        :default => 0
     t.datetime "locked_at"
-<<<<<<< HEAD
-    t.string   "provider"
-    t.string   "uid"
-=======
     t.string   "extern_uid"
     t.string   "provider"
->>>>>>> 6d4ae75f
   end
 
   add_index "users", ["email"], :name => "index_users_on_email", :unique => true
