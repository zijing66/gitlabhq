# encoding: UTF-8
# This file is auto-generated from the current state of the database. Instead
# of editing this file, please use the migrations feature of Active Record to
# incrementally modify your database, and then regenerate this schema definition.
#
# Note that this schema.rb definition is the authoritative source for your
# database schema. If you need to create the application database on another
# system, you should be using db:schema:load, not running all the migrations
# from scratch. The latter is a flawed and unsustainable approach (the more migrations
# you'll amass, the slower it'll run and the greater likelihood for issues).
#
# It's strongly recommended that you check this file into your version control system.

ActiveRecord::Schema.define(version: 20160509201028) do

  # These are extensions that must be enabled in order to support this database
  enable_extension "plpgsql"
  enable_extension "pg_trgm"

  create_table "abuse_reports", force: :cascade do |t|
    t.integer  "reporter_id"
    t.integer  "user_id"
    t.text     "message"
    t.datetime "created_at"
    t.datetime "updated_at"
  end

  create_table "appearances", force: :cascade do |t|
    t.string   "title"
    t.text     "description"
    t.string   "header_logo"
    t.string   "logo"
    t.datetime "created_at",  null: false
    t.datetime "updated_at",  null: false
  end

  create_table "application_settings", force: :cascade do |t|
    t.integer  "default_projects_limit"
    t.boolean  "signup_enabled"
    t.boolean  "signin_enabled"
    t.boolean  "gravatar_enabled"
    t.text     "sign_in_text"
    t.datetime "created_at"
    t.datetime "updated_at"
    t.string   "home_page_url"
    t.integer  "default_branch_protection",         default: 2
    t.text     "restricted_visibility_levels"
    t.boolean  "version_check_enabled",             default: true
    t.integer  "max_attachment_size",               default: 10,          null: false
    t.integer  "default_project_visibility"
    t.integer  "default_snippet_visibility"
    t.text     "restricted_signup_domains"
    t.boolean  "user_oauth_applications",           default: true
    t.string   "after_sign_out_path"
    t.integer  "session_expire_delay",              default: 10080,       null: false
    t.text     "import_sources"
    t.text     "help_page_text"
    t.string   "admin_notification_email"
    t.boolean  "shared_runners_enabled",            default: true,        null: false
    t.integer  "max_artifacts_size",                default: 100,         null: false
    t.string   "runners_registration_token"
    t.boolean  "require_two_factor_authentication", default: false
    t.integer  "two_factor_grace_period",           default: 48
    t.boolean  "metrics_enabled",                   default: false
    t.string   "metrics_host",                      default: "localhost"
    t.integer  "metrics_pool_size",                 default: 16
    t.integer  "metrics_timeout",                   default: 10
    t.integer  "metrics_method_call_threshold",     default: 10
    t.boolean  "recaptcha_enabled",                 default: false
    t.string   "recaptcha_site_key"
    t.string   "recaptcha_private_key"
    t.integer  "metrics_port",                      default: 8089
    t.boolean  "akismet_enabled",                   default: false
    t.string   "akismet_api_key"
    t.integer  "metrics_sample_interval",           default: 15
    t.boolean  "sentry_enabled",                    default: false
    t.string   "sentry_dsn"
    t.boolean  "email_author_in_body",              default: false
    t.integer  "default_group_visibility"
    t.boolean  "repository_checks_enabled",         default: false
    t.text     "shared_runners_text"
    t.integer  "metrics_packet_size",               default: 1
<<<<<<< HEAD
    t.text     "disabled_oauth_sign_in_sources"
=======
    t.string   "health_check_access_token"
>>>>>>> ad77ab03
  end

  create_table "audit_events", force: :cascade do |t|
    t.integer  "author_id",   null: false
    t.string   "type",        null: false
    t.integer  "entity_id",   null: false
    t.string   "entity_type", null: false
    t.text     "details"
    t.datetime "created_at"
    t.datetime "updated_at"
  end

  add_index "audit_events", ["author_id"], name: "index_audit_events_on_author_id", using: :btree
  add_index "audit_events", ["entity_id", "entity_type"], name: "index_audit_events_on_entity_id_and_entity_type", using: :btree
  add_index "audit_events", ["type"], name: "index_audit_events_on_type", using: :btree

  create_table "broadcast_messages", force: :cascade do |t|
    t.text     "message",    null: false
    t.datetime "starts_at"
    t.datetime "ends_at"
    t.datetime "created_at"
    t.datetime "updated_at"
    t.string   "color"
    t.string   "font"
  end

  create_table "ci_application_settings", force: :cascade do |t|
    t.boolean  "all_broken_builds"
    t.boolean  "add_pusher"
    t.datetime "created_at"
    t.datetime "updated_at"
  end

  create_table "ci_builds", force: :cascade do |t|
    t.integer  "project_id"
    t.string   "status"
    t.datetime "finished_at"
    t.text     "trace"
    t.datetime "created_at"
    t.datetime "updated_at"
    t.datetime "started_at"
    t.integer  "runner_id"
    t.float    "coverage"
    t.integer  "commit_id"
    t.text     "commands"
    t.integer  "job_id"
    t.string   "name"
    t.boolean  "deploy",             default: false
    t.text     "options"
    t.boolean  "allow_failure",      default: false, null: false
    t.string   "stage"
    t.integer  "trigger_request_id"
    t.integer  "stage_idx"
    t.boolean  "tag"
    t.string   "ref"
    t.integer  "user_id"
    t.string   "type"
    t.string   "target_url"
    t.string   "description"
    t.text     "artifacts_file"
    t.integer  "gl_project_id"
    t.text     "artifacts_metadata"
    t.integer  "erased_by_id"
    t.datetime "erased_at"
  end

  add_index "ci_builds", ["commit_id", "stage_idx", "created_at"], name: "index_ci_builds_on_commit_id_and_stage_idx_and_created_at", using: :btree
  add_index "ci_builds", ["commit_id", "status", "type"], name: "index_ci_builds_on_commit_id_and_status_and_type", using: :btree
  add_index "ci_builds", ["commit_id", "type", "name", "ref"], name: "index_ci_builds_on_commit_id_and_type_and_name_and_ref", using: :btree
  add_index "ci_builds", ["commit_id", "type", "ref"], name: "index_ci_builds_on_commit_id_and_type_and_ref", using: :btree
  add_index "ci_builds", ["commit_id"], name: "index_ci_builds_on_commit_id", using: :btree
  add_index "ci_builds", ["erased_by_id"], name: "index_ci_builds_on_erased_by_id", using: :btree
  add_index "ci_builds", ["gl_project_id"], name: "index_ci_builds_on_gl_project_id", using: :btree
  add_index "ci_builds", ["project_id", "commit_id"], name: "index_ci_builds_on_project_id_and_commit_id", using: :btree
  add_index "ci_builds", ["project_id"], name: "index_ci_builds_on_project_id", using: :btree
  add_index "ci_builds", ["runner_id"], name: "index_ci_builds_on_runner_id", using: :btree
  add_index "ci_builds", ["status"], name: "index_ci_builds_on_status", using: :btree
  add_index "ci_builds", ["type"], name: "index_ci_builds_on_type", using: :btree

  create_table "ci_commits", force: :cascade do |t|
    t.integer  "project_id"
    t.string   "ref"
    t.string   "sha"
    t.string   "before_sha"
    t.text     "push_data"
    t.datetime "created_at"
    t.datetime "updated_at"
    t.boolean  "tag",           default: false
    t.text     "yaml_errors"
    t.datetime "committed_at"
    t.integer  "gl_project_id"
    t.string   "status"
    t.datetime "started_at"
    t.datetime "finished_at"
    t.integer  "duration"
  end

  add_index "ci_commits", ["gl_project_id", "sha"], name: "index_ci_commits_on_gl_project_id_and_sha", using: :btree
  add_index "ci_commits", ["gl_project_id", "status"], name: "index_ci_commits_on_gl_project_id_and_status", using: :btree
  add_index "ci_commits", ["gl_project_id"], name: "index_ci_commits_on_gl_project_id", using: :btree
  add_index "ci_commits", ["project_id", "committed_at", "id"], name: "index_ci_commits_on_project_id_and_committed_at_and_id", using: :btree
  add_index "ci_commits", ["project_id", "committed_at"], name: "index_ci_commits_on_project_id_and_committed_at", using: :btree
  add_index "ci_commits", ["project_id", "sha"], name: "index_ci_commits_on_project_id_and_sha", using: :btree
  add_index "ci_commits", ["project_id"], name: "index_ci_commits_on_project_id", using: :btree
  add_index "ci_commits", ["sha"], name: "index_ci_commits_on_sha", using: :btree
  add_index "ci_commits", ["status"], name: "index_ci_commits_on_status", using: :btree

  create_table "ci_events", force: :cascade do |t|
    t.integer  "project_id"
    t.integer  "user_id"
    t.integer  "is_admin"
    t.text     "description"
    t.datetime "created_at"
    t.datetime "updated_at"
  end

  add_index "ci_events", ["created_at"], name: "index_ci_events_on_created_at", using: :btree
  add_index "ci_events", ["is_admin"], name: "index_ci_events_on_is_admin", using: :btree
  add_index "ci_events", ["project_id"], name: "index_ci_events_on_project_id", using: :btree

  create_table "ci_jobs", force: :cascade do |t|
    t.integer  "project_id",                          null: false
    t.text     "commands"
    t.boolean  "active",         default: true,       null: false
    t.datetime "created_at"
    t.datetime "updated_at"
    t.string   "name"
    t.boolean  "build_branches", default: true,       null: false
    t.boolean  "build_tags",     default: false,      null: false
    t.string   "job_type",       default: "parallel"
    t.string   "refs"
    t.datetime "deleted_at"
  end

  add_index "ci_jobs", ["deleted_at"], name: "index_ci_jobs_on_deleted_at", using: :btree
  add_index "ci_jobs", ["project_id"], name: "index_ci_jobs_on_project_id", using: :btree

  create_table "ci_projects", force: :cascade do |t|
    t.string   "name"
    t.integer  "timeout",                  default: 3600,  null: false
    t.datetime "created_at"
    t.datetime "updated_at"
    t.string   "token"
    t.string   "default_ref"
    t.string   "path"
    t.boolean  "always_build",             default: false, null: false
    t.integer  "polling_interval"
    t.boolean  "public",                   default: false, null: false
    t.string   "ssh_url_to_repo"
    t.integer  "gitlab_id"
    t.boolean  "allow_git_fetch",          default: true,  null: false
    t.string   "email_recipients",         default: "",    null: false
    t.boolean  "email_add_pusher",         default: true,  null: false
    t.boolean  "email_only_broken_builds", default: true,  null: false
    t.string   "skip_refs"
    t.string   "coverage_regex"
    t.boolean  "shared_runners_enabled",   default: false
    t.text     "generated_yaml_config"
  end

  add_index "ci_projects", ["gitlab_id"], name: "index_ci_projects_on_gitlab_id", using: :btree
  add_index "ci_projects", ["shared_runners_enabled"], name: "index_ci_projects_on_shared_runners_enabled", using: :btree

  create_table "ci_runner_projects", force: :cascade do |t|
    t.integer  "runner_id",     null: false
    t.integer  "project_id"
    t.datetime "created_at"
    t.datetime "updated_at"
    t.integer  "gl_project_id"
  end

  add_index "ci_runner_projects", ["gl_project_id"], name: "index_ci_runner_projects_on_gl_project_id", using: :btree
  add_index "ci_runner_projects", ["runner_id"], name: "index_ci_runner_projects_on_runner_id", using: :btree

  create_table "ci_runners", force: :cascade do |t|
    t.string   "token"
    t.datetime "created_at"
    t.datetime "updated_at"
    t.string   "description"
    t.datetime "contacted_at"
    t.boolean  "active",       default: true,  null: false
    t.boolean  "is_shared",    default: false
    t.string   "name"
    t.string   "version"
    t.string   "revision"
    t.string   "platform"
    t.string   "architecture"
  end

  add_index "ci_runners", ["description"], name: "index_ci_runners_on_description_trigram", using: :gin, opclasses: {"description"=>"gin_trgm_ops"}
  add_index "ci_runners", ["token"], name: "index_ci_runners_on_token", using: :btree
  add_index "ci_runners", ["token"], name: "index_ci_runners_on_token_trigram", using: :gin, opclasses: {"token"=>"gin_trgm_ops"}

  create_table "ci_services", force: :cascade do |t|
    t.string   "type"
    t.string   "title"
    t.integer  "project_id",                 null: false
    t.datetime "created_at"
    t.datetime "updated_at"
    t.boolean  "active",     default: false, null: false
    t.text     "properties"
  end

  add_index "ci_services", ["project_id"], name: "index_ci_services_on_project_id", using: :btree

  create_table "ci_sessions", force: :cascade do |t|
    t.string   "session_id", null: false
    t.text     "data"
    t.datetime "created_at"
    t.datetime "updated_at"
  end

  add_index "ci_sessions", ["session_id"], name: "index_ci_sessions_on_session_id", using: :btree
  add_index "ci_sessions", ["updated_at"], name: "index_ci_sessions_on_updated_at", using: :btree

  create_table "ci_taggings", force: :cascade do |t|
    t.integer  "tag_id"
    t.integer  "taggable_id"
    t.string   "taggable_type"
    t.integer  "tagger_id"
    t.string   "tagger_type"
    t.string   "context",       limit: 128
    t.datetime "created_at"
  end

  add_index "ci_taggings", ["tag_id", "taggable_id", "taggable_type", "context", "tagger_id", "tagger_type"], name: "ci_taggings_idx", unique: true, using: :btree
  add_index "ci_taggings", ["taggable_id", "taggable_type", "context"], name: "index_ci_taggings_on_taggable_id_and_taggable_type_and_context", using: :btree

  create_table "ci_tags", force: :cascade do |t|
    t.string  "name"
    t.integer "taggings_count", default: 0
  end

  add_index "ci_tags", ["name"], name: "index_ci_tags_on_name", unique: true, using: :btree

  create_table "ci_trigger_requests", force: :cascade do |t|
    t.integer  "trigger_id", null: false
    t.text     "variables"
    t.datetime "created_at"
    t.datetime "updated_at"
    t.integer  "commit_id"
  end

  create_table "ci_triggers", force: :cascade do |t|
    t.string   "token"
    t.integer  "project_id"
    t.datetime "deleted_at"
    t.datetime "created_at"
    t.datetime "updated_at"
    t.integer  "gl_project_id"
  end

  add_index "ci_triggers", ["deleted_at"], name: "index_ci_triggers_on_deleted_at", using: :btree
  add_index "ci_triggers", ["gl_project_id"], name: "index_ci_triggers_on_gl_project_id", using: :btree

  create_table "ci_variables", force: :cascade do |t|
    t.integer "project_id"
    t.string  "key"
    t.text    "value"
    t.text    "encrypted_value"
    t.string  "encrypted_value_salt"
    t.string  "encrypted_value_iv"
    t.integer "gl_project_id"
  end

  add_index "ci_variables", ["gl_project_id"], name: "index_ci_variables_on_gl_project_id", using: :btree

  create_table "ci_web_hooks", force: :cascade do |t|
    t.string   "url",        null: false
    t.integer  "project_id", null: false
    t.datetime "created_at"
    t.datetime "updated_at"
  end

  create_table "deploy_keys_projects", force: :cascade do |t|
    t.integer  "deploy_key_id", null: false
    t.integer  "project_id",    null: false
    t.datetime "created_at"
    t.datetime "updated_at"
  end

  add_index "deploy_keys_projects", ["project_id"], name: "index_deploy_keys_projects_on_project_id", using: :btree

  create_table "emails", force: :cascade do |t|
    t.integer  "user_id",    null: false
    t.string   "email",      null: false
    t.datetime "created_at"
    t.datetime "updated_at"
  end

  add_index "emails", ["email"], name: "index_emails_on_email", unique: true, using: :btree
  add_index "emails", ["user_id"], name: "index_emails_on_user_id", using: :btree

  create_table "events", force: :cascade do |t|
    t.string   "target_type"
    t.integer  "target_id"
    t.string   "title"
    t.text     "data"
    t.integer  "project_id"
    t.datetime "created_at"
    t.datetime "updated_at"
    t.integer  "action"
    t.integer  "author_id"
  end

  add_index "events", ["action"], name: "index_events_on_action", using: :btree
  add_index "events", ["author_id"], name: "index_events_on_author_id", using: :btree
  add_index "events", ["created_at"], name: "index_events_on_created_at", using: :btree
  add_index "events", ["project_id"], name: "index_events_on_project_id", using: :btree
  add_index "events", ["target_id"], name: "index_events_on_target_id", using: :btree
  add_index "events", ["target_type"], name: "index_events_on_target_type", using: :btree

  create_table "forked_project_links", force: :cascade do |t|
    t.integer  "forked_to_project_id",   null: false
    t.integer  "forked_from_project_id", null: false
    t.datetime "created_at"
    t.datetime "updated_at"
  end

  add_index "forked_project_links", ["forked_to_project_id"], name: "index_forked_project_links_on_forked_to_project_id", unique: true, using: :btree

  create_table "identities", force: :cascade do |t|
    t.string   "extern_uid"
    t.string   "provider"
    t.integer  "user_id"
    t.datetime "created_at"
    t.datetime "updated_at"
  end

  add_index "identities", ["created_at", "id"], name: "index_identities_on_created_at_and_id", using: :btree
  add_index "identities", ["user_id"], name: "index_identities_on_user_id", using: :btree

  create_table "issues", force: :cascade do |t|
    t.string   "title"
    t.integer  "assignee_id"
    t.integer  "author_id"
    t.integer  "project_id"
    t.datetime "created_at"
    t.datetime "updated_at"
    t.integer  "position",      default: 0
    t.string   "branch_name"
    t.text     "description"
    t.integer  "milestone_id"
    t.string   "state"
    t.integer  "iid"
    t.integer  "updated_by_id"
    t.boolean  "confidential",  default: false
    t.datetime "deleted_at"
    t.date     "due_date"
    t.integer  "moved_to_id"
  end

  add_index "issues", ["assignee_id"], name: "index_issues_on_assignee_id", using: :btree
  add_index "issues", ["author_id"], name: "index_issues_on_author_id", using: :btree
  add_index "issues", ["confidential"], name: "index_issues_on_confidential", using: :btree
  add_index "issues", ["created_at", "id"], name: "index_issues_on_created_at_and_id", using: :btree
  add_index "issues", ["created_at"], name: "index_issues_on_created_at", using: :btree
  add_index "issues", ["deleted_at"], name: "index_issues_on_deleted_at", using: :btree
  add_index "issues", ["description"], name: "index_issues_on_description_trigram", using: :gin, opclasses: {"description"=>"gin_trgm_ops"}
  add_index "issues", ["due_date"], name: "index_issues_on_due_date", using: :btree
  add_index "issues", ["milestone_id"], name: "index_issues_on_milestone_id", using: :btree
  add_index "issues", ["project_id", "iid"], name: "index_issues_on_project_id_and_iid", unique: true, using: :btree
  add_index "issues", ["project_id"], name: "index_issues_on_project_id", using: :btree
  add_index "issues", ["state"], name: "index_issues_on_state", using: :btree
  add_index "issues", ["title"], name: "index_issues_on_title", using: :btree
  add_index "issues", ["title"], name: "index_issues_on_title_trigram", using: :gin, opclasses: {"title"=>"gin_trgm_ops"}

  create_table "keys", force: :cascade do |t|
    t.integer  "user_id"
    t.datetime "created_at"
    t.datetime "updated_at"
    t.text     "key"
    t.string   "title"
    t.string   "type"
    t.string   "fingerprint"
    t.boolean  "public",      default: false, null: false
  end

  add_index "keys", ["created_at", "id"], name: "index_keys_on_created_at_and_id", using: :btree
  add_index "keys", ["user_id"], name: "index_keys_on_user_id", using: :btree

  create_table "label_links", force: :cascade do |t|
    t.integer  "label_id"
    t.integer  "target_id"
    t.string   "target_type"
    t.datetime "created_at"
    t.datetime "updated_at"
  end

  add_index "label_links", ["label_id"], name: "index_label_links_on_label_id", using: :btree
  add_index "label_links", ["target_id", "target_type"], name: "index_label_links_on_target_id_and_target_type", using: :btree

  create_table "labels", force: :cascade do |t|
    t.string   "title"
    t.string   "color"
    t.integer  "project_id"
    t.datetime "created_at"
    t.datetime "updated_at"
    t.boolean  "template",    default: false
    t.string   "description"
  end

  add_index "labels", ["project_id"], name: "index_labels_on_project_id", using: :btree

  create_table "lfs_objects", force: :cascade do |t|
    t.string   "oid",                  null: false
    t.integer  "size",       limit: 8, null: false
    t.datetime "created_at"
    t.datetime "updated_at"
    t.string   "file"
  end

  add_index "lfs_objects", ["oid"], name: "index_lfs_objects_on_oid", unique: true, using: :btree

  create_table "lfs_objects_projects", force: :cascade do |t|
    t.integer  "lfs_object_id", null: false
    t.integer  "project_id",    null: false
    t.datetime "created_at"
    t.datetime "updated_at"
  end

  add_index "lfs_objects_projects", ["project_id"], name: "index_lfs_objects_projects_on_project_id", using: :btree

  create_table "members", force: :cascade do |t|
    t.integer  "access_level",       null: false
    t.integer  "source_id",          null: false
    t.string   "source_type",        null: false
    t.integer  "user_id"
    t.integer  "notification_level", null: false
    t.string   "type"
    t.datetime "created_at"
    t.datetime "updated_at"
    t.integer  "created_by_id"
    t.string   "invite_email"
    t.string   "invite_token"
    t.datetime "invite_accepted_at"
  end

  add_index "members", ["access_level"], name: "index_members_on_access_level", using: :btree
  add_index "members", ["created_at", "id"], name: "index_members_on_created_at_and_id", using: :btree
  add_index "members", ["invite_token"], name: "index_members_on_invite_token", unique: true, using: :btree
  add_index "members", ["source_id", "source_type"], name: "index_members_on_source_id_and_source_type", using: :btree
  add_index "members", ["type"], name: "index_members_on_type", using: :btree
  add_index "members", ["user_id"], name: "index_members_on_user_id", using: :btree

  create_table "merge_request_diffs", force: :cascade do |t|
    t.string   "state"
    t.text     "st_commits"
    t.text     "st_diffs"
    t.integer  "merge_request_id", null: false
    t.datetime "created_at"
    t.datetime "updated_at"
    t.string   "base_commit_sha"
    t.string   "real_size"
  end

  add_index "merge_request_diffs", ["merge_request_id"], name: "index_merge_request_diffs_on_merge_request_id", unique: true, using: :btree

  create_table "merge_requests", force: :cascade do |t|
    t.string   "target_branch",                             null: false
    t.string   "source_branch",                             null: false
    t.integer  "source_project_id",                         null: false
    t.integer  "author_id"
    t.integer  "assignee_id"
    t.string   "title"
    t.datetime "created_at"
    t.datetime "updated_at"
    t.integer  "milestone_id"
    t.string   "state"
    t.string   "merge_status"
    t.integer  "target_project_id",                         null: false
    t.integer  "iid"
    t.text     "description"
    t.integer  "position",                  default: 0
    t.datetime "locked_at"
    t.integer  "updated_by_id"
    t.string   "merge_error"
    t.text     "merge_params"
    t.boolean  "merge_when_build_succeeds", default: false, null: false
    t.integer  "merge_user_id"
    t.string   "merge_commit_sha"
    t.datetime "deleted_at"
  end

  add_index "merge_requests", ["assignee_id"], name: "index_merge_requests_on_assignee_id", using: :btree
  add_index "merge_requests", ["author_id"], name: "index_merge_requests_on_author_id", using: :btree
  add_index "merge_requests", ["created_at", "id"], name: "index_merge_requests_on_created_at_and_id", using: :btree
  add_index "merge_requests", ["created_at"], name: "index_merge_requests_on_created_at", using: :btree
  add_index "merge_requests", ["deleted_at"], name: "index_merge_requests_on_deleted_at", using: :btree
  add_index "merge_requests", ["description"], name: "index_merge_requests_on_description_trigram", using: :gin, opclasses: {"description"=>"gin_trgm_ops"}
  add_index "merge_requests", ["milestone_id"], name: "index_merge_requests_on_milestone_id", using: :btree
  add_index "merge_requests", ["source_branch"], name: "index_merge_requests_on_source_branch", using: :btree
  add_index "merge_requests", ["source_project_id"], name: "index_merge_requests_on_source_project_id", using: :btree
  add_index "merge_requests", ["target_branch"], name: "index_merge_requests_on_target_branch", using: :btree
  add_index "merge_requests", ["target_project_id", "iid"], name: "index_merge_requests_on_target_project_id_and_iid", unique: true, using: :btree
  add_index "merge_requests", ["title"], name: "index_merge_requests_on_title", using: :btree
  add_index "merge_requests", ["title"], name: "index_merge_requests_on_title_trigram", using: :gin, opclasses: {"title"=>"gin_trgm_ops"}

  create_table "milestones", force: :cascade do |t|
    t.string   "title",       null: false
    t.integer  "project_id",  null: false
    t.text     "description"
    t.date     "due_date"
    t.datetime "created_at"
    t.datetime "updated_at"
    t.string   "state"
    t.integer  "iid"
  end

  add_index "milestones", ["created_at", "id"], name: "index_milestones_on_created_at_and_id", using: :btree
  add_index "milestones", ["description"], name: "index_milestones_on_description_trigram", using: :gin, opclasses: {"description"=>"gin_trgm_ops"}
  add_index "milestones", ["due_date"], name: "index_milestones_on_due_date", using: :btree
  add_index "milestones", ["project_id", "iid"], name: "index_milestones_on_project_id_and_iid", unique: true, using: :btree
  add_index "milestones", ["project_id"], name: "index_milestones_on_project_id", using: :btree
  add_index "milestones", ["title"], name: "index_milestones_on_title", using: :btree
  add_index "milestones", ["title"], name: "index_milestones_on_title_trigram", using: :gin, opclasses: {"title"=>"gin_trgm_ops"}

  create_table "namespaces", force: :cascade do |t|
    t.string   "name",                                  null: false
    t.string   "path",                                  null: false
    t.integer  "owner_id"
    t.datetime "created_at"
    t.datetime "updated_at"
    t.string   "type"
    t.string   "description",           default: "",    null: false
    t.string   "avatar"
    t.boolean  "share_with_group_lock", default: false
    t.integer  "visibility_level",      default: 20,    null: false
  end

  add_index "namespaces", ["created_at", "id"], name: "index_namespaces_on_created_at_and_id", using: :btree
  add_index "namespaces", ["name"], name: "index_namespaces_on_name", unique: true, using: :btree
  add_index "namespaces", ["name"], name: "index_namespaces_on_name_trigram", using: :gin, opclasses: {"name"=>"gin_trgm_ops"}
  add_index "namespaces", ["owner_id"], name: "index_namespaces_on_owner_id", using: :btree
  add_index "namespaces", ["path"], name: "index_namespaces_on_path", unique: true, using: :btree
  add_index "namespaces", ["path"], name: "index_namespaces_on_path_trigram", using: :gin, opclasses: {"path"=>"gin_trgm_ops"}
  add_index "namespaces", ["type"], name: "index_namespaces_on_type", using: :btree
  add_index "namespaces", ["visibility_level"], name: "index_namespaces_on_visibility_level", using: :btree

  create_table "notes", force: :cascade do |t|
    t.text     "note"
    t.string   "noteable_type"
    t.integer  "author_id"
    t.datetime "created_at"
    t.datetime "updated_at"
    t.integer  "project_id"
    t.string   "attachment"
    t.string   "line_code"
    t.string   "commit_id"
    t.integer  "noteable_id"
    t.boolean  "system",        default: false, null: false
    t.text     "st_diff"
    t.integer  "updated_by_id"
    t.boolean  "is_award",      default: false, null: false
  end

  add_index "notes", ["author_id"], name: "index_notes_on_author_id", using: :btree
  add_index "notes", ["commit_id"], name: "index_notes_on_commit_id", using: :btree
  add_index "notes", ["created_at", "id"], name: "index_notes_on_created_at_and_id", using: :btree
  add_index "notes", ["created_at"], name: "index_notes_on_created_at", using: :btree
  add_index "notes", ["is_award"], name: "index_notes_on_is_award", using: :btree
  add_index "notes", ["line_code"], name: "index_notes_on_line_code", using: :btree
  add_index "notes", ["note"], name: "index_notes_on_note_trigram", using: :gin, opclasses: {"note"=>"gin_trgm_ops"}
  add_index "notes", ["noteable_id", "noteable_type"], name: "index_notes_on_noteable_id_and_noteable_type", using: :btree
  add_index "notes", ["noteable_type"], name: "index_notes_on_noteable_type", using: :btree
  add_index "notes", ["project_id", "noteable_type"], name: "index_notes_on_project_id_and_noteable_type", using: :btree
  add_index "notes", ["project_id"], name: "index_notes_on_project_id", using: :btree
  add_index "notes", ["updated_at"], name: "index_notes_on_updated_at", using: :btree

  create_table "notification_settings", force: :cascade do |t|
    t.integer  "user_id",                 null: false
    t.integer  "source_id",               null: false
    t.string   "source_type",             null: false
    t.integer  "level",       default: 0, null: false
    t.datetime "created_at",              null: false
    t.datetime "updated_at",              null: false
  end

  add_index "notification_settings", ["source_id", "source_type"], name: "index_notification_settings_on_source_id_and_source_type", using: :btree
  add_index "notification_settings", ["user_id"], name: "index_notification_settings_on_user_id", using: :btree

  create_table "oauth_access_grants", force: :cascade do |t|
    t.integer  "resource_owner_id", null: false
    t.integer  "application_id",    null: false
    t.string   "token",             null: false
    t.integer  "expires_in",        null: false
    t.text     "redirect_uri",      null: false
    t.datetime "created_at",        null: false
    t.datetime "revoked_at"
    t.string   "scopes"
  end

  add_index "oauth_access_grants", ["token"], name: "index_oauth_access_grants_on_token", unique: true, using: :btree

  create_table "oauth_access_tokens", force: :cascade do |t|
    t.integer  "resource_owner_id"
    t.integer  "application_id"
    t.string   "token",             null: false
    t.string   "refresh_token"
    t.integer  "expires_in"
    t.datetime "revoked_at"
    t.datetime "created_at",        null: false
    t.string   "scopes"
  end

  add_index "oauth_access_tokens", ["refresh_token"], name: "index_oauth_access_tokens_on_refresh_token", unique: true, using: :btree
  add_index "oauth_access_tokens", ["resource_owner_id"], name: "index_oauth_access_tokens_on_resource_owner_id", using: :btree
  add_index "oauth_access_tokens", ["token"], name: "index_oauth_access_tokens_on_token", unique: true, using: :btree

  create_table "oauth_applications", force: :cascade do |t|
    t.string   "name",                      null: false
    t.string   "uid",                       null: false
    t.string   "secret",                    null: false
    t.text     "redirect_uri",              null: false
    t.string   "scopes",       default: "", null: false
    t.datetime "created_at"
    t.datetime "updated_at"
    t.integer  "owner_id"
    t.string   "owner_type"
  end

  add_index "oauth_applications", ["owner_id", "owner_type"], name: "index_oauth_applications_on_owner_id_and_owner_type", using: :btree
  add_index "oauth_applications", ["uid"], name: "index_oauth_applications_on_uid", unique: true, using: :btree

  create_table "project_group_links", force: :cascade do |t|
    t.integer  "project_id",                null: false
    t.integer  "group_id",                  null: false
    t.datetime "created_at"
    t.datetime "updated_at"
    t.integer  "group_access", default: 30, null: false
  end

  create_table "project_import_data", force: :cascade do |t|
    t.integer "project_id"
    t.text    "data"
    t.text    "encrypted_credentials"
    t.string  "encrypted_credentials_iv"
    t.string  "encrypted_credentials_salt"
  end

  create_table "projects", force: :cascade do |t|
    t.string   "name"
    t.string   "path"
    t.text     "description"
    t.datetime "created_at"
    t.datetime "updated_at"
    t.integer  "creator_id"
    t.boolean  "issues_enabled",               default: true,     null: false
    t.boolean  "merge_requests_enabled",       default: true,     null: false
    t.boolean  "wiki_enabled",                 default: true,     null: false
    t.integer  "namespace_id"
    t.string   "issues_tracker",               default: "gitlab", null: false
    t.string   "issues_tracker_id"
    t.boolean  "snippets_enabled",             default: true,     null: false
    t.datetime "last_activity_at"
    t.string   "import_url"
    t.integer  "visibility_level",             default: 0,        null: false
    t.boolean  "archived",                     default: false,    null: false
    t.string   "avatar"
    t.string   "import_status"
    t.float    "repository_size",              default: 0.0
    t.integer  "star_count",                   default: 0,        null: false
    t.string   "import_type"
    t.string   "import_source"
    t.integer  "commit_count",                 default: 0
    t.text     "import_error"
    t.integer  "ci_id"
    t.boolean  "builds_enabled",               default: true,     null: false
    t.boolean  "shared_runners_enabled",       default: true,     null: false
    t.string   "runners_token"
    t.string   "build_coverage_regex"
    t.boolean  "build_allow_git_fetch",        default: true,     null: false
    t.integer  "build_timeout",                default: 3600,     null: false
    t.boolean  "pending_delete",               default: false
    t.boolean  "public_builds",                default: true,     null: false
    t.string   "main_language"
    t.integer  "pushes_since_gc",              default: 0
    t.boolean  "last_repository_check_failed"
    t.datetime "last_repository_check_at"
  end

  add_index "projects", ["builds_enabled", "shared_runners_enabled"], name: "index_projects_on_builds_enabled_and_shared_runners_enabled", using: :btree
  add_index "projects", ["builds_enabled"], name: "index_projects_on_builds_enabled", using: :btree
  add_index "projects", ["ci_id"], name: "index_projects_on_ci_id", using: :btree
  add_index "projects", ["created_at", "id"], name: "index_projects_on_created_at_and_id", using: :btree
  add_index "projects", ["creator_id"], name: "index_projects_on_creator_id", using: :btree
  add_index "projects", ["description"], name: "index_projects_on_description_trigram", using: :gin, opclasses: {"description"=>"gin_trgm_ops"}
  add_index "projects", ["last_activity_at"], name: "index_projects_on_last_activity_at", using: :btree
  add_index "projects", ["last_repository_check_failed"], name: "index_projects_on_last_repository_check_failed", using: :btree
  add_index "projects", ["name"], name: "index_projects_on_name_trigram", using: :gin, opclasses: {"name"=>"gin_trgm_ops"}
  add_index "projects", ["namespace_id"], name: "index_projects_on_namespace_id", using: :btree
  add_index "projects", ["path"], name: "index_projects_on_path", using: :btree
  add_index "projects", ["path"], name: "index_projects_on_path_trigram", using: :gin, opclasses: {"path"=>"gin_trgm_ops"}
  add_index "projects", ["pending_delete"], name: "index_projects_on_pending_delete", using: :btree
  add_index "projects", ["runners_token"], name: "index_projects_on_runners_token", using: :btree
  add_index "projects", ["star_count"], name: "index_projects_on_star_count", using: :btree
  add_index "projects", ["visibility_level"], name: "index_projects_on_visibility_level", using: :btree

  create_table "protected_branches", force: :cascade do |t|
    t.integer  "project_id",                          null: false
    t.string   "name",                                null: false
    t.datetime "created_at"
    t.datetime "updated_at"
    t.boolean  "developers_can_push", default: false, null: false
  end

  add_index "protected_branches", ["project_id"], name: "index_protected_branches_on_project_id", using: :btree

  create_table "releases", force: :cascade do |t|
    t.string   "tag"
    t.text     "description"
    t.integer  "project_id"
    t.datetime "created_at"
    t.datetime "updated_at"
  end

  add_index "releases", ["project_id", "tag"], name: "index_releases_on_project_id_and_tag", using: :btree
  add_index "releases", ["project_id"], name: "index_releases_on_project_id", using: :btree

  create_table "sent_notifications", force: :cascade do |t|
    t.integer "project_id"
    t.integer "noteable_id"
    t.string  "noteable_type"
    t.integer "recipient_id"
    t.string  "commit_id"
    t.string  "reply_key",     null: false
    t.string  "line_code"
  end

  add_index "sent_notifications", ["reply_key"], name: "index_sent_notifications_on_reply_key", unique: true, using: :btree

  create_table "services", force: :cascade do |t|
    t.string   "type"
    t.string   "title"
    t.integer  "project_id"
    t.datetime "created_at"
    t.datetime "updated_at"
    t.boolean  "active",                default: false,    null: false
    t.text     "properties"
    t.boolean  "template",              default: false
    t.boolean  "push_events",           default: true
    t.boolean  "issues_events",         default: true
    t.boolean  "merge_requests_events", default: true
    t.boolean  "tag_push_events",       default: true
    t.boolean  "note_events",           default: true,     null: false
    t.boolean  "build_events",          default: false,    null: false
    t.string   "category",              default: "common", null: false
    t.boolean  "default",               default: false
    t.boolean  "wiki_page_events",      default: true
  end

  add_index "services", ["category"], name: "index_services_on_category", using: :btree
  add_index "services", ["created_at", "id"], name: "index_services_on_created_at_and_id", using: :btree
  add_index "services", ["default"], name: "index_services_on_default", using: :btree
  add_index "services", ["project_id"], name: "index_services_on_project_id", using: :btree
  add_index "services", ["template"], name: "index_services_on_template", using: :btree

  create_table "snippets", force: :cascade do |t|
    t.string   "title"
    t.text     "content"
    t.integer  "author_id",                    null: false
    t.integer  "project_id"
    t.datetime "created_at"
    t.datetime "updated_at"
    t.string   "file_name"
    t.string   "type"
    t.integer  "visibility_level", default: 0, null: false
  end

  add_index "snippets", ["author_id"], name: "index_snippets_on_author_id", using: :btree
  add_index "snippets", ["created_at", "id"], name: "index_snippets_on_created_at_and_id", using: :btree
  add_index "snippets", ["created_at"], name: "index_snippets_on_created_at", using: :btree
  add_index "snippets", ["file_name"], name: "index_snippets_on_file_name_trigram", using: :gin, opclasses: {"file_name"=>"gin_trgm_ops"}
  add_index "snippets", ["project_id"], name: "index_snippets_on_project_id", using: :btree
  add_index "snippets", ["title"], name: "index_snippets_on_title_trigram", using: :gin, opclasses: {"title"=>"gin_trgm_ops"}
  add_index "snippets", ["updated_at"], name: "index_snippets_on_updated_at", using: :btree
  add_index "snippets", ["visibility_level"], name: "index_snippets_on_visibility_level", using: :btree

  create_table "spam_logs", force: :cascade do |t|
    t.integer  "user_id"
    t.string   "source_ip"
    t.string   "user_agent"
    t.boolean  "via_api"
    t.integer  "project_id"
    t.string   "noteable_type"
    t.string   "title"
    t.text     "description"
    t.datetime "created_at",    null: false
    t.datetime "updated_at",    null: false
  end

  create_table "subscriptions", force: :cascade do |t|
    t.integer  "user_id"
    t.integer  "subscribable_id"
    t.string   "subscribable_type"
    t.boolean  "subscribed"
    t.datetime "created_at"
    t.datetime "updated_at"
  end

  add_index "subscriptions", ["subscribable_id", "subscribable_type", "user_id"], name: "subscriptions_user_id_and_ref_fields", unique: true, using: :btree

  create_table "taggings", force: :cascade do |t|
    t.integer  "tag_id"
    t.integer  "taggable_id"
    t.string   "taggable_type"
    t.integer  "tagger_id"
    t.string   "tagger_type"
    t.string   "context"
    t.datetime "created_at"
  end

  add_index "taggings", ["tag_id", "taggable_id", "taggable_type", "context", "tagger_id", "tagger_type"], name: "taggings_idx", unique: true, using: :btree
  add_index "taggings", ["taggable_id", "taggable_type", "context"], name: "index_taggings_on_taggable_id_and_taggable_type_and_context", using: :btree

  create_table "tags", force: :cascade do |t|
    t.string  "name"
    t.integer "taggings_count", default: 0
  end

  add_index "tags", ["name"], name: "index_tags_on_name", unique: true, using: :btree

  create_table "todos", force: :cascade do |t|
    t.integer  "user_id",     null: false
    t.integer  "project_id",  null: false
    t.integer  "target_id"
    t.string   "target_type", null: false
    t.integer  "author_id"
    t.integer  "action",      null: false
    t.string   "state",       null: false
    t.datetime "created_at"
    t.datetime "updated_at"
    t.integer  "note_id"
    t.string   "commit_id"
  end

  add_index "todos", ["author_id"], name: "index_todos_on_author_id", using: :btree
  add_index "todos", ["commit_id"], name: "index_todos_on_commit_id", using: :btree
  add_index "todos", ["note_id"], name: "index_todos_on_note_id", using: :btree
  add_index "todos", ["project_id"], name: "index_todos_on_project_id", using: :btree
  add_index "todos", ["state"], name: "index_todos_on_state", using: :btree
  add_index "todos", ["target_type", "target_id"], name: "index_todos_on_target_type_and_target_id", using: :btree
  add_index "todos", ["user_id"], name: "index_todos_on_user_id", using: :btree

  create_table "users", force: :cascade do |t|
    t.string   "email",                       default: "",    null: false
    t.string   "encrypted_password",          default: "",    null: false
    t.string   "reset_password_token"
    t.datetime "reset_password_sent_at"
    t.datetime "remember_created_at"
    t.integer  "sign_in_count",               default: 0
    t.datetime "current_sign_in_at"
    t.datetime "last_sign_in_at"
    t.string   "current_sign_in_ip"
    t.string   "last_sign_in_ip"
    t.datetime "created_at"
    t.datetime "updated_at"
    t.string   "name"
    t.boolean  "admin",                       default: false, null: false
    t.integer  "projects_limit",              default: 10
    t.string   "skype",                       default: "",    null: false
    t.string   "linkedin",                    default: "",    null: false
    t.string   "twitter",                     default: "",    null: false
    t.string   "authentication_token"
    t.integer  "theme_id",                    default: 1,     null: false
    t.string   "bio"
    t.integer  "failed_attempts",             default: 0
    t.datetime "locked_at"
    t.string   "username"
    t.boolean  "can_create_group",            default: true,  null: false
    t.boolean  "can_create_team",             default: true,  null: false
    t.string   "state"
    t.integer  "color_scheme_id",             default: 1,     null: false
    t.integer  "notification_level",          default: 1,     null: false
    t.datetime "password_expires_at"
    t.integer  "created_by_id"
    t.datetime "last_credential_check_at"
    t.string   "avatar"
    t.string   "confirmation_token"
    t.datetime "confirmed_at"
    t.datetime "confirmation_sent_at"
    t.string   "unconfirmed_email"
    t.boolean  "hide_no_ssh_key",             default: false
    t.string   "website_url",                 default: "",    null: false
    t.string   "notification_email"
    t.boolean  "hide_no_password",            default: false
    t.boolean  "password_automatically_set",  default: false
    t.string   "location"
    t.string   "encrypted_otp_secret"
    t.string   "encrypted_otp_secret_iv"
    t.string   "encrypted_otp_secret_salt"
    t.boolean  "otp_required_for_login",      default: false, null: false
    t.text     "otp_backup_codes"
    t.string   "public_email",                default: "",    null: false
    t.integer  "dashboard",                   default: 0
    t.integer  "project_view",                default: 0
    t.integer  "consumed_timestep"
    t.integer  "layout",                      default: 0
    t.boolean  "hide_project_limit",          default: false
    t.string   "unlock_token"
    t.datetime "otp_grace_period_started_at"
    t.boolean  "ldap_email",                  default: false, null: false
    t.boolean  "external",                    default: false
  end

  add_index "users", ["admin"], name: "index_users_on_admin", using: :btree
  add_index "users", ["authentication_token"], name: "index_users_on_authentication_token", unique: true, using: :btree
  add_index "users", ["confirmation_token"], name: "index_users_on_confirmation_token", unique: true, using: :btree
  add_index "users", ["created_at", "id"], name: "index_users_on_created_at_and_id", using: :btree
  add_index "users", ["current_sign_in_at"], name: "index_users_on_current_sign_in_at", using: :btree
  add_index "users", ["email"], name: "index_users_on_email", unique: true, using: :btree
  add_index "users", ["email"], name: "index_users_on_email_trigram", using: :gin, opclasses: {"email"=>"gin_trgm_ops"}
  add_index "users", ["name"], name: "index_users_on_name", using: :btree
  add_index "users", ["name"], name: "index_users_on_name_trigram", using: :gin, opclasses: {"name"=>"gin_trgm_ops"}
  add_index "users", ["reset_password_token"], name: "index_users_on_reset_password_token", unique: true, using: :btree
  add_index "users", ["username"], name: "index_users_on_username", using: :btree
  add_index "users", ["username"], name: "index_users_on_username_trigram", using: :gin, opclasses: {"username"=>"gin_trgm_ops"}

  create_table "users_star_projects", force: :cascade do |t|
    t.integer  "project_id", null: false
    t.integer  "user_id",    null: false
    t.datetime "created_at"
    t.datetime "updated_at"
  end

  add_index "users_star_projects", ["project_id"], name: "index_users_star_projects_on_project_id", using: :btree
  add_index "users_star_projects", ["user_id", "project_id"], name: "index_users_star_projects_on_user_id_and_project_id", unique: true, using: :btree
  add_index "users_star_projects", ["user_id"], name: "index_users_star_projects_on_user_id", using: :btree

  create_table "web_hooks", force: :cascade do |t|
    t.string   "url",                     limit: 2000
    t.integer  "project_id"
    t.datetime "created_at"
    t.datetime "updated_at"
    t.string   "type",                                 default: "ProjectHook"
    t.integer  "service_id"
    t.boolean  "push_events",                          default: true,          null: false
    t.boolean  "issues_events",                        default: false,         null: false
    t.boolean  "merge_requests_events",                default: false,         null: false
    t.boolean  "tag_push_events",                      default: false
    t.boolean  "note_events",                          default: false,         null: false
    t.boolean  "enable_ssl_verification",              default: true
    t.boolean  "build_events",                         default: false,         null: false
    t.boolean  "wiki_page_events",                     default: false,         null: false
    t.string   "token"
  end

  add_index "web_hooks", ["created_at", "id"], name: "index_web_hooks_on_created_at_and_id", using: :btree
  add_index "web_hooks", ["project_id"], name: "index_web_hooks_on_project_id", using: :btree

end<|MERGE_RESOLUTION|>--- conflicted
+++ resolved
@@ -80,11 +80,8 @@
     t.boolean  "repository_checks_enabled",         default: false
     t.text     "shared_runners_text"
     t.integer  "metrics_packet_size",               default: 1
-<<<<<<< HEAD
     t.text     "disabled_oauth_sign_in_sources"
-=======
     t.string   "health_check_access_token"
->>>>>>> ad77ab03
   end
 
   create_table "audit_events", force: :cascade do |t|
