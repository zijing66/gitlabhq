# encoding: UTF-8
# This file is auto-generated from the current state of the database. Instead
# of editing this file, please use the migrations feature of Active Record to
# incrementally modify your database, and then regenerate this schema definition.
#
# Note that this schema.rb definition is the authoritative source for your
# database schema. If you need to create the application database on another
# system, you should be using db:schema:load, not running all the migrations
# from scratch. The latter is a flawed and unsustainable approach (the more migrations
# you'll amass, the slower it'll run and the greater likelihood for issues).
#
# It's strongly recommended that you check this file into your version control system.

ActiveRecord::Schema.define(version: 20160317092222) do

  # These are extensions that must be enabled in order to support this database
  enable_extension "plpgsql"
  enable_extension "pg_trgm"

  create_table "abuse_reports", force: :cascade do |t|
    t.integer  "reporter_id"
    t.integer  "user_id"
    t.text     "message"
    t.datetime "created_at"
    t.datetime "updated_at"
  end

  create_table "appearances", force: :cascade do |t|
    t.string   "title"
    t.text     "description"
    t.string   "header_logo"
    t.string   "logo"
    t.datetime "created_at",  null: false
    t.datetime "updated_at",  null: false
  end

  create_table "application_settings", force: :cascade do |t|
    t.integer  "default_projects_limit"
    t.boolean  "signup_enabled"
    t.boolean  "signin_enabled"
    t.boolean  "gravatar_enabled"
    t.text     "sign_in_text"
    t.datetime "created_at"
    t.datetime "updated_at"
    t.string   "home_page_url"
    t.integer  "default_branch_protection",         default: 2
    t.boolean  "twitter_sharing_enabled",           default: true
    t.text     "restricted_visibility_levels"
    t.boolean  "version_check_enabled",             default: true
    t.integer  "max_attachment_size",               default: 10,          null: false
    t.integer  "default_project_visibility"
    t.integer  "default_snippet_visibility"
    t.text     "restricted_signup_domains"
    t.boolean  "user_oauth_applications",           default: true
    t.string   "after_sign_out_path"
    t.integer  "session_expire_delay",              default: 10080,       null: false
    t.text     "import_sources"
    t.text     "help_page_text"
    t.string   "admin_notification_email"
    t.boolean  "shared_runners_enabled",            default: true,        null: false
    t.integer  "max_artifacts_size",                default: 100,         null: false
    t.string   "runners_registration_token"
    t.boolean  "require_two_factor_authentication", default: false
    t.integer  "two_factor_grace_period",           default: 48
    t.boolean  "metrics_enabled",                   default: false
    t.string   "metrics_host",                      default: "localhost"
    t.integer  "metrics_pool_size",                 default: 16
    t.integer  "metrics_timeout",                   default: 10
    t.integer  "metrics_method_call_threshold",     default: 10
    t.boolean  "recaptcha_enabled",                 default: false
    t.string   "recaptcha_site_key"
    t.string   "recaptcha_private_key"
    t.integer  "metrics_port",                      default: 8089
    t.integer  "metrics_sample_interval",           default: 15
    t.boolean  "sentry_enabled",                    default: false
    t.string   "sentry_dsn"
    t.boolean  "akismet_enabled",                   default: false
    t.string   "akismet_api_key"
    t.boolean  "email_author_in_body",              default: false
  end

  create_table "audit_events", force: :cascade do |t|
    t.integer  "author_id",   null: false
    t.string   "type",        null: false
    t.integer  "entity_id",   null: false
    t.string   "entity_type", null: false
    t.text     "details"
    t.datetime "created_at"
    t.datetime "updated_at"
  end

  add_index "audit_events", ["author_id"], name: "index_audit_events_on_author_id", using: :btree
  add_index "audit_events", ["entity_id", "entity_type"], name: "index_audit_events_on_entity_id_and_entity_type", using: :btree
  add_index "audit_events", ["type"], name: "index_audit_events_on_type", using: :btree

  create_table "broadcast_messages", force: :cascade do |t|
    t.text     "message",    null: false
    t.datetime "starts_at"
    t.datetime "ends_at"
    t.datetime "created_at"
    t.datetime "updated_at"
    t.string   "color"
    t.string   "font"
  end

  create_table "ci_application_settings", force: :cascade do |t|
    t.boolean  "all_broken_builds"
    t.boolean  "add_pusher"
    t.datetime "created_at"
    t.datetime "updated_at"
  end

  create_table "ci_builds", force: :cascade do |t|
    t.integer  "project_id"
    t.string   "status"
    t.datetime "finished_at"
    t.text     "trace"
    t.datetime "created_at"
    t.datetime "updated_at"
    t.datetime "started_at"
    t.integer  "runner_id"
    t.float    "coverage"
    t.integer  "commit_id"
    t.text     "commands"
    t.integer  "job_id"
    t.string   "name"
    t.boolean  "deploy",             default: false
    t.text     "options"
    t.boolean  "allow_failure",      default: false, null: false
    t.string   "stage"
    t.integer  "trigger_request_id"
    t.integer  "stage_idx"
    t.boolean  "tag"
    t.string   "ref"
    t.integer  "user_id"
    t.string   "type"
    t.string   "target_url"
    t.string   "description"
    t.text     "artifacts_file"
    t.integer  "gl_project_id"
    t.text     "artifacts_metadata"
    t.integer  "erased_by_id"
    t.datetime "erased_at"
  end

  add_index "ci_builds", ["commit_id", "stage_idx", "created_at"], name: "index_ci_builds_on_commit_id_and_stage_idx_and_created_at", using: :btree
  add_index "ci_builds", ["commit_id", "status", "type"], name: "index_ci_builds_on_commit_id_and_status_and_type", using: :btree
  add_index "ci_builds", ["commit_id", "type", "name", "ref"], name: "index_ci_builds_on_commit_id_and_type_and_name_and_ref", using: :btree
  add_index "ci_builds", ["commit_id", "type", "ref"], name: "index_ci_builds_on_commit_id_and_type_and_ref", using: :btree
  add_index "ci_builds", ["commit_id"], name: "index_ci_builds_on_commit_id", using: :btree
  add_index "ci_builds", ["erased_by_id"], name: "index_ci_builds_on_erased_by_id", using: :btree
  add_index "ci_builds", ["gl_project_id"], name: "index_ci_builds_on_gl_project_id", using: :btree
  add_index "ci_builds", ["project_id", "commit_id"], name: "index_ci_builds_on_project_id_and_commit_id", using: :btree
  add_index "ci_builds", ["project_id"], name: "index_ci_builds_on_project_id", using: :btree
  add_index "ci_builds", ["runner_id"], name: "index_ci_builds_on_runner_id", using: :btree
  add_index "ci_builds", ["status"], name: "index_ci_builds_on_status", using: :btree
  add_index "ci_builds", ["type"], name: "index_ci_builds_on_type", using: :btree

  create_table "ci_commits", force: :cascade do |t|
    t.integer  "project_id"
    t.string   "ref"
    t.string   "sha"
    t.string   "before_sha"
    t.text     "push_data"
    t.datetime "created_at"
    t.datetime "updated_at"
    t.boolean  "tag",           default: false
    t.text     "yaml_errors"
    t.datetime "committed_at"
    t.integer  "gl_project_id"
  end

  add_index "ci_commits", ["gl_project_id"], name: "index_ci_commits_on_gl_project_id", using: :btree
  add_index "ci_commits", ["project_id", "committed_at", "id"], name: "index_ci_commits_on_project_id_and_committed_at_and_id", using: :btree
  add_index "ci_commits", ["project_id", "committed_at"], name: "index_ci_commits_on_project_id_and_committed_at", using: :btree
  add_index "ci_commits", ["project_id", "sha"], name: "index_ci_commits_on_project_id_and_sha", using: :btree
  add_index "ci_commits", ["project_id"], name: "index_ci_commits_on_project_id", using: :btree
  add_index "ci_commits", ["sha"], name: "index_ci_commits_on_sha", using: :btree

  create_table "ci_events", force: :cascade do |t|
    t.integer  "project_id"
    t.integer  "user_id"
    t.integer  "is_admin"
    t.text     "description"
    t.datetime "created_at"
    t.datetime "updated_at"
  end

  add_index "ci_events", ["created_at"], name: "index_ci_events_on_created_at", using: :btree
  add_index "ci_events", ["is_admin"], name: "index_ci_events_on_is_admin", using: :btree
  add_index "ci_events", ["project_id"], name: "index_ci_events_on_project_id", using: :btree

  create_table "ci_jobs", force: :cascade do |t|
    t.integer  "project_id",                          null: false
    t.text     "commands"
    t.boolean  "active",         default: true,       null: false
    t.datetime "created_at"
    t.datetime "updated_at"
    t.string   "name"
    t.boolean  "build_branches", default: true,       null: false
    t.boolean  "build_tags",     default: false,      null: false
    t.string   "job_type",       default: "parallel"
    t.string   "refs"
    t.datetime "deleted_at"
  end

  add_index "ci_jobs", ["deleted_at"], name: "index_ci_jobs_on_deleted_at", using: :btree
  add_index "ci_jobs", ["project_id"], name: "index_ci_jobs_on_project_id", using: :btree

  create_table "ci_projects", force: :cascade do |t|
    t.string   "name"
    t.integer  "timeout",                  default: 3600,  null: false
    t.datetime "created_at"
    t.datetime "updated_at"
    t.string   "token"
    t.string   "default_ref"
    t.string   "path"
    t.boolean  "always_build",             default: false, null: false
    t.integer  "polling_interval"
    t.boolean  "public",                   default: false, null: false
    t.string   "ssh_url_to_repo"
    t.integer  "gitlab_id"
    t.boolean  "allow_git_fetch",          default: true,  null: false
    t.string   "email_recipients",         default: "",    null: false
    t.boolean  "email_add_pusher",         default: true,  null: false
    t.boolean  "email_only_broken_builds", default: true,  null: false
    t.string   "skip_refs"
    t.string   "coverage_regex"
    t.boolean  "shared_runners_enabled",   default: false
    t.text     "generated_yaml_config"
  end

  add_index "ci_projects", ["gitlab_id"], name: "index_ci_projects_on_gitlab_id", using: :btree
  add_index "ci_projects", ["shared_runners_enabled"], name: "index_ci_projects_on_shared_runners_enabled", using: :btree

  create_table "ci_runner_projects", force: :cascade do |t|
    t.integer  "runner_id",     null: false
    t.integer  "project_id"
    t.datetime "created_at"
    t.datetime "updated_at"
    t.integer  "gl_project_id"
  end

  add_index "ci_runner_projects", ["gl_project_id"], name: "index_ci_runner_projects_on_gl_project_id", using: :btree
  add_index "ci_runner_projects", ["runner_id"], name: "index_ci_runner_projects_on_runner_id", using: :btree

  create_table "ci_runners", force: :cascade do |t|
    t.string   "token"
    t.datetime "created_at"
    t.datetime "updated_at"
    t.string   "description"
    t.datetime "contacted_at"
    t.boolean  "active",       default: true,  null: false
    t.boolean  "is_shared",    default: false
    t.string   "name"
    t.string   "version"
    t.string   "revision"
    t.string   "platform"
    t.string   "architecture"
  end

  add_index "ci_runners", ["description"], name: "index_ci_runners_on_description_trigram", using: :gin, opclasses: {"description"=>"gin_trgm_ops"}
  add_index "ci_runners", ["token"], name: "index_ci_runners_on_token", using: :btree
  add_index "ci_runners", ["token"], name: "index_ci_runners_on_token_trigram", using: :gin, opclasses: {"token"=>"gin_trgm_ops"}

  create_table "ci_services", force: :cascade do |t|
    t.string   "type"
    t.string   "title"
    t.integer  "project_id",                 null: false
    t.datetime "created_at"
    t.datetime "updated_at"
    t.boolean  "active",     default: false, null: false
    t.text     "properties"
  end

  add_index "ci_services", ["project_id"], name: "index_ci_services_on_project_id", using: :btree

  create_table "ci_sessions", force: :cascade do |t|
    t.string   "session_id", null: false
    t.text     "data"
    t.datetime "created_at"
    t.datetime "updated_at"
  end

  add_index "ci_sessions", ["session_id"], name: "index_ci_sessions_on_session_id", using: :btree
  add_index "ci_sessions", ["updated_at"], name: "index_ci_sessions_on_updated_at", using: :btree

  create_table "ci_taggings", force: :cascade do |t|
    t.integer  "tag_id"
    t.integer  "taggable_id"
    t.string   "taggable_type"
    t.integer  "tagger_id"
    t.string   "tagger_type"
    t.string   "context",       limit: 128
    t.datetime "created_at"
  end

  add_index "ci_taggings", ["tag_id", "taggable_id", "taggable_type", "context", "tagger_id", "tagger_type"], name: "ci_taggings_idx", unique: true, using: :btree
  add_index "ci_taggings", ["taggable_id", "taggable_type", "context"], name: "index_ci_taggings_on_taggable_id_and_taggable_type_and_context", using: :btree

  create_table "ci_tags", force: :cascade do |t|
    t.string  "name"
    t.integer "taggings_count", default: 0
  end

  add_index "ci_tags", ["name"], name: "index_ci_tags_on_name", unique: true, using: :btree

  create_table "ci_trigger_requests", force: :cascade do |t|
    t.integer  "trigger_id", null: false
    t.text     "variables"
    t.datetime "created_at"
    t.datetime "updated_at"
    t.integer  "commit_id"
  end

  create_table "ci_triggers", force: :cascade do |t|
    t.string   "token"
    t.integer  "project_id"
    t.datetime "deleted_at"
    t.datetime "created_at"
    t.datetime "updated_at"
    t.integer  "gl_project_id"
  end

  add_index "ci_triggers", ["deleted_at"], name: "index_ci_triggers_on_deleted_at", using: :btree
  add_index "ci_triggers", ["gl_project_id"], name: "index_ci_triggers_on_gl_project_id", using: :btree

  create_table "ci_variables", force: :cascade do |t|
    t.integer "project_id"
    t.string  "key"
    t.text    "value"
    t.text    "encrypted_value"
    t.string  "encrypted_value_salt"
    t.string  "encrypted_value_iv"
    t.integer "gl_project_id"
  end

  add_index "ci_variables", ["gl_project_id"], name: "index_ci_variables_on_gl_project_id", using: :btree

  create_table "ci_web_hooks", force: :cascade do |t|
    t.string   "url",        null: false
    t.integer  "project_id", null: false
    t.datetime "created_at"
    t.datetime "updated_at"
  end

  create_table "deploy_keys_projects", force: :cascade do |t|
    t.integer  "deploy_key_id", null: false
    t.integer  "project_id",    null: false
    t.datetime "created_at"
    t.datetime "updated_at"
  end

  add_index "deploy_keys_projects", ["project_id"], name: "index_deploy_keys_projects_on_project_id", using: :btree

  create_table "emails", force: :cascade do |t|
    t.integer  "user_id",    null: false
    t.string   "email",      null: false
    t.datetime "created_at"
    t.datetime "updated_at"
  end

  add_index "emails", ["email"], name: "index_emails_on_email", unique: true, using: :btree
  add_index "emails", ["user_id"], name: "index_emails_on_user_id", using: :btree

  create_table "events", force: :cascade do |t|
    t.string   "target_type"
    t.integer  "target_id"
    t.string   "title"
    t.text     "data"
    t.integer  "project_id"
    t.datetime "created_at"
    t.datetime "updated_at"
    t.integer  "action"
    t.integer  "author_id"
  end

  add_index "events", ["action"], name: "index_events_on_action", using: :btree
  add_index "events", ["author_id"], name: "index_events_on_author_id", using: :btree
  add_index "events", ["created_at"], name: "index_events_on_created_at", using: :btree
  add_index "events", ["project_id"], name: "index_events_on_project_id", using: :btree
  add_index "events", ["target_id"], name: "index_events_on_target_id", using: :btree
  add_index "events", ["target_type"], name: "index_events_on_target_type", using: :btree

  create_table "forked_project_links", force: :cascade do |t|
    t.integer  "forked_to_project_id",   null: false
    t.integer  "forked_from_project_id", null: false
    t.datetime "created_at"
    t.datetime "updated_at"
  end

  add_index "forked_project_links", ["forked_to_project_id"], name: "index_forked_project_links_on_forked_to_project_id", unique: true, using: :btree

  create_table "identities", force: :cascade do |t|
    t.string   "extern_uid"
    t.string   "provider"
    t.integer  "user_id"
    t.datetime "created_at"
    t.datetime "updated_at"
  end

  add_index "identities", ["created_at", "id"], name: "index_identities_on_created_at_and_id", using: :btree
  add_index "identities", ["user_id"], name: "index_identities_on_user_id", using: :btree

  create_table "issues", force: :cascade do |t|
    t.string   "title"
    t.integer  "assignee_id"
    t.integer  "author_id"
    t.integer  "project_id"
    t.datetime "created_at"
    t.datetime "updated_at"
    t.integer  "position",      default: 0
    t.string   "branch_name"
    t.text     "description"
    t.integer  "milestone_id"
    t.string   "state"
    t.integer  "iid"
    t.integer  "updated_by_id"
<<<<<<< HEAD
    t.boolean  "confidential",  default: false
=======
    t.integer  "moved_to_id"
    t.boolean  "confidential",              default: false
>>>>>>> 2bcbc7c6
  end

  add_index "issues", ["assignee_id"], name: "index_issues_on_assignee_id", using: :btree
  add_index "issues", ["author_id"], name: "index_issues_on_author_id", using: :btree
  add_index "issues", ["confidential"], name: "index_issues_on_confidential", using: :btree
  add_index "issues", ["created_at", "id"], name: "index_issues_on_created_at_and_id", using: :btree
  add_index "issues", ["created_at"], name: "index_issues_on_created_at", using: :btree
  add_index "issues", ["description"], name: "index_issues_on_description_trigram", using: :gin, opclasses: {"description"=>"gin_trgm_ops"}
  add_index "issues", ["milestone_id"], name: "index_issues_on_milestone_id", using: :btree
  add_index "issues", ["project_id", "iid"], name: "index_issues_on_project_id_and_iid", unique: true, using: :btree
  add_index "issues", ["project_id"], name: "index_issues_on_project_id", using: :btree
  add_index "issues", ["state"], name: "index_issues_on_state", using: :btree
  add_index "issues", ["title"], name: "index_issues_on_title", using: :btree
  add_index "issues", ["title"], name: "index_issues_on_title_trigram", using: :gin, opclasses: {"title"=>"gin_trgm_ops"}

  create_table "keys", force: :cascade do |t|
    t.integer  "user_id"
    t.datetime "created_at"
    t.datetime "updated_at"
    t.text     "key"
    t.string   "title"
    t.string   "type"
    t.string   "fingerprint"
    t.boolean  "public",      default: false, null: false
  end

  add_index "keys", ["created_at", "id"], name: "index_keys_on_created_at_and_id", using: :btree
  add_index "keys", ["user_id"], name: "index_keys_on_user_id", using: :btree

  create_table "label_links", force: :cascade do |t|
    t.integer  "label_id"
    t.integer  "target_id"
    t.string   "target_type"
    t.datetime "created_at"
    t.datetime "updated_at"
  end

  add_index "label_links", ["label_id"], name: "index_label_links_on_label_id", using: :btree
  add_index "label_links", ["target_id", "target_type"], name: "index_label_links_on_target_id_and_target_type", using: :btree

  create_table "labels", force: :cascade do |t|
    t.string   "title"
    t.string   "color"
    t.integer  "project_id"
    t.datetime "created_at"
    t.datetime "updated_at"
    t.boolean  "template",    default: false
    t.string   "description"
  end

  add_index "labels", ["project_id"], name: "index_labels_on_project_id", using: :btree

  create_table "lfs_objects", force: :cascade do |t|
    t.string   "oid",                  null: false
    t.integer  "size",       limit: 8, null: false
    t.datetime "created_at"
    t.datetime "updated_at"
    t.string   "file"
  end

  add_index "lfs_objects", ["oid"], name: "index_lfs_objects_on_oid", unique: true, using: :btree

  create_table "lfs_objects_projects", force: :cascade do |t|
    t.integer  "lfs_object_id", null: false
    t.integer  "project_id",    null: false
    t.datetime "created_at"
    t.datetime "updated_at"
  end

  add_index "lfs_objects_projects", ["project_id"], name: "index_lfs_objects_projects_on_project_id", using: :btree

  create_table "members", force: :cascade do |t|
    t.integer  "access_level",       null: false
    t.integer  "source_id",          null: false
    t.string   "source_type",        null: false
    t.integer  "user_id"
    t.integer  "notification_level", null: false
    t.string   "type"
    t.datetime "created_at"
    t.datetime "updated_at"
    t.integer  "created_by_id"
    t.string   "invite_email"
    t.string   "invite_token"
    t.datetime "invite_accepted_at"
  end

  add_index "members", ["access_level"], name: "index_members_on_access_level", using: :btree
  add_index "members", ["created_at", "id"], name: "index_members_on_created_at_and_id", using: :btree
  add_index "members", ["invite_token"], name: "index_members_on_invite_token", unique: true, using: :btree
  add_index "members", ["source_id", "source_type"], name: "index_members_on_source_id_and_source_type", using: :btree
  add_index "members", ["type"], name: "index_members_on_type", using: :btree
  add_index "members", ["user_id"], name: "index_members_on_user_id", using: :btree

  create_table "merge_request_diffs", force: :cascade do |t|
    t.string   "state"
    t.text     "st_commits"
    t.text     "st_diffs"
    t.integer  "merge_request_id", null: false
    t.datetime "created_at"
    t.datetime "updated_at"
    t.string   "base_commit_sha"
    t.string   "real_size"
  end

  add_index "merge_request_diffs", ["merge_request_id"], name: "index_merge_request_diffs_on_merge_request_id", unique: true, using: :btree

  create_table "merge_requests", force: :cascade do |t|
    t.string   "target_branch",                             null: false
    t.string   "source_branch",                             null: false
    t.integer  "source_project_id",                         null: false
    t.integer  "author_id"
    t.integer  "assignee_id"
    t.string   "title"
    t.datetime "created_at"
    t.datetime "updated_at"
    t.integer  "milestone_id"
    t.string   "state"
    t.string   "merge_status"
    t.integer  "target_project_id",                         null: false
    t.integer  "iid"
    t.text     "description"
    t.integer  "position",                  default: 0
    t.datetime "locked_at"
    t.integer  "updated_by_id"
    t.string   "merge_error"
    t.text     "merge_params"
    t.boolean  "merge_when_build_succeeds", default: false, null: false
    t.integer  "merge_user_id"
    t.string   "merge_commit_sha"
  end

  add_index "merge_requests", ["assignee_id"], name: "index_merge_requests_on_assignee_id", using: :btree
  add_index "merge_requests", ["author_id"], name: "index_merge_requests_on_author_id", using: :btree
  add_index "merge_requests", ["created_at", "id"], name: "index_merge_requests_on_created_at_and_id", using: :btree
  add_index "merge_requests", ["created_at"], name: "index_merge_requests_on_created_at", using: :btree
  add_index "merge_requests", ["description"], name: "index_merge_requests_on_description_trigram", using: :gin, opclasses: {"description"=>"gin_trgm_ops"}
  add_index "merge_requests", ["milestone_id"], name: "index_merge_requests_on_milestone_id", using: :btree
  add_index "merge_requests", ["source_branch"], name: "index_merge_requests_on_source_branch", using: :btree
  add_index "merge_requests", ["source_project_id"], name: "index_merge_requests_on_source_project_id", using: :btree
  add_index "merge_requests", ["target_branch"], name: "index_merge_requests_on_target_branch", using: :btree
  add_index "merge_requests", ["target_project_id", "iid"], name: "index_merge_requests_on_target_project_id_and_iid", unique: true, using: :btree
  add_index "merge_requests", ["title"], name: "index_merge_requests_on_title", using: :btree
  add_index "merge_requests", ["title"], name: "index_merge_requests_on_title_trigram", using: :gin, opclasses: {"title"=>"gin_trgm_ops"}

  create_table "milestones", force: :cascade do |t|
    t.string   "title",       null: false
    t.integer  "project_id",  null: false
    t.text     "description"
    t.date     "due_date"
    t.datetime "created_at"
    t.datetime "updated_at"
    t.string   "state"
    t.integer  "iid"
  end

  add_index "milestones", ["created_at", "id"], name: "index_milestones_on_created_at_and_id", using: :btree
  add_index "milestones", ["description"], name: "index_milestones_on_description_trigram", using: :gin, opclasses: {"description"=>"gin_trgm_ops"}
  add_index "milestones", ["due_date"], name: "index_milestones_on_due_date", using: :btree
  add_index "milestones", ["project_id", "iid"], name: "index_milestones_on_project_id_and_iid", unique: true, using: :btree
  add_index "milestones", ["project_id"], name: "index_milestones_on_project_id", using: :btree
  add_index "milestones", ["title"], name: "index_milestones_on_title", using: :btree
  add_index "milestones", ["title"], name: "index_milestones_on_title_trigram", using: :gin, opclasses: {"title"=>"gin_trgm_ops"}

  create_table "namespaces", force: :cascade do |t|
    t.string   "name",                                  null: false
    t.string   "path",                                  null: false
    t.integer  "owner_id"
    t.datetime "created_at"
    t.datetime "updated_at"
    t.string   "type"
    t.string   "description",           default: "",    null: false
    t.string   "avatar"
    t.boolean  "share_with_group_lock", default: false
  end

  add_index "namespaces", ["created_at", "id"], name: "index_namespaces_on_created_at_and_id", using: :btree
  add_index "namespaces", ["name"], name: "index_namespaces_on_name", unique: true, using: :btree
  add_index "namespaces", ["name"], name: "index_namespaces_on_name_trigram", using: :gin, opclasses: {"name"=>"gin_trgm_ops"}
  add_index "namespaces", ["owner_id"], name: "index_namespaces_on_owner_id", using: :btree
  add_index "namespaces", ["path"], name: "index_namespaces_on_path", unique: true, using: :btree
  add_index "namespaces", ["path"], name: "index_namespaces_on_path_trigram", using: :gin, opclasses: {"path"=>"gin_trgm_ops"}
  add_index "namespaces", ["type"], name: "index_namespaces_on_type", using: :btree

  create_table "notes", force: :cascade do |t|
    t.text     "note"
    t.string   "noteable_type"
    t.integer  "author_id"
    t.datetime "created_at"
    t.datetime "updated_at"
    t.integer  "project_id"
    t.string   "attachment"
    t.string   "line_code"
    t.string   "commit_id"
    t.integer  "noteable_id"
    t.boolean  "system",        default: false, null: false
    t.text     "st_diff"
    t.integer  "updated_by_id"
    t.boolean  "is_award",      default: false, null: false
  end

  add_index "notes", ["author_id"], name: "index_notes_on_author_id", using: :btree
  add_index "notes", ["commit_id"], name: "index_notes_on_commit_id", using: :btree
  add_index "notes", ["created_at", "id"], name: "index_notes_on_created_at_and_id", using: :btree
  add_index "notes", ["created_at"], name: "index_notes_on_created_at", using: :btree
  add_index "notes", ["is_award"], name: "index_notes_on_is_award", using: :btree
  add_index "notes", ["line_code"], name: "index_notes_on_line_code", using: :btree
  add_index "notes", ["note"], name: "index_notes_on_note_trigram", using: :gin, opclasses: {"note"=>"gin_trgm_ops"}
  add_index "notes", ["noteable_id", "noteable_type"], name: "index_notes_on_noteable_id_and_noteable_type", using: :btree
  add_index "notes", ["noteable_type"], name: "index_notes_on_noteable_type", using: :btree
  add_index "notes", ["project_id", "noteable_type"], name: "index_notes_on_project_id_and_noteable_type", using: :btree
  add_index "notes", ["project_id"], name: "index_notes_on_project_id", using: :btree
  add_index "notes", ["updated_at"], name: "index_notes_on_updated_at", using: :btree

  create_table "oauth_access_grants", force: :cascade do |t|
    t.integer  "resource_owner_id", null: false
    t.integer  "application_id",    null: false
    t.string   "token",             null: false
    t.integer  "expires_in",        null: false
    t.text     "redirect_uri",      null: false
    t.datetime "created_at",        null: false
    t.datetime "revoked_at"
    t.string   "scopes"
  end

  add_index "oauth_access_grants", ["token"], name: "index_oauth_access_grants_on_token", unique: true, using: :btree

  create_table "oauth_access_tokens", force: :cascade do |t|
    t.integer  "resource_owner_id"
    t.integer  "application_id"
    t.string   "token",             null: false
    t.string   "refresh_token"
    t.integer  "expires_in"
    t.datetime "revoked_at"
    t.datetime "created_at",        null: false
    t.string   "scopes"
  end

  add_index "oauth_access_tokens", ["refresh_token"], name: "index_oauth_access_tokens_on_refresh_token", unique: true, using: :btree
  add_index "oauth_access_tokens", ["resource_owner_id"], name: "index_oauth_access_tokens_on_resource_owner_id", using: :btree
  add_index "oauth_access_tokens", ["token"], name: "index_oauth_access_tokens_on_token", unique: true, using: :btree

  create_table "oauth_applications", force: :cascade do |t|
    t.string   "name",                      null: false
    t.string   "uid",                       null: false
    t.string   "secret",                    null: false
    t.text     "redirect_uri",              null: false
    t.string   "scopes",       default: "", null: false
    t.datetime "created_at"
    t.datetime "updated_at"
    t.integer  "owner_id"
    t.string   "owner_type"
  end

  add_index "oauth_applications", ["owner_id", "owner_type"], name: "index_oauth_applications_on_owner_id_and_owner_type", using: :btree
  add_index "oauth_applications", ["uid"], name: "index_oauth_applications_on_uid", unique: true, using: :btree

  create_table "project_group_links", force: :cascade do |t|
    t.integer  "project_id",                null: false
    t.integer  "group_id",                  null: false
    t.datetime "created_at"
    t.datetime "updated_at"
    t.integer  "group_access", default: 30, null: false
  end

  create_table "project_import_data", force: :cascade do |t|
    t.integer "project_id"
    t.text    "data"
    t.text    "encrypted_credentials"
    t.text    "encrypted_credentials_iv"
    t.text    "encrypted_credentials_salt"
  end

  create_table "projects", force: :cascade do |t|
    t.string   "name"
    t.string   "path"
    t.text     "description"
    t.datetime "created_at"
    t.datetime "updated_at"
    t.integer  "creator_id"
    t.boolean  "issues_enabled",         default: true,     null: false
    t.boolean  "wall_enabled",           default: true,     null: false
    t.boolean  "merge_requests_enabled", default: true,     null: false
    t.boolean  "wiki_enabled",           default: true,     null: false
    t.integer  "namespace_id"
    t.string   "issues_tracker",         default: "gitlab", null: false
    t.string   "issues_tracker_id"
    t.boolean  "snippets_enabled",       default: true,     null: false
    t.datetime "last_activity_at"
    t.string   "import_url"
    t.integer  "visibility_level",       default: 0,        null: false
    t.boolean  "archived",               default: false,    null: false
    t.string   "avatar"
    t.string   "import_status"
    t.float    "repository_size",        default: 0.0
    t.integer  "star_count",             default: 0,        null: false
    t.string   "import_type"
    t.string   "import_source"
    t.integer  "commit_count",           default: 0
    t.text     "import_error"
    t.integer  "ci_id"
    t.boolean  "builds_enabled",         default: true,     null: false
    t.boolean  "shared_runners_enabled", default: true,     null: false
    t.string   "runners_token"
    t.string   "build_coverage_regex"
    t.boolean  "build_allow_git_fetch",  default: true,     null: false
    t.integer  "build_timeout",          default: 3600,     null: false
    t.boolean  "pending_delete",         default: false
    t.boolean  "public_builds",          default: true,     null: false
    t.string   "main_language"
    t.integer  "pushes_since_gc",        default: 0
  end

  add_index "projects", ["builds_enabled", "shared_runners_enabled"], name: "index_projects_on_builds_enabled_and_shared_runners_enabled", using: :btree
  add_index "projects", ["builds_enabled"], name: "index_projects_on_builds_enabled", using: :btree
  add_index "projects", ["ci_id"], name: "index_projects_on_ci_id", using: :btree
  add_index "projects", ["created_at", "id"], name: "index_projects_on_created_at_and_id", using: :btree
  add_index "projects", ["creator_id"], name: "index_projects_on_creator_id", using: :btree
  add_index "projects", ["description"], name: "index_projects_on_description_trigram", using: :gin, opclasses: {"description"=>"gin_trgm_ops"}
  add_index "projects", ["last_activity_at"], name: "index_projects_on_last_activity_at", using: :btree
  add_index "projects", ["name"], name: "index_projects_on_name_trigram", using: :gin, opclasses: {"name"=>"gin_trgm_ops"}
  add_index "projects", ["namespace_id"], name: "index_projects_on_namespace_id", using: :btree
  add_index "projects", ["path"], name: "index_projects_on_path", using: :btree
  add_index "projects", ["path"], name: "index_projects_on_path_trigram", using: :gin, opclasses: {"path"=>"gin_trgm_ops"}
  add_index "projects", ["runners_token"], name: "index_projects_on_runners_token", using: :btree
  add_index "projects", ["star_count"], name: "index_projects_on_star_count", using: :btree
  add_index "projects", ["visibility_level"], name: "index_projects_on_visibility_level", using: :btree

  create_table "protected_branches", force: :cascade do |t|
    t.integer  "project_id",                          null: false
    t.string   "name",                                null: false
    t.datetime "created_at"
    t.datetime "updated_at"
    t.boolean  "developers_can_push", default: false, null: false
  end

  add_index "protected_branches", ["project_id"], name: "index_protected_branches_on_project_id", using: :btree

  create_table "releases", force: :cascade do |t|
    t.string   "tag"
    t.text     "description"
    t.integer  "project_id"
    t.datetime "created_at"
    t.datetime "updated_at"
  end

  add_index "releases", ["project_id", "tag"], name: "index_releases_on_project_id_and_tag", using: :btree
  add_index "releases", ["project_id"], name: "index_releases_on_project_id", using: :btree

  create_table "sent_notifications", force: :cascade do |t|
    t.integer "project_id"
    t.integer "noteable_id"
    t.string  "noteable_type"
    t.integer "recipient_id"
    t.string  "commit_id"
    t.string  "reply_key",     null: false
    t.string  "line_code"
  end

  add_index "sent_notifications", ["reply_key"], name: "index_sent_notifications_on_reply_key", unique: true, using: :btree

  create_table "services", force: :cascade do |t|
    t.string   "type"
    t.string   "title"
    t.integer  "project_id"
    t.datetime "created_at",                               null: false
    t.datetime "updated_at",                               null: false
    t.boolean  "active",                                   null: false
    t.text     "properties"
    t.boolean  "template",              default: false
    t.boolean  "push_events",           default: true
    t.boolean  "issues_events",         default: true
    t.boolean  "merge_requests_events", default: true
    t.boolean  "tag_push_events",       default: true
    t.boolean  "note_events",           default: true,     null: false
    t.boolean  "build_events",          default: false,    null: false
    t.string   "category",              default: "common", null: false
    t.boolean  "default",               default: false
  end

  add_index "services", ["category"], name: "index_services_on_category", using: :btree
  add_index "services", ["created_at", "id"], name: "index_services_on_created_at_and_id", using: :btree
  add_index "services", ["default"], name: "index_services_on_default", using: :btree
  add_index "services", ["project_id"], name: "index_services_on_project_id", using: :btree
  add_index "services", ["template"], name: "index_services_on_template", using: :btree

  create_table "snippets", force: :cascade do |t|
    t.string   "title"
    t.text     "content"
    t.integer  "author_id",                    null: false
    t.integer  "project_id"
    t.datetime "created_at"
    t.datetime "updated_at"
    t.string   "file_name"
    t.string   "type"
    t.integer  "visibility_level", default: 0, null: false
  end

  add_index "snippets", ["author_id"], name: "index_snippets_on_author_id", using: :btree
  add_index "snippets", ["created_at", "id"], name: "index_snippets_on_created_at_and_id", using: :btree
  add_index "snippets", ["created_at"], name: "index_snippets_on_created_at", using: :btree
  add_index "snippets", ["file_name"], name: "index_snippets_on_file_name_trigram", using: :gin, opclasses: {"file_name"=>"gin_trgm_ops"}
  add_index "snippets", ["project_id"], name: "index_snippets_on_project_id", using: :btree
  add_index "snippets", ["title"], name: "index_snippets_on_title_trigram", using: :gin, opclasses: {"title"=>"gin_trgm_ops"}
  add_index "snippets", ["updated_at"], name: "index_snippets_on_updated_at", using: :btree
  add_index "snippets", ["visibility_level"], name: "index_snippets_on_visibility_level", using: :btree

  create_table "spam_logs", force: :cascade do |t|
    t.integer  "user_id"
    t.string   "source_ip"
    t.string   "user_agent"
    t.boolean  "via_api"
    t.integer  "project_id"
    t.string   "noteable_type"
    t.string   "title"
    t.text     "description"
    t.datetime "created_at",    null: false
    t.datetime "updated_at",    null: false
  end

  create_table "subscriptions", force: :cascade do |t|
    t.integer  "user_id"
    t.integer  "subscribable_id"
    t.string   "subscribable_type"
    t.boolean  "subscribed"
    t.datetime "created_at"
    t.datetime "updated_at"
  end

  add_index "subscriptions", ["subscribable_id", "subscribable_type", "user_id"], name: "subscriptions_user_id_and_ref_fields", unique: true, using: :btree

  create_table "taggings", force: :cascade do |t|
    t.integer  "tag_id"
    t.integer  "taggable_id"
    t.string   "taggable_type"
    t.integer  "tagger_id"
    t.string   "tagger_type"
    t.string   "context"
    t.datetime "created_at"
  end

  add_index "taggings", ["tag_id", "taggable_id", "taggable_type", "context", "tagger_id", "tagger_type"], name: "taggings_idx", unique: true, using: :btree
  add_index "taggings", ["taggable_id", "taggable_type", "context"], name: "index_taggings_on_taggable_id_and_taggable_type_and_context", using: :btree

  create_table "tags", force: :cascade do |t|
    t.string  "name"
    t.integer "taggings_count", default: 0
  end

  add_index "tags", ["name"], name: "index_tags_on_name", unique: true, using: :btree

  create_table "todos", force: :cascade do |t|
    t.integer  "user_id",     null: false
    t.integer  "project_id",  null: false
    t.integer  "target_id"
    t.string   "target_type", null: false
    t.integer  "author_id"
    t.integer  "action",      null: false
    t.string   "state",       null: false
    t.datetime "created_at"
    t.datetime "updated_at"
    t.integer  "note_id"
    t.string   "commit_id"
  end

  add_index "todos", ["author_id"], name: "index_todos_on_author_id", using: :btree
  add_index "todos", ["commit_id"], name: "index_todos_on_commit_id", using: :btree
  add_index "todos", ["note_id"], name: "index_todos_on_note_id", using: :btree
  add_index "todos", ["project_id"], name: "index_todos_on_project_id", using: :btree
  add_index "todos", ["state"], name: "index_todos_on_state", using: :btree
  add_index "todos", ["target_type", "target_id"], name: "index_todos_on_target_type_and_target_id", using: :btree
  add_index "todos", ["user_id"], name: "index_todos_on_user_id", using: :btree

  create_table "users", force: :cascade do |t|
    t.string   "email",                       default: "",    null: false
    t.string   "encrypted_password",          default: "",    null: false
    t.string   "reset_password_token"
    t.datetime "reset_password_sent_at"
    t.datetime "remember_created_at"
    t.integer  "sign_in_count",               default: 0
    t.datetime "current_sign_in_at"
    t.datetime "last_sign_in_at"
    t.string   "current_sign_in_ip"
    t.string   "last_sign_in_ip"
    t.datetime "created_at"
    t.datetime "updated_at"
    t.string   "name"
    t.boolean  "admin",                       default: false, null: false
    t.integer  "projects_limit",              default: 10
    t.string   "skype",                       default: "",    null: false
    t.string   "linkedin",                    default: "",    null: false
    t.string   "twitter",                     default: "",    null: false
    t.string   "authentication_token"
    t.integer  "theme_id",                    default: 1,     null: false
    t.string   "bio"
    t.integer  "failed_attempts",             default: 0
    t.datetime "locked_at"
    t.string   "username"
    t.boolean  "can_create_group",            default: true,  null: false
    t.boolean  "can_create_team",             default: true,  null: false
    t.string   "state"
    t.integer  "color_scheme_id",             default: 1,     null: false
    t.integer  "notification_level",          default: 1,     null: false
    t.datetime "password_expires_at"
    t.integer  "created_by_id"
    t.datetime "last_credential_check_at"
    t.string   "avatar"
    t.string   "confirmation_token"
    t.datetime "confirmed_at"
    t.datetime "confirmation_sent_at"
    t.string   "unconfirmed_email"
    t.boolean  "hide_no_ssh_key",             default: false
    t.string   "website_url",                 default: "",    null: false
    t.string   "notification_email"
    t.boolean  "hide_no_password",            default: false
    t.boolean  "password_automatically_set",  default: false
    t.string   "location"
    t.string   "encrypted_otp_secret"
    t.string   "encrypted_otp_secret_iv"
    t.string   "encrypted_otp_secret_salt"
    t.boolean  "otp_required_for_login",      default: false, null: false
    t.text     "otp_backup_codes"
    t.string   "public_email",                default: "",    null: false
    t.integer  "dashboard",                   default: 0
    t.integer  "project_view",                default: 0
    t.integer  "consumed_timestep"
    t.integer  "layout",                      default: 0
    t.boolean  "hide_project_limit",          default: false
    t.string   "unlock_token"
    t.datetime "otp_grace_period_started_at"
    t.boolean  "ldap_email",                  default: false, null: false
    t.boolean  "external",                    default: false
  end

  add_index "users", ["admin"], name: "index_users_on_admin", using: :btree
  add_index "users", ["authentication_token"], name: "index_users_on_authentication_token", unique: true, using: :btree
  add_index "users", ["confirmation_token"], name: "index_users_on_confirmation_token", unique: true, using: :btree
  add_index "users", ["created_at", "id"], name: "index_users_on_created_at_and_id", using: :btree
  add_index "users", ["current_sign_in_at"], name: "index_users_on_current_sign_in_at", using: :btree
  add_index "users", ["email"], name: "index_users_on_email", unique: true, using: :btree
  add_index "users", ["email"], name: "index_users_on_email_trigram", using: :gin, opclasses: {"email"=>"gin_trgm_ops"}
  add_index "users", ["name"], name: "index_users_on_name", using: :btree
  add_index "users", ["name"], name: "index_users_on_name_trigram", using: :gin, opclasses: {"name"=>"gin_trgm_ops"}
  add_index "users", ["reset_password_token"], name: "index_users_on_reset_password_token", unique: true, using: :btree
  add_index "users", ["username"], name: "index_users_on_username", using: :btree
  add_index "users", ["username"], name: "index_users_on_username_trigram", using: :gin, opclasses: {"username"=>"gin_trgm_ops"}

  create_table "users_star_projects", force: :cascade do |t|
    t.integer  "project_id", null: false
    t.integer  "user_id",    null: false
    t.datetime "created_at"
    t.datetime "updated_at"
  end

  add_index "users_star_projects", ["project_id"], name: "index_users_star_projects_on_project_id", using: :btree
  add_index "users_star_projects", ["user_id", "project_id"], name: "index_users_star_projects_on_user_id_and_project_id", unique: true, using: :btree
  add_index "users_star_projects", ["user_id"], name: "index_users_star_projects_on_user_id", using: :btree

  create_table "web_hooks", force: :cascade do |t|
    t.string   "url",                     limit: 2000
    t.integer  "project_id"
    t.datetime "created_at"
    t.datetime "updated_at"
    t.string   "type",                                 default: "ProjectHook"
    t.integer  "service_id"
    t.boolean  "push_events",                          default: true,          null: false
    t.boolean  "issues_events",                        default: false,         null: false
    t.boolean  "merge_requests_events",                default: false,         null: false
    t.boolean  "tag_push_events",                      default: false
    t.boolean  "note_events",                          default: false,         null: false
    t.boolean  "enable_ssl_verification",              default: true
    t.boolean  "build_events",                         default: false,         null: false
  end

  add_index "web_hooks", ["created_at", "id"], name: "index_web_hooks_on_created_at_and_id", using: :btree
  add_index "web_hooks", ["project_id"], name: "index_web_hooks_on_project_id", using: :btree

end<|MERGE_RESOLUTION|>--- conflicted
+++ resolved
@@ -416,12 +416,8 @@
     t.string   "state"
     t.integer  "iid"
     t.integer  "updated_by_id"
-<<<<<<< HEAD
-    t.boolean  "confidential",  default: false
-=======
     t.integer  "moved_to_id"
     t.boolean  "confidential",              default: false
->>>>>>> 2bcbc7c6
   end
 
   add_index "issues", ["assignee_id"], name: "index_issues_on_assignee_id", using: :btree
