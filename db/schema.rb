# encoding: UTF-8
# This file is auto-generated from the current state of the database. Instead
# of editing this file, please use the migrations feature of Active Record to
# incrementally modify your database, and then regenerate this schema definition.
#
# Note that this schema.rb definition is the authoritative source for your
# database schema. If you need to create the application database on another
# system, you should be using db:schema:load, not running all the migrations
# from scratch. The latter is a flawed and unsustainable approach (the more migrations
# you'll amass, the slower it'll run and the greater likelihood for issues).
#
# It's strongly recommended that you check this file into your version control system.

ActiveRecord::Schema.define(version: 20161109150329) do

  # These are extensions that must be enabled in order to support this database
  enable_extension "plpgsql"
  enable_extension "pg_trgm"

  create_table "abuse_reports", force: :cascade do |t|
    t.integer "reporter_id"
    t.integer "user_id"
    t.text "message"
    t.datetime "created_at"
    t.datetime "updated_at"
    t.text "message_html"
  end

  create_table "appearances", force: :cascade do |t|
    t.string "title"
    t.text "description"
    t.string "logo"
    t.integer "updated_by"
    t.datetime "created_at"
    t.datetime "updated_at"
    t.string "header_logo"
    t.text "description_html"
  end

  create_table "application_settings", force: :cascade do |t|
    t.integer "default_projects_limit"
    t.boolean "signup_enabled"
    t.boolean "signin_enabled"
    t.boolean "gravatar_enabled"
    t.text "sign_in_text"
    t.datetime "created_at"
    t.datetime "updated_at"
    t.string "home_page_url"
    t.integer "default_branch_protection", default: 2
    t.text "help_text"
    t.text "restricted_visibility_levels"
    t.boolean "version_check_enabled", default: true
    t.integer "max_attachment_size", default: 10, null: false
    t.integer "default_project_visibility"
    t.integer "default_snippet_visibility"
    t.text "domain_whitelist"
    t.boolean "user_oauth_applications", default: true
    t.string "after_sign_out_path"
    t.integer "session_expire_delay", default: 10080, null: false
    t.text "import_sources"
    t.text "help_page_text"
    t.string "admin_notification_email"
    t.boolean "shared_runners_enabled", default: true, null: false
    t.integer "max_artifacts_size", default: 100, null: false
    t.string "runners_registration_token"
    t.integer "max_pages_size", default: 100, null: false
    t.boolean "require_two_factor_authentication", default: false
    t.integer "two_factor_grace_period", default: 48
    t.boolean "metrics_enabled", default: false
    t.string "metrics_host", default: "localhost"
    t.integer "metrics_pool_size", default: 16
    t.integer "metrics_timeout", default: 10
    t.integer "metrics_method_call_threshold", default: 10
    t.boolean "recaptcha_enabled", default: false
    t.string "recaptcha_site_key"
    t.string "recaptcha_private_key"
    t.integer "metrics_port", default: 8089
    t.boolean "akismet_enabled", default: false
    t.string "akismet_api_key"
    t.integer "metrics_sample_interval", default: 15
    t.boolean "sentry_enabled", default: false
    t.string "sentry_dsn"
    t.boolean "email_author_in_body", default: false
    t.integer "default_group_visibility"
    t.boolean "repository_checks_enabled", default: false
    t.text "shared_runners_text"
    t.integer "metrics_packet_size", default: 1
    t.text "disabled_oauth_sign_in_sources"
    t.string "health_check_access_token"
    t.boolean "send_user_confirmation_email", default: false
    t.integer "container_registry_token_expire_delay", default: 5
    t.text "after_sign_up_text"
    t.boolean "user_default_external", default: false, null: false
    t.boolean "elasticsearch_indexing", default: false, null: false
    t.boolean "elasticsearch_search", default: false, null: false
    t.string "elasticsearch_host", default: "localhost"
    t.string "elasticsearch_port", default: "9200"
    t.string "repository_storages", default: "default"
    t.string "enabled_git_access_protocol"
    t.boolean "domain_blacklist_enabled", default: false
    t.text "domain_blacklist"
    t.boolean "usage_ping_enabled", default: true, null: false
    t.boolean "koding_enabled"
    t.string "koding_url"
    t.integer "repository_size_limit", default: 0
    t.text "sign_in_text_html"
    t.text "help_page_text_html"
    t.text "shared_runners_text_html"
    t.text "after_sign_up_text_html"
    t.boolean "sidekiq_throttling_enabled", default: false
    t.string "sidekiq_throttling_queues"
    t.decimal "sidekiq_throttling_factor"
    t.boolean "housekeeping_enabled", default: true, null: false
    t.boolean "housekeeping_bitmaps_enabled", default: true, null: false
    t.integer "housekeeping_incremental_repack_period", default: 10, null: false
    t.integer "housekeeping_full_repack_period", default: 50, null: false
    t.integer "housekeeping_gc_period", default: 200, null: false
  end

  create_table "approvals", force: :cascade do |t|
    t.integer "merge_request_id", null: false
    t.integer "user_id", null: false
    t.datetime "created_at"
    t.datetime "updated_at"
  end

  create_table "approver_groups", force: :cascade do |t|
    t.integer "target_id", null: false
    t.string "target_type", null: false
    t.integer "group_id", null: false
    t.datetime "created_at"
    t.datetime "updated_at"
  end

  add_index "approver_groups", ["group_id"], name: "index_approver_groups_on_group_id", using: :btree
  add_index "approver_groups", ["target_id", "target_type"], name: "index_approver_groups_on_target_id_and_target_type", using: :btree

  create_table "approvers", force: :cascade do |t|
    t.integer "target_id", null: false
    t.string "target_type"
    t.integer "user_id", null: false
    t.datetime "created_at"
    t.datetime "updated_at"
  end

  add_index "approvers", ["target_id", "target_type"], name: "index_approvers_on_target_id_and_target_type", using: :btree
  add_index "approvers", ["user_id"], name: "index_approvers_on_user_id", using: :btree

  create_table "audit_events", force: :cascade do |t|
    t.integer "author_id", null: false
    t.string "type", null: false
    t.integer "entity_id", null: false
    t.string "entity_type", null: false
    t.text "details"
    t.datetime "created_at"
    t.datetime "updated_at"
  end

  add_index "audit_events", ["entity_id", "entity_type"], name: "index_audit_events_on_entity_id_and_entity_type", using: :btree

  create_table "award_emoji", force: :cascade do |t|
    t.string "name"
    t.integer "user_id"
    t.integer "awardable_id"
    t.string "awardable_type"
    t.datetime "created_at"
    t.datetime "updated_at"
  end

  add_index "award_emoji", ["awardable_type", "awardable_id"], name: "index_award_emoji_on_awardable_type_and_awardable_id", using: :btree
  add_index "award_emoji", ["user_id", "name"], name: "index_award_emoji_on_user_id_and_name", using: :btree
  add_index "award_emoji", ["user_id"], name: "index_award_emoji_on_user_id", using: :btree

  create_table "boards", force: :cascade do |t|
    t.integer "project_id", null: false
    t.datetime "created_at", null: false
    t.datetime "updated_at", null: false
    t.string "name", default: "Development", null: false
  end

  add_index "boards", ["project_id"], name: "index_boards_on_project_id", using: :btree

  create_table "broadcast_messages", force: :cascade do |t|
    t.text "message", null: false
    t.datetime "starts_at"
    t.datetime "ends_at"
    t.datetime "created_at"
    t.datetime "updated_at"
    t.string "color"
    t.string "font"
    t.text "message_html"
  end

  create_table "ci_application_settings", force: :cascade do |t|
    t.boolean "all_broken_builds"
    t.boolean "add_pusher"
    t.datetime "created_at"
    t.datetime "updated_at"
  end

  create_table "ci_builds", force: :cascade do |t|
    t.integer "project_id"
    t.string "status"
    t.datetime "finished_at"
    t.text "trace"
    t.datetime "created_at"
    t.datetime "updated_at"
    t.datetime "started_at"
    t.integer "runner_id"
    t.float "coverage"
    t.integer "commit_id"
    t.text "commands"
    t.integer "job_id"
    t.string "name"
    t.boolean "deploy", default: false
    t.text "options"
    t.boolean "allow_failure", default: false, null: false
    t.string "stage"
    t.integer "trigger_request_id"
    t.integer "stage_idx"
    t.boolean "tag"
    t.string "ref"
    t.integer "user_id"
    t.string "type"
    t.string "target_url"
    t.string "description"
    t.text "artifacts_file"
    t.integer "gl_project_id"
    t.text "artifacts_metadata"
    t.integer "erased_by_id"
    t.datetime "erased_at"
    t.datetime "artifacts_expire_at"
    t.string "environment"
    t.integer "artifacts_size", limit: 8
    t.string "when"
    t.text "yaml_variables"
    t.datetime "queued_at"
    t.string "token"
    t.integer "lock_version"
  end

  add_index "ci_builds", ["commit_id", "stage_idx", "created_at"], name: "index_ci_builds_on_commit_id_and_stage_idx_and_created_at", using: :btree
  add_index "ci_builds", ["commit_id", "status", "type"], name: "index_ci_builds_on_commit_id_and_status_and_type", using: :btree
  add_index "ci_builds", ["commit_id", "type", "name", "ref"], name: "index_ci_builds_on_commit_id_and_type_and_name_and_ref", using: :btree
  add_index "ci_builds", ["commit_id", "type", "ref"], name: "index_ci_builds_on_commit_id_and_type_and_ref", using: :btree
  add_index "ci_builds", ["commit_id"], name: "index_ci_builds_on_commit_id", using: :btree
  add_index "ci_builds", ["gl_project_id"], name: "index_ci_builds_on_gl_project_id", using: :btree
  add_index "ci_builds", ["project_id"], name: "index_ci_builds_on_project_id", using: :btree
  add_index "ci_builds", ["runner_id"], name: "index_ci_builds_on_runner_id", using: :btree
  add_index "ci_builds", ["status"], name: "index_ci_builds_on_status", using: :btree
  add_index "ci_builds", ["token"], name: "index_ci_builds_on_token", unique: true, using: :btree

  create_table "ci_commits", force: :cascade do |t|
    t.integer "project_id"
    t.string "ref"
    t.string "sha"
    t.string "before_sha"
    t.text "push_data"
    t.datetime "created_at"
    t.datetime "updated_at"
    t.boolean "tag", default: false
    t.text "yaml_errors"
    t.datetime "committed_at"
    t.integer "gl_project_id"
    t.string "status"
    t.datetime "started_at"
    t.datetime "finished_at"
    t.integer "duration"
    t.integer "user_id"
    t.integer "lock_version"
  end

  add_index "ci_commits", ["gl_project_id", "sha"], name: "index_ci_commits_on_gl_project_id_and_sha", using: :btree
  add_index "ci_commits", ["gl_project_id", "status"], name: "index_ci_commits_on_gl_project_id_and_status", using: :btree
  add_index "ci_commits", ["gl_project_id"], name: "index_ci_commits_on_gl_project_id", using: :btree
  add_index "ci_commits", ["status"], name: "index_ci_commits_on_status", using: :btree
  add_index "ci_commits", ["user_id"], name: "index_ci_commits_on_user_id", using: :btree

  create_table "ci_events", force: :cascade do |t|
    t.integer "project_id"
    t.integer "user_id"
    t.integer "is_admin"
    t.text "description"
    t.datetime "created_at"
    t.datetime "updated_at"
  end

  create_table "ci_jobs", force: :cascade do |t|
    t.integer "project_id", null: false
    t.text "commands"
    t.boolean "active", default: true, null: false
    t.datetime "created_at"
    t.datetime "updated_at"
    t.string "name"
    t.boolean "build_branches", default: true, null: false
    t.boolean "build_tags", default: false, null: false
    t.string "job_type", default: "parallel"
    t.string "refs"
    t.datetime "deleted_at"
  end

  create_table "ci_projects", force: :cascade do |t|
    t.string "name"
    t.integer "timeout", default: 3600, null: false
    t.datetime "created_at"
    t.datetime "updated_at"
    t.string "token"
    t.string "default_ref"
    t.string "path"
    t.boolean "always_build", default: false, null: false
    t.integer "polling_interval"
    t.boolean "public", default: false, null: false
    t.string "ssh_url_to_repo"
    t.integer "gitlab_id"
    t.boolean "allow_git_fetch", default: true, null: false
    t.string "email_recipients", default: "", null: false
    t.boolean "email_add_pusher", default: true, null: false
    t.boolean "email_only_broken_builds", default: true, null: false
    t.string "skip_refs"
    t.string "coverage_regex"
    t.boolean "shared_runners_enabled", default: false
    t.text "generated_yaml_config"
  end

  create_table "ci_runner_projects", force: :cascade do |t|
    t.integer "runner_id", null: false
    t.integer "project_id"
    t.datetime "created_at"
    t.datetime "updated_at"
    t.integer "gl_project_id"
  end

  add_index "ci_runner_projects", ["gl_project_id"], name: "index_ci_runner_projects_on_gl_project_id", using: :btree
  add_index "ci_runner_projects", ["runner_id"], name: "index_ci_runner_projects_on_runner_id", using: :btree

  create_table "ci_runners", force: :cascade do |t|
    t.string "token"
    t.datetime "created_at"
    t.datetime "updated_at"
    t.string "description"
    t.datetime "contacted_at"
    t.boolean "active", default: true, null: false
    t.boolean "is_shared", default: false
    t.string "name"
    t.string "version"
    t.string "revision"
    t.string "platform"
    t.string "architecture"
    t.boolean "run_untagged", default: true, null: false
    t.boolean "locked", default: false, null: false
  end

  add_index "ci_runners", ["locked"], name: "index_ci_runners_on_locked", using: :btree
  add_index "ci_runners", ["token"], name: "index_ci_runners_on_token", using: :btree

  create_table "ci_sessions", force: :cascade do |t|
    t.string "session_id", null: false
    t.text "data"
    t.datetime "created_at"
    t.datetime "updated_at"
  end

  create_table "ci_taggings", force: :cascade do |t|
    t.integer "tag_id"
    t.integer "taggable_id"
    t.string "taggable_type"
    t.integer "tagger_id"
    t.string "tagger_type"
    t.string "context", limit: 128
    t.datetime "created_at"
  end

  add_index "ci_taggings", ["taggable_id", "taggable_type", "context"], name: "index_ci_taggings_on_taggable_id_and_taggable_type_and_context", using: :btree

  create_table "ci_tags", force: :cascade do |t|
    t.string "name"
    t.integer "taggings_count", default: 0
  end

  create_table "ci_trigger_requests", force: :cascade do |t|
    t.integer "trigger_id", null: false
    t.text "variables"
    t.datetime "created_at"
    t.datetime "updated_at"
    t.integer "commit_id"
  end

  create_table "ci_triggers", force: :cascade do |t|
    t.string "token"
    t.integer "project_id"
    t.datetime "deleted_at"
    t.datetime "created_at"
    t.datetime "updated_at"
    t.integer "gl_project_id"
  end

  add_index "ci_triggers", ["gl_project_id"], name: "index_ci_triggers_on_gl_project_id", using: :btree

  create_table "ci_variables", force: :cascade do |t|
    t.integer "project_id"
    t.string "key"
    t.text "value"
    t.text "encrypted_value"
    t.string "encrypted_value_salt"
    t.string "encrypted_value_iv"
    t.integer "gl_project_id"
  end

  add_index "ci_variables", ["gl_project_id"], name: "index_ci_variables_on_gl_project_id", using: :btree

  create_table "deploy_keys_projects", force: :cascade do |t|
    t.integer "deploy_key_id", null: false
    t.integer "project_id", null: false
    t.datetime "created_at"
    t.datetime "updated_at"
  end

  add_index "deploy_keys_projects", ["project_id"], name: "index_deploy_keys_projects_on_project_id", using: :btree

  create_table "deployments", force: :cascade do |t|
    t.integer "iid", null: false
    t.integer "project_id", null: false
    t.integer "environment_id", null: false
    t.string "ref", null: false
    t.boolean "tag", null: false
    t.string "sha", null: false
    t.integer "user_id"
    t.integer "deployable_id"
    t.string "deployable_type"
    t.datetime "created_at"
    t.datetime "updated_at"
    t.string "on_stop"
  end

  add_index "deployments", ["project_id", "environment_id", "iid"], name: "index_deployments_on_project_id_and_environment_id_and_iid", using: :btree
  add_index "deployments", ["project_id", "environment_id"], name: "index_deployments_on_project_id_and_environment_id", using: :btree
  add_index "deployments", ["project_id", "iid"], name: "index_deployments_on_project_id_and_iid", unique: true, using: :btree
  add_index "deployments", ["project_id"], name: "index_deployments_on_project_id", using: :btree

  create_table "emails", force: :cascade do |t|
    t.integer "user_id", null: false
    t.string "email", null: false
    t.datetime "created_at"
    t.datetime "updated_at"
  end

  add_index "emails", ["email"], name: "index_emails_on_email", unique: true, using: :btree
  add_index "emails", ["user_id"], name: "index_emails_on_user_id", using: :btree

  create_table "environments", force: :cascade do |t|
    t.integer "project_id"
    t.string "name", null: false
    t.datetime "created_at"
    t.datetime "updated_at"
    t.string "external_url"
    t.string "environment_type"
    t.string "state", default: "available", null: false
  end

  add_index "environments", ["project_id", "name"], name: "index_environments_on_project_id_and_name", using: :btree

  create_table "events", force: :cascade do |t|
    t.string "target_type"
    t.integer "target_id"
    t.string "title"
    t.text "data"
    t.integer "project_id"
    t.datetime "created_at"
    t.datetime "updated_at"
    t.integer "action"
    t.integer "author_id"
  end

  add_index "events", ["action"], name: "index_events_on_action", using: :btree
  add_index "events", ["author_id"], name: "index_events_on_author_id", using: :btree
  add_index "events", ["created_at"], name: "index_events_on_created_at", using: :btree
  add_index "events", ["project_id"], name: "index_events_on_project_id", using: :btree
  add_index "events", ["target_id"], name: "index_events_on_target_id", using: :btree
  add_index "events", ["target_type"], name: "index_events_on_target_type", using: :btree

  create_table "forked_project_links", force: :cascade do |t|
    t.integer "forked_to_project_id", null: false
    t.integer "forked_from_project_id", null: false
    t.datetime "created_at"
    t.datetime "updated_at"
  end

  add_index "forked_project_links", ["forked_to_project_id"], name: "index_forked_project_links_on_forked_to_project_id", unique: true, using: :btree

  create_table "geo_nodes", force: :cascade do |t|
    t.string "schema"
    t.string "host"
    t.integer "port"
    t.string "relative_url_root"
    t.boolean "primary"
    t.integer "geo_node_key_id"
    t.integer "oauth_application_id"
    t.integer "system_hook_id"
  end

  add_index "geo_nodes", ["host"], name: "index_geo_nodes_on_host", using: :btree
  add_index "geo_nodes", ["primary"], name: "index_geo_nodes_on_primary", using: :btree

  create_table "historical_data", force: :cascade do |t|
    t.date "date", null: false
    t.integer "active_user_count"
    t.datetime "created_at"
    t.datetime "updated_at"
  end

  create_table "identities", force: :cascade do |t|
    t.string "extern_uid"
    t.string "provider"
    t.integer "user_id"
    t.datetime "created_at"
    t.datetime "updated_at"
    t.string "secondary_extern_uid"
  end

  add_index "identities", ["user_id"], name: "index_identities_on_user_id", using: :btree

  create_table "index_statuses", force: :cascade do |t|
    t.integer "project_id", null: false
    t.datetime "indexed_at"
    t.text "note"
    t.string "last_commit"
    t.datetime "created_at", null: false
    t.datetime "updated_at", null: false
  end

  add_index "index_statuses", ["project_id"], name: "index_index_statuses_on_project_id", unique: true, using: :btree

  create_table "issue_metrics", force: :cascade do |t|
    t.integer "issue_id", null: false
    t.datetime "first_mentioned_in_commit_at"
    t.datetime "first_associated_with_milestone_at"
    t.datetime "first_added_to_board_at"
    t.datetime "created_at", null: false
    t.datetime "updated_at", null: false
  end

  add_index "issue_metrics", ["issue_id"], name: "index_issue_metrics", using: :btree

  create_table "issues", force: :cascade do |t|
    t.string "title"
    t.integer "assignee_id"
    t.integer "author_id"
    t.integer "project_id"
    t.datetime "created_at"
    t.datetime "updated_at"
    t.integer "position", default: 0
    t.string "branch_name"
    t.text "description"
    t.integer "milestone_id"
    t.string "state"
    t.integer "iid"
    t.integer "updated_by_id"
    t.integer "weight"
    t.boolean "confidential", default: false
    t.datetime "deleted_at"
    t.date "due_date"
    t.integer "moved_to_id"
    t.integer "lock_version"
    t.text "title_html"
    t.text "description_html"
    t.integer "time_estimate"
  end

  add_index "issues", ["assignee_id"], name: "index_issues_on_assignee_id", using: :btree
  add_index "issues", ["author_id"], name: "index_issues_on_author_id", using: :btree
  add_index "issues", ["confidential"], name: "index_issues_on_confidential", using: :btree
  add_index "issues", ["created_at"], name: "index_issues_on_created_at", using: :btree
  add_index "issues", ["deleted_at"], name: "index_issues_on_deleted_at", using: :btree
  add_index "issues", ["description"], name: "index_issues_on_description_trigram", using: :gin, opclasses: {"description"=>"gin_trgm_ops"}
  add_index "issues", ["due_date"], name: "index_issues_on_due_date", using: :btree
  add_index "issues", ["milestone_id"], name: "index_issues_on_milestone_id", using: :btree
  add_index "issues", ["project_id", "iid"], name: "index_issues_on_project_id_and_iid", unique: true, using: :btree
  add_index "issues", ["state"], name: "index_issues_on_state", using: :btree
  add_index "issues", ["title"], name: "index_issues_on_title_trigram", using: :gin, opclasses: {"title"=>"gin_trgm_ops"}

  create_table "keys", force: :cascade do |t|
    t.integer "user_id"
    t.datetime "created_at"
    t.datetime "updated_at"
    t.text "key"
    t.string "title"
    t.string "type"
    t.string "fingerprint"
    t.boolean "public", default: false, null: false
  end

  add_index "keys", ["fingerprint"], name: "index_keys_on_fingerprint", unique: true, using: :btree
  add_index "keys", ["user_id"], name: "index_keys_on_user_id", using: :btree

  create_table "label_links", force: :cascade do |t|
    t.integer "label_id"
    t.integer "target_id"
    t.string "target_type"
    t.datetime "created_at"
    t.datetime "updated_at"
  end

  add_index "label_links", ["label_id"], name: "index_label_links_on_label_id", using: :btree
  add_index "label_links", ["target_id", "target_type"], name: "index_label_links_on_target_id_and_target_type", using: :btree

  create_table "label_priorities", force: :cascade do |t|
    t.integer "project_id", null: false
    t.integer "label_id", null: false
    t.integer "priority", null: false
    t.datetime "created_at", null: false
    t.datetime "updated_at", null: false
  end

  add_index "label_priorities", ["priority"], name: "index_label_priorities_on_priority", using: :btree
  add_index "label_priorities", ["project_id", "label_id"], name: "index_label_priorities_on_project_id_and_label_id", unique: true, using: :btree

  create_table "labels", force: :cascade do |t|
    t.string "title"
    t.string "color"
    t.integer "project_id"
    t.datetime "created_at"
    t.datetime "updated_at"
    t.boolean "template", default: false
    t.string "description"
    t.text "description_html"
    t.string "type"
    t.integer "group_id"
  end

  add_index "labels", ["group_id", "project_id", "title"], name: "index_labels_on_group_id_and_project_id_and_title", unique: true, using: :btree
  add_index "labels", ["group_id"], name: "index_labels_on_group_id", using: :btree

  create_table "ldap_group_links", force: :cascade do |t|
    t.string "cn", null: false
    t.integer "group_access", null: false
    t.integer "group_id", null: false
    t.datetime "created_at"
    t.datetime "updated_at"
    t.string "provider"
  end

  create_table "lfs_objects", force: :cascade do |t|
    t.string "oid", null: false
    t.integer "size", limit: 8, null: false
    t.datetime "created_at"
    t.datetime "updated_at"
    t.string "file"
  end

  add_index "lfs_objects", ["oid"], name: "index_lfs_objects_on_oid", unique: true, using: :btree

  create_table "lfs_objects_projects", force: :cascade do |t|
    t.integer "lfs_object_id", null: false
    t.integer "project_id", null: false
    t.datetime "created_at"
    t.datetime "updated_at"
  end

  add_index "lfs_objects_projects", ["project_id"], name: "index_lfs_objects_projects_on_project_id", using: :btree

  create_table "licenses", force: :cascade do |t|
    t.text "data", null: false
    t.datetime "created_at"
    t.datetime "updated_at"
  end

  create_table "lists", force: :cascade do |t|
    t.integer "board_id", null: false
    t.integer "label_id"
    t.integer "list_type", default: 1, null: false
    t.integer "position"
    t.datetime "created_at", null: false
    t.datetime "updated_at", null: false
  end

  add_index "lists", ["board_id", "label_id"], name: "index_lists_on_board_id_and_label_id", unique: true, using: :btree
  add_index "lists", ["board_id"], name: "index_lists_on_board_id", using: :btree
  add_index "lists", ["label_id"], name: "index_lists_on_label_id", using: :btree

  create_table "members", force: :cascade do |t|
    t.integer "access_level", null: false
    t.integer "source_id", null: false
    t.string "source_type", null: false
    t.integer "user_id"
    t.integer "notification_level", null: false
    t.string "type"
    t.datetime "created_at"
    t.datetime "updated_at"
    t.integer "created_by_id"
    t.string "invite_email"
    t.string "invite_token"
    t.datetime "invite_accepted_at"
    t.datetime "requested_at"
    t.date "expires_at"
    t.boolean "ldap", default: false, null: false
    t.boolean "override", default: false, null: false
  end

  add_index "members", ["access_level"], name: "index_members_on_access_level", using: :btree
  add_index "members", ["invite_token"], name: "index_members_on_invite_token", unique: true, using: :btree
  add_index "members", ["requested_at"], name: "index_members_on_requested_at", using: :btree
  add_index "members", ["source_id", "source_type"], name: "index_members_on_source_id_and_source_type", using: :btree
  add_index "members", ["user_id"], name: "index_members_on_user_id", using: :btree

  create_table "merge_request_diffs", force: :cascade do |t|
    t.string "state"
    t.text "st_commits"
    t.text "st_diffs"
    t.integer "merge_request_id", null: false
    t.datetime "created_at"
    t.datetime "updated_at"
    t.string "base_commit_sha"
    t.string "real_size"
    t.string "head_commit_sha"
    t.string "start_commit_sha"
  end

  add_index "merge_request_diffs", ["merge_request_id"], name: "index_merge_request_diffs_on_merge_request_id", using: :btree

  create_table "merge_request_metrics", force: :cascade do |t|
    t.integer "merge_request_id", null: false
    t.datetime "latest_build_started_at"
    t.datetime "latest_build_finished_at"
    t.datetime "first_deployed_to_production_at"
    t.datetime "merged_at"
    t.datetime "created_at", null: false
    t.datetime "updated_at", null: false
  end

  add_index "merge_request_metrics", ["first_deployed_to_production_at"], name: "index_merge_request_metrics_on_first_deployed_to_production_at", using: :btree
  add_index "merge_request_metrics", ["merge_request_id"], name: "index_merge_request_metrics", using: :btree

  create_table "merge_requests", force: :cascade do |t|
    t.string "target_branch", null: false
    t.string "source_branch", null: false
    t.integer "source_project_id", null: false
    t.integer "author_id"
    t.integer "assignee_id"
    t.string "title"
    t.datetime "created_at"
    t.datetime "updated_at"
    t.integer "milestone_id"
    t.string "state"
    t.string "merge_status"
    t.integer "target_project_id", null: false
    t.integer "iid"
    t.text "description"
    t.integer "position", default: 0
    t.datetime "locked_at"
    t.integer "updated_by_id"
    t.text "merge_error"
    t.text "merge_params"
    t.boolean "merge_when_build_succeeds", default: false, null: false
    t.integer "merge_user_id"
    t.string "merge_commit_sha"
    t.datetime "deleted_at"
    t.integer "approvals_before_merge"
    t.string "rebase_commit_sha"
    t.string "in_progress_merge_commit_sha"
    t.integer "lock_version"
    t.text "title_html"
    t.text "description_html"
    t.integer "time_estimate"
  end

  add_index "merge_requests", ["assignee_id"], name: "index_merge_requests_on_assignee_id", using: :btree
  add_index "merge_requests", ["author_id"], name: "index_merge_requests_on_author_id", using: :btree
  add_index "merge_requests", ["created_at"], name: "index_merge_requests_on_created_at", using: :btree
  add_index "merge_requests", ["deleted_at"], name: "index_merge_requests_on_deleted_at", using: :btree
  add_index "merge_requests", ["description"], name: "index_merge_requests_on_description_trigram", using: :gin, opclasses: {"description"=>"gin_trgm_ops"}
  add_index "merge_requests", ["milestone_id"], name: "index_merge_requests_on_milestone_id", using: :btree
  add_index "merge_requests", ["source_branch"], name: "index_merge_requests_on_source_branch", using: :btree
  add_index "merge_requests", ["source_project_id"], name: "index_merge_requests_on_source_project_id", using: :btree
  add_index "merge_requests", ["target_branch"], name: "index_merge_requests_on_target_branch", using: :btree
  add_index "merge_requests", ["target_project_id", "iid"], name: "index_merge_requests_on_target_project_id_and_iid", unique: true, using: :btree
  add_index "merge_requests", ["title"], name: "index_merge_requests_on_title", using: :btree
  add_index "merge_requests", ["title"], name: "index_merge_requests_on_title_trigram", using: :gin, opclasses: {"title"=>"gin_trgm_ops"}

  create_table "merge_requests_closing_issues", force: :cascade do |t|
    t.integer "merge_request_id", null: false
    t.integer "issue_id", null: false
    t.datetime "created_at", null: false
    t.datetime "updated_at", null: false
  end

  add_index "merge_requests_closing_issues", ["issue_id"], name: "index_merge_requests_closing_issues_on_issue_id", using: :btree
  add_index "merge_requests_closing_issues", ["merge_request_id"], name: "index_merge_requests_closing_issues_on_merge_request_id", using: :btree

  create_table "milestones", force: :cascade do |t|
    t.string "title", null: false
    t.integer "project_id", null: false
    t.text "description"
    t.date "due_date"
    t.datetime "created_at"
    t.datetime "updated_at"
    t.string "state"
    t.integer "iid"
    t.text "title_html"
    t.text "description_html"
  end

  add_index "milestones", ["description"], name: "index_milestones_on_description_trigram", using: :gin, opclasses: {"description"=>"gin_trgm_ops"}
  add_index "milestones", ["due_date"], name: "index_milestones_on_due_date", using: :btree
  add_index "milestones", ["project_id", "iid"], name: "index_milestones_on_project_id_and_iid", unique: true, using: :btree
  add_index "milestones", ["project_id"], name: "index_milestones_on_project_id", using: :btree
  add_index "milestones", ["title"], name: "index_milestones_on_title", using: :btree
  add_index "milestones", ["title"], name: "index_milestones_on_title_trigram", using: :gin, opclasses: {"title"=>"gin_trgm_ops"}

  create_table "namespaces", force: :cascade do |t|
    t.string "name", null: false
    t.string "path", null: false
    t.integer "owner_id"
    t.datetime "created_at"
    t.datetime "updated_at"
    t.string "type"
    t.string "description", default: "", null: false
    t.string "avatar"
    t.boolean "membership_lock", default: false
    t.boolean "share_with_group_lock", default: false
    t.integer "visibility_level", default: 20, null: false
    t.boolean "request_access_enabled", default: true, null: false
    t.string "ldap_sync_status", default: "ready", null: false
    t.string "ldap_sync_error"
    t.datetime "ldap_sync_last_update_at"
    t.datetime "ldap_sync_last_successful_update_at"
    t.datetime "ldap_sync_last_sync_at"
    t.datetime "deleted_at"
    t.boolean "lfs_enabled"
    t.integer "repository_size_limit"
    t.text "description_html"
  end

  add_index "namespaces", ["created_at"], name: "index_namespaces_on_created_at", using: :btree
  add_index "namespaces", ["deleted_at"], name: "index_namespaces_on_deleted_at", using: :btree
  add_index "namespaces", ["ldap_sync_last_successful_update_at"], name: "index_namespaces_on_ldap_sync_last_successful_update_at", using: :btree
  add_index "namespaces", ["ldap_sync_last_update_at"], name: "index_namespaces_on_ldap_sync_last_update_at", using: :btree
  add_index "namespaces", ["name"], name: "index_namespaces_on_name", unique: true, using: :btree
  add_index "namespaces", ["name"], name: "index_namespaces_on_name_trigram", using: :gin, opclasses: {"name"=>"gin_trgm_ops"}
  add_index "namespaces", ["owner_id"], name: "index_namespaces_on_owner_id", using: :btree
  add_index "namespaces", ["path"], name: "index_namespaces_on_path", unique: true, using: :btree
  add_index "namespaces", ["path"], name: "index_namespaces_on_path_trigram", using: :gin, opclasses: {"path"=>"gin_trgm_ops"}
  add_index "namespaces", ["type"], name: "index_namespaces_on_type", using: :btree

  create_table "notes", force: :cascade do |t|
    t.text "note"
    t.string "noteable_type"
    t.integer "author_id"
    t.datetime "created_at"
    t.datetime "updated_at"
    t.integer "project_id"
    t.string "attachment"
    t.string "line_code"
    t.string "commit_id"
    t.integer "noteable_id"
    t.boolean "system", default: false, null: false
    t.text "st_diff"
    t.integer "updated_by_id"
    t.string "type"
    t.text "position"
    t.text "original_position"
    t.datetime "resolved_at"
    t.integer "resolved_by_id"
    t.string "discussion_id"
    t.string "original_discussion_id"
    t.text "note_html"
  end

  add_index "notes", ["author_id"], name: "index_notes_on_author_id", using: :btree
  add_index "notes", ["commit_id"], name: "index_notes_on_commit_id", using: :btree
  add_index "notes", ["created_at"], name: "index_notes_on_created_at", using: :btree
  add_index "notes", ["discussion_id"], name: "index_notes_on_discussion_id", using: :btree
  add_index "notes", ["line_code"], name: "index_notes_on_line_code", using: :btree
  add_index "notes", ["note"], name: "index_notes_on_note_trigram", using: :gin, opclasses: {"note"=>"gin_trgm_ops"}
  add_index "notes", ["noteable_id", "noteable_type"], name: "index_notes_on_noteable_id_and_noteable_type", using: :btree
  add_index "notes", ["noteable_type"], name: "index_notes_on_noteable_type", using: :btree
  add_index "notes", ["project_id", "noteable_type"], name: "index_notes_on_project_id_and_noteable_type", using: :btree
  add_index "notes", ["project_id"], name: "index_notes_on_project_id", using: :btree
  add_index "notes", ["updated_at"], name: "index_notes_on_updated_at", using: :btree

  create_table "notification_settings", force: :cascade do |t|
    t.integer "user_id", null: false
    t.integer "source_id"
    t.string "source_type"
    t.integer "level", default: 0, null: false
    t.datetime "created_at", null: false
    t.datetime "updated_at", null: false
    t.text "events"
  end

  add_index "notification_settings", ["source_id", "source_type"], name: "index_notification_settings_on_source_id_and_source_type", using: :btree
  add_index "notification_settings", ["user_id", "source_id", "source_type"], name: "index_notifications_on_user_id_and_source_id_and_source_type", unique: true, using: :btree
  add_index "notification_settings", ["user_id"], name: "index_notification_settings_on_user_id", using: :btree

  create_table "oauth_access_grants", force: :cascade do |t|
    t.integer "resource_owner_id", null: false
    t.integer "application_id", null: false
    t.string "token", null: false
    t.integer "expires_in", null: false
    t.text "redirect_uri", null: false
    t.datetime "created_at", null: false
    t.datetime "revoked_at"
    t.string "scopes"
  end

  add_index "oauth_access_grants", ["token"], name: "index_oauth_access_grants_on_token", unique: true, using: :btree

  create_table "oauth_access_tokens", force: :cascade do |t|
    t.integer "resource_owner_id"
    t.integer "application_id"
    t.string "token", null: false
    t.string "refresh_token"
    t.integer "expires_in"
    t.datetime "revoked_at"
    t.datetime "created_at", null: false
    t.string "scopes"
  end

  add_index "oauth_access_tokens", ["refresh_token"], name: "index_oauth_access_tokens_on_refresh_token", unique: true, using: :btree
  add_index "oauth_access_tokens", ["resource_owner_id"], name: "index_oauth_access_tokens_on_resource_owner_id", using: :btree
  add_index "oauth_access_tokens", ["token"], name: "index_oauth_access_tokens_on_token", unique: true, using: :btree

  create_table "oauth_applications", force: :cascade do |t|
    t.string "name", null: false
    t.string "uid", null: false
    t.string "secret", null: false
    t.text "redirect_uri", null: false
    t.string "scopes", default: "", null: false
    t.datetime "created_at"
    t.datetime "updated_at"
    t.integer "owner_id"
    t.string "owner_type"
  end

  add_index "oauth_applications", ["owner_id", "owner_type"], name: "index_oauth_applications_on_owner_id_and_owner_type", using: :btree
  add_index "oauth_applications", ["uid"], name: "index_oauth_applications_on_uid", unique: true, using: :btree

  create_table "pages_domains", force: :cascade do |t|
    t.integer "project_id"
    t.text "certificate"
    t.text "encrypted_key"
    t.string "encrypted_key_iv"
    t.string "encrypted_key_salt"
    t.string "domain"
  end

  add_index "pages_domains", ["domain"], name: "index_pages_domains_on_domain", unique: true, using: :btree

  create_table "path_locks", force: :cascade do |t|
    t.string "path", null: false
    t.integer "project_id"
    t.integer "user_id"
    t.datetime "created_at", null: false
    t.datetime "updated_at", null: false
  end

  add_index "path_locks", ["path"], name: "index_path_locks_on_path", using: :btree
  add_index "path_locks", ["project_id"], name: "index_path_locks_on_project_id", using: :btree
  add_index "path_locks", ["user_id"], name: "index_path_locks_on_user_id", using: :btree

  create_table "personal_access_tokens", force: :cascade do |t|
    t.integer "user_id", null: false
    t.string "token", null: false
    t.string "name", null: false
    t.boolean "revoked", default: false
    t.datetime "expires_at"
    t.datetime "created_at", null: false
    t.datetime "updated_at", null: false
  end

  add_index "personal_access_tokens", ["token"], name: "index_personal_access_tokens_on_token", unique: true, using: :btree
  add_index "personal_access_tokens", ["user_id"], name: "index_personal_access_tokens_on_user_id", using: :btree

  create_table "project_features", force: :cascade do |t|
    t.integer "project_id"
    t.integer "merge_requests_access_level"
    t.integer "issues_access_level"
    t.integer "wiki_access_level"
    t.integer "snippets_access_level"
    t.integer "builds_access_level"
    t.datetime "created_at"
    t.datetime "updated_at"
    t.integer "repository_access_level", default: 20, null: false
  end

  add_index "project_features", ["project_id"], name: "index_project_features_on_project_id", using: :btree

  create_table "project_group_links", force: :cascade do |t|
    t.integer "project_id", null: false
    t.integer "group_id", null: false
    t.datetime "created_at"
    t.datetime "updated_at"
    t.integer "group_access", default: 30, null: false
    t.date "expires_at"
  end

  create_table "project_import_data", force: :cascade do |t|
    t.integer "project_id"
    t.text "data"
    t.text "encrypted_credentials"
    t.string "encrypted_credentials_iv"
    t.string "encrypted_credentials_salt"
  end

  add_index "project_import_data", ["project_id"], name: "index_project_import_data_on_project_id", using: :btree

  create_table "projects", force: :cascade do |t|
    t.string "name"
    t.string "path"
    t.text "description"
    t.datetime "created_at"
    t.datetime "updated_at"
    t.integer "creator_id"
    t.boolean "wall_enabled", default: true, null: false
    t.integer "namespace_id"
    t.datetime "last_activity_at"
    t.string "import_url"
    t.integer "visibility_level", default: 0, null: false
    t.boolean "archived", default: false, null: false
    t.string "avatar"
    t.string "import_status"
    t.float "repository_size", default: 0.0
    t.text "merge_requests_template"
    t.integer "star_count", default: 0, null: false
    t.boolean "merge_requests_rebase_enabled", default: false
    t.string "import_type"
    t.string "import_source"
    t.integer "approvals_before_merge", default: 0, null: false
    t.boolean "reset_approvals_on_push", default: true
    t.integer "commit_count", default: 0
    t.boolean "merge_requests_ff_only_enabled", default: false
    t.text "issues_template"
    t.boolean "mirror", default: false, null: false
    t.datetime "mirror_last_update_at"
    t.datetime "mirror_last_successful_update_at"
    t.integer "mirror_user_id"
    t.text "import_error"
    t.integer "ci_id"
    t.boolean "shared_runners_enabled", default: true, null: false
    t.string "runners_token"
    t.string "build_coverage_regex"
    t.boolean "build_allow_git_fetch", default: true, null: false
    t.integer "build_timeout", default: 3600, null: false
    t.boolean "mirror_trigger_builds", default: false, null: false
    t.boolean "pending_delete", default: false
    t.boolean "public_builds", default: true, null: false
    t.boolean "last_repository_check_failed"
    t.datetime "last_repository_check_at"
    t.boolean "container_registry_enabled"
    t.boolean "only_allow_merge_if_build_succeeds", default: false, null: false
    t.boolean "has_external_issue_tracker"
    t.string "repository_storage", default: "default", null: false
    t.boolean "request_access_enabled", default: true, null: false
    t.boolean "has_external_wiki"
    t.boolean "repository_read_only"
    t.boolean "lfs_enabled"
    t.integer "repository_size_limit"
<<<<<<< HEAD
    t.boolean "only_allow_merge_if_all_discussions_are_resolved"
=======
    t.text "description_html"
    t.boolean "only_allow_merge_if_all_discussions_are_resolved", default: false, null: false
>>>>>>> 877f6994
  end

  add_index "projects", ["ci_id"], name: "index_projects_on_ci_id", using: :btree
  add_index "projects", ["created_at"], name: "index_projects_on_created_at", using: :btree
  add_index "projects", ["creator_id"], name: "index_projects_on_creator_id", using: :btree
  add_index "projects", ["description"], name: "index_projects_on_description_trigram", using: :gin, opclasses: {"description"=>"gin_trgm_ops"}
  add_index "projects", ["last_activity_at"], name: "index_projects_on_last_activity_at", using: :btree
  add_index "projects", ["last_repository_check_failed"], name: "index_projects_on_last_repository_check_failed", using: :btree
  add_index "projects", ["name"], name: "index_projects_on_name_trigram", using: :gin, opclasses: {"name"=>"gin_trgm_ops"}
  add_index "projects", ["namespace_id"], name: "index_projects_on_namespace_id", using: :btree
  add_index "projects", ["path"], name: "index_projects_on_path", using: :btree
  add_index "projects", ["path"], name: "index_projects_on_path_trigram", using: :gin, opclasses: {"path"=>"gin_trgm_ops"}
  add_index "projects", ["pending_delete"], name: "index_projects_on_pending_delete", using: :btree
  add_index "projects", ["runners_token"], name: "index_projects_on_runners_token", using: :btree
  add_index "projects", ["star_count"], name: "index_projects_on_star_count", using: :btree
  add_index "projects", ["visibility_level"], name: "index_projects_on_visibility_level", using: :btree

  create_table "protected_branch_merge_access_levels", force: :cascade do |t|
    t.integer "protected_branch_id", null: false
    t.integer "access_level", default: 40
    t.datetime "created_at", null: false
    t.datetime "updated_at", null: false
    t.integer "user_id"
    t.integer "group_id"
  end

  add_index "protected_branch_merge_access_levels", ["protected_branch_id"], name: "index_protected_branch_merge_access", using: :btree
  add_index "protected_branch_merge_access_levels", ["user_id"], name: "index_protected_branch_merge_access_levels_on_user_id", using: :btree

  create_table "protected_branch_push_access_levels", force: :cascade do |t|
    t.integer "protected_branch_id", null: false
    t.integer "access_level", default: 40
    t.datetime "created_at", null: false
    t.datetime "updated_at", null: false
    t.integer "user_id"
    t.integer "group_id"
  end

  add_index "protected_branch_push_access_levels", ["protected_branch_id"], name: "index_protected_branch_push_access", using: :btree
  add_index "protected_branch_push_access_levels", ["user_id"], name: "index_protected_branch_push_access_levels_on_user_id", using: :btree

  create_table "protected_branches", force: :cascade do |t|
    t.integer "project_id", null: false
    t.string "name", null: false
    t.datetime "created_at"
    t.datetime "updated_at"
  end

  add_index "protected_branches", ["project_id"], name: "index_protected_branches_on_project_id", using: :btree

  create_table "push_rules", force: :cascade do |t|
    t.string "force_push_regex"
    t.string "delete_branch_regex"
    t.string "commit_message_regex"
    t.boolean "deny_delete_tag"
    t.integer "project_id"
    t.datetime "created_at"
    t.datetime "updated_at"
    t.string "author_email_regex"
    t.boolean "member_check", default: false, null: false
    t.string "file_name_regex"
    t.boolean "is_sample", default: false
    t.integer "max_file_size", default: 0, null: false
    t.boolean "prevent_secrets", default: false, null: false
  end

  add_index "push_rules", ["project_id"], name: "index_push_rules_on_project_id", using: :btree

  create_table "releases", force: :cascade do |t|
    t.string "tag"
    t.text "description"
    t.integer "project_id"
    t.datetime "created_at"
    t.datetime "updated_at"
    t.text "description_html"
  end

  add_index "releases", ["project_id", "tag"], name: "index_releases_on_project_id_and_tag", using: :btree
  add_index "releases", ["project_id"], name: "index_releases_on_project_id", using: :btree

  create_table "remote_mirrors", force: :cascade do |t|
    t.integer "project_id"
    t.string "url"
    t.boolean "enabled", default: false
    t.string "update_status"
    t.datetime "last_update_at"
    t.datetime "last_successful_update_at"
    t.string "last_error"
    t.text "encrypted_credentials"
    t.string "encrypted_credentials_iv"
    t.string "encrypted_credentials_salt"
    t.datetime "created_at", null: false
    t.datetime "updated_at", null: false
  end

  add_index "remote_mirrors", ["project_id"], name: "index_remote_mirrors_on_project_id", using: :btree

  create_table "sent_notifications", force: :cascade do |t|
    t.integer "project_id"
    t.integer "noteable_id"
    t.string "noteable_type"
    t.integer "recipient_id"
    t.string "commit_id"
    t.string "reply_key", null: false
    t.string "line_code"
    t.string "note_type"
    t.text "position"
  end

  add_index "sent_notifications", ["reply_key"], name: "index_sent_notifications_on_reply_key", unique: true, using: :btree

  create_table "services", force: :cascade do |t|
    t.string "type"
    t.string "title"
    t.integer "project_id"
    t.datetime "created_at"
    t.datetime "updated_at"
    t.boolean "active", default: false, null: false
    t.text "properties"
    t.boolean "template", default: false
    t.boolean "push_events", default: true
    t.boolean "issues_events", default: true
    t.boolean "merge_requests_events", default: true
    t.boolean "tag_push_events", default: true
    t.boolean "note_events", default: true, null: false
    t.boolean "build_events", default: false, null: false
    t.string "category", default: "common", null: false
    t.boolean "default", default: false
    t.boolean "wiki_page_events", default: true
    t.boolean "pipeline_events", default: false, null: false
    t.boolean "confidential_issues_events", default: true, null: false
  end

  add_index "services", ["project_id"], name: "index_services_on_project_id", using: :btree
  add_index "services", ["template"], name: "index_services_on_template", using: :btree

  create_table "snippets", force: :cascade do |t|
    t.string "title"
    t.text "content"
    t.integer "author_id", null: false
    t.integer "project_id"
    t.datetime "created_at"
    t.datetime "updated_at"
    t.string "file_name"
    t.string "type"
    t.integer "visibility_level", default: 0, null: false
    t.text "title_html"
    t.text "content_html"
  end

  add_index "snippets", ["author_id"], name: "index_snippets_on_author_id", using: :btree
  add_index "snippets", ["file_name"], name: "index_snippets_on_file_name_trigram", using: :gin, opclasses: {"file_name"=>"gin_trgm_ops"}
  add_index "snippets", ["project_id"], name: "index_snippets_on_project_id", using: :btree
  add_index "snippets", ["title"], name: "index_snippets_on_title_trigram", using: :gin, opclasses: {"title"=>"gin_trgm_ops"}
  add_index "snippets", ["updated_at"], name: "index_snippets_on_updated_at", using: :btree
  add_index "snippets", ["visibility_level"], name: "index_snippets_on_visibility_level", using: :btree

  create_table "spam_logs", force: :cascade do |t|
    t.integer "user_id"
    t.string "source_ip"
    t.string "user_agent"
    t.boolean "via_api"
    t.string "noteable_type"
    t.string "title"
    t.text "description"
    t.datetime "created_at", null: false
    t.datetime "updated_at", null: false
    t.boolean "submitted_as_ham", default: false, null: false
  end

  create_table "subscriptions", force: :cascade do |t|
    t.integer "user_id"
    t.integer "subscribable_id"
    t.string "subscribable_type"
    t.boolean "subscribed"
    t.datetime "created_at"
    t.datetime "updated_at"
  end

  add_index "subscriptions", ["subscribable_id", "subscribable_type", "user_id"], name: "subscriptions_user_id_and_ref_fields", unique: true, using: :btree

  create_table "taggings", force: :cascade do |t|
    t.integer "tag_id"
    t.integer "taggable_id"
    t.string "taggable_type"
    t.integer "tagger_id"
    t.string "tagger_type"
    t.string "context"
    t.datetime "created_at"
  end

  add_index "taggings", ["tag_id", "taggable_id", "taggable_type", "context", "tagger_id", "tagger_type"], name: "taggings_idx", unique: true, using: :btree
  add_index "taggings", ["taggable_id", "taggable_type", "context"], name: "index_taggings_on_taggable_id_and_taggable_type_and_context", using: :btree

  create_table "tags", force: :cascade do |t|
    t.string "name"
    t.integer "taggings_count", default: 0
  end

  add_index "tags", ["name"], name: "index_tags_on_name", unique: true, using: :btree

  create_table "timelogs", force: :cascade do |t|
    t.integer "time_spent", null: false
    t.integer "trackable_id"
    t.string "trackable_type"
    t.integer "user_id"
    t.datetime "created_at", null: false
    t.datetime "updated_at", null: false
  end

  add_index "timelogs", ["trackable_type", "trackable_id"], name: "index_timelogs_on_trackable_type_and_trackable_id", using: :btree
  add_index "timelogs", ["user_id"], name: "index_timelogs_on_user_id", using: :btree

  create_table "todos", force: :cascade do |t|
    t.integer "user_id", null: false
    t.integer "project_id", null: false
    t.integer "target_id"
    t.string "target_type", null: false
    t.integer "author_id"
    t.integer "action", null: false
    t.string "state", null: false
    t.datetime "created_at"
    t.datetime "updated_at"
    t.integer "note_id"
    t.string "commit_id"
  end

  add_index "todos", ["author_id"], name: "index_todos_on_author_id", using: :btree
  add_index "todos", ["commit_id"], name: "index_todos_on_commit_id", using: :btree
  add_index "todos", ["note_id"], name: "index_todos_on_note_id", using: :btree
  add_index "todos", ["project_id"], name: "index_todos_on_project_id", using: :btree
  add_index "todos", ["target_type", "target_id"], name: "index_todos_on_target_type_and_target_id", using: :btree
  add_index "todos", ["user_id"], name: "index_todos_on_user_id", using: :btree

  create_table "trending_projects", force: :cascade do |t|
    t.integer "project_id", null: false
  end

  add_index "trending_projects", ["project_id"], name: "index_trending_projects_on_project_id", using: :btree

  create_table "u2f_registrations", force: :cascade do |t|
    t.text "certificate"
    t.string "key_handle"
    t.string "public_key"
    t.integer "counter"
    t.integer "user_id"
    t.datetime "created_at", null: false
    t.datetime "updated_at", null: false
    t.string "name"
  end

  add_index "u2f_registrations", ["key_handle"], name: "index_u2f_registrations_on_key_handle", using: :btree
  add_index "u2f_registrations", ["user_id"], name: "index_u2f_registrations_on_user_id", using: :btree

  create_table "user_activities", force: :cascade do |t|
    t.integer "user_id"
    t.datetime "last_activity_at", null: false
  end

  add_index "user_activities", ["user_id"], name: "index_user_activities_on_user_id", unique: true, using: :btree

  create_table "user_agent_details", force: :cascade do |t|
    t.string "user_agent", null: false
    t.string "ip_address", null: false
    t.integer "subject_id", null: false
    t.string "subject_type", null: false
    t.boolean "submitted", default: false, null: false
    t.datetime "created_at", null: false
    t.datetime "updated_at", null: false
  end

  create_table "users", force: :cascade do |t|
    t.string "email", default: "", null: false
    t.string "encrypted_password", default: "", null: false
    t.string "reset_password_token"
    t.datetime "reset_password_sent_at"
    t.datetime "remember_created_at"
    t.integer "sign_in_count", default: 0
    t.datetime "current_sign_in_at"
    t.datetime "last_sign_in_at"
    t.string "current_sign_in_ip"
    t.string "last_sign_in_ip"
    t.datetime "created_at"
    t.datetime "updated_at"
    t.string "name"
    t.boolean "admin", default: false, null: false
    t.integer "projects_limit", default: 10
    t.string "skype", default: "", null: false
    t.string "linkedin", default: "", null: false
    t.string "twitter", default: "", null: false
    t.string "authentication_token"
    t.integer "theme_id", default: 1, null: false
    t.string "bio"
    t.integer "failed_attempts", default: 0
    t.datetime "locked_at"
    t.string "username"
    t.boolean "can_create_group", default: true, null: false
    t.boolean "can_create_team", default: true, null: false
    t.string "state"
    t.integer "color_scheme_id", default: 1, null: false
    t.datetime "password_expires_at"
    t.integer "created_by_id"
    t.datetime "last_credential_check_at"
    t.string "avatar"
    t.string "confirmation_token"
    t.datetime "confirmed_at"
    t.datetime "confirmation_sent_at"
    t.string "unconfirmed_email"
    t.boolean "hide_no_ssh_key", default: false
    t.string "website_url", default: "", null: false
    t.datetime "admin_email_unsubscribed_at"
    t.string "notification_email"
    t.boolean "hide_no_password", default: false
    t.boolean "password_automatically_set", default: false
    t.string "location"
    t.string "encrypted_otp_secret"
    t.string "encrypted_otp_secret_iv"
    t.string "encrypted_otp_secret_salt"
    t.boolean "otp_required_for_login", default: false, null: false
    t.text "otp_backup_codes"
    t.string "public_email", default: "", null: false
    t.integer "dashboard", default: 0
    t.integer "project_view", default: 0
    t.integer "consumed_timestep"
    t.integer "layout", default: 0
    t.boolean "hide_project_limit", default: false
    t.text "note"
    t.string "unlock_token"
    t.datetime "otp_grace_period_started_at"
    t.boolean "ldap_email", default: false, null: false
    t.boolean "external", default: false
    t.string "organization"
    t.string "incoming_email_token"
  end

  add_index "users", ["admin"], name: "index_users_on_admin", using: :btree
  add_index "users", ["authentication_token"], name: "index_users_on_authentication_token", unique: true, using: :btree
  add_index "users", ["confirmation_token"], name: "index_users_on_confirmation_token", unique: true, using: :btree
  add_index "users", ["created_at"], name: "index_users_on_created_at", using: :btree
  add_index "users", ["current_sign_in_at"], name: "index_users_on_current_sign_in_at", using: :btree
  add_index "users", ["email"], name: "index_users_on_email", unique: true, using: :btree
  add_index "users", ["email"], name: "index_users_on_email_trigram", using: :gin, opclasses: {"email"=>"gin_trgm_ops"}
  add_index "users", ["incoming_email_token"], name: "index_users_on_incoming_email_token", using: :btree
  add_index "users", ["name"], name: "index_users_on_name", using: :btree
  add_index "users", ["name"], name: "index_users_on_name_trigram", using: :gin, opclasses: {"name"=>"gin_trgm_ops"}
  add_index "users", ["reset_password_token"], name: "index_users_on_reset_password_token", unique: true, using: :btree
  add_index "users", ["state"], name: "index_users_on_state", using: :btree
  add_index "users", ["username"], name: "index_users_on_username", using: :btree
  add_index "users", ["username"], name: "index_users_on_username_trigram", using: :gin, opclasses: {"username"=>"gin_trgm_ops"}

  create_table "users_star_projects", force: :cascade do |t|
    t.integer "project_id", null: false
    t.integer "user_id", null: false
    t.datetime "created_at"
    t.datetime "updated_at"
  end

  add_index "users_star_projects", ["project_id"], name: "index_users_star_projects_on_project_id", using: :btree
  add_index "users_star_projects", ["user_id", "project_id"], name: "index_users_star_projects_on_user_id_and_project_id", unique: true, using: :btree
  add_index "users_star_projects", ["user_id"], name: "index_users_star_projects_on_user_id", using: :btree

  create_table "web_hooks", force: :cascade do |t|
    t.string "url", limit: 2000
    t.integer "project_id"
    t.datetime "created_at"
    t.datetime "updated_at"
    t.string "type", default: "ProjectHook"
    t.integer "service_id"
    t.boolean "push_events", default: true, null: false
    t.boolean "issues_events", default: false, null: false
    t.boolean "merge_requests_events", default: false, null: false
    t.boolean "tag_push_events", default: false
    t.integer "group_id"
    t.boolean "note_events", default: false, null: false
    t.boolean "enable_ssl_verification", default: true
    t.boolean "build_events", default: false, null: false
    t.string "token"
    t.boolean "wiki_page_events", default: false, null: false
    t.boolean "pipeline_events", default: false, null: false
    t.boolean "confidential_issues_events", default: false, null: false
  end

  add_index "web_hooks", ["project_id"], name: "index_web_hooks_on_project_id", using: :btree

  add_foreign_key "approver_groups", "namespaces", column: "group_id", on_delete: :cascade
  add_foreign_key "boards", "projects"
  add_foreign_key "issue_metrics", "issues", on_delete: :cascade
  add_foreign_key "label_priorities", "labels", on_delete: :cascade
  add_foreign_key "label_priorities", "projects", on_delete: :cascade
  add_foreign_key "labels", "namespaces", column: "group_id", on_delete: :cascade
  add_foreign_key "lists", "boards"
  add_foreign_key "lists", "labels"
  add_foreign_key "merge_request_metrics", "merge_requests", on_delete: :cascade
  add_foreign_key "merge_requests_closing_issues", "issues", on_delete: :cascade
  add_foreign_key "merge_requests_closing_issues", "merge_requests", on_delete: :cascade
  add_foreign_key "path_locks", "projects"
  add_foreign_key "path_locks", "users"
  add_foreign_key "personal_access_tokens", "users"
  add_foreign_key "protected_branch_merge_access_levels", "namespaces", column: "group_id"
  add_foreign_key "protected_branch_merge_access_levels", "protected_branches"
  add_foreign_key "protected_branch_merge_access_levels", "users"
  add_foreign_key "protected_branch_push_access_levels", "namespaces", column: "group_id"
  add_foreign_key "protected_branch_push_access_levels", "protected_branches"
  add_foreign_key "protected_branch_push_access_levels", "users"
  add_foreign_key "remote_mirrors", "projects"
  add_foreign_key "trending_projects", "projects", on_delete: :cascade
  add_foreign_key "u2f_registrations", "users"
  add_foreign_key "user_activities", "users", on_delete: :cascade
end<|MERGE_RESOLUTION|>--- conflicted
+++ resolved
@@ -1053,13 +1053,9 @@
     t.boolean "has_external_wiki"
     t.boolean "repository_read_only"
     t.boolean "lfs_enabled"
+    t.text "description_html"
     t.integer "repository_size_limit"
-<<<<<<< HEAD
     t.boolean "only_allow_merge_if_all_discussions_are_resolved"
-=======
-    t.text "description_html"
-    t.boolean "only_allow_merge_if_all_discussions_are_resolved", default: false, null: false
->>>>>>> 877f6994
   end
 
   add_index "projects", ["ci_id"], name: "index_projects_on_ci_id", using: :btree
