# encoding: UTF-8
# This file is auto-generated from the current state of the database. Instead
# of editing this file, please use the migrations feature of Active Record to
# incrementally modify your database, and then regenerate this schema definition.
#
# Note that this schema.rb definition is the authoritative source for your
# database schema. If you need to create the application database on another
# system, you should be using db:schema:load, not running all the migrations
# from scratch. The latter is a flawed and unsustainable approach (the more migrations
# you'll amass, the slower it'll run and the greater likelihood for issues).
#
# It's strongly recommended that you check this file into your version control system.

<<<<<<< HEAD
ActiveRecord::Schema.define(version: 20171002105019) do
=======
ActiveRecord::Schema.define(version: 20170928100231) do
>>>>>>> 20e2d7eb

  # These are extensions that must be enabled in order to support this database
  enable_extension "plpgsql"
  enable_extension "pg_trgm"

  create_table "abuse_reports", force: :cascade do |t|
    t.integer "reporter_id"
    t.integer "user_id"
    t.text "message"
    t.datetime "created_at"
    t.datetime "updated_at"
    t.text "message_html"
    t.integer "cached_markdown_version"
  end

  create_table "appearances", force: :cascade do |t|
    t.string "title", null: false
    t.text "description", null: false
    t.string "logo"
    t.integer "updated_by"
    t.string "header_logo"
    t.datetime_with_timezone "created_at", null: false
    t.datetime_with_timezone "updated_at", null: false
    t.text "description_html"
    t.integer "cached_markdown_version"
  end

  create_table "application_settings", force: :cascade do |t|
    t.integer "default_projects_limit"
    t.boolean "signup_enabled"
    t.boolean "gravatar_enabled"
    t.text "sign_in_text"
    t.datetime "created_at"
    t.datetime "updated_at"
    t.string "home_page_url"
    t.integer "default_branch_protection", default: 2
    t.text "help_text"
    t.text "restricted_visibility_levels"
    t.boolean "version_check_enabled", default: true
    t.integer "max_attachment_size", default: 10, null: false
    t.integer "default_project_visibility"
    t.integer "default_snippet_visibility"
    t.text "domain_whitelist"
    t.boolean "user_oauth_applications", default: true
    t.string "after_sign_out_path"
    t.integer "session_expire_delay", default: 10080, null: false
    t.text "import_sources"
    t.text "help_page_text"
    t.string "admin_notification_email"
    t.boolean "shared_runners_enabled", default: true, null: false
    t.integer "max_artifacts_size", default: 100, null: false
    t.string "runners_registration_token"
    t.integer "max_pages_size", default: 100, null: false
    t.boolean "require_two_factor_authentication", default: false
    t.integer "two_factor_grace_period", default: 48
    t.boolean "metrics_enabled", default: false
    t.string "metrics_host", default: "localhost"
    t.integer "metrics_pool_size", default: 16
    t.integer "metrics_timeout", default: 10
    t.integer "metrics_method_call_threshold", default: 10
    t.boolean "recaptcha_enabled", default: false
    t.string "recaptcha_site_key"
    t.string "recaptcha_private_key"
    t.integer "metrics_port", default: 8089
    t.boolean "akismet_enabled", default: false
    t.string "akismet_api_key"
    t.integer "metrics_sample_interval", default: 15
    t.boolean "sentry_enabled", default: false
    t.string "sentry_dsn"
    t.boolean "email_author_in_body", default: false
    t.integer "default_group_visibility"
    t.boolean "repository_checks_enabled", default: false
    t.text "shared_runners_text"
    t.integer "metrics_packet_size", default: 1
    t.text "disabled_oauth_sign_in_sources"
    t.string "health_check_access_token"
    t.boolean "send_user_confirmation_email", default: false
    t.integer "container_registry_token_expire_delay", default: 5
    t.text "after_sign_up_text"
    t.boolean "user_default_external", default: false, null: false
    t.boolean "elasticsearch_indexing", default: false, null: false
    t.boolean "elasticsearch_search", default: false, null: false
    t.string "repository_storages", default: "default"
    t.string "enabled_git_access_protocol"
    t.boolean "domain_blacklist_enabled", default: false
    t.text "domain_blacklist"
    t.boolean "usage_ping_enabled", default: true, null: false
    t.boolean "koding_enabled"
    t.string "koding_url"
    t.text "sign_in_text_html"
    t.text "help_page_text_html"
    t.text "shared_runners_text_html"
    t.text "after_sign_up_text_html"
    t.integer "rsa_key_restriction", default: 0, null: false
    t.integer "dsa_key_restriction", default: 0, null: false
    t.integer "ecdsa_key_restriction", default: 0, null: false
    t.integer "ed25519_key_restriction", default: 0, null: false
    t.boolean "housekeeping_enabled", default: true, null: false
    t.boolean "housekeeping_bitmaps_enabled", default: true, null: false
    t.integer "housekeeping_incremental_repack_period", default: 10, null: false
    t.integer "housekeeping_full_repack_period", default: 50, null: false
    t.integer "housekeeping_gc_period", default: 200, null: false
    t.boolean "sidekiq_throttling_enabled", default: false
    t.string "sidekiq_throttling_queues"
    t.decimal "sidekiq_throttling_factor"
    t.boolean "html_emails_enabled", default: true
    t.string "plantuml_url"
    t.boolean "plantuml_enabled"
    t.integer "shared_runners_minutes", default: 0, null: false
    t.integer "repository_size_limit", limit: 8, default: 0
    t.integer "terminal_max_session_time", default: 0, null: false
    t.integer "unique_ips_limit_per_user"
    t.integer "unique_ips_limit_time_window"
    t.boolean "unique_ips_limit_enabled", default: false, null: false
    t.string "default_artifacts_expire_in", default: "0", null: false
    t.string "elasticsearch_url", default: "http://localhost:9200"
    t.boolean "elasticsearch_aws", default: false, null: false
    t.string "elasticsearch_aws_region", default: "us-east-1"
    t.string "elasticsearch_aws_access_key"
    t.string "elasticsearch_aws_secret_access_key"
    t.integer "geo_status_timeout", default: 10
    t.string "uuid"
    t.decimal "polling_interval_multiplier", default: 1.0, null: false
    t.boolean "elasticsearch_experimental_indexer"
    t.integer "cached_markdown_version"
    t.boolean "clientside_sentry_enabled", default: false, null: false
    t.string "clientside_sentry_dsn"
    t.boolean "check_namespace_plan", default: false, null: false
    t.integer "mirror_max_delay", default: 300, null: false
    t.integer "mirror_max_capacity", default: 100, null: false
    t.integer "mirror_capacity_threshold", default: 50, null: false
    t.boolean "prometheus_metrics_enabled", default: false, null: false
    t.boolean "authorized_keys_enabled", default: true, null: false
    t.boolean "help_page_hide_commercial_content", default: false
    t.string "help_page_support_url"
    t.boolean "slack_app_enabled", default: false
    t.string "slack_app_id"
    t.string "slack_app_secret"
    t.string "slack_app_verification_token"
    t.boolean "password_authentication_enabled"
    t.integer "performance_bar_allowed_group_id"
    t.boolean "allow_group_owners_to_manage_ldap", default: true, null: false
    t.boolean "hashed_storage_enabled", default: false, null: false
    t.boolean "project_export_enabled", default: true, null: false
    t.boolean "auto_devops_enabled", default: false, null: false
  end

  create_table "approvals", force: :cascade do |t|
    t.integer "merge_request_id", null: false
    t.integer "user_id", null: false
    t.datetime "created_at"
    t.datetime "updated_at"
  end

  add_index "approvals", ["merge_request_id"], name: "index_approvals_on_merge_request_id", using: :btree

  create_table "approver_groups", force: :cascade do |t|
    t.integer "target_id", null: false
    t.string "target_type", null: false
    t.integer "group_id", null: false
    t.datetime "created_at"
    t.datetime "updated_at"
  end

  add_index "approver_groups", ["group_id"], name: "index_approver_groups_on_group_id", using: :btree
  add_index "approver_groups", ["target_id", "target_type"], name: "index_approver_groups_on_target_id_and_target_type", using: :btree

  create_table "approvers", force: :cascade do |t|
    t.integer "target_id", null: false
    t.string "target_type"
    t.integer "user_id", null: false
    t.datetime "created_at"
    t.datetime "updated_at"
  end

  add_index "approvers", ["target_id", "target_type"], name: "index_approvers_on_target_id_and_target_type", using: :btree
  add_index "approvers", ["user_id"], name: "index_approvers_on_user_id", using: :btree

  create_table "audit_events", force: :cascade do |t|
    t.integer "author_id", null: false
    t.string "type", null: false
    t.integer "entity_id", null: false
    t.string "entity_type", null: false
    t.text "details"
    t.datetime "created_at"
    t.datetime "updated_at"
  end

  add_index "audit_events", ["entity_id", "entity_type"], name: "index_audit_events_on_entity_id_and_entity_type", using: :btree

  create_table "award_emoji", force: :cascade do |t|
    t.string "name"
    t.integer "user_id"
    t.integer "awardable_id"
    t.string "awardable_type"
    t.datetime "created_at"
    t.datetime "updated_at"
  end

  add_index "award_emoji", ["awardable_type", "awardable_id"], name: "index_award_emoji_on_awardable_type_and_awardable_id", using: :btree
  add_index "award_emoji", ["user_id", "name"], name: "index_award_emoji_on_user_id_and_name", using: :btree

  create_table "boards", force: :cascade do |t|
    t.integer "project_id"
    t.datetime "created_at", null: false
    t.datetime "updated_at", null: false
    t.string "name", default: "Development", null: false
    t.integer "milestone_id"
    t.integer "group_id"
  end

  add_index "boards", ["group_id"], name: "index_boards_on_group_id", using: :btree
  add_index "boards", ["milestone_id"], name: "index_boards_on_milestone_id", using: :btree
  add_index "boards", ["project_id"], name: "index_boards_on_project_id", using: :btree

  create_table "broadcast_messages", force: :cascade do |t|
    t.text "message", null: false
    t.datetime "starts_at", null: false
    t.datetime "ends_at", null: false
    t.datetime "created_at", null: false
    t.datetime "updated_at", null: false
    t.string "color"
    t.string "font"
    t.text "message_html", null: false
    t.integer "cached_markdown_version"
  end

  add_index "broadcast_messages", ["starts_at", "ends_at", "id"], name: "index_broadcast_messages_on_starts_at_and_ends_at_and_id", using: :btree

  create_table "chat_names", force: :cascade do |t|
    t.integer "user_id", null: false
    t.integer "service_id", null: false
    t.string "team_id", null: false
    t.string "team_domain"
    t.string "chat_id", null: false
    t.string "chat_name"
    t.datetime "last_used_at"
    t.datetime "created_at", null: false
    t.datetime "updated_at", null: false
  end

  add_index "chat_names", ["service_id", "team_id", "chat_id"], name: "index_chat_names_on_service_id_and_team_id_and_chat_id", unique: true, using: :btree
  add_index "chat_names", ["user_id", "service_id"], name: "index_chat_names_on_user_id_and_service_id", unique: true, using: :btree

  create_table "chat_teams", force: :cascade do |t|
    t.integer "namespace_id", null: false
    t.string "team_id"
    t.string "name"
    t.datetime "created_at", null: false
    t.datetime "updated_at", null: false
  end

  add_index "chat_teams", ["namespace_id"], name: "index_chat_teams_on_namespace_id", unique: true, using: :btree

  create_table "ci_builds", force: :cascade do |t|
    t.string "status"
    t.datetime "finished_at"
    t.text "trace"
    t.datetime "created_at"
    t.datetime "updated_at"
    t.datetime "started_at"
    t.integer "runner_id"
    t.float "coverage"
    t.integer "commit_id"
    t.text "commands"
    t.string "name"
    t.text "options"
    t.boolean "allow_failure", default: false, null: false
    t.string "stage"
    t.integer "trigger_request_id"
    t.integer "stage_idx"
    t.boolean "tag"
    t.string "ref"
    t.integer "user_id"
    t.string "type"
    t.string "target_url"
    t.string "description"
    t.text "artifacts_file"
    t.integer "project_id"
    t.text "artifacts_metadata"
    t.integer "erased_by_id"
    t.datetime "erased_at"
    t.datetime "artifacts_expire_at"
    t.string "environment"
    t.integer "artifacts_size", limit: 8
    t.string "when"
    t.text "yaml_variables"
    t.datetime "queued_at"
    t.string "token"
    t.integer "lock_version"
    t.string "coverage_regex"
    t.integer "auto_canceled_by_id"
    t.boolean "retried"
    t.integer "stage_id"
    t.integer "artifacts_file_store"
    t.integer "artifacts_metadata_store"
    t.boolean "protected"
    t.integer "failure_reason"
  end

  add_index "ci_builds", ["auto_canceled_by_id"], name: "index_ci_builds_on_auto_canceled_by_id", using: :btree
  add_index "ci_builds", ["commit_id", "stage_idx", "created_at"], name: "index_ci_builds_on_commit_id_and_stage_idx_and_created_at", using: :btree
  add_index "ci_builds", ["commit_id", "status", "type"], name: "index_ci_builds_on_commit_id_and_status_and_type", using: :btree
  add_index "ci_builds", ["commit_id", "type", "name", "ref"], name: "index_ci_builds_on_commit_id_and_type_and_name_and_ref", using: :btree
  add_index "ci_builds", ["commit_id", "type", "ref"], name: "index_ci_builds_on_commit_id_and_type_and_ref", using: :btree
  add_index "ci_builds", ["project_id"], name: "index_ci_builds_on_project_id", using: :btree
  add_index "ci_builds", ["protected"], name: "index_ci_builds_on_protected", using: :btree
  add_index "ci_builds", ["runner_id"], name: "index_ci_builds_on_runner_id", using: :btree
  add_index "ci_builds", ["stage_id"], name: "index_ci_builds_on_stage_id", using: :btree
  add_index "ci_builds", ["status", "type", "runner_id"], name: "index_ci_builds_on_status_and_type_and_runner_id", using: :btree
  add_index "ci_builds", ["status"], name: "index_ci_builds_on_status", using: :btree
  add_index "ci_builds", ["token"], name: "index_ci_builds_on_token", unique: true, using: :btree
  add_index "ci_builds", ["updated_at"], name: "index_ci_builds_on_updated_at", using: :btree
  add_index "ci_builds", ["user_id"], name: "index_ci_builds_on_user_id", using: :btree

  create_table "ci_group_variables", force: :cascade do |t|
    t.string "key", null: false
    t.text "value"
    t.text "encrypted_value"
    t.string "encrypted_value_salt"
    t.string "encrypted_value_iv"
    t.integer "group_id", null: false
    t.boolean "protected", default: false, null: false
    t.datetime_with_timezone "created_at", null: false
    t.datetime_with_timezone "updated_at", null: false
  end

  add_index "ci_group_variables", ["group_id", "key"], name: "index_ci_group_variables_on_group_id_and_key", unique: true, using: :btree

  create_table "ci_pipeline_schedule_variables", force: :cascade do |t|
    t.string "key", null: false
    t.text "value"
    t.text "encrypted_value"
    t.string "encrypted_value_salt"
    t.string "encrypted_value_iv"
    t.integer "pipeline_schedule_id", null: false
    t.datetime_with_timezone "created_at"
    t.datetime_with_timezone "updated_at"
  end

  add_index "ci_pipeline_schedule_variables", ["pipeline_schedule_id", "key"], name: "index_ci_pipeline_schedule_variables_on_schedule_id_and_key", unique: true, using: :btree

  create_table "ci_pipeline_schedules", force: :cascade do |t|
    t.string "description"
    t.string "ref"
    t.string "cron"
    t.string "cron_timezone"
    t.datetime "next_run_at"
    t.integer "project_id"
    t.integer "owner_id"
    t.boolean "active", default: true
    t.datetime "deleted_at"
    t.datetime "created_at"
    t.datetime "updated_at"
  end

  add_index "ci_pipeline_schedules", ["next_run_at", "active"], name: "index_ci_pipeline_schedules_on_next_run_at_and_active", using: :btree
  add_index "ci_pipeline_schedules", ["project_id"], name: "index_ci_pipeline_schedules_on_project_id", using: :btree

  create_table "ci_pipeline_variables", force: :cascade do |t|
    t.string "key", null: false
    t.text "value"
    t.text "encrypted_value"
    t.string "encrypted_value_salt"
    t.string "encrypted_value_iv"
    t.integer "pipeline_id", null: false
  end

  add_index "ci_pipeline_variables", ["pipeline_id", "key"], name: "index_ci_pipeline_variables_on_pipeline_id_and_key", unique: true, using: :btree

  create_table "ci_pipelines", force: :cascade do |t|
    t.string "ref"
    t.string "sha"
    t.string "before_sha"
    t.datetime "created_at"
    t.datetime "updated_at"
    t.boolean "tag", default: false
    t.text "yaml_errors"
    t.datetime "committed_at"
    t.integer "project_id"
    t.string "status"
    t.datetime "started_at"
    t.datetime "finished_at"
    t.integer "duration"
    t.integer "user_id"
    t.integer "lock_version"
    t.integer "auto_canceled_by_id"
    t.integer "pipeline_schedule_id"
    t.integer "source"
    t.integer "config_source"
    t.boolean "protected"
    t.integer "failure_reason"
  end

  add_index "ci_pipelines", ["auto_canceled_by_id"], name: "index_ci_pipelines_on_auto_canceled_by_id", using: :btree
  add_index "ci_pipelines", ["pipeline_schedule_id"], name: "index_ci_pipelines_on_pipeline_schedule_id", using: :btree
  add_index "ci_pipelines", ["project_id", "ref", "status"], name: "index_ci_pipelines_on_project_id_and_ref_and_status", using: :btree
  add_index "ci_pipelines", ["project_id", "sha"], name: "index_ci_pipelines_on_project_id_and_sha", using: :btree
  add_index "ci_pipelines", ["project_id"], name: "index_ci_pipelines_on_project_id", using: :btree
  add_index "ci_pipelines", ["status"], name: "index_ci_pipelines_on_status", using: :btree
  add_index "ci_pipelines", ["user_id"], name: "index_ci_pipelines_on_user_id", using: :btree

  create_table "ci_runner_projects", force: :cascade do |t|
    t.integer "runner_id", null: false
    t.datetime "created_at"
    t.datetime "updated_at"
    t.integer "project_id"
  end

  add_index "ci_runner_projects", ["project_id"], name: "index_ci_runner_projects_on_project_id", using: :btree
  add_index "ci_runner_projects", ["runner_id"], name: "index_ci_runner_projects_on_runner_id", using: :btree

  create_table "ci_runners", force: :cascade do |t|
    t.string "token"
    t.datetime "created_at"
    t.datetime "updated_at"
    t.string "description"
    t.datetime "contacted_at"
    t.boolean "active", default: true, null: false
    t.boolean "is_shared", default: false
    t.string "name"
    t.string "version"
    t.string "revision"
    t.string "platform"
    t.string "architecture"
    t.boolean "run_untagged", default: true, null: false
    t.boolean "locked", default: false, null: false
    t.integer "access_level", default: 0, null: false
  end

  add_index "ci_runners", ["contacted_at"], name: "index_ci_runners_on_contacted_at", using: :btree
  add_index "ci_runners", ["is_shared"], name: "index_ci_runners_on_is_shared", using: :btree
  add_index "ci_runners", ["locked"], name: "index_ci_runners_on_locked", using: :btree
  add_index "ci_runners", ["token"], name: "index_ci_runners_on_token", using: :btree

  create_table "ci_sources_pipelines", force: :cascade do |t|
    t.integer "project_id"
    t.integer "pipeline_id"
    t.integer "source_project_id"
    t.integer "source_job_id"
    t.integer "source_pipeline_id"
  end

  add_index "ci_sources_pipelines", ["pipeline_id"], name: "index_ci_sources_pipelines_on_pipeline_id", using: :btree
  add_index "ci_sources_pipelines", ["project_id"], name: "index_ci_sources_pipelines_on_project_id", using: :btree
  add_index "ci_sources_pipelines", ["source_job_id"], name: "index_ci_sources_pipelines_on_source_job_id", using: :btree
  add_index "ci_sources_pipelines", ["source_pipeline_id"], name: "index_ci_sources_pipelines_on_source_pipeline_id", using: :btree
  add_index "ci_sources_pipelines", ["source_project_id"], name: "index_ci_sources_pipelines_on_source_project_id", using: :btree

  create_table "ci_stages", force: :cascade do |t|
    t.integer "project_id"
    t.integer "pipeline_id"
    t.datetime "created_at"
    t.datetime "updated_at"
    t.string "name"
    t.integer "status"
    t.integer "lock_version"
  end

  add_index "ci_stages", ["pipeline_id", "name"], name: "index_ci_stages_on_pipeline_id_and_name", using: :btree
  add_index "ci_stages", ["pipeline_id"], name: "index_ci_stages_on_pipeline_id", using: :btree
  add_index "ci_stages", ["project_id"], name: "index_ci_stages_on_project_id", using: :btree

  create_table "ci_trigger_requests", force: :cascade do |t|
    t.integer "trigger_id", null: false
    t.text "variables"
    t.datetime "created_at"
    t.datetime "updated_at"
    t.integer "commit_id"
  end

  add_index "ci_trigger_requests", ["commit_id"], name: "index_ci_trigger_requests_on_commit_id", using: :btree

  create_table "ci_triggers", force: :cascade do |t|
    t.string "token"
    t.datetime "deleted_at"
    t.datetime "created_at"
    t.datetime "updated_at"
    t.integer "project_id"
    t.integer "owner_id"
    t.string "description"
    t.string "ref"
  end

  add_index "ci_triggers", ["project_id"], name: "index_ci_triggers_on_project_id", using: :btree

  create_table "ci_variables", force: :cascade do |t|
    t.string "key", null: false
    t.text "value"
    t.text "encrypted_value"
    t.string "encrypted_value_salt"
    t.string "encrypted_value_iv"
    t.integer "project_id", null: false
    t.boolean "protected", default: false, null: false
    t.string "environment_scope", default: "*", null: false
  end

  add_index "ci_variables", ["project_id", "key", "environment_scope"], name: "index_ci_variables_on_project_id_and_key_and_environment_scope", unique: true, using: :btree

  create_table "container_repositories", force: :cascade do |t|
    t.integer "project_id", null: false
    t.string "name", null: false
    t.datetime "created_at", null: false
    t.datetime "updated_at", null: false
  end

  add_index "container_repositories", ["project_id", "name"], name: "index_container_repositories_on_project_id_and_name", unique: true, using: :btree
  add_index "container_repositories", ["project_id"], name: "index_container_repositories_on_project_id", using: :btree

  create_table "conversational_development_index_metrics", force: :cascade do |t|
    t.float "leader_issues", null: false
    t.float "instance_issues", null: false
    t.float "leader_notes", null: false
    t.float "instance_notes", null: false
    t.float "leader_milestones", null: false
    t.float "instance_milestones", null: false
    t.float "leader_boards", null: false
    t.float "instance_boards", null: false
    t.float "leader_merge_requests", null: false
    t.float "instance_merge_requests", null: false
    t.float "leader_ci_pipelines", null: false
    t.float "instance_ci_pipelines", null: false
    t.float "leader_environments", null: false
    t.float "instance_environments", null: false
    t.float "leader_deployments", null: false
    t.float "instance_deployments", null: false
    t.float "leader_projects_prometheus_active", null: false
    t.float "instance_projects_prometheus_active", null: false
    t.float "leader_service_desk_issues", null: false
    t.float "instance_service_desk_issues", null: false
    t.datetime "created_at", null: false
    t.datetime "updated_at", null: false
    t.float "percentage_boards", default: 0.0, null: false
    t.float "percentage_ci_pipelines", default: 0.0, null: false
    t.float "percentage_deployments", default: 0.0, null: false
    t.float "percentage_environments", default: 0.0, null: false
    t.float "percentage_issues", default: 0.0, null: false
    t.float "percentage_merge_requests", default: 0.0, null: false
    t.float "percentage_milestones", default: 0.0, null: false
    t.float "percentage_notes", default: 0.0, null: false
    t.float "percentage_projects_prometheus_active", default: 0.0, null: false
    t.float "percentage_service_desk_issues", default: 0.0, null: false
  end

  create_table "deploy_keys_projects", force: :cascade do |t|
    t.integer "deploy_key_id", null: false
    t.integer "project_id", null: false
    t.datetime "created_at"
    t.datetime "updated_at"
  end

  add_index "deploy_keys_projects", ["project_id"], name: "index_deploy_keys_projects_on_project_id", using: :btree

  create_table "deployments", force: :cascade do |t|
    t.integer "iid", null: false
    t.integer "project_id", null: false
    t.integer "environment_id", null: false
    t.string "ref", null: false
    t.boolean "tag", null: false
    t.string "sha", null: false
    t.integer "user_id"
    t.integer "deployable_id"
    t.string "deployable_type"
    t.datetime "created_at"
    t.datetime "updated_at"
    t.string "on_stop"
  end

  add_index "deployments", ["created_at"], name: "index_deployments_on_created_at", using: :btree
  add_index "deployments", ["environment_id", "id"], name: "index_deployments_on_environment_id_and_id", using: :btree
  add_index "deployments", ["environment_id", "iid", "project_id"], name: "index_deployments_on_environment_id_and_iid_and_project_id", using: :btree
  add_index "deployments", ["project_id", "iid"], name: "index_deployments_on_project_id_and_iid", unique: true, using: :btree

  create_table "emails", force: :cascade do |t|
    t.integer "user_id", null: false
    t.string "email", null: false
    t.datetime "created_at"
    t.datetime "updated_at"
  end

  add_index "emails", ["email"], name: "index_emails_on_email", unique: true, using: :btree
  add_index "emails", ["user_id"], name: "index_emails_on_user_id", using: :btree

  create_table "environments", force: :cascade do |t|
    t.integer "project_id", null: false
    t.string "name", null: false
    t.datetime "created_at"
    t.datetime "updated_at"
    t.string "external_url"
    t.string "environment_type"
    t.string "state", default: "available", null: false
    t.string "slug", null: false
  end

  add_index "environments", ["project_id", "name"], name: "index_environments_on_project_id_and_name", unique: true, using: :btree
  add_index "environments", ["project_id", "slug"], name: "index_environments_on_project_id_and_slug", unique: true, using: :btree

  create_table "events", force: :cascade do |t|
    t.integer "project_id"
    t.integer "author_id", null: false
    t.integer "target_id"
    t.datetime_with_timezone "created_at", null: false
    t.datetime_with_timezone "updated_at", null: false
    t.integer "action", limit: 2, null: false
    t.string "target_type"
  end

  add_index "events", ["action"], name: "index_events_on_action", using: :btree
  add_index "events", ["author_id"], name: "index_events_on_author_id", using: :btree
  add_index "events", ["project_id", "id"], name: "index_events_on_project_id_and_id", using: :btree
  add_index "events", ["target_type", "target_id"], name: "index_events_on_target_type_and_target_id", using: :btree

  create_table "feature_gates", force: :cascade do |t|
    t.string "feature_key", null: false
    t.string "key", null: false
    t.string "value"
    t.datetime "created_at", null: false
    t.datetime "updated_at", null: false
  end

  add_index "feature_gates", ["feature_key", "key", "value"], name: "index_feature_gates_on_feature_key_and_key_and_value", unique: true, using: :btree

  create_table "features", force: :cascade do |t|
    t.string "key", null: false
    t.datetime "created_at", null: false
    t.datetime "updated_at", null: false
  end

  add_index "features", ["key"], name: "index_features_on_key", unique: true, using: :btree

  create_table "forked_project_links", force: :cascade do |t|
    t.integer "forked_to_project_id", null: false
    t.integer "forked_from_project_id", null: false
    t.datetime "created_at"
    t.datetime "updated_at"
  end

  add_index "forked_project_links", ["forked_to_project_id"], name: "index_forked_project_links_on_forked_to_project_id", unique: true, using: :btree

  create_table "geo_event_log", id: :bigserial, force: :cascade do |t|
    t.datetime "created_at", null: false
    t.integer "repository_updated_event_id", limit: 8
    t.integer "repository_deleted_event_id", limit: 8
    t.integer "repository_renamed_event_id", limit: 8
    t.integer "repositories_changed_event_id", limit: 8
    t.integer "repository_created_event_id", limit: 8
  end

  add_index "geo_event_log", ["repositories_changed_event_id"], name: "index_geo_event_log_on_repositories_changed_event_id", using: :btree
  add_index "geo_event_log", ["repository_created_event_id"], name: "index_geo_event_log_on_repository_created_event_id", using: :btree
  add_index "geo_event_log", ["repository_deleted_event_id"], name: "index_geo_event_log_on_repository_deleted_event_id", using: :btree
  add_index "geo_event_log", ["repository_renamed_event_id"], name: "index_geo_event_log_on_repository_renamed_event_id", using: :btree
  add_index "geo_event_log", ["repository_updated_event_id"], name: "index_geo_event_log_on_repository_updated_event_id", using: :btree

  create_table "geo_node_namespace_links", force: :cascade do |t|
    t.integer "geo_node_id", null: false
    t.integer "namespace_id", null: false
    t.datetime_with_timezone "created_at", null: false
    t.datetime_with_timezone "updated_at", null: false
  end

  add_index "geo_node_namespace_links", ["geo_node_id", "namespace_id"], name: "index_geo_node_namespace_links_on_geo_node_id_and_namespace_id", unique: true, using: :btree
  add_index "geo_node_namespace_links", ["geo_node_id"], name: "index_geo_node_namespace_links_on_geo_node_id", using: :btree

  create_table "geo_nodes", force: :cascade do |t|
    t.string "schema"
    t.string "host"
    t.integer "port"
    t.string "relative_url_root"
    t.boolean "primary"
    t.integer "geo_node_key_id"
    t.integer "oauth_application_id"
    t.boolean "enabled", default: true, null: false
    t.string "access_key"
    t.string "encrypted_secret_access_key"
    t.string "encrypted_secret_access_key_iv"
    t.string "clone_url_prefix"
  end

  add_index "geo_nodes", ["access_key"], name: "index_geo_nodes_on_access_key", using: :btree
  add_index "geo_nodes", ["host"], name: "index_geo_nodes_on_host", using: :btree
  add_index "geo_nodes", ["primary"], name: "index_geo_nodes_on_primary", using: :btree

  create_table "geo_repositories_changed_events", id: :bigserial, force: :cascade do |t|
    t.integer "geo_node_id", null: false
  end

  add_index "geo_repositories_changed_events", ["geo_node_id"], name: "index_geo_repositories_changed_events_on_geo_node_id", using: :btree

  create_table "geo_repository_created_events", id: :bigserial, force: :cascade do |t|
    t.integer "project_id", null: false
    t.text "repository_storage_name", null: false
    t.text "repository_storage_path", null: false
    t.text "repo_path", null: false
    t.text "wiki_path"
    t.text "project_name", null: false
  end

  add_index "geo_repository_created_events", ["project_id"], name: "index_geo_repository_created_events_on_project_id", using: :btree

  create_table "geo_repository_deleted_events", id: :bigserial, force: :cascade do |t|
    t.integer "project_id", null: false
    t.text "repository_storage_name", null: false
    t.text "repository_storage_path", null: false
    t.text "deleted_path", null: false
    t.text "deleted_wiki_path"
    t.text "deleted_project_name", null: false
  end

  add_index "geo_repository_deleted_events", ["project_id"], name: "index_geo_repository_deleted_events_on_project_id", using: :btree

  create_table "geo_repository_renamed_events", id: :bigserial, force: :cascade do |t|
    t.integer "project_id", null: false
    t.text "repository_storage_name", null: false
    t.text "repository_storage_path", null: false
    t.text "old_path_with_namespace", null: false
    t.text "new_path_with_namespace", null: false
    t.text "old_wiki_path_with_namespace", null: false
    t.text "new_wiki_path_with_namespace", null: false
    t.text "old_path", null: false
    t.text "new_path", null: false
  end

  add_index "geo_repository_renamed_events", ["project_id"], name: "index_geo_repository_renamed_events_on_project_id", using: :btree

  create_table "geo_repository_updated_events", id: :bigserial, force: :cascade do |t|
    t.integer "branches_affected", null: false
    t.integer "tags_affected", null: false
    t.integer "project_id", null: false
    t.integer "source", limit: 2, null: false
    t.boolean "new_branch", default: false, null: false
    t.boolean "remove_branch", default: false, null: false
    t.text "ref"
  end

  add_index "geo_repository_updated_events", ["project_id"], name: "index_geo_repository_updated_events_on_project_id", using: :btree
  add_index "geo_repository_updated_events", ["source"], name: "index_geo_repository_updated_events_on_source", using: :btree

  create_table "gpg_keys", force: :cascade do |t|
    t.datetime_with_timezone "created_at", null: false
    t.datetime_with_timezone "updated_at", null: false
    t.integer "user_id"
    t.binary "primary_keyid"
    t.binary "fingerprint"
    t.text "key"
  end

  add_index "gpg_keys", ["fingerprint"], name: "index_gpg_keys_on_fingerprint", unique: true, using: :btree
  add_index "gpg_keys", ["primary_keyid"], name: "index_gpg_keys_on_primary_keyid", unique: true, using: :btree
  add_index "gpg_keys", ["user_id"], name: "index_gpg_keys_on_user_id", using: :btree

  create_table "gpg_signatures", force: :cascade do |t|
    t.datetime_with_timezone "created_at", null: false
    t.datetime_with_timezone "updated_at", null: false
    t.integer "project_id"
    t.integer "gpg_key_id"
    t.binary "commit_sha"
    t.binary "gpg_key_primary_keyid"
    t.text "gpg_key_user_name"
    t.text "gpg_key_user_email"
    t.integer "verification_status", limit: 2, default: 0, null: false
  end

  add_index "gpg_signatures", ["commit_sha"], name: "index_gpg_signatures_on_commit_sha", unique: true, using: :btree
  add_index "gpg_signatures", ["gpg_key_id"], name: "index_gpg_signatures_on_gpg_key_id", using: :btree
  add_index "gpg_signatures", ["gpg_key_primary_keyid"], name: "index_gpg_signatures_on_gpg_key_primary_keyid", using: :btree
  add_index "gpg_signatures", ["project_id"], name: "index_gpg_signatures_on_project_id", using: :btree

  create_table "historical_data", force: :cascade do |t|
    t.date "date", null: false
    t.integer "active_user_count"
    t.datetime "created_at"
    t.datetime "updated_at"
  end

  create_table "identities", force: :cascade do |t|
    t.string "extern_uid"
    t.string "provider"
    t.integer "user_id"
    t.datetime "created_at"
    t.datetime "updated_at"
    t.string "secondary_extern_uid"
  end

  add_index "identities", ["user_id"], name: "index_identities_on_user_id", using: :btree

  create_table "index_statuses", force: :cascade do |t|
    t.integer "project_id", null: false
    t.datetime "indexed_at"
    t.text "note"
    t.string "last_commit"
    t.datetime "created_at", null: false
    t.datetime "updated_at", null: false
  end

  add_index "index_statuses", ["project_id"], name: "index_index_statuses_on_project_id", unique: true, using: :btree

  create_table "issue_assignees", id: false, force: :cascade do |t|
    t.integer "user_id", null: false
    t.integer "issue_id", null: false
  end

  add_index "issue_assignees", ["issue_id", "user_id"], name: "index_issue_assignees_on_issue_id_and_user_id", unique: true, using: :btree
  add_index "issue_assignees", ["user_id"], name: "index_issue_assignees_on_user_id", using: :btree

  create_table "issue_links", force: :cascade do |t|
    t.integer "source_id", null: false
    t.integer "target_id", null: false
    t.datetime "created_at"
    t.datetime "updated_at"
  end

  add_index "issue_links", ["source_id", "target_id"], name: "index_issue_links_on_source_id_and_target_id", unique: true, using: :btree
  add_index "issue_links", ["source_id"], name: "index_issue_links_on_source_id", using: :btree
  add_index "issue_links", ["target_id"], name: "index_issue_links_on_target_id", using: :btree

  create_table "issue_metrics", force: :cascade do |t|
    t.integer "issue_id", null: false
    t.datetime "first_mentioned_in_commit_at"
    t.datetime "first_associated_with_milestone_at"
    t.datetime "first_added_to_board_at"
    t.datetime "created_at", null: false
    t.datetime "updated_at", null: false
  end

  add_index "issue_metrics", ["issue_id"], name: "index_issue_metrics", using: :btree

  create_table "issues", force: :cascade do |t|
    t.string "title"
    t.integer "assignee_id"
    t.integer "author_id"
    t.integer "project_id"
    t.datetime "created_at"
    t.datetime "updated_at"
    t.string "branch_name"
    t.text "description"
    t.integer "milestone_id"
    t.string "state"
    t.integer "iid"
    t.integer "updated_by_id"
    t.integer "weight"
    t.boolean "confidential", default: false
    t.datetime "deleted_at"
    t.date "due_date"
    t.integer "moved_to_id"
    t.integer "lock_version"
    t.text "title_html"
    t.text "description_html"
    t.integer "time_estimate"
    t.integer "relative_position"
    t.datetime "closed_at"
    t.string "service_desk_reply_to"
    t.integer "cached_markdown_version"
    t.datetime "last_edited_at"
    t.integer "last_edited_by_id"
  end

  add_index "issues", ["assignee_id"], name: "index_issues_on_assignee_id", using: :btree
  add_index "issues", ["author_id"], name: "index_issues_on_author_id", using: :btree
  add_index "issues", ["confidential"], name: "index_issues_on_confidential", using: :btree
  add_index "issues", ["deleted_at"], name: "index_issues_on_deleted_at", using: :btree
  add_index "issues", ["description"], name: "index_issues_on_description_trigram", using: :gin, opclasses: {"description"=>"gin_trgm_ops"}
  add_index "issues", ["milestone_id"], name: "index_issues_on_milestone_id", using: :btree
  add_index "issues", ["project_id", "created_at", "id", "state"], name: "index_issues_on_project_id_and_created_at_and_id_and_state", using: :btree
  add_index "issues", ["project_id", "due_date", "id", "state"], name: "index_issues_on_project_id_and_due_date_and_id_and_state", using: :btree
  add_index "issues", ["project_id", "iid"], name: "index_issues_on_project_id_and_iid", unique: true, using: :btree
  add_index "issues", ["project_id", "updated_at", "id", "state"], name: "index_issues_on_project_id_and_updated_at_and_id_and_state", using: :btree
  add_index "issues", ["relative_position"], name: "index_issues_on_relative_position", using: :btree
  add_index "issues", ["state"], name: "index_issues_on_state", using: :btree
  add_index "issues", ["title"], name: "index_issues_on_title_trigram", using: :gin, opclasses: {"title"=>"gin_trgm_ops"}

  create_table "keys", force: :cascade do |t|
    t.integer "user_id"
    t.datetime "created_at"
    t.datetime "updated_at"
    t.text "key"
    t.string "title"
    t.string "type"
    t.string "fingerprint"
    t.boolean "public", default: false, null: false
    t.boolean "can_push", default: false, null: false
    t.datetime "last_used_at"
  end

  add_index "keys", ["fingerprint"], name: "index_keys_on_fingerprint", unique: true, using: :btree
  add_index "keys", ["user_id"], name: "index_keys_on_user_id", using: :btree

  create_table "label_links", force: :cascade do |t|
    t.integer "label_id"
    t.integer "target_id"
    t.string "target_type"
    t.datetime "created_at"
    t.datetime "updated_at"
  end

  add_index "label_links", ["label_id"], name: "index_label_links_on_label_id", using: :btree
  add_index "label_links", ["target_id", "target_type"], name: "index_label_links_on_target_id_and_target_type", using: :btree

  create_table "label_priorities", force: :cascade do |t|
    t.integer "project_id", null: false
    t.integer "label_id", null: false
    t.integer "priority", null: false
    t.datetime "created_at", null: false
    t.datetime "updated_at", null: false
  end

  add_index "label_priorities", ["priority"], name: "index_label_priorities_on_priority", using: :btree
  add_index "label_priorities", ["project_id", "label_id"], name: "index_label_priorities_on_project_id_and_label_id", unique: true, using: :btree

  create_table "labels", force: :cascade do |t|
    t.string "title"
    t.string "color"
    t.integer "project_id"
    t.datetime "created_at"
    t.datetime "updated_at"
    t.boolean "template", default: false
    t.string "description"
    t.text "description_html"
    t.string "type"
    t.integer "group_id"
    t.integer "cached_markdown_version"
  end

  add_index "labels", ["group_id", "project_id", "title"], name: "index_labels_on_group_id_and_project_id_and_title", unique: true, using: :btree
  add_index "labels", ["project_id"], name: "index_labels_on_project_id", using: :btree
  add_index "labels", ["title"], name: "index_labels_on_title", using: :btree
  add_index "labels", ["type", "project_id"], name: "index_labels_on_type_and_project_id", using: :btree

  create_table "ldap_group_links", force: :cascade do |t|
    t.string "cn"
    t.integer "group_access", null: false
    t.integer "group_id", null: false
    t.datetime "created_at"
    t.datetime "updated_at"
    t.string "provider"
    t.string "filter"
  end

  create_table "lfs_objects", force: :cascade do |t|
    t.string "oid", null: false
    t.integer "size", limit: 8, null: false
    t.datetime "created_at"
    t.datetime "updated_at"
    t.string "file"
    t.integer "file_store"
  end

  add_index "lfs_objects", ["oid"], name: "index_lfs_objects_on_oid", unique: true, using: :btree

  create_table "lfs_objects_projects", force: :cascade do |t|
    t.integer "lfs_object_id", null: false
    t.integer "project_id", null: false
    t.datetime "created_at"
    t.datetime "updated_at"
  end

  add_index "lfs_objects_projects", ["project_id"], name: "index_lfs_objects_projects_on_project_id", using: :btree

  create_table "licenses", force: :cascade do |t|
    t.text "data", null: false
    t.datetime "created_at"
    t.datetime "updated_at"
  end

  create_table "lists", force: :cascade do |t|
    t.integer "board_id", null: false
    t.integer "label_id"
    t.integer "list_type", default: 1, null: false
    t.integer "position"
    t.datetime "created_at", null: false
    t.datetime "updated_at", null: false
  end

  add_index "lists", ["board_id", "label_id"], name: "index_lists_on_board_id_and_label_id", unique: true, using: :btree
  add_index "lists", ["label_id"], name: "index_lists_on_label_id", using: :btree

  create_table "members", force: :cascade do |t|
    t.integer "access_level", null: false
    t.integer "source_id", null: false
    t.string "source_type", null: false
    t.integer "user_id"
    t.integer "notification_level", null: false
    t.string "type"
    t.datetime "created_at"
    t.datetime "updated_at"
    t.integer "created_by_id"
    t.string "invite_email"
    t.string "invite_token"
    t.datetime "invite_accepted_at"
    t.datetime "requested_at"
    t.date "expires_at"
    t.boolean "ldap", default: false, null: false
    t.boolean "override", default: false, null: false
  end

  add_index "members", ["access_level"], name: "index_members_on_access_level", using: :btree
  add_index "members", ["invite_token"], name: "index_members_on_invite_token", unique: true, using: :btree
  add_index "members", ["requested_at"], name: "index_members_on_requested_at", using: :btree
  add_index "members", ["source_id", "source_type"], name: "index_members_on_source_id_and_source_type", using: :btree
  add_index "members", ["user_id"], name: "index_members_on_user_id", using: :btree

  create_table "merge_request_diff_commits", id: false, force: :cascade do |t|
    t.datetime_with_timezone "authored_date"
    t.datetime_with_timezone "committed_date"
    t.integer "merge_request_diff_id", null: false
    t.integer "relative_order", null: false
    t.binary "sha", null: false
    t.text "author_name"
    t.text "author_email"
    t.text "committer_name"
    t.text "committer_email"
    t.text "message"
  end

  add_index "merge_request_diff_commits", ["merge_request_diff_id", "relative_order"], name: "index_merge_request_diff_commits_on_mr_diff_id_and_order", unique: true, using: :btree

  create_table "merge_request_diff_files", id: false, force: :cascade do |t|
    t.integer "merge_request_diff_id", null: false
    t.integer "relative_order", null: false
    t.boolean "new_file", null: false
    t.boolean "renamed_file", null: false
    t.boolean "deleted_file", null: false
    t.boolean "too_large", null: false
    t.string "a_mode", null: false
    t.string "b_mode", null: false
    t.text "new_path", null: false
    t.text "old_path", null: false
    t.text "diff", null: false
    t.boolean "binary"
  end

  add_index "merge_request_diff_files", ["merge_request_diff_id", "relative_order"], name: "index_merge_request_diff_files_on_mr_diff_id_and_order", unique: true, using: :btree

  create_table "merge_request_diffs", force: :cascade do |t|
    t.string "state"
    t.text "st_commits"
    t.text "st_diffs"
    t.integer "merge_request_id", null: false
    t.datetime "created_at"
    t.datetime "updated_at"
    t.string "base_commit_sha"
    t.string "real_size"
    t.string "head_commit_sha"
    t.string "start_commit_sha"
  end

  add_index "merge_request_diffs", ["merge_request_id"], name: "index_merge_request_diffs_on_merge_request_id", using: :btree

  create_table "merge_request_metrics", force: :cascade do |t|
    t.integer "merge_request_id", null: false
    t.datetime "latest_build_started_at"
    t.datetime "latest_build_finished_at"
    t.datetime "first_deployed_to_production_at"
    t.datetime "merged_at"
    t.datetime "created_at", null: false
    t.datetime "updated_at", null: false
    t.integer "pipeline_id"
  end

  add_index "merge_request_metrics", ["first_deployed_to_production_at"], name: "index_merge_request_metrics_on_first_deployed_to_production_at", using: :btree
  add_index "merge_request_metrics", ["merge_request_id"], name: "index_merge_request_metrics", using: :btree
  add_index "merge_request_metrics", ["pipeline_id"], name: "index_merge_request_metrics_on_pipeline_id", using: :btree

  create_table "merge_requests", force: :cascade do |t|
    t.string "target_branch", null: false
    t.string "source_branch", null: false
    t.integer "source_project_id", null: false
    t.integer "author_id"
    t.integer "assignee_id"
    t.string "title"
    t.datetime "created_at"
    t.datetime "updated_at"
    t.integer "milestone_id"
    t.string "state"
    t.string "merge_status"
    t.integer "target_project_id", null: false
    t.integer "iid"
    t.text "description"
    t.integer "updated_by_id"
    t.text "merge_error"
    t.text "merge_params"
    t.boolean "merge_when_pipeline_succeeds", default: false, null: false
    t.integer "merge_user_id"
    t.string "merge_commit_sha"
    t.datetime "deleted_at"
    t.integer "approvals_before_merge"
    t.string "rebase_commit_sha"
    t.string "in_progress_merge_commit_sha"
    t.integer "lock_version"
    t.text "title_html"
    t.text "description_html"
    t.integer "time_estimate"
    t.boolean "squash", default: false, null: false
    t.integer "cached_markdown_version"
    t.datetime "last_edited_at"
    t.integer "last_edited_by_id"
    t.integer "head_pipeline_id"
    t.boolean "ref_fetched"
    t.string "merge_jid"
  end

  add_index "merge_requests", ["assignee_id"], name: "index_merge_requests_on_assignee_id", using: :btree
  add_index "merge_requests", ["author_id"], name: "index_merge_requests_on_author_id", using: :btree
  add_index "merge_requests", ["created_at"], name: "index_merge_requests_on_created_at", using: :btree
  add_index "merge_requests", ["deleted_at"], name: "index_merge_requests_on_deleted_at", using: :btree
  add_index "merge_requests", ["description"], name: "index_merge_requests_on_description_trigram", using: :gin, opclasses: {"description"=>"gin_trgm_ops"}
  add_index "merge_requests", ["head_pipeline_id"], name: "index_merge_requests_on_head_pipeline_id", using: :btree
  add_index "merge_requests", ["milestone_id"], name: "index_merge_requests_on_milestone_id", using: :btree
  add_index "merge_requests", ["source_branch"], name: "index_merge_requests_on_source_branch", using: :btree
  add_index "merge_requests", ["source_project_id", "source_branch"], name: "index_merge_requests_on_source_project_id_and_source_branch", using: :btree
  add_index "merge_requests", ["target_branch"], name: "index_merge_requests_on_target_branch", using: :btree
  add_index "merge_requests", ["target_project_id", "iid"], name: "index_merge_requests_on_target_project_id_and_iid", unique: true, using: :btree
  add_index "merge_requests", ["target_project_id", "merge_commit_sha", "id"], name: "index_merge_requests_on_tp_id_and_merge_commit_sha_and_id", using: :btree
  add_index "merge_requests", ["title"], name: "index_merge_requests_on_title", using: :btree
  add_index "merge_requests", ["title"], name: "index_merge_requests_on_title_trigram", using: :gin, opclasses: {"title"=>"gin_trgm_ops"}

  create_table "merge_requests_closing_issues", force: :cascade do |t|
    t.integer "merge_request_id", null: false
    t.integer "issue_id", null: false
    t.datetime "created_at", null: false
    t.datetime "updated_at", null: false
  end

  add_index "merge_requests_closing_issues", ["issue_id"], name: "index_merge_requests_closing_issues_on_issue_id", using: :btree
  add_index "merge_requests_closing_issues", ["merge_request_id"], name: "index_merge_requests_closing_issues_on_merge_request_id", using: :btree

  create_table "milestones", force: :cascade do |t|
    t.string "title", null: false
    t.integer "project_id"
    t.text "description"
    t.date "due_date"
    t.datetime "created_at"
    t.datetime "updated_at"
    t.string "state"
    t.integer "iid"
    t.text "title_html"
    t.text "description_html"
    t.date "start_date"
    t.integer "cached_markdown_version"
    t.integer "group_id"
  end

  add_index "milestones", ["description"], name: "index_milestones_on_description_trigram", using: :gin, opclasses: {"description"=>"gin_trgm_ops"}
  add_index "milestones", ["due_date"], name: "index_milestones_on_due_date", using: :btree
  add_index "milestones", ["group_id"], name: "index_milestones_on_group_id", using: :btree
  add_index "milestones", ["project_id", "iid"], name: "index_milestones_on_project_id_and_iid", unique: true, using: :btree
  add_index "milestones", ["title"], name: "index_milestones_on_title", using: :btree
  add_index "milestones", ["title"], name: "index_milestones_on_title_trigram", using: :gin, opclasses: {"title"=>"gin_trgm_ops"}

  create_table "namespace_statistics", force: :cascade do |t|
    t.integer "namespace_id", null: false
    t.integer "shared_runners_seconds", default: 0, null: false
    t.datetime "shared_runners_seconds_last_reset"
  end

  add_index "namespace_statistics", ["namespace_id"], name: "index_namespace_statistics_on_namespace_id", unique: true, using: :btree

  create_table "namespaces", force: :cascade do |t|
    t.string "name", null: false
    t.string "path", null: false
    t.integer "owner_id"
    t.datetime "created_at"
    t.datetime "updated_at"
    t.string "type"
    t.string "description", default: "", null: false
    t.string "avatar"
    t.boolean "membership_lock", default: false
    t.boolean "share_with_group_lock", default: false
    t.integer "visibility_level", default: 20, null: false
    t.boolean "request_access_enabled", default: false, null: false
    t.string "ldap_sync_status", default: "ready", null: false
    t.string "ldap_sync_error"
    t.datetime "ldap_sync_last_update_at"
    t.datetime "ldap_sync_last_successful_update_at"
    t.datetime "ldap_sync_last_sync_at"
    t.datetime "deleted_at"
    t.text "description_html"
    t.boolean "lfs_enabled"
    t.integer "parent_id"
    t.integer "shared_runners_minutes_limit"
    t.integer "repository_size_limit", limit: 8
    t.boolean "require_two_factor_authentication", default: false, null: false
    t.integer "two_factor_grace_period", default: 48, null: false
    t.integer "cached_markdown_version"
    t.integer "plan_id"
  end

  add_index "namespaces", ["created_at"], name: "index_namespaces_on_created_at", using: :btree
  add_index "namespaces", ["deleted_at"], name: "index_namespaces_on_deleted_at", using: :btree
  add_index "namespaces", ["ldap_sync_last_successful_update_at"], name: "index_namespaces_on_ldap_sync_last_successful_update_at", using: :btree
  add_index "namespaces", ["ldap_sync_last_update_at"], name: "index_namespaces_on_ldap_sync_last_update_at", using: :btree
  add_index "namespaces", ["name", "parent_id"], name: "index_namespaces_on_name_and_parent_id", unique: true, using: :btree
  add_index "namespaces", ["name"], name: "index_namespaces_on_name_trigram", using: :gin, opclasses: {"name"=>"gin_trgm_ops"}
  add_index "namespaces", ["owner_id"], name: "index_namespaces_on_owner_id", using: :btree
  add_index "namespaces", ["parent_id", "id"], name: "index_namespaces_on_parent_id_and_id", unique: true, using: :btree
  add_index "namespaces", ["path"], name: "index_namespaces_on_path", using: :btree
  add_index "namespaces", ["path"], name: "index_namespaces_on_path_trigram", using: :gin, opclasses: {"path"=>"gin_trgm_ops"}
  add_index "namespaces", ["plan_id"], name: "index_namespaces_on_plan_id", using: :btree
  add_index "namespaces", ["require_two_factor_authentication"], name: "index_namespaces_on_require_two_factor_authentication", using: :btree
  add_index "namespaces", ["type"], name: "index_namespaces_on_type", using: :btree

  create_table "notes", force: :cascade do |t|
    t.text "note"
    t.string "noteable_type"
    t.integer "author_id"
    t.datetime "created_at"
    t.datetime "updated_at"
    t.integer "project_id"
    t.string "attachment"
    t.string "line_code"
    t.string "commit_id"
    t.integer "noteable_id"
    t.boolean "system", default: false, null: false
    t.text "st_diff"
    t.integer "updated_by_id"
    t.string "type"
    t.text "position"
    t.text "original_position"
    t.datetime "resolved_at"
    t.integer "resolved_by_id"
    t.string "discussion_id"
    t.text "note_html"
    t.integer "cached_markdown_version"
    t.text "change_position"
    t.boolean "resolved_by_push"
  end

  add_index "notes", ["author_id"], name: "index_notes_on_author_id", using: :btree
  add_index "notes", ["commit_id"], name: "index_notes_on_commit_id", using: :btree
  add_index "notes", ["created_at"], name: "index_notes_on_created_at", using: :btree
  add_index "notes", ["discussion_id"], name: "index_notes_on_discussion_id", using: :btree
  add_index "notes", ["line_code"], name: "index_notes_on_line_code", using: :btree
  add_index "notes", ["note"], name: "index_notes_on_note_trigram", using: :gin, opclasses: {"note"=>"gin_trgm_ops"}
  add_index "notes", ["noteable_id", "noteable_type"], name: "index_notes_on_noteable_id_and_noteable_type", using: :btree
  add_index "notes", ["noteable_type"], name: "index_notes_on_noteable_type", using: :btree
  add_index "notes", ["project_id", "noteable_type"], name: "index_notes_on_project_id_and_noteable_type", using: :btree
  add_index "notes", ["updated_at"], name: "index_notes_on_updated_at", using: :btree

  create_table "notification_settings", force: :cascade do |t|
    t.integer "user_id", null: false
    t.integer "source_id"
    t.string "source_type"
    t.integer "level", default: 0, null: false
    t.datetime "created_at", null: false
    t.datetime "updated_at", null: false
    t.boolean "new_note"
    t.boolean "new_issue"
    t.boolean "reopen_issue"
    t.boolean "close_issue"
    t.boolean "reassign_issue"
    t.boolean "new_merge_request"
    t.boolean "reopen_merge_request"
    t.boolean "close_merge_request"
    t.boolean "reassign_merge_request"
    t.boolean "merge_merge_request"
    t.boolean "failed_pipeline"
    t.boolean "success_pipeline"
  end

  add_index "notification_settings", ["source_id", "source_type"], name: "index_notification_settings_on_source_id_and_source_type", using: :btree
  add_index "notification_settings", ["user_id", "source_id", "source_type"], name: "index_notifications_on_user_id_and_source_id_and_source_type", unique: true, using: :btree
  add_index "notification_settings", ["user_id"], name: "index_notification_settings_on_user_id", using: :btree

  create_table "oauth_access_grants", force: :cascade do |t|
    t.integer "resource_owner_id", null: false
    t.integer "application_id", null: false
    t.string "token", null: false
    t.integer "expires_in", null: false
    t.text "redirect_uri", null: false
    t.datetime "created_at", null: false
    t.datetime "revoked_at"
    t.string "scopes"
  end

  add_index "oauth_access_grants", ["token"], name: "index_oauth_access_grants_on_token", unique: true, using: :btree

  create_table "oauth_access_tokens", force: :cascade do |t|
    t.integer "resource_owner_id"
    t.integer "application_id"
    t.string "token", null: false
    t.string "refresh_token"
    t.integer "expires_in"
    t.datetime "revoked_at"
    t.datetime "created_at", null: false
    t.string "scopes"
  end

  add_index "oauth_access_tokens", ["refresh_token"], name: "index_oauth_access_tokens_on_refresh_token", unique: true, using: :btree
  add_index "oauth_access_tokens", ["resource_owner_id"], name: "index_oauth_access_tokens_on_resource_owner_id", using: :btree
  add_index "oauth_access_tokens", ["token"], name: "index_oauth_access_tokens_on_token", unique: true, using: :btree

  create_table "oauth_applications", force: :cascade do |t|
    t.string "name", null: false
    t.string "uid", null: false
    t.string "secret", null: false
    t.text "redirect_uri", null: false
    t.string "scopes", default: "", null: false
    t.datetime "created_at"
    t.datetime "updated_at"
    t.integer "owner_id"
    t.string "owner_type"
    t.boolean "trusted", default: false, null: false
  end

  add_index "oauth_applications", ["owner_id", "owner_type"], name: "index_oauth_applications_on_owner_id_and_owner_type", using: :btree
  add_index "oauth_applications", ["uid"], name: "index_oauth_applications_on_uid", unique: true, using: :btree

  create_table "oauth_openid_requests", force: :cascade do |t|
    t.integer "access_grant_id", null: false
    t.string "nonce", null: false
  end

  create_table "pages_domains", force: :cascade do |t|
    t.integer "project_id"
    t.text "certificate"
    t.text "encrypted_key"
    t.string "encrypted_key_iv"
    t.string "encrypted_key_salt"
    t.string "domain"
  end

  add_index "pages_domains", ["domain"], name: "index_pages_domains_on_domain", unique: true, using: :btree
  add_index "pages_domains", ["project_id"], name: "index_pages_domains_on_project_id", using: :btree

  create_table "path_locks", force: :cascade do |t|
    t.string "path", null: false
    t.integer "project_id"
    t.integer "user_id"
    t.datetime "created_at", null: false
    t.datetime "updated_at", null: false
  end

  add_index "path_locks", ["path"], name: "index_path_locks_on_path", using: :btree
  add_index "path_locks", ["project_id"], name: "index_path_locks_on_project_id", using: :btree
  add_index "path_locks", ["user_id"], name: "index_path_locks_on_user_id", using: :btree

  create_table "personal_access_tokens", force: :cascade do |t|
    t.integer "user_id", null: false
    t.string "token", null: false
    t.string "name", null: false
    t.boolean "revoked", default: false
    t.date "expires_at"
    t.datetime "created_at", null: false
    t.datetime "updated_at", null: false
    t.string "scopes", default: "--- []\n", null: false
    t.boolean "impersonation", default: false, null: false
  end

  add_index "personal_access_tokens", ["token"], name: "index_personal_access_tokens_on_token", unique: true, using: :btree
  add_index "personal_access_tokens", ["user_id"], name: "index_personal_access_tokens_on_user_id", using: :btree

  create_table "plans", force: :cascade do |t|
    t.datetime_with_timezone "created_at", null: false
    t.datetime_with_timezone "updated_at", null: false
    t.string "name"
    t.string "title"
    t.integer "active_pipelines_limit"
    t.integer "pipeline_size_limit"
  end

  add_index "plans", ["name"], name: "index_plans_on_name", using: :btree

  create_table "project_authorizations", id: false, force: :cascade do |t|
    t.integer "user_id"
    t.integer "project_id"
    t.integer "access_level"
  end

  add_index "project_authorizations", ["project_id"], name: "index_project_authorizations_on_project_id", using: :btree
  add_index "project_authorizations", ["user_id", "project_id", "access_level"], name: "index_project_authorizations_on_user_id_project_id_access_level", unique: true, using: :btree

  create_table "project_auto_devops", force: :cascade do |t|
    t.integer "project_id", null: false
    t.datetime_with_timezone "created_at", null: false
    t.datetime_with_timezone "updated_at", null: false
    t.boolean "enabled"
    t.string "domain"
  end

  add_index "project_auto_devops", ["project_id"], name: "index_project_auto_devops_on_project_id", unique: true, using: :btree

  create_table "project_features", force: :cascade do |t|
    t.integer "project_id"
    t.integer "merge_requests_access_level"
    t.integer "issues_access_level"
    t.integer "wiki_access_level"
    t.integer "snippets_access_level"
    t.integer "builds_access_level"
    t.datetime "created_at"
    t.datetime "updated_at"
    t.integer "repository_access_level", default: 20, null: false
  end

  add_index "project_features", ["project_id"], name: "index_project_features_on_project_id", using: :btree

  create_table "project_group_links", force: :cascade do |t|
    t.integer "project_id", null: false
    t.integer "group_id", null: false
    t.datetime "created_at"
    t.datetime "updated_at"
    t.integer "group_access", default: 30, null: false
    t.date "expires_at"
  end

  add_index "project_group_links", ["group_id"], name: "index_project_group_links_on_group_id", using: :btree
  add_index "project_group_links", ["project_id"], name: "index_project_group_links_on_project_id", using: :btree

  create_table "project_import_data", force: :cascade do |t|
    t.integer "project_id"
    t.text "data"
    t.text "encrypted_credentials"
    t.string "encrypted_credentials_iv"
    t.string "encrypted_credentials_salt"
  end

  add_index "project_import_data", ["project_id"], name: "index_project_import_data_on_project_id", using: :btree

  create_table "project_mirror_data", force: :cascade do |t|
    t.integer "project_id"
    t.integer "retry_count", default: 0, null: false
    t.datetime "last_update_started_at"
    t.datetime "last_update_scheduled_at"
    t.datetime_with_timezone "next_execution_timestamp"
    t.datetime_with_timezone "created_at"
    t.datetime_with_timezone "updated_at"
  end

  add_index "project_mirror_data", ["project_id"], name: "index_project_mirror_data_on_project_id", unique: true, using: :btree

  create_table "project_statistics", force: :cascade do |t|
    t.integer "project_id", null: false
    t.integer "namespace_id", null: false
    t.integer "commit_count", limit: 8, default: 0, null: false
    t.integer "storage_size", limit: 8, default: 0, null: false
    t.integer "repository_size", limit: 8, default: 0, null: false
    t.integer "lfs_objects_size", limit: 8, default: 0, null: false
    t.integer "build_artifacts_size", limit: 8, default: 0, null: false
    t.integer "shared_runners_seconds", limit: 8, default: 0, null: false
    t.datetime "shared_runners_seconds_last_reset"
  end

  add_index "project_statistics", ["namespace_id"], name: "index_project_statistics_on_namespace_id", using: :btree
  add_index "project_statistics", ["project_id"], name: "index_project_statistics_on_project_id", unique: true, using: :btree

  create_table "projects", force: :cascade do |t|
    t.string "name"
    t.string "path"
    t.text "description"
    t.datetime "created_at"
    t.datetime "updated_at"
    t.integer "creator_id"
    t.integer "namespace_id"
    t.datetime "last_activity_at"
    t.string "import_url"
    t.integer "visibility_level", default: 0, null: false
    t.boolean "archived", default: false, null: false
    t.string "avatar"
    t.string "import_status"
    t.text "merge_requests_template"
    t.integer "star_count", default: 0, null: false
    t.boolean "merge_requests_rebase_enabled", default: false
    t.string "import_type"
    t.string "import_source"
    t.integer "approvals_before_merge", default: 0, null: false
    t.boolean "reset_approvals_on_push", default: true
    t.boolean "merge_requests_ff_only_enabled", default: false
    t.text "issues_template"
    t.boolean "mirror", default: false, null: false
    t.datetime "mirror_last_update_at"
    t.datetime "mirror_last_successful_update_at"
    t.integer "mirror_user_id"
    t.text "import_error"
    t.integer "ci_id"
    t.boolean "shared_runners_enabled", default: true, null: false
    t.string "runners_token"
    t.string "build_coverage_regex"
    t.boolean "build_allow_git_fetch", default: true, null: false
    t.integer "build_timeout", default: 3600, null: false
    t.boolean "mirror_trigger_builds", default: false, null: false
    t.boolean "pending_delete", default: false
    t.boolean "public_builds", default: true, null: false
    t.boolean "last_repository_check_failed"
    t.datetime "last_repository_check_at"
    t.boolean "container_registry_enabled"
    t.boolean "only_allow_merge_if_pipeline_succeeds", default: false, null: false
    t.boolean "has_external_issue_tracker"
    t.string "repository_storage", default: "default", null: false
    t.boolean "repository_read_only"
    t.boolean "request_access_enabled", default: false, null: false
    t.boolean "has_external_wiki"
    t.string "ci_config_path"
    t.boolean "lfs_enabled"
    t.text "description_html"
    t.boolean "only_allow_merge_if_all_discussions_are_resolved"
    t.integer "repository_size_limit", limit: 8
    t.boolean "printing_merge_request_link_enabled", default: true, null: false
    t.integer "auto_cancel_pending_pipelines", default: 1, null: false
    t.boolean "service_desk_enabled", default: true
    t.string "import_jid"
    t.integer "cached_markdown_version"
    t.text "delete_error"
    t.datetime "last_repository_updated_at"
    t.boolean "disable_overriding_approvers_per_merge_request"
    t.integer "storage_version", limit: 2
    t.boolean "resolve_outdated_diff_discussions"
  end

  add_index "projects", ["ci_id"], name: "index_projects_on_ci_id", using: :btree
  add_index "projects", ["created_at"], name: "index_projects_on_created_at", using: :btree
  add_index "projects", ["creator_id"], name: "index_projects_on_creator_id", using: :btree
  add_index "projects", ["description"], name: "index_projects_on_description_trigram", using: :gin, opclasses: {"description"=>"gin_trgm_ops"}
  add_index "projects", ["last_activity_at"], name: "index_projects_on_last_activity_at", using: :btree
  add_index "projects", ["last_repository_check_failed"], name: "index_projects_on_last_repository_check_failed", using: :btree
  add_index "projects", ["last_repository_updated_at"], name: "index_projects_on_last_repository_updated_at", using: :btree
  add_index "projects", ["mirror_last_successful_update_at"], name: "index_projects_on_mirror_last_successful_update_at", using: :btree
  add_index "projects", ["name"], name: "index_projects_on_name_trigram", using: :gin, opclasses: {"name"=>"gin_trgm_ops"}
  add_index "projects", ["namespace_id"], name: "index_projects_on_namespace_id", using: :btree
  add_index "projects", ["path"], name: "index_projects_on_path", using: :btree
  add_index "projects", ["path"], name: "index_projects_on_path_trigram", using: :gin, opclasses: {"path"=>"gin_trgm_ops"}
  add_index "projects", ["pending_delete"], name: "index_projects_on_pending_delete", using: :btree
  add_index "projects", ["repository_storage"], name: "index_projects_on_repository_storage", using: :btree
  add_index "projects", ["runners_token"], name: "index_projects_on_runners_token", using: :btree
  add_index "projects", ["star_count"], name: "index_projects_on_star_count", using: :btree
  add_index "projects", ["visibility_level"], name: "index_projects_on_visibility_level", using: :btree

  create_table "protected_branch_merge_access_levels", force: :cascade do |t|
    t.integer "protected_branch_id", null: false
    t.integer "access_level", default: 40
    t.datetime "created_at", null: false
    t.datetime "updated_at", null: false
    t.integer "user_id"
    t.integer "group_id"
  end

  add_index "protected_branch_merge_access_levels", ["protected_branch_id"], name: "index_protected_branch_merge_access", using: :btree
  add_index "protected_branch_merge_access_levels", ["user_id"], name: "index_protected_branch_merge_access_levels_on_user_id", using: :btree

  create_table "protected_branch_push_access_levels", force: :cascade do |t|
    t.integer "protected_branch_id", null: false
    t.integer "access_level", default: 40
    t.datetime "created_at", null: false
    t.datetime "updated_at", null: false
    t.integer "user_id"
    t.integer "group_id"
  end

  add_index "protected_branch_push_access_levels", ["protected_branch_id"], name: "index_protected_branch_push_access", using: :btree
  add_index "protected_branch_push_access_levels", ["user_id"], name: "index_protected_branch_push_access_levels_on_user_id", using: :btree

  create_table "protected_branches", force: :cascade do |t|
    t.integer "project_id", null: false
    t.string "name", null: false
    t.datetime "created_at"
    t.datetime "updated_at"
  end

  add_index "protected_branches", ["project_id"], name: "index_protected_branches_on_project_id", using: :btree

  create_table "protected_tag_create_access_levels", force: :cascade do |t|
    t.integer "protected_tag_id", null: false
    t.integer "access_level", default: 40
    t.integer "user_id"
    t.integer "group_id"
    t.datetime "created_at", null: false
    t.datetime "updated_at", null: false
  end

  add_index "protected_tag_create_access_levels", ["protected_tag_id"], name: "index_protected_tag_create_access", using: :btree
  add_index "protected_tag_create_access_levels", ["user_id"], name: "index_protected_tag_create_access_levels_on_user_id", using: :btree

  create_table "protected_tags", force: :cascade do |t|
    t.integer "project_id", null: false
    t.string "name", null: false
    t.datetime "created_at", null: false
    t.datetime "updated_at", null: false
  end

  add_index "protected_tags", ["project_id"], name: "index_protected_tags_on_project_id", using: :btree

  create_table "push_event_payloads", id: false, force: :cascade do |t|
    t.integer "commit_count", limit: 8, null: false
    t.integer "event_id", null: false
    t.integer "action", limit: 2, null: false
    t.integer "ref_type", limit: 2, null: false
    t.binary "commit_from"
    t.binary "commit_to"
    t.text "ref"
    t.string "commit_title", limit: 70
  end

  add_index "push_event_payloads", ["event_id"], name: "index_push_event_payloads_on_event_id", unique: true, using: :btree

  create_table "push_rules", force: :cascade do |t|
    t.string "force_push_regex"
    t.string "delete_branch_regex"
    t.string "commit_message_regex"
    t.boolean "deny_delete_tag"
    t.integer "project_id"
    t.datetime "created_at"
    t.datetime "updated_at"
    t.string "author_email_regex"
    t.boolean "member_check", default: false, null: false
    t.string "file_name_regex"
    t.boolean "is_sample", default: false
    t.integer "max_file_size", default: 0, null: false
    t.boolean "prevent_secrets", default: false, null: false
    t.string "branch_name_regex"
  end

  add_index "push_rules", ["project_id"], name: "index_push_rules_on_project_id", using: :btree

  create_table "redirect_routes", force: :cascade do |t|
    t.integer "source_id", null: false
    t.string "source_type", null: false
    t.string "path", null: false
    t.datetime "created_at", null: false
    t.datetime "updated_at", null: false
  end

  add_index "redirect_routes", ["path"], name: "index_redirect_routes_on_path", unique: true, using: :btree
  add_index "redirect_routes", ["path"], name: "index_redirect_routes_on_path_text_pattern_ops", using: :btree, opclasses: {"path"=>"varchar_pattern_ops"}
  add_index "redirect_routes", ["source_type", "source_id"], name: "index_redirect_routes_on_source_type_and_source_id", using: :btree

  create_table "releases", force: :cascade do |t|
    t.string "tag"
    t.text "description"
    t.integer "project_id"
    t.datetime "created_at"
    t.datetime "updated_at"
    t.text "description_html"
    t.integer "cached_markdown_version"
  end

  add_index "releases", ["project_id", "tag"], name: "index_releases_on_project_id_and_tag", using: :btree
  add_index "releases", ["project_id"], name: "index_releases_on_project_id", using: :btree

  create_table "remote_mirrors", force: :cascade do |t|
    t.integer "project_id"
    t.string "url"
    t.boolean "enabled", default: false
    t.string "update_status"
    t.datetime "last_update_at"
    t.datetime "last_successful_update_at"
    t.string "last_error"
    t.text "encrypted_credentials"
    t.string "encrypted_credentials_iv"
    t.string "encrypted_credentials_salt"
    t.datetime "created_at", null: false
    t.datetime "updated_at", null: false
    t.datetime "last_update_started_at"
  end

  add_index "remote_mirrors", ["last_successful_update_at"], name: "index_remote_mirrors_on_last_successful_update_at", using: :btree
  add_index "remote_mirrors", ["project_id"], name: "index_remote_mirrors_on_project_id", using: :btree

  create_table "routes", force: :cascade do |t|
    t.integer "source_id", null: false
    t.string "source_type", null: false
    t.string "path", null: false
    t.datetime "created_at"
    t.datetime "updated_at"
    t.string "name"
  end

  add_index "routes", ["path"], name: "index_routes_on_path", unique: true, using: :btree
  add_index "routes", ["path"], name: "index_routes_on_path_text_pattern_ops", using: :btree, opclasses: {"path"=>"varchar_pattern_ops"}
  add_index "routes", ["source_type", "source_id"], name: "index_routes_on_source_type_and_source_id", unique: true, using: :btree

  create_table "sent_notifications", force: :cascade do |t|
    t.integer "project_id"
    t.integer "noteable_id"
    t.string "noteable_type"
    t.integer "recipient_id"
    t.string "commit_id"
    t.string "reply_key", null: false
    t.string "line_code"
    t.string "note_type"
    t.text "position"
    t.string "in_reply_to_discussion_id"
  end

  add_index "sent_notifications", ["reply_key"], name: "index_sent_notifications_on_reply_key", unique: true, using: :btree

  create_table "services", force: :cascade do |t|
    t.string "type"
    t.string "title"
    t.integer "project_id"
    t.datetime "created_at"
    t.datetime "updated_at"
    t.boolean "active", default: false, null: false
    t.text "properties"
    t.boolean "template", default: false
    t.boolean "push_events", default: true
    t.boolean "issues_events", default: true
    t.boolean "merge_requests_events", default: true
    t.boolean "tag_push_events", default: true
    t.boolean "note_events", default: true, null: false
    t.string "category", default: "common", null: false
    t.boolean "default", default: false
    t.boolean "wiki_page_events", default: true
    t.boolean "pipeline_events", default: false, null: false
    t.boolean "confidential_issues_events", default: true, null: false
    t.boolean "commit_events", default: true, null: false
    t.boolean "job_events", default: false, null: false
  end

  add_index "services", ["project_id"], name: "index_services_on_project_id", using: :btree
  add_index "services", ["template"], name: "index_services_on_template", using: :btree

  create_table "slack_integrations", force: :cascade do |t|
    t.integer "service_id", null: false
    t.string "team_id", null: false
    t.string "team_name", null: false
    t.string "alias", null: false
    t.string "user_id", null: false
    t.datetime_with_timezone "created_at", null: false
    t.datetime_with_timezone "updated_at", null: false
  end

  add_index "slack_integrations", ["service_id"], name: "index_slack_integrations_on_service_id", using: :btree
  add_index "slack_integrations", ["team_id", "alias"], name: "index_slack_integrations_on_team_id_and_alias", unique: true, using: :btree

  create_table "snippets", force: :cascade do |t|
    t.string "title"
    t.text "content"
    t.integer "author_id", null: false
    t.integer "project_id"
    t.datetime "created_at"
    t.datetime "updated_at"
    t.string "file_name"
    t.string "type"
    t.integer "visibility_level", default: 0, null: false
    t.text "title_html"
    t.text "content_html"
    t.integer "cached_markdown_version"
    t.text "description"
    t.text "description_html"
  end

  add_index "snippets", ["author_id"], name: "index_snippets_on_author_id", using: :btree
  add_index "snippets", ["file_name"], name: "index_snippets_on_file_name_trigram", using: :gin, opclasses: {"file_name"=>"gin_trgm_ops"}
  add_index "snippets", ["project_id"], name: "index_snippets_on_project_id", using: :btree
  add_index "snippets", ["title"], name: "index_snippets_on_title_trigram", using: :gin, opclasses: {"title"=>"gin_trgm_ops"}
  add_index "snippets", ["updated_at"], name: "index_snippets_on_updated_at", using: :btree
  add_index "snippets", ["visibility_level"], name: "index_snippets_on_visibility_level", using: :btree

  create_table "spam_logs", force: :cascade do |t|
    t.integer "user_id"
    t.string "source_ip"
    t.string "user_agent"
    t.boolean "via_api"
    t.string "noteable_type"
    t.string "title"
    t.text "description"
    t.datetime "created_at", null: false
    t.datetime "updated_at", null: false
    t.boolean "submitted_as_ham", default: false, null: false
    t.boolean "recaptcha_verified", default: false, null: false
  end

  create_table "subscriptions", force: :cascade do |t|
    t.integer "user_id"
    t.integer "subscribable_id"
    t.string "subscribable_type"
    t.boolean "subscribed"
    t.datetime "created_at"
    t.datetime "updated_at"
    t.integer "project_id"
  end

  add_index "subscriptions", ["subscribable_id", "subscribable_type", "user_id", "project_id"], name: "index_subscriptions_on_subscribable_and_user_id_and_project_id", unique: true, using: :btree

  create_table "system_note_metadata", force: :cascade do |t|
    t.integer "note_id", null: false
    t.integer "commit_count"
    t.string "action"
    t.datetime "created_at", null: false
    t.datetime "updated_at", null: false
  end

  add_index "system_note_metadata", ["note_id"], name: "index_system_note_metadata_on_note_id", unique: true, using: :btree

  create_table "taggings", force: :cascade do |t|
    t.integer "tag_id"
    t.integer "taggable_id"
    t.string "taggable_type"
    t.integer "tagger_id"
    t.string "tagger_type"
    t.string "context"
    t.datetime "created_at"
  end

  add_index "taggings", ["tag_id", "taggable_id", "taggable_type", "context", "tagger_id", "tagger_type"], name: "taggings_idx", unique: true, using: :btree
  add_index "taggings", ["taggable_id", "taggable_type", "context"], name: "index_taggings_on_taggable_id_and_taggable_type_and_context", using: :btree

  create_table "tags", force: :cascade do |t|
    t.string "name"
    t.integer "taggings_count", default: 0
  end

  add_index "tags", ["name"], name: "index_tags_on_name", unique: true, using: :btree

  create_table "timelogs", force: :cascade do |t|
    t.integer "time_spent", null: false
    t.integer "user_id"
    t.datetime "created_at", null: false
    t.datetime "updated_at", null: false
    t.integer "issue_id"
    t.integer "merge_request_id"
  end

  add_index "timelogs", ["issue_id"], name: "index_timelogs_on_issue_id", using: :btree
  add_index "timelogs", ["merge_request_id"], name: "index_timelogs_on_merge_request_id", using: :btree
  add_index "timelogs", ["user_id"], name: "index_timelogs_on_user_id", using: :btree

  create_table "todos", force: :cascade do |t|
    t.integer "user_id", null: false
    t.integer "project_id", null: false
    t.integer "target_id"
    t.string "target_type", null: false
    t.integer "author_id"
    t.integer "action", null: false
    t.string "state", null: false
    t.datetime "created_at"
    t.datetime "updated_at"
    t.integer "note_id"
    t.string "commit_id"
  end

  add_index "todos", ["author_id"], name: "index_todos_on_author_id", using: :btree
  add_index "todos", ["commit_id"], name: "index_todos_on_commit_id", using: :btree
  add_index "todos", ["note_id"], name: "index_todos_on_note_id", using: :btree
  add_index "todos", ["project_id"], name: "index_todos_on_project_id", using: :btree
  add_index "todos", ["target_type", "target_id"], name: "index_todos_on_target_type_and_target_id", using: :btree
  add_index "todos", ["user_id"], name: "index_todos_on_user_id", using: :btree

  create_table "trending_projects", force: :cascade do |t|
    t.integer "project_id", null: false
  end

  add_index "trending_projects", ["project_id"], name: "index_trending_projects_on_project_id", using: :btree

  create_table "u2f_registrations", force: :cascade do |t|
    t.text "certificate"
    t.string "key_handle"
    t.string "public_key"
    t.integer "counter"
    t.integer "user_id"
    t.datetime "created_at", null: false
    t.datetime "updated_at", null: false
    t.string "name"
  end

  add_index "u2f_registrations", ["key_handle"], name: "index_u2f_registrations_on_key_handle", using: :btree
  add_index "u2f_registrations", ["user_id"], name: "index_u2f_registrations_on_user_id", using: :btree

  create_table "uploads", force: :cascade do |t|
    t.integer "size", limit: 8, null: false
    t.string "path", null: false
    t.string "checksum", limit: 64
    t.integer "model_id"
    t.string "model_type"
    t.string "uploader", null: false
    t.datetime "created_at", null: false
  end

  add_index "uploads", ["checksum"], name: "index_uploads_on_checksum", using: :btree
  add_index "uploads", ["model_id", "model_type"], name: "index_uploads_on_model_id_and_model_type", using: :btree
  add_index "uploads", ["path"], name: "index_uploads_on_path", using: :btree

  create_table "user_agent_details", force: :cascade do |t|
    t.string "user_agent", null: false
    t.string "ip_address", null: false
    t.integer "subject_id", null: false
    t.string "subject_type", null: false
    t.boolean "submitted", default: false, null: false
    t.datetime "created_at", null: false
    t.datetime "updated_at", null: false
  end

  add_index "user_agent_details", ["subject_id", "subject_type"], name: "index_user_agent_details_on_subject_id_and_subject_type", using: :btree

  create_table "user_custom_attributes", force: :cascade do |t|
    t.datetime "created_at", null: false
    t.datetime "updated_at", null: false
    t.integer "user_id", null: false
    t.string "key", null: false
    t.string "value", null: false
  end

  add_index "user_custom_attributes", ["key", "value"], name: "index_user_custom_attributes_on_key_and_value", using: :btree
  add_index "user_custom_attributes", ["user_id", "key"], name: "index_user_custom_attributes_on_user_id_and_key", unique: true, using: :btree

  create_table "user_synced_attributes_metadata", force: :cascade do |t|
    t.boolean "name_synced", default: false
    t.boolean "email_synced", default: false
    t.boolean "location_synced", default: false
    t.integer "user_id", null: false
    t.string "provider"
  end

  add_index "user_synced_attributes_metadata", ["user_id"], name: "index_user_synced_attributes_metadata_on_user_id", unique: true, using: :btree

  create_table "users", force: :cascade do |t|
    t.string "email", default: "", null: false
    t.string "encrypted_password", default: "", null: false
    t.string "reset_password_token"
    t.datetime "reset_password_sent_at"
    t.datetime "remember_created_at"
    t.integer "sign_in_count", default: 0
    t.datetime "current_sign_in_at"
    t.datetime "last_sign_in_at"
    t.string "current_sign_in_ip"
    t.string "last_sign_in_ip"
    t.datetime "created_at"
    t.datetime "updated_at"
    t.string "name"
    t.boolean "admin", default: false, null: false
    t.integer "projects_limit", default: 10
    t.string "skype", default: "", null: false
    t.string "linkedin", default: "", null: false
    t.string "twitter", default: "", null: false
    t.string "authentication_token"
    t.string "bio"
    t.integer "failed_attempts", default: 0
    t.datetime "locked_at"
    t.string "username"
    t.boolean "can_create_group", default: true, null: false
    t.boolean "can_create_team", default: true, null: false
    t.string "state"
    t.integer "color_scheme_id", default: 1, null: false
    t.datetime "password_expires_at"
    t.integer "created_by_id"
    t.datetime "last_credential_check_at"
    t.string "avatar"
    t.string "confirmation_token"
    t.datetime "confirmed_at"
    t.datetime "confirmation_sent_at"
    t.string "unconfirmed_email"
    t.boolean "hide_no_ssh_key", default: false
    t.string "website_url", default: "", null: false
    t.datetime "admin_email_unsubscribed_at"
    t.string "notification_email"
    t.boolean "hide_no_password", default: false
    t.boolean "password_automatically_set", default: false
    t.string "location"
    t.string "encrypted_otp_secret"
    t.string "encrypted_otp_secret_iv"
    t.string "encrypted_otp_secret_salt"
    t.boolean "otp_required_for_login", default: false, null: false
    t.text "otp_backup_codes"
    t.string "public_email", default: "", null: false
    t.integer "dashboard", default: 0
    t.integer "project_view", default: 0
    t.integer "consumed_timestep"
    t.integer "layout", default: 0
    t.boolean "hide_project_limit", default: false
    t.text "note"
    t.string "unlock_token"
    t.datetime "otp_grace_period_started_at"
    t.boolean "external", default: false
    t.string "incoming_email_token"
    t.string "organization"
    t.boolean "auditor", default: false, null: false
    t.boolean "require_two_factor_authentication_from_group", default: false, null: false
    t.integer "two_factor_grace_period", default: 48, null: false
    t.boolean "ghost"
    t.date "last_activity_on"
    t.boolean "notified_of_own_activity"
    t.boolean "support_bot"
    t.string "preferred_language"
    t.string "rss_token"
    t.boolean "email_opted_in"
    t.string "email_opted_in_ip"
    t.integer "email_opted_in_source_id"
    t.datetime "email_opted_in_at"
    t.integer "theme_id", limit: 2
  end

  add_index "users", ["admin"], name: "index_users_on_admin", using: :btree
  add_index "users", ["authentication_token"], name: "index_users_on_authentication_token", unique: true, using: :btree
  add_index "users", ["confirmation_token"], name: "index_users_on_confirmation_token", unique: true, using: :btree
  add_index "users", ["created_at"], name: "index_users_on_created_at", using: :btree
  add_index "users", ["email"], name: "index_users_on_email", unique: true, using: :btree
  add_index "users", ["email"], name: "index_users_on_email_trigram", using: :gin, opclasses: {"email"=>"gin_trgm_ops"}
  add_index "users", ["ghost"], name: "index_users_on_ghost", using: :btree
  add_index "users", ["incoming_email_token"], name: "index_users_on_incoming_email_token", using: :btree
  add_index "users", ["name"], name: "index_users_on_name", using: :btree
  add_index "users", ["name"], name: "index_users_on_name_trigram", using: :gin, opclasses: {"name"=>"gin_trgm_ops"}
  add_index "users", ["reset_password_token"], name: "index_users_on_reset_password_token", unique: true, using: :btree
  add_index "users", ["rss_token"], name: "index_users_on_rss_token", using: :btree
  add_index "users", ["state"], name: "index_users_on_state", using: :btree
  add_index "users", ["support_bot"], name: "index_users_on_support_bot", using: :btree
  add_index "users", ["username"], name: "index_users_on_username", using: :btree
  add_index "users", ["username"], name: "index_users_on_username_trigram", using: :gin, opclasses: {"username"=>"gin_trgm_ops"}

  create_table "users_star_projects", force: :cascade do |t|
    t.integer "project_id", null: false
    t.integer "user_id", null: false
    t.datetime "created_at"
    t.datetime "updated_at"
  end

  add_index "users_star_projects", ["project_id"], name: "index_users_star_projects_on_project_id", using: :btree
  add_index "users_star_projects", ["user_id", "project_id"], name: "index_users_star_projects_on_user_id_and_project_id", unique: true, using: :btree

  create_table "web_hook_logs", force: :cascade do |t|
    t.integer "web_hook_id", null: false
    t.string "trigger"
    t.string "url"
    t.text "request_headers"
    t.text "request_data"
    t.text "response_headers"
    t.text "response_body"
    t.string "response_status"
    t.float "execution_duration"
    t.string "internal_error_message"
    t.datetime "created_at", null: false
    t.datetime "updated_at", null: false
  end

  add_index "web_hook_logs", ["web_hook_id"], name: "index_web_hook_logs_on_web_hook_id", using: :btree

  create_table "web_hooks", force: :cascade do |t|
    t.string "url", limit: 2000
    t.integer "project_id"
    t.datetime "created_at"
    t.datetime "updated_at"
    t.string "type", default: "ProjectHook"
    t.integer "service_id"
    t.boolean "push_events", default: true, null: false
    t.boolean "issues_events", default: false, null: false
    t.boolean "merge_requests_events", default: false, null: false
    t.boolean "tag_push_events", default: false
    t.integer "group_id"
    t.boolean "note_events", default: false, null: false
    t.boolean "enable_ssl_verification", default: true
    t.boolean "wiki_page_events", default: false, null: false
    t.string "token"
    t.boolean "pipeline_events", default: false, null: false
    t.boolean "confidential_issues_events", default: false, null: false
    t.boolean "repository_update_events", default: false, null: false
    t.boolean "job_events", default: false, null: false
  end

  add_index "web_hooks", ["project_id"], name: "index_web_hooks_on_project_id", using: :btree
  add_index "web_hooks", ["type"], name: "index_web_hooks_on_type", using: :btree

  add_foreign_key "approvals", "merge_requests", name: "fk_310d714958", on_delete: :cascade
  add_foreign_key "approver_groups", "namespaces", column: "group_id", on_delete: :cascade
  add_foreign_key "boards", "namespaces", column: "group_id", name: "fk_1e9a074a35", on_delete: :cascade
  add_foreign_key "boards", "projects", name: "fk_f15266b5f9", on_delete: :cascade
  add_foreign_key "chat_teams", "namespaces", on_delete: :cascade
  add_foreign_key "ci_builds", "ci_pipelines", column: "auto_canceled_by_id", name: "fk_a2141b1522", on_delete: :nullify
  add_foreign_key "ci_builds", "ci_stages", column: "stage_id", name: "fk_3a9eaa254d", on_delete: :cascade
  add_foreign_key "ci_builds", "projects", name: "fk_befce0568a", on_delete: :cascade
  add_foreign_key "ci_group_variables", "namespaces", column: "group_id", name: "fk_33ae4d58d8", on_delete: :cascade
  add_foreign_key "ci_pipeline_schedule_variables", "ci_pipeline_schedules", column: "pipeline_schedule_id", name: "fk_41c35fda51", on_delete: :cascade
  add_foreign_key "ci_pipeline_schedules", "projects", name: "fk_8ead60fcc4", on_delete: :cascade
  add_foreign_key "ci_pipeline_schedules", "users", column: "owner_id", name: "fk_9ea99f58d2", on_delete: :nullify
  add_foreign_key "ci_pipeline_variables", "ci_pipelines", column: "pipeline_id", name: "fk_f29c5f4380", on_delete: :cascade
  add_foreign_key "ci_pipelines", "ci_pipeline_schedules", column: "pipeline_schedule_id", name: "fk_3d34ab2e06", on_delete: :nullify
  add_foreign_key "ci_pipelines", "ci_pipelines", column: "auto_canceled_by_id", name: "fk_262d4c2d19", on_delete: :nullify
  add_foreign_key "ci_pipelines", "projects", name: "fk_86635dbd80", on_delete: :cascade
  add_foreign_key "ci_runner_projects", "projects", name: "fk_4478a6f1e4", on_delete: :cascade
  add_foreign_key "ci_sources_pipelines", "ci_builds", column: "source_job_id", name: "fk_be5624bf37", on_delete: :cascade
  add_foreign_key "ci_sources_pipelines", "ci_pipelines", column: "pipeline_id", name: "fk_e1bad85861", on_delete: :cascade
  add_foreign_key "ci_sources_pipelines", "ci_pipelines", column: "source_pipeline_id", name: "fk_d4e29af7d7", on_delete: :cascade
  add_foreign_key "ci_sources_pipelines", "projects", column: "source_project_id", name: "fk_acd9737679", on_delete: :cascade
  add_foreign_key "ci_sources_pipelines", "projects", name: "fk_1e53c97c0a", on_delete: :cascade
  add_foreign_key "ci_stages", "ci_pipelines", column: "pipeline_id", name: "fk_fb57e6cc56", on_delete: :cascade
  add_foreign_key "ci_stages", "projects", name: "fk_2360681d1d", on_delete: :cascade
  add_foreign_key "ci_trigger_requests", "ci_triggers", column: "trigger_id", name: "fk_b8ec8b7245", on_delete: :cascade
  add_foreign_key "ci_triggers", "projects", name: "fk_e3e63f966e", on_delete: :cascade
  add_foreign_key "ci_triggers", "users", column: "owner_id", name: "fk_e8e10d1964", on_delete: :cascade
  add_foreign_key "ci_variables", "projects", name: "fk_ada5eb64b3", on_delete: :cascade
  add_foreign_key "container_repositories", "projects"
  add_foreign_key "deploy_keys_projects", "projects", name: "fk_58a901ca7e", on_delete: :cascade
  add_foreign_key "deployments", "projects", name: "fk_b9a3851b82", on_delete: :cascade
  add_foreign_key "environments", "projects", name: "fk_d1c8c1da6a", on_delete: :cascade
  add_foreign_key "events", "projects", on_delete: :cascade
  add_foreign_key "events", "users", column: "author_id", name: "fk_edfd187b6f", on_delete: :cascade
  add_foreign_key "forked_project_links", "projects", column: "forked_to_project_id", name: "fk_434510edb0", on_delete: :cascade
  add_foreign_key "geo_event_log", "geo_repositories_changed_events", column: "repositories_changed_event_id", name: "fk_4a99ebfd60", on_delete: :cascade
  add_foreign_key "geo_event_log", "geo_repository_created_events", column: "repository_created_event_id", name: "fk_9b9afb1916", on_delete: :cascade
  add_foreign_key "geo_event_log", "geo_repository_deleted_events", column: "repository_deleted_event_id", name: "fk_c4b1c1f66e", on_delete: :cascade
  add_foreign_key "geo_event_log", "geo_repository_renamed_events", column: "repository_renamed_event_id", name: "fk_86c84214ec", on_delete: :cascade
  add_foreign_key "geo_event_log", "geo_repository_updated_events", column: "repository_updated_event_id", on_delete: :cascade
  add_foreign_key "geo_node_namespace_links", "geo_nodes", on_delete: :cascade
  add_foreign_key "geo_node_namespace_links", "namespaces", on_delete: :cascade
  add_foreign_key "geo_repositories_changed_events", "geo_nodes", on_delete: :cascade
  add_foreign_key "geo_repository_created_events", "projects", on_delete: :cascade
  add_foreign_key "geo_repository_renamed_events", "projects", on_delete: :cascade
  add_foreign_key "geo_repository_updated_events", "projects", on_delete: :cascade
  add_foreign_key "gpg_keys", "users", on_delete: :cascade
  add_foreign_key "gpg_signatures", "gpg_keys", on_delete: :nullify
  add_foreign_key "gpg_signatures", "projects", on_delete: :cascade
  add_foreign_key "index_statuses", "projects", name: "fk_74b2492545", on_delete: :cascade
  add_foreign_key "issue_assignees", "issues", name: "fk_b7d881734a", on_delete: :cascade
  add_foreign_key "issue_assignees", "users", name: "fk_5e0c8d9154", on_delete: :cascade
  add_foreign_key "issue_links", "issues", column: "source_id", name: "fk_c900194ff2", on_delete: :cascade
  add_foreign_key "issue_links", "issues", column: "target_id", name: "fk_e71bb44f1f", on_delete: :cascade
  add_foreign_key "issue_metrics", "issues", on_delete: :cascade
  add_foreign_key "issues", "projects", name: "fk_899c8f3231", on_delete: :cascade
  add_foreign_key "issues", "users", column: "author_id", name: "fk_05f1e72feb", on_delete: :nullify
  add_foreign_key "label_priorities", "labels", on_delete: :cascade
  add_foreign_key "label_priorities", "projects", on_delete: :cascade
  add_foreign_key "labels", "namespaces", column: "group_id", on_delete: :cascade
  add_foreign_key "labels", "projects", name: "fk_7de4989a69", on_delete: :cascade
  add_foreign_key "lists", "boards", name: "fk_0d3f677137", on_delete: :cascade
  add_foreign_key "lists", "labels", name: "fk_7a5553d60f", on_delete: :cascade
  add_foreign_key "merge_request_diff_commits", "merge_request_diffs", on_delete: :cascade
  add_foreign_key "merge_request_diff_files", "merge_request_diffs", on_delete: :cascade
  add_foreign_key "merge_request_diffs", "merge_requests", name: "fk_8483f3258f", on_delete: :cascade
  add_foreign_key "merge_request_metrics", "ci_pipelines", column: "pipeline_id", on_delete: :cascade
  add_foreign_key "merge_request_metrics", "merge_requests", on_delete: :cascade
  add_foreign_key "merge_requests", "ci_pipelines", column: "head_pipeline_id", name: "fk_fd82eae0b9", on_delete: :nullify
  add_foreign_key "merge_requests", "projects", column: "target_project_id", name: "fk_a6963e8447", on_delete: :cascade
  add_foreign_key "merge_requests_closing_issues", "issues", on_delete: :cascade
  add_foreign_key "merge_requests_closing_issues", "merge_requests", on_delete: :cascade
  add_foreign_key "milestones", "namespaces", column: "group_id", name: "fk_95650a40d4", on_delete: :cascade
  add_foreign_key "milestones", "projects", name: "fk_9bd0a0c791", on_delete: :cascade
  add_foreign_key "namespace_statistics", "namespaces", on_delete: :cascade
  add_foreign_key "namespaces", "plans", name: "fk_fdd12e5b80", on_delete: :nullify
  add_foreign_key "notes", "projects", name: "fk_99e097b079", on_delete: :cascade
  add_foreign_key "oauth_openid_requests", "oauth_access_grants", column: "access_grant_id", name: "fk_oauth_openid_requests_oauth_access_grants_access_grant_id"
  add_foreign_key "pages_domains", "projects", name: "fk_ea2f6dfc6f", on_delete: :cascade
  add_foreign_key "path_locks", "projects", name: "fk_5265c98f24", on_delete: :cascade
  add_foreign_key "path_locks", "users"
  add_foreign_key "personal_access_tokens", "users"
  add_foreign_key "project_authorizations", "projects", on_delete: :cascade
  add_foreign_key "project_authorizations", "users", on_delete: :cascade
  add_foreign_key "project_auto_devops", "projects", on_delete: :cascade
  add_foreign_key "project_features", "projects", name: "fk_18513d9b92", on_delete: :cascade
  add_foreign_key "project_group_links", "projects", name: "fk_daa8cee94c", on_delete: :cascade
  add_foreign_key "project_import_data", "projects", name: "fk_ffb9ee3a10", on_delete: :cascade
  add_foreign_key "project_mirror_data", "projects", name: "fk_d1aad367d7", on_delete: :cascade
  add_foreign_key "project_statistics", "projects", on_delete: :cascade
  add_foreign_key "protected_branch_merge_access_levels", "namespaces", column: "group_id", name: "fk_98f3d044fe", on_delete: :cascade
  add_foreign_key "protected_branch_merge_access_levels", "protected_branches", name: "fk_8a3072ccb3", on_delete: :cascade
  add_foreign_key "protected_branch_merge_access_levels", "users"
  add_foreign_key "protected_branch_push_access_levels", "namespaces", column: "group_id", name: "fk_7111b68cdb", on_delete: :cascade
  add_foreign_key "protected_branch_push_access_levels", "protected_branches", name: "fk_9ffc86a3d9", on_delete: :cascade
  add_foreign_key "protected_branch_push_access_levels", "users"
  add_foreign_key "protected_branches", "projects", name: "fk_7a9c6d93e7", on_delete: :cascade
  add_foreign_key "protected_tag_create_access_levels", "namespaces", column: "group_id", name: "fk_b4eb82fe3c", on_delete: :cascade
  add_foreign_key "protected_tag_create_access_levels", "protected_tags", name: "fk_f7dfda8c51", on_delete: :cascade
  add_foreign_key "protected_tag_create_access_levels", "users"
  add_foreign_key "protected_tags", "projects", name: "fk_8e4af87648", on_delete: :cascade
  add_foreign_key "push_event_payloads", "events", name: "fk_36c74129da", on_delete: :cascade
  add_foreign_key "push_rules", "projects", name: "fk_83b29894de", on_delete: :cascade
  add_foreign_key "releases", "projects", name: "fk_47fe2a0596", on_delete: :cascade
  add_foreign_key "remote_mirrors", "projects", name: "fk_43a9aa4ca8", on_delete: :cascade
  add_foreign_key "services", "projects", name: "fk_71cce407f9", on_delete: :cascade
  add_foreign_key "slack_integrations", "services", on_delete: :cascade
  add_foreign_key "snippets", "projects", name: "fk_be41fd4bb7", on_delete: :cascade
  add_foreign_key "subscriptions", "projects", on_delete: :cascade
  add_foreign_key "system_note_metadata", "notes", name: "fk_d83a918cb1", on_delete: :cascade
  add_foreign_key "timelogs", "issues", name: "fk_timelogs_issues_issue_id", on_delete: :cascade
  add_foreign_key "timelogs", "merge_requests", name: "fk_timelogs_merge_requests_merge_request_id", on_delete: :cascade
  add_foreign_key "todos", "projects", name: "fk_45054f9c45", on_delete: :cascade
  add_foreign_key "trending_projects", "projects", on_delete: :cascade
  add_foreign_key "u2f_registrations", "users"
  add_foreign_key "user_custom_attributes", "users", on_delete: :cascade
  add_foreign_key "user_synced_attributes_metadata", "users", on_delete: :cascade
  add_foreign_key "users_star_projects", "projects", name: "fk_22cd27ddfc", on_delete: :cascade
  add_foreign_key "web_hook_logs", "web_hooks", on_delete: :cascade
  add_foreign_key "web_hooks", "projects", name: "fk_0c8ca6d9d1", on_delete: :cascade
end<|MERGE_RESOLUTION|>--- conflicted
+++ resolved
@@ -11,11 +11,7 @@
 #
 # It's strongly recommended that you check this file into your version control system.
 
-<<<<<<< HEAD
 ActiveRecord::Schema.define(version: 20171002105019) do
-=======
-ActiveRecord::Schema.define(version: 20170928100231) do
->>>>>>> 20e2d7eb
 
   # These are extensions that must be enabled in order to support this database
   enable_extension "plpgsql"
