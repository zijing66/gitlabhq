--- conflicted
+++ resolved
@@ -11,11 +11,7 @@
 #
 # It's strongly recommended that you check this file into your version control system.
 
-<<<<<<< HEAD
-ActiveRecord::Schema.define(version: 20170118200412) do
-=======
 ActiveRecord::Schema.define(version: 20170121130655) do
->>>>>>> 8a6e4152
 
   # These are extensions that must be enabled in order to support this database
   enable_extension "plpgsql"
@@ -110,14 +106,14 @@
     t.text "help_page_text_html"
     t.text "shared_runners_text_html"
     t.text "after_sign_up_text_html"
-    t.boolean "sidekiq_throttling_enabled", default: false
-    t.string "sidekiq_throttling_queues"
-    t.decimal "sidekiq_throttling_factor"
     t.boolean "housekeeping_enabled", default: true, null: false
     t.boolean "housekeeping_bitmaps_enabled", default: true, null: false
     t.integer "housekeeping_incremental_repack_period", default: 10, null: false
     t.integer "housekeeping_full_repack_period", default: 50, null: false
     t.integer "housekeeping_gc_period", default: 200, null: false
+    t.boolean "sidekiq_throttling_enabled", default: false
+    t.string "sidekiq_throttling_queues"
+    t.decimal "sidekiq_throttling_factor"
     t.boolean "html_emails_enabled", default: true
     t.string "plantuml_url"
     t.boolean "plantuml_enabled"
@@ -858,8 +854,8 @@
     t.datetime "ldap_sync_last_successful_update_at"
     t.datetime "ldap_sync_last_sync_at"
     t.datetime "deleted_at"
+    t.text "description_html"
     t.boolean "lfs_enabled"
-    t.text "description_html"
     t.integer "parent_id"
     t.integer "shared_runners_minutes_limit"
     t.integer "repository_size_limit", limit: 8
@@ -870,7 +866,6 @@
   add_index "namespaces", ["ldap_sync_last_successful_update_at"], name: "index_namespaces_on_ldap_sync_last_successful_update_at", using: :btree
   add_index "namespaces", ["ldap_sync_last_update_at"], name: "index_namespaces_on_ldap_sync_last_update_at", using: :btree
   add_index "namespaces", ["name", "parent_id"], name: "index_namespaces_on_name_and_parent_id", unique: true, using: :btree
-  add_index "namespaces", ["name"], name: "index_namespaces_on_name", unique: true, using: :btree
   add_index "namespaces", ["name"], name: "index_namespaces_on_name_trigram", using: :gin, opclasses: {"name"=>"gin_trgm_ops"}
   add_index "namespaces", ["owner_id"], name: "index_namespaces_on_owner_id", using: :btree
   add_index "namespaces", ["parent_id", "id"], name: "index_namespaces_on_parent_id_and_id", unique: true, using: :btree
@@ -1106,9 +1101,9 @@
     t.boolean "only_allow_merge_if_build_succeeds", default: false, null: false
     t.boolean "has_external_issue_tracker"
     t.string "repository_storage", default: "default", null: false
+    t.boolean "repository_read_only"
     t.boolean "request_access_enabled", default: false, null: false
     t.boolean "has_external_wiki"
-    t.boolean "repository_read_only"
     t.boolean "lfs_enabled"
     t.text "description_html"
     t.boolean "only_allow_merge_if_all_discussions_are_resolved"
@@ -1450,8 +1445,8 @@
     t.datetime "otp_grace_period_started_at"
     t.boolean "ldap_email", default: false, null: false
     t.boolean "external", default: false
+    t.string "incoming_email_token"
     t.string "organization"
-    t.string "incoming_email_token"
     t.boolean "authorized_projects_populated"
   end
 
@@ -1495,8 +1490,8 @@
     t.boolean "note_events", default: false, null: false
     t.boolean "enable_ssl_verification", default: true
     t.boolean "build_events", default: false, null: false
+    t.boolean "wiki_page_events", default: false, null: false
     t.string "token"
-    t.boolean "wiki_page_events", default: false, null: false
     t.boolean "pipeline_events", default: false, null: false
     t.boolean "confidential_issues_events", default: false, null: false
   end
