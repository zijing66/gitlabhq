# encoding: UTF-8
# This file is auto-generated from the current state of the database. Instead
# of editing this file, please use the migrations feature of Active Record to
# incrementally modify your database, and then regenerate this schema definition.
#
# Note that this schema.rb definition is the authoritative source for your
# database schema. If you need to create the application database on another
# system, you should be using db:schema:load, not running all the migrations
# from scratch. The latter is a flawed and unsustainable approach (the more migrations
# you'll amass, the slower it'll run and the greater likelihood for issues).
#
# It's strongly recommended that you check this file into your version control system.

<<<<<<< HEAD
ActiveRecord::Schema.define(version: 20170725145659) do
=======
ActiveRecord::Schema.define(version: 20170726111039) do
>>>>>>> d8aec0b7

  # These are extensions that must be enabled in order to support this database
  enable_extension "plpgsql"
  enable_extension "pg_trgm"

  create_table "abuse_reports", force: :cascade do |t|
    t.integer "reporter_id"
    t.integer "user_id"
    t.text "message"
    t.datetime "created_at"
    t.datetime "updated_at"
    t.text "message_html"
    t.integer "cached_markdown_version"
  end

  create_table "appearances", force: :cascade do |t|
    t.string "title"
    t.text "description"
    t.string "logo"
    t.integer "updated_by"
    t.datetime "created_at"
    t.datetime "updated_at"
    t.string "header_logo"
    t.text "description_html"
    t.integer "cached_markdown_version"
  end

  create_table "application_settings", force: :cascade do |t|
    t.integer "default_projects_limit"
    t.boolean "signup_enabled"
    t.boolean "gravatar_enabled"
    t.text "sign_in_text"
    t.datetime "created_at"
    t.datetime "updated_at"
    t.string "home_page_url"
    t.integer "default_branch_protection", default: 2
    t.text "help_text"
    t.text "restricted_visibility_levels"
    t.boolean "version_check_enabled", default: true
    t.integer "max_attachment_size", default: 10, null: false
    t.integer "default_project_visibility"
    t.integer "default_snippet_visibility"
    t.text "domain_whitelist"
    t.boolean "user_oauth_applications", default: true
    t.string "after_sign_out_path"
    t.integer "session_expire_delay", default: 10080, null: false
    t.text "import_sources"
    t.text "help_page_text"
    t.string "admin_notification_email"
    t.boolean "shared_runners_enabled", default: true, null: false
    t.integer "max_artifacts_size", default: 100, null: false
    t.string "runners_registration_token"
    t.integer "max_pages_size", default: 100, null: false
    t.boolean "require_two_factor_authentication", default: false
    t.integer "two_factor_grace_period", default: 48
    t.boolean "metrics_enabled", default: false
    t.string "metrics_host", default: "localhost"
    t.integer "metrics_pool_size", default: 16
    t.integer "metrics_timeout", default: 10
    t.integer "metrics_method_call_threshold", default: 10
    t.boolean "recaptcha_enabled", default: false
    t.string "recaptcha_site_key"
    t.string "recaptcha_private_key"
    t.integer "metrics_port", default: 8089
    t.boolean "akismet_enabled", default: false
    t.string "akismet_api_key"
    t.integer "metrics_sample_interval", default: 15
    t.boolean "sentry_enabled", default: false
    t.string "sentry_dsn"
    t.boolean "email_author_in_body", default: false
    t.integer "default_group_visibility"
    t.boolean "repository_checks_enabled", default: false
    t.text "shared_runners_text"
    t.integer "metrics_packet_size", default: 1
    t.text "disabled_oauth_sign_in_sources"
    t.string "health_check_access_token"
    t.boolean "send_user_confirmation_email", default: false
    t.integer "container_registry_token_expire_delay", default: 5
    t.text "after_sign_up_text"
    t.boolean "user_default_external", default: false, null: false
    t.boolean "elasticsearch_indexing", default: false, null: false
    t.boolean "elasticsearch_search", default: false, null: false
    t.string "repository_storages", default: "default"
    t.string "enabled_git_access_protocol"
    t.boolean "domain_blacklist_enabled", default: false
    t.text "domain_blacklist"
    t.boolean "usage_ping_enabled", default: true, null: false
    t.boolean "koding_enabled"
    t.string "koding_url"
    t.text "sign_in_text_html"
    t.text "help_page_text_html"
    t.text "shared_runners_text_html"
    t.text "after_sign_up_text_html"
    t.boolean "housekeeping_enabled", default: true, null: false
    t.boolean "housekeeping_bitmaps_enabled", default: true, null: false
    t.integer "housekeeping_incremental_repack_period", default: 10, null: false
    t.integer "housekeeping_full_repack_period", default: 50, null: false
    t.integer "housekeeping_gc_period", default: 200, null: false
    t.boolean "sidekiq_throttling_enabled", default: false
    t.string "sidekiq_throttling_queues"
    t.decimal "sidekiq_throttling_factor"
    t.boolean "html_emails_enabled", default: true
    t.string "plantuml_url"
    t.boolean "plantuml_enabled"
    t.integer "shared_runners_minutes", default: 0, null: false
    t.integer "repository_size_limit", limit: 8, default: 0
    t.integer "terminal_max_session_time", default: 0, null: false
    t.integer "unique_ips_limit_per_user"
    t.integer "unique_ips_limit_time_window"
    t.boolean "unique_ips_limit_enabled", default: false, null: false
    t.string "default_artifacts_expire_in", default: "0", null: false
    t.string "elasticsearch_url", default: "http://localhost:9200"
    t.boolean "elasticsearch_aws", default: false, null: false
    t.string "elasticsearch_aws_region", default: "us-east-1"
    t.string "elasticsearch_aws_access_key"
    t.string "elasticsearch_aws_secret_access_key"
    t.integer "geo_status_timeout", default: 10
    t.string "uuid"
    t.decimal "polling_interval_multiplier", default: 1.0, null: false
    t.boolean "elasticsearch_experimental_indexer"
    t.integer "cached_markdown_version"
    t.boolean "clientside_sentry_enabled", default: false, null: false
    t.string "clientside_sentry_dsn"
    t.boolean "prometheus_metrics_enabled", default: false, null: false
    t.boolean "check_namespace_plan", default: false, null: false
    t.integer "mirror_max_delay", default: 300, null: false
    t.integer "mirror_max_capacity", default: 100, null: false
    t.integer "mirror_capacity_threshold", default: 50, null: false
    t.boolean "authorized_keys_enabled", default: true, null: false
    t.boolean "help_page_hide_commercial_content", default: false
    t.string "help_page_support_url"
    t.boolean "slack_app_enabled", default: false
    t.string "slack_app_id"
    t.string "slack_app_secret"
    t.string "slack_app_verification_token"
    t.integer "performance_bar_allowed_group_id"
    t.boolean "password_authentication_enabled"
    t.boolean "allow_group_owners_to_manage_ldap", default: true, null: false
  end

  create_table "approvals", force: :cascade do |t|
    t.integer "merge_request_id", null: false
    t.integer "user_id", null: false
    t.datetime "created_at"
    t.datetime "updated_at"
  end

  add_index "approvals", ["merge_request_id"], name: "index_approvals_on_merge_request_id", using: :btree

  create_table "approver_groups", force: :cascade do |t|
    t.integer "target_id", null: false
    t.string "target_type", null: false
    t.integer "group_id", null: false
    t.datetime "created_at"
    t.datetime "updated_at"
  end

  add_index "approver_groups", ["group_id"], name: "index_approver_groups_on_group_id", using: :btree
  add_index "approver_groups", ["target_id", "target_type"], name: "index_approver_groups_on_target_id_and_target_type", using: :btree

  create_table "approvers", force: :cascade do |t|
    t.integer "target_id", null: false
    t.string "target_type"
    t.integer "user_id", null: false
    t.datetime "created_at"
    t.datetime "updated_at"
  end

  add_index "approvers", ["target_id", "target_type"], name: "index_approvers_on_target_id_and_target_type", using: :btree
  add_index "approvers", ["user_id"], name: "index_approvers_on_user_id", using: :btree

  create_table "audit_events", force: :cascade do |t|
    t.integer "author_id", null: false
    t.string "type", null: false
    t.integer "entity_id", null: false
    t.string "entity_type", null: false
    t.text "details"
    t.datetime "created_at"
    t.datetime "updated_at"
  end

  add_index "audit_events", ["entity_id", "entity_type"], name: "index_audit_events_on_entity_id_and_entity_type", using: :btree

  create_table "award_emoji", force: :cascade do |t|
    t.string "name"
    t.integer "user_id"
    t.integer "awardable_id"
    t.string "awardable_type"
    t.datetime "created_at"
    t.datetime "updated_at"
  end

  add_index "award_emoji", ["awardable_type", "awardable_id"], name: "index_award_emoji_on_awardable_type_and_awardable_id", using: :btree
  add_index "award_emoji", ["user_id", "name"], name: "index_award_emoji_on_user_id_and_name", using: :btree

  create_table "boards", force: :cascade do |t|
    t.integer "project_id", null: false
    t.datetime "created_at", null: false
    t.datetime "updated_at", null: false
    t.string "name", default: "Development", null: false
    t.integer "milestone_id"
  end

  add_index "boards", ["milestone_id"], name: "index_boards_on_milestone_id", using: :btree
  add_index "boards", ["project_id"], name: "index_boards_on_project_id", using: :btree

  create_table "broadcast_messages", force: :cascade do |t|
    t.text "message", null: false
    t.datetime "starts_at"
    t.datetime "ends_at"
    t.datetime "created_at"
    t.datetime "updated_at"
    t.string "color"
    t.string "font"
    t.text "message_html"
    t.integer "cached_markdown_version"
  end

  create_table "chat_names", force: :cascade do |t|
    t.integer "user_id", null: false
    t.integer "service_id", null: false
    t.string "team_id", null: false
    t.string "team_domain"
    t.string "chat_id", null: false
    t.string "chat_name"
    t.datetime "last_used_at"
    t.datetime "created_at", null: false
    t.datetime "updated_at", null: false
  end

  add_index "chat_names", ["service_id", "team_id", "chat_id"], name: "index_chat_names_on_service_id_and_team_id_and_chat_id", unique: true, using: :btree
  add_index "chat_names", ["user_id", "service_id"], name: "index_chat_names_on_user_id_and_service_id", unique: true, using: :btree

  create_table "chat_teams", force: :cascade do |t|
    t.integer "namespace_id", null: false
    t.string "team_id"
    t.string "name"
    t.datetime "created_at", null: false
    t.datetime "updated_at", null: false
  end

  add_index "chat_teams", ["namespace_id"], name: "index_chat_teams_on_namespace_id", unique: true, using: :btree

  create_table "ci_builds", force: :cascade do |t|
    t.string "status"
    t.datetime "finished_at"
    t.text "trace"
    t.datetime "created_at"
    t.datetime "updated_at"
    t.datetime "started_at"
    t.integer "runner_id"
    t.float "coverage"
    t.integer "commit_id"
    t.text "commands"
    t.string "name"
    t.text "options"
    t.boolean "allow_failure", default: false, null: false
    t.string "stage"
    t.integer "trigger_request_id"
    t.integer "stage_idx"
    t.boolean "tag"
    t.string "ref"
    t.integer "user_id"
    t.string "type"
    t.string "target_url"
    t.string "description"
    t.text "artifacts_file"
    t.integer "project_id"
    t.text "artifacts_metadata"
    t.integer "erased_by_id"
    t.datetime "erased_at"
    t.datetime "artifacts_expire_at"
    t.string "environment"
    t.integer "artifacts_size", limit: 8
    t.string "when"
    t.text "yaml_variables"
    t.datetime "queued_at"
    t.string "token"
    t.integer "lock_version"
    t.string "coverage_regex"
    t.integer "auto_canceled_by_id"
    t.boolean "retried"
    t.integer "stage_id"
    t.integer "artifacts_file_store"
    t.integer "artifacts_metadata_store"
  end

  add_index "ci_builds", ["auto_canceled_by_id"], name: "index_ci_builds_on_auto_canceled_by_id", using: :btree
  add_index "ci_builds", ["commit_id", "stage_idx", "created_at"], name: "index_ci_builds_on_commit_id_and_stage_idx_and_created_at", using: :btree
  add_index "ci_builds", ["commit_id", "status", "type"], name: "index_ci_builds_on_commit_id_and_status_and_type", using: :btree
  add_index "ci_builds", ["commit_id", "type", "name", "ref"], name: "index_ci_builds_on_commit_id_and_type_and_name_and_ref", using: :btree
  add_index "ci_builds", ["commit_id", "type", "ref"], name: "index_ci_builds_on_commit_id_and_type_and_ref", using: :btree
  add_index "ci_builds", ["project_id"], name: "index_ci_builds_on_project_id", using: :btree
  add_index "ci_builds", ["runner_id"], name: "index_ci_builds_on_runner_id", using: :btree
  add_index "ci_builds", ["stage_id"], name: "index_ci_builds_on_stage_id", using: :btree
  add_index "ci_builds", ["status", "type", "runner_id"], name: "index_ci_builds_on_status_and_type_and_runner_id", using: :btree
  add_index "ci_builds", ["status"], name: "index_ci_builds_on_status", using: :btree
  add_index "ci_builds", ["token"], name: "index_ci_builds_on_token", unique: true, using: :btree
  add_index "ci_builds", ["updated_at"], name: "index_ci_builds_on_updated_at", using: :btree
  add_index "ci_builds", ["user_id"], name: "index_ci_builds_on_user_id", using: :btree

  create_table "ci_pipeline_schedule_variables", force: :cascade do |t|
    t.string "key", null: false
    t.text "value"
    t.text "encrypted_value"
    t.string "encrypted_value_salt"
    t.string "encrypted_value_iv"
    t.integer "pipeline_schedule_id", null: false
    t.datetime "created_at", null: false
    t.datetime "updated_at", null: false
  end

  add_index "ci_pipeline_schedule_variables", ["pipeline_schedule_id", "key"], name: "index_ci_pipeline_schedule_variables_on_schedule_id_and_key", unique: true, using: :btree

  create_table "ci_group_variables", force: :cascade do |t|
    t.string "key", null: false
    t.text "value"
    t.text "encrypted_value"
    t.string "encrypted_value_salt"
    t.string "encrypted_value_iv"
    t.integer "group_id", null: false
    t.boolean "protected", default: false, null: false
    t.datetime "created_at", null: false
    t.datetime "updated_at", null: false
  end

  add_index "ci_group_variables", ["group_id", "key"], name: "index_ci_group_variables_on_group_id_and_key", unique: true, using: :btree

  create_table "ci_pipeline_schedules", force: :cascade do |t|
    t.string "description"
    t.string "ref"
    t.string "cron"
    t.string "cron_timezone"
    t.datetime "next_run_at"
    t.integer "project_id"
    t.integer "owner_id"
    t.boolean "active", default: true
    t.datetime "deleted_at"
    t.datetime "created_at"
    t.datetime "updated_at"
  end

  add_index "ci_pipeline_schedules", ["next_run_at", "active"], name: "index_ci_pipeline_schedules_on_next_run_at_and_active", using: :btree
  add_index "ci_pipeline_schedules", ["project_id"], name: "index_ci_pipeline_schedules_on_project_id", using: :btree

  create_table "ci_pipeline_variables", force: :cascade do |t|
    t.string "key", null: false
    t.text "value"
    t.text "encrypted_value"
    t.string "encrypted_value_salt"
    t.string "encrypted_value_iv"
    t.integer "pipeline_id", null: false
  end

  add_index "ci_pipeline_variables", ["pipeline_id", "key"], name: "index_ci_pipeline_variables_on_pipeline_id_and_key", unique: true, using: :btree

  create_table "ci_pipelines", force: :cascade do |t|
    t.string "ref"
    t.string "sha"
    t.string "before_sha"
    t.datetime "created_at"
    t.datetime "updated_at"
    t.boolean "tag", default: false
    t.text "yaml_errors"
    t.datetime "committed_at"
    t.integer "project_id"
    t.string "status"
    t.datetime "started_at"
    t.datetime "finished_at"
    t.integer "duration"
    t.integer "user_id"
    t.integer "lock_version"
    t.integer "auto_canceled_by_id"
    t.integer "pipeline_schedule_id"
    t.integer "source"
  end

  add_index "ci_pipelines", ["auto_canceled_by_id"], name: "index_ci_pipelines_on_auto_canceled_by_id", using: :btree
  add_index "ci_pipelines", ["pipeline_schedule_id"], name: "index_ci_pipelines_on_pipeline_schedule_id", using: :btree
  add_index "ci_pipelines", ["project_id", "ref", "status"], name: "index_ci_pipelines_on_project_id_and_ref_and_status", using: :btree
  add_index "ci_pipelines", ["project_id", "sha"], name: "index_ci_pipelines_on_project_id_and_sha", using: :btree
  add_index "ci_pipelines", ["project_id"], name: "index_ci_pipelines_on_project_id", using: :btree
  add_index "ci_pipelines", ["status"], name: "index_ci_pipelines_on_status", using: :btree
  add_index "ci_pipelines", ["user_id"], name: "index_ci_pipelines_on_user_id", using: :btree

  create_table "ci_runner_projects", force: :cascade do |t|
    t.integer "runner_id", null: false
    t.datetime "created_at"
    t.datetime "updated_at"
    t.integer "project_id"
  end

  add_index "ci_runner_projects", ["project_id"], name: "index_ci_runner_projects_on_project_id", using: :btree
  add_index "ci_runner_projects", ["runner_id"], name: "index_ci_runner_projects_on_runner_id", using: :btree

  create_table "ci_runners", force: :cascade do |t|
    t.string "token"
    t.datetime "created_at"
    t.datetime "updated_at"
    t.string "description"
    t.datetime "contacted_at"
    t.boolean "active", default: true, null: false
    t.boolean "is_shared", default: false
    t.string "name"
    t.string "version"
    t.string "revision"
    t.string "platform"
    t.string "architecture"
    t.boolean "run_untagged", default: true, null: false
    t.boolean "locked", default: false, null: false
  end

  add_index "ci_runners", ["contacted_at"], name: "index_ci_runners_on_contacted_at", using: :btree
  add_index "ci_runners", ["is_shared"], name: "index_ci_runners_on_is_shared", using: :btree
  add_index "ci_runners", ["locked"], name: "index_ci_runners_on_locked", using: :btree
  add_index "ci_runners", ["token"], name: "index_ci_runners_on_token", using: :btree

  create_table "ci_sources_pipelines", force: :cascade do |t|
    t.integer "project_id"
    t.integer "pipeline_id"
    t.integer "source_project_id"
    t.integer "source_job_id"
    t.integer "source_pipeline_id"
  end

  add_index "ci_sources_pipelines", ["pipeline_id"], name: "index_ci_pipeline_source_pipelines_on_pipeline_id", using: :btree
  add_index "ci_sources_pipelines", ["project_id"], name: "index_ci_pipeline_source_pipelines_on_project_id", using: :btree
  add_index "ci_sources_pipelines", ["source_job_id"], name: "index_ci_pipeline_source_pipelines_on_source_job_id", using: :btree
  add_index "ci_sources_pipelines", ["source_pipeline_id"], name: "index_ci_pipeline_source_pipelines_on_source_pipeline_id", using: :btree
  add_index "ci_sources_pipelines", ["source_project_id"], name: "index_ci_pipeline_source_pipelines_on_source_project_id", using: :btree

  create_table "ci_stages", force: :cascade do |t|
    t.integer "project_id"
    t.integer "pipeline_id"
    t.datetime "created_at"
    t.datetime "updated_at"
    t.string "name"
  end

  add_index "ci_stages", ["pipeline_id", "name"], name: "index_ci_stages_on_pipeline_id_and_name", using: :btree
  add_index "ci_stages", ["pipeline_id"], name: "index_ci_stages_on_pipeline_id", using: :btree
  add_index "ci_stages", ["project_id"], name: "index_ci_stages_on_project_id", using: :btree

  create_table "ci_trigger_requests", force: :cascade do |t|
    t.integer "trigger_id", null: false
    t.text "variables"
    t.datetime "created_at"
    t.datetime "updated_at"
    t.integer "commit_id"
  end

  add_index "ci_trigger_requests", ["commit_id"], name: "index_ci_trigger_requests_on_commit_id", using: :btree

  create_table "ci_triggers", force: :cascade do |t|
    t.string "token"
    t.datetime "deleted_at"
    t.datetime "created_at"
    t.datetime "updated_at"
    t.integer "project_id"
    t.integer "owner_id"
    t.string "description"
    t.string "ref"
  end

  add_index "ci_triggers", ["project_id"], name: "index_ci_triggers_on_project_id", using: :btree

  create_table "ci_variables", force: :cascade do |t|
    t.string "key", null: false
    t.text "value"
    t.text "encrypted_value"
    t.string "encrypted_value_salt"
    t.string "encrypted_value_iv"
    t.integer "project_id", null: false
    t.boolean "protected", default: false, null: false
    t.string "environment_scope", default: "*", null: false
  end

  add_index "ci_variables", ["project_id", "key", "environment_scope"], name: "index_ci_variables_on_project_id_and_key_and_environment_scope", unique: true, using: :btree

  create_table "container_repositories", force: :cascade do |t|
    t.integer "project_id", null: false
    t.string "name", null: false
    t.datetime "created_at", null: false
    t.datetime "updated_at", null: false
  end

  add_index "container_repositories", ["project_id", "name"], name: "index_container_repositories_on_project_id_and_name", unique: true, using: :btree
  add_index "container_repositories", ["project_id"], name: "index_container_repositories_on_project_id", using: :btree

  create_table "conversational_development_index_metrics", force: :cascade do |t|
    t.float "leader_issues", null: false
    t.float "instance_issues", null: false
    t.float "leader_notes", null: false
    t.float "instance_notes", null: false
    t.float "leader_milestones", null: false
    t.float "instance_milestones", null: false
    t.float "leader_boards", null: false
    t.float "instance_boards", null: false
    t.float "leader_merge_requests", null: false
    t.float "instance_merge_requests", null: false
    t.float "leader_ci_pipelines", null: false
    t.float "instance_ci_pipelines", null: false
    t.float "leader_environments", null: false
    t.float "instance_environments", null: false
    t.float "leader_deployments", null: false
    t.float "instance_deployments", null: false
    t.float "leader_projects_prometheus_active", null: false
    t.float "instance_projects_prometheus_active", null: false
    t.float "leader_service_desk_issues", null: false
    t.float "instance_service_desk_issues", null: false
    t.datetime "created_at", null: false
    t.datetime "updated_at", null: false
  end

  create_table "deploy_keys_projects", force: :cascade do |t|
    t.integer "deploy_key_id", null: false
    t.integer "project_id", null: false
    t.datetime "created_at"
    t.datetime "updated_at"
  end

  add_index "deploy_keys_projects", ["project_id"], name: "index_deploy_keys_projects_on_project_id", using: :btree

  create_table "deployments", force: :cascade do |t|
    t.integer "iid", null: false
    t.integer "project_id", null: false
    t.integer "environment_id", null: false
    t.string "ref", null: false
    t.boolean "tag", null: false
    t.string "sha", null: false
    t.integer "user_id"
    t.integer "deployable_id"
    t.string "deployable_type"
    t.datetime "created_at"
    t.datetime "updated_at"
    t.string "on_stop"
  end

  add_index "deployments", ["created_at"], name: "index_deployments_on_created_at", using: :btree
  add_index "deployments", ["project_id", "environment_id", "iid"], name: "index_deployments_on_project_id_and_environment_id_and_iid", using: :btree
  add_index "deployments", ["project_id", "iid"], name: "index_deployments_on_project_id_and_iid", unique: true, using: :btree

  create_table "emails", force: :cascade do |t|
    t.integer "user_id", null: false
    t.string "email", null: false
    t.datetime "created_at"
    t.datetime "updated_at"
  end

  add_index "emails", ["email"], name: "index_emails_on_email", unique: true, using: :btree
  add_index "emails", ["user_id"], name: "index_emails_on_user_id", using: :btree

  create_table "environments", force: :cascade do |t|
    t.integer "project_id"
    t.string "name", null: false
    t.datetime "created_at"
    t.datetime "updated_at"
    t.string "external_url"
    t.string "environment_type"
    t.string "state", default: "available", null: false
    t.string "slug", null: false
  end

  add_index "environments", ["project_id", "name"], name: "index_environments_on_project_id_and_name", unique: true, using: :btree
  add_index "environments", ["project_id", "slug"], name: "index_environments_on_project_id_and_slug", unique: true, using: :btree

  create_table "events", force: :cascade do |t|
    t.string "target_type"
    t.integer "target_id"
    t.string "title"
    t.text "data"
    t.integer "project_id"
    t.datetime "created_at"
    t.datetime "updated_at"
    t.integer "action"
    t.integer "author_id"
  end

  add_index "events", ["action"], name: "index_events_on_action", using: :btree
  add_index "events", ["author_id"], name: "index_events_on_author_id", using: :btree
  add_index "events", ["created_at"], name: "index_events_on_created_at", using: :btree
  add_index "events", ["project_id"], name: "index_events_on_project_id", using: :btree
  add_index "events", ["target_id"], name: "index_events_on_target_id", using: :btree
  add_index "events", ["target_type"], name: "index_events_on_target_type", using: :btree

  create_table "feature_gates", force: :cascade do |t|
    t.string "feature_key", null: false
    t.string "key", null: false
    t.string "value"
    t.datetime "created_at", null: false
    t.datetime "updated_at", null: false
  end

  add_index "feature_gates", ["feature_key", "key", "value"], name: "index_feature_gates_on_feature_key_and_key_and_value", unique: true, using: :btree

  create_table "features", force: :cascade do |t|
    t.string "key", null: false
    t.datetime "created_at", null: false
    t.datetime "updated_at", null: false
  end

  add_index "features", ["key"], name: "index_features_on_key", unique: true, using: :btree

  create_table "forked_project_links", force: :cascade do |t|
    t.integer "forked_to_project_id", null: false
    t.integer "forked_from_project_id", null: false
    t.datetime "created_at"
    t.datetime "updated_at"
  end

  add_index "forked_project_links", ["forked_to_project_id"], name: "index_forked_project_links_on_forked_to_project_id", unique: true, using: :btree

  create_table "geo_event_log", id: :bigserial, force: :cascade do |t|
    t.datetime "created_at", null: false
    t.integer "repository_updated_event_id", limit: 8
    t.integer "repository_deleted_event_id", limit: 8
    t.integer "repository_renamed_event_id", limit: 8
  end

  add_index "geo_event_log", ["repository_updated_event_id"], name: "index_geo_event_log_on_repository_updated_event_id", using: :btree

  create_table "geo_nodes", force: :cascade do |t|
    t.string "schema"
    t.string "host"
    t.integer "port"
    t.string "relative_url_root"
    t.boolean "primary"
    t.integer "geo_node_key_id"
    t.integer "oauth_application_id"
    t.integer "system_hook_id"
    t.boolean "enabled", default: true, null: false
    t.string "access_key"
    t.string "encrypted_secret_access_key"
    t.string "encrypted_secret_access_key_iv"
    t.string "clone_url_prefix"
  end

  add_index "geo_nodes", ["access_key"], name: "index_geo_nodes_on_access_key", using: :btree
  add_index "geo_nodes", ["host"], name: "index_geo_nodes_on_host", using: :btree
  add_index "geo_nodes", ["primary"], name: "index_geo_nodes_on_primary", using: :btree

  create_table "geo_repository_deleted_events", id: :bigserial, force: :cascade do |t|
    t.integer "project_id", null: false
    t.text "repository_storage_name", null: false
    t.text "repository_storage_path", null: false
    t.text "deleted_path", null: false
    t.text "deleted_wiki_path"
    t.text "deleted_project_name", null: false
    t.datetime_with_timezone "created_at", null: false
    t.datetime_with_timezone "updated_at", null: false
  end

  add_index "geo_repository_deleted_events", ["project_id"], name: "index_geo_repository_deleted_events_on_project_id", using: :btree

  create_table "geo_repository_renamed_events", id: :bigserial, force: :cascade do |t|
    t.integer "project_id", null: false
    t.text "repository_storage_name", null: false
    t.text "repository_storage_path", null: false
    t.text "old_path_with_namespace", null: false
    t.text "new_path_with_namespace", null: false
    t.text "old_wiki_path_with_namespace", null: false
    t.text "new_wiki_path_with_namespace", null: false
    t.text "old_path", null: false
    t.text "new_path", null: false
  end

  add_index "geo_repository_renamed_events", ["project_id"], name: "index_geo_repository_renamed_events_on_project_id", using: :btree

  create_table "geo_repository_updated_events", id: :bigserial, force: :cascade do |t|
    t.datetime "created_at", null: false
    t.integer "branches_affected", null: false
    t.integer "tags_affected", null: false
    t.integer "project_id", null: false
    t.integer "source", limit: 2, null: false
    t.boolean "new_branch", default: false, null: false
    t.boolean "remove_branch", default: false, null: false
    t.text "ref"
  end

  add_index "geo_repository_updated_events", ["project_id"], name: "index_geo_repository_updated_events_on_project_id", using: :btree
  add_index "geo_repository_updated_events", ["source"], name: "index_geo_repository_updated_events_on_source", using: :btree

  create_table "historical_data", force: :cascade do |t|
    t.date "date", null: false
    t.integer "active_user_count"
    t.datetime "created_at"
    t.datetime "updated_at"
  end

  create_table "gpg_keys", force: :cascade do |t|
    t.datetime "created_at", null: false
    t.datetime "updated_at", null: false
    t.integer "user_id"
    t.binary "primary_keyid"
    t.binary "fingerprint"
    t.text "key"
  end

  add_index "gpg_keys", ["fingerprint"], name: "index_gpg_keys_on_fingerprint", unique: true, using: :btree
  add_index "gpg_keys", ["primary_keyid"], name: "index_gpg_keys_on_primary_keyid", unique: true, using: :btree
  add_index "gpg_keys", ["user_id"], name: "index_gpg_keys_on_user_id", using: :btree

  create_table "gpg_signatures", force: :cascade do |t|
    t.datetime "created_at", null: false
    t.datetime "updated_at", null: false
    t.integer "project_id"
    t.integer "gpg_key_id"
    t.boolean "valid_signature"
    t.binary "commit_sha"
    t.binary "gpg_key_primary_keyid"
    t.text "gpg_key_user_name"
    t.text "gpg_key_user_email"
  end

  add_index "gpg_signatures", ["commit_sha"], name: "index_gpg_signatures_on_commit_sha", unique: true, using: :btree
  add_index "gpg_signatures", ["gpg_key_id"], name: "index_gpg_signatures_on_gpg_key_id", using: :btree
  add_index "gpg_signatures", ["gpg_key_primary_keyid"], name: "index_gpg_signatures_on_gpg_key_primary_keyid", using: :btree
  add_index "gpg_signatures", ["project_id"], name: "index_gpg_signatures_on_project_id", using: :btree

  create_table "identities", force: :cascade do |t|
    t.string "extern_uid"
    t.string "provider"
    t.integer "user_id"
    t.datetime "created_at"
    t.datetime "updated_at"
    t.string "secondary_extern_uid"
  end

  add_index "identities", ["user_id"], name: "index_identities_on_user_id", using: :btree

  create_table "index_statuses", force: :cascade do |t|
    t.integer "project_id", null: false
    t.datetime "indexed_at"
    t.text "note"
    t.string "last_commit"
    t.datetime "created_at", null: false
    t.datetime "updated_at", null: false
  end

  add_index "index_statuses", ["project_id"], name: "index_index_statuses_on_project_id", unique: true, using: :btree

  create_table "issue_assignees", id: false, force: :cascade do |t|
    t.integer "user_id", null: false
    t.integer "issue_id", null: false
  end

  add_index "issue_assignees", ["issue_id", "user_id"], name: "index_issue_assignees_on_issue_id_and_user_id", unique: true, using: :btree
  add_index "issue_assignees", ["user_id"], name: "index_issue_assignees_on_user_id", using: :btree

  create_table "issue_links", force: :cascade do |t|
    t.integer "source_id", null: false
    t.integer "target_id", null: false
    t.datetime "created_at"
    t.datetime "updated_at"
  end

  add_index "issue_links", ["source_id", "target_id"], name: "index_issue_links_on_source_id_and_target_id", unique: true, using: :btree
  add_index "issue_links", ["source_id"], name: "index_issue_links_on_source_id", using: :btree
  add_index "issue_links", ["target_id"], name: "index_issue_links_on_target_id", using: :btree

  create_table "issue_metrics", force: :cascade do |t|
    t.integer "issue_id", null: false
    t.datetime "first_mentioned_in_commit_at"
    t.datetime "first_associated_with_milestone_at"
    t.datetime "first_added_to_board_at"
    t.datetime "created_at", null: false
    t.datetime "updated_at", null: false
  end

  add_index "issue_metrics", ["issue_id"], name: "index_issue_metrics", using: :btree

  create_table "issues", force: :cascade do |t|
    t.string "title"
    t.integer "assignee_id"
    t.integer "author_id"
    t.integer "project_id"
    t.datetime "created_at"
    t.datetime "updated_at"
    t.string "branch_name"
    t.text "description"
    t.integer "milestone_id"
    t.string "state"
    t.integer "iid"
    t.integer "updated_by_id"
    t.integer "weight"
    t.boolean "confidential", default: false
    t.datetime "deleted_at"
    t.date "due_date"
    t.integer "moved_to_id"
    t.integer "lock_version"
    t.text "title_html"
    t.text "description_html"
    t.integer "time_estimate"
    t.integer "relative_position"
    t.datetime "closed_at"
    t.string "service_desk_reply_to"
    t.integer "cached_markdown_version"
    t.datetime "last_edited_at"
    t.integer "last_edited_by_id"
  end

  add_index "issues", ["assignee_id"], name: "index_issues_on_assignee_id", using: :btree
  add_index "issues", ["author_id"], name: "index_issues_on_author_id", using: :btree
  add_index "issues", ["confidential"], name: "index_issues_on_confidential", using: :btree
  add_index "issues", ["created_at"], name: "index_issues_on_created_at", using: :btree
  add_index "issues", ["deleted_at"], name: "index_issues_on_deleted_at", using: :btree
  add_index "issues", ["description"], name: "index_issues_on_description_trigram", using: :gin, opclasses: {"description"=>"gin_trgm_ops"}
  add_index "issues", ["due_date"], name: "index_issues_on_due_date", using: :btree
  add_index "issues", ["milestone_id"], name: "index_issues_on_milestone_id", using: :btree
  add_index "issues", ["project_id", "iid"], name: "index_issues_on_project_id_and_iid", unique: true, using: :btree
  add_index "issues", ["relative_position"], name: "index_issues_on_relative_position", using: :btree
  add_index "issues", ["state"], name: "index_issues_on_state", using: :btree
  add_index "issues", ["title"], name: "index_issues_on_title_trigram", using: :gin, opclasses: {"title"=>"gin_trgm_ops"}

  create_table "keys", force: :cascade do |t|
    t.integer "user_id"
    t.datetime "created_at"
    t.datetime "updated_at"
    t.text "key"
    t.string "title"
    t.string "type"
    t.string "fingerprint"
    t.boolean "public", default: false, null: false
    t.boolean "can_push", default: false, null: false
    t.datetime "last_used_at"
  end

  add_index "keys", ["fingerprint"], name: "index_keys_on_fingerprint", unique: true, using: :btree
  add_index "keys", ["user_id"], name: "index_keys_on_user_id", using: :btree

  create_table "label_links", force: :cascade do |t|
    t.integer "label_id"
    t.integer "target_id"
    t.string "target_type"
    t.datetime "created_at"
    t.datetime "updated_at"
  end

  add_index "label_links", ["label_id"], name: "index_label_links_on_label_id", using: :btree
  add_index "label_links", ["target_id", "target_type"], name: "index_label_links_on_target_id_and_target_type", using: :btree

  create_table "label_priorities", force: :cascade do |t|
    t.integer "project_id", null: false
    t.integer "label_id", null: false
    t.integer "priority", null: false
    t.datetime "created_at", null: false
    t.datetime "updated_at", null: false
  end

  add_index "label_priorities", ["priority"], name: "index_label_priorities_on_priority", using: :btree
  add_index "label_priorities", ["project_id", "label_id"], name: "index_label_priorities_on_project_id_and_label_id", unique: true, using: :btree

  create_table "labels", force: :cascade do |t|
    t.string "title"
    t.string "color"
    t.integer "project_id"
    t.datetime "created_at"
    t.datetime "updated_at"
    t.boolean "template", default: false
    t.string "description"
    t.text "description_html"
    t.string "type"
    t.integer "group_id"
    t.integer "cached_markdown_version"
  end

  add_index "labels", ["group_id", "project_id", "title"], name: "index_labels_on_group_id_and_project_id_and_title", unique: true, using: :btree
  add_index "labels", ["project_id"], name: "index_labels_on_project_id", using: :btree
  add_index "labels", ["title"], name: "index_labels_on_title", using: :btree
  add_index "labels", ["type", "project_id"], name: "index_labels_on_type_and_project_id", using: :btree

  create_table "ldap_group_links", force: :cascade do |t|
    t.string "cn", null: false
    t.integer "group_access", null: false
    t.integer "group_id", null: false
    t.datetime "created_at"
    t.datetime "updated_at"
    t.string "provider"
  end

  create_table "lfs_objects", force: :cascade do |t|
    t.string "oid", null: false
    t.integer "size", limit: 8, null: false
    t.datetime "created_at"
    t.datetime "updated_at"
    t.string "file"
  end

  add_index "lfs_objects", ["oid"], name: "index_lfs_objects_on_oid", unique: true, using: :btree

  create_table "lfs_objects_projects", force: :cascade do |t|
    t.integer "lfs_object_id", null: false
    t.integer "project_id", null: false
    t.datetime "created_at"
    t.datetime "updated_at"
  end

  add_index "lfs_objects_projects", ["project_id"], name: "index_lfs_objects_projects_on_project_id", using: :btree

  create_table "licenses", force: :cascade do |t|
    t.text "data", null: false
    t.datetime "created_at"
    t.datetime "updated_at"
  end

  create_table "lists", force: :cascade do |t|
    t.integer "board_id", null: false
    t.integer "label_id"
    t.integer "list_type", default: 1, null: false
    t.integer "position"
    t.datetime "created_at", null: false
    t.datetime "updated_at", null: false
  end

  add_index "lists", ["board_id", "label_id"], name: "index_lists_on_board_id_and_label_id", unique: true, using: :btree
  add_index "lists", ["label_id"], name: "index_lists_on_label_id", using: :btree

  create_table "members", force: :cascade do |t|
    t.integer "access_level", null: false
    t.integer "source_id", null: false
    t.string "source_type", null: false
    t.integer "user_id"
    t.integer "notification_level", null: false
    t.string "type"
    t.datetime "created_at"
    t.datetime "updated_at"
    t.integer "created_by_id"
    t.string "invite_email"
    t.string "invite_token"
    t.datetime "invite_accepted_at"
    t.datetime "requested_at"
    t.date "expires_at"
    t.boolean "ldap", default: false, null: false
    t.boolean "override", default: false, null: false
  end

  add_index "members", ["access_level"], name: "index_members_on_access_level", using: :btree
  add_index "members", ["invite_token"], name: "index_members_on_invite_token", unique: true, using: :btree
  add_index "members", ["requested_at"], name: "index_members_on_requested_at", using: :btree
  add_index "members", ["source_id", "source_type"], name: "index_members_on_source_id_and_source_type", using: :btree
  add_index "members", ["user_id"], name: "index_members_on_user_id", using: :btree

  create_table "merge_request_diff_commits", id: false, force: :cascade do |t|
    t.datetime "authored_date"
    t.datetime "committed_date"
    t.integer "merge_request_diff_id", null: false
    t.integer "relative_order", null: false
    t.binary "sha", null: false
    t.text "author_name"
    t.text "author_email"
    t.text "committer_name"
    t.text "committer_email"
    t.text "message"
  end

  add_index "merge_request_diff_commits", ["merge_request_diff_id", "relative_order"], name: "index_merge_request_diff_commits_on_mr_diff_id_and_order", unique: true, using: :btree

  create_table "merge_request_diff_files", id: false, force: :cascade do |t|
    t.integer "merge_request_diff_id", null: false
    t.integer "relative_order", null: false
    t.boolean "new_file", null: false
    t.boolean "renamed_file", null: false
    t.boolean "deleted_file", null: false
    t.boolean "too_large", null: false
    t.string "a_mode", null: false
    t.string "b_mode", null: false
    t.text "new_path", null: false
    t.text "old_path", null: false
    t.text "diff", null: false
    t.boolean "binary"
  end

  add_index "merge_request_diff_files", ["merge_request_diff_id", "relative_order"], name: "index_merge_request_diff_files_on_mr_diff_id_and_order", unique: true, using: :btree

  create_table "merge_request_diffs", force: :cascade do |t|
    t.string "state"
    t.text "st_commits"
    t.text "st_diffs"
    t.integer "merge_request_id", null: false
    t.datetime "created_at"
    t.datetime "updated_at"
    t.string "base_commit_sha"
    t.string "real_size"
    t.string "head_commit_sha"
    t.string "start_commit_sha"
  end

  add_index "merge_request_diffs", ["merge_request_id"], name: "index_merge_request_diffs_on_merge_request_id", using: :btree

  create_table "merge_request_metrics", force: :cascade do |t|
    t.integer "merge_request_id", null: false
    t.datetime "latest_build_started_at"
    t.datetime "latest_build_finished_at"
    t.datetime "first_deployed_to_production_at"
    t.datetime "merged_at"
    t.datetime "created_at", null: false
    t.datetime "updated_at", null: false
    t.integer "pipeline_id"
  end

  add_index "merge_request_metrics", ["first_deployed_to_production_at"], name: "index_merge_request_metrics_on_first_deployed_to_production_at", using: :btree
  add_index "merge_request_metrics", ["merge_request_id"], name: "index_merge_request_metrics", using: :btree
  add_index "merge_request_metrics", ["pipeline_id"], name: "index_merge_request_metrics_on_pipeline_id", using: :btree

  create_table "merge_requests", force: :cascade do |t|
    t.string "target_branch", null: false
    t.string "source_branch", null: false
    t.integer "source_project_id", null: false
    t.integer "author_id"
    t.integer "assignee_id"
    t.string "title"
    t.datetime "created_at"
    t.datetime "updated_at"
    t.integer "milestone_id"
    t.string "state"
    t.string "merge_status"
    t.integer "target_project_id", null: false
    t.integer "iid"
    t.text "description"
    t.datetime "locked_at"
    t.integer "updated_by_id"
    t.text "merge_error"
    t.text "merge_params"
    t.boolean "merge_when_pipeline_succeeds", default: false, null: false
    t.integer "merge_user_id"
    t.string "merge_commit_sha"
    t.datetime "deleted_at"
    t.integer "approvals_before_merge"
    t.string "rebase_commit_sha"
    t.string "in_progress_merge_commit_sha"
    t.integer "lock_version"
    t.text "title_html"
    t.text "description_html"
    t.integer "time_estimate"
    t.boolean "squash", default: false, null: false
    t.integer "cached_markdown_version"
    t.datetime "last_edited_at"
    t.integer "last_edited_by_id"
    t.integer "head_pipeline_id"
    t.boolean "ref_fetched"
  end

  add_index "merge_requests", ["assignee_id"], name: "index_merge_requests_on_assignee_id", using: :btree
  add_index "merge_requests", ["author_id"], name: "index_merge_requests_on_author_id", using: :btree
  add_index "merge_requests", ["created_at"], name: "index_merge_requests_on_created_at", using: :btree
  add_index "merge_requests", ["deleted_at"], name: "index_merge_requests_on_deleted_at", using: :btree
  add_index "merge_requests", ["description"], name: "index_merge_requests_on_description_trigram", using: :gin, opclasses: {"description"=>"gin_trgm_ops"}
  add_index "merge_requests", ["head_pipeline_id"], name: "index_merge_requests_on_head_pipeline_id", using: :btree
  add_index "merge_requests", ["milestone_id"], name: "index_merge_requests_on_milestone_id", using: :btree
  add_index "merge_requests", ["source_branch"], name: "index_merge_requests_on_source_branch", using: :btree
  add_index "merge_requests", ["source_project_id"], name: "index_merge_requests_on_source_project_id", using: :btree
  add_index "merge_requests", ["target_branch"], name: "index_merge_requests_on_target_branch", using: :btree
  add_index "merge_requests", ["target_project_id", "iid"], name: "index_merge_requests_on_target_project_id_and_iid", unique: true, using: :btree
  add_index "merge_requests", ["title"], name: "index_merge_requests_on_title", using: :btree
  add_index "merge_requests", ["title"], name: "index_merge_requests_on_title_trigram", using: :gin, opclasses: {"title"=>"gin_trgm_ops"}

  create_table "merge_requests_closing_issues", force: :cascade do |t|
    t.integer "merge_request_id", null: false
    t.integer "issue_id", null: false
    t.datetime "created_at", null: false
    t.datetime "updated_at", null: false
  end

  add_index "merge_requests_closing_issues", ["issue_id"], name: "index_merge_requests_closing_issues_on_issue_id", using: :btree
  add_index "merge_requests_closing_issues", ["merge_request_id"], name: "index_merge_requests_closing_issues_on_merge_request_id", using: :btree

  create_table "milestones", force: :cascade do |t|
    t.string "title", null: false
    t.integer "project_id"
    t.text "description"
    t.date "due_date"
    t.datetime "created_at"
    t.datetime "updated_at"
    t.string "state"
    t.integer "iid"
    t.text "title_html"
    t.text "description_html"
    t.date "start_date"
    t.integer "cached_markdown_version"
    t.integer "group_id"
  end

  add_index "milestones", ["description"], name: "index_milestones_on_description_trigram", using: :gin, opclasses: {"description"=>"gin_trgm_ops"}
  add_index "milestones", ["due_date"], name: "index_milestones_on_due_date", using: :btree
  add_index "milestones", ["group_id"], name: "index_milestones_on_group_id", using: :btree
  add_index "milestones", ["project_id", "iid"], name: "index_milestones_on_project_id_and_iid", unique: true, using: :btree
  add_index "milestones", ["title"], name: "index_milestones_on_title", using: :btree
  add_index "milestones", ["title"], name: "index_milestones_on_title_trigram", using: :gin, opclasses: {"title"=>"gin_trgm_ops"}

  create_table "namespace_statistics", force: :cascade do |t|
    t.integer "namespace_id", null: false
    t.integer "shared_runners_seconds", default: 0, null: false
    t.datetime "shared_runners_seconds_last_reset"
  end

  add_index "namespace_statistics", ["namespace_id"], name: "index_namespace_statistics_on_namespace_id", unique: true, using: :btree

  create_table "namespaces", force: :cascade do |t|
    t.string "name", null: false
    t.string "path", null: false
    t.integer "owner_id"
    t.datetime "created_at"
    t.datetime "updated_at"
    t.string "type"
    t.string "description", default: "", null: false
    t.string "avatar"
    t.boolean "membership_lock", default: false
    t.boolean "share_with_group_lock", default: false
    t.integer "visibility_level", default: 20, null: false
    t.boolean "request_access_enabled", default: false, null: false
    t.string "ldap_sync_status", default: "ready", null: false
    t.string "ldap_sync_error"
    t.datetime "ldap_sync_last_update_at"
    t.datetime "ldap_sync_last_successful_update_at"
    t.datetime "ldap_sync_last_sync_at"
    t.datetime "deleted_at"
    t.text "description_html"
    t.boolean "lfs_enabled"
    t.integer "parent_id"
    t.integer "shared_runners_minutes_limit"
    t.integer "repository_size_limit", limit: 8
    t.boolean "require_two_factor_authentication", default: false, null: false
    t.integer "two_factor_grace_period", default: 48, null: false
    t.integer "cached_markdown_version"
    t.string "plan"
  end

  add_index "namespaces", ["created_at"], name: "index_namespaces_on_created_at", using: :btree
  add_index "namespaces", ["deleted_at"], name: "index_namespaces_on_deleted_at", using: :btree
  add_index "namespaces", ["ldap_sync_last_successful_update_at"], name: "index_namespaces_on_ldap_sync_last_successful_update_at", using: :btree
  add_index "namespaces", ["ldap_sync_last_update_at"], name: "index_namespaces_on_ldap_sync_last_update_at", using: :btree
  add_index "namespaces", ["name", "parent_id"], name: "index_namespaces_on_name_and_parent_id", unique: true, using: :btree
  add_index "namespaces", ["name"], name: "index_namespaces_on_name_trigram", using: :gin, opclasses: {"name"=>"gin_trgm_ops"}
  add_index "namespaces", ["owner_id"], name: "index_namespaces_on_owner_id", using: :btree
  add_index "namespaces", ["parent_id", "id"], name: "index_namespaces_on_parent_id_and_id", unique: true, using: :btree
  add_index "namespaces", ["path"], name: "index_namespaces_on_path", using: :btree
  add_index "namespaces", ["path"], name: "index_namespaces_on_path_trigram", using: :gin, opclasses: {"path"=>"gin_trgm_ops"}
  add_index "namespaces", ["require_two_factor_authentication"], name: "index_namespaces_on_require_two_factor_authentication", using: :btree
  add_index "namespaces", ["type"], name: "index_namespaces_on_type", using: :btree

  create_table "notes", force: :cascade do |t|
    t.text "note"
    t.string "noteable_type"
    t.integer "author_id"
    t.datetime "created_at"
    t.datetime "updated_at"
    t.integer "project_id"
    t.string "attachment"
    t.string "line_code"
    t.string "commit_id"
    t.integer "noteable_id"
    t.boolean "system", default: false, null: false
    t.text "st_diff"
    t.integer "updated_by_id"
    t.string "type"
    t.text "position"
    t.text "original_position"
    t.datetime "resolved_at"
    t.integer "resolved_by_id"
    t.string "discussion_id"
    t.text "note_html"
    t.integer "cached_markdown_version"
    t.text "change_position"
  end

  add_index "notes", ["author_id"], name: "index_notes_on_author_id", using: :btree
  add_index "notes", ["commit_id"], name: "index_notes_on_commit_id", using: :btree
  add_index "notes", ["created_at"], name: "index_notes_on_created_at", using: :btree
  add_index "notes", ["discussion_id"], name: "index_notes_on_discussion_id", using: :btree
  add_index "notes", ["line_code"], name: "index_notes_on_line_code", using: :btree
  add_index "notes", ["note"], name: "index_notes_on_note_trigram", using: :gin, opclasses: {"note"=>"gin_trgm_ops"}
  add_index "notes", ["noteable_id", "noteable_type"], name: "index_notes_on_noteable_id_and_noteable_type", using: :btree
  add_index "notes", ["noteable_type"], name: "index_notes_on_noteable_type", using: :btree
  add_index "notes", ["project_id", "noteable_type"], name: "index_notes_on_project_id_and_noteable_type", using: :btree
  add_index "notes", ["updated_at"], name: "index_notes_on_updated_at", using: :btree

  create_table "notification_settings", force: :cascade do |t|
    t.integer "user_id", null: false
    t.integer "source_id"
    t.string "source_type"
    t.integer "level", default: 0, null: false
    t.datetime "created_at", null: false
    t.datetime "updated_at", null: false
    t.text "events"
    t.boolean "new_note"
    t.boolean "new_issue"
    t.boolean "reopen_issue"
    t.boolean "close_issue"
    t.boolean "reassign_issue"
    t.boolean "new_merge_request"
    t.boolean "reopen_merge_request"
    t.boolean "close_merge_request"
    t.boolean "reassign_merge_request"
    t.boolean "merge_merge_request"
    t.boolean "failed_pipeline"
    t.boolean "success_pipeline"
  end

  add_index "notification_settings", ["source_id", "source_type"], name: "index_notification_settings_on_source_id_and_source_type", using: :btree
  add_index "notification_settings", ["user_id", "source_id", "source_type"], name: "index_notifications_on_user_id_and_source_id_and_source_type", unique: true, using: :btree
  add_index "notification_settings", ["user_id"], name: "index_notification_settings_on_user_id", using: :btree

  create_table "oauth_access_grants", force: :cascade do |t|
    t.integer "resource_owner_id", null: false
    t.integer "application_id", null: false
    t.string "token", null: false
    t.integer "expires_in", null: false
    t.text "redirect_uri", null: false
    t.datetime "created_at", null: false
    t.datetime "revoked_at"
    t.string "scopes"
  end

  add_index "oauth_access_grants", ["token"], name: "index_oauth_access_grants_on_token", unique: true, using: :btree

  create_table "oauth_access_tokens", force: :cascade do |t|
    t.integer "resource_owner_id"
    t.integer "application_id"
    t.string "token", null: false
    t.string "refresh_token"
    t.integer "expires_in"
    t.datetime "revoked_at"
    t.datetime "created_at", null: false
    t.string "scopes"
  end

  add_index "oauth_access_tokens", ["refresh_token"], name: "index_oauth_access_tokens_on_refresh_token", unique: true, using: :btree
  add_index "oauth_access_tokens", ["resource_owner_id"], name: "index_oauth_access_tokens_on_resource_owner_id", using: :btree
  add_index "oauth_access_tokens", ["token"], name: "index_oauth_access_tokens_on_token", unique: true, using: :btree

  create_table "oauth_applications", force: :cascade do |t|
    t.string "name", null: false
    t.string "uid", null: false
    t.string "secret", null: false
    t.text "redirect_uri", null: false
    t.string "scopes", default: "", null: false
    t.datetime "created_at"
    t.datetime "updated_at"
    t.integer "owner_id"
    t.string "owner_type"
    t.boolean "trusted", default: false, null: false
  end

  add_index "oauth_applications", ["owner_id", "owner_type"], name: "index_oauth_applications_on_owner_id_and_owner_type", using: :btree
  add_index "oauth_applications", ["uid"], name: "index_oauth_applications_on_uid", unique: true, using: :btree

  create_table "oauth_openid_requests", force: :cascade do |t|
    t.integer "access_grant_id", null: false
    t.string "nonce", null: false
  end

  create_table "pages_domains", force: :cascade do |t|
    t.integer "project_id"
    t.text "certificate"
    t.text "encrypted_key"
    t.string "encrypted_key_iv"
    t.string "encrypted_key_salt"
    t.string "domain"
  end

  add_index "pages_domains", ["domain"], name: "index_pages_domains_on_domain", unique: true, using: :btree
  add_index "pages_domains", ["project_id"], name: "index_pages_domains_on_project_id", using: :btree

  create_table "path_locks", force: :cascade do |t|
    t.string "path", null: false
    t.integer "project_id"
    t.integer "user_id"
    t.datetime "created_at", null: false
    t.datetime "updated_at", null: false
  end

  add_index "path_locks", ["path"], name: "index_path_locks_on_path", using: :btree
  add_index "path_locks", ["project_id"], name: "index_path_locks_on_project_id", using: :btree
  add_index "path_locks", ["user_id"], name: "index_path_locks_on_user_id", using: :btree

  create_table "personal_access_tokens", force: :cascade do |t|
    t.integer "user_id", null: false
    t.string "token", null: false
    t.string "name", null: false
    t.boolean "revoked", default: false
    t.date "expires_at"
    t.datetime "created_at", null: false
    t.datetime "updated_at", null: false
    t.string "scopes", default: "--- []\n", null: false
    t.boolean "impersonation", default: false, null: false
  end

  add_index "personal_access_tokens", ["token"], name: "index_personal_access_tokens_on_token", unique: true, using: :btree
  add_index "personal_access_tokens", ["user_id"], name: "index_personal_access_tokens_on_user_id", using: :btree

  create_table "project_authorizations", id: false, force: :cascade do |t|
    t.integer "user_id"
    t.integer "project_id"
    t.integer "access_level"
  end

  add_index "project_authorizations", ["project_id"], name: "index_project_authorizations_on_project_id", using: :btree
  add_index "project_authorizations", ["user_id", "project_id", "access_level"], name: "index_project_authorizations_on_user_id_project_id_access_level", unique: true, using: :btree

  create_table "project_features", force: :cascade do |t|
    t.integer "project_id"
    t.integer "merge_requests_access_level"
    t.integer "issues_access_level"
    t.integer "wiki_access_level"
    t.integer "snippets_access_level"
    t.integer "builds_access_level"
    t.datetime "created_at"
    t.datetime "updated_at"
    t.integer "repository_access_level", default: 20, null: false
  end

  add_index "project_features", ["project_id"], name: "index_project_features_on_project_id", using: :btree

  create_table "project_group_links", force: :cascade do |t|
    t.integer "project_id", null: false
    t.integer "group_id", null: false
    t.datetime "created_at"
    t.datetime "updated_at"
    t.integer "group_access", default: 30, null: false
    t.date "expires_at"
  end

  add_index "project_group_links", ["group_id"], name: "index_project_group_links_on_group_id", using: :btree
  add_index "project_group_links", ["project_id"], name: "index_project_group_links_on_project_id", using: :btree

  create_table "project_import_data", force: :cascade do |t|
    t.integer "project_id"
    t.text "data"
    t.text "encrypted_credentials"
    t.string "encrypted_credentials_iv"
    t.string "encrypted_credentials_salt"
  end

  add_index "project_import_data", ["project_id"], name: "index_project_import_data_on_project_id", using: :btree

  create_table "project_mirror_data", force: :cascade do |t|
    t.integer "project_id"
    t.integer "retry_count", default: 0, null: false
    t.datetime "last_update_started_at"
    t.datetime "last_update_scheduled_at"
    t.datetime "next_execution_timestamp"
    t.datetime "created_at"
    t.datetime "updated_at"
  end

  add_index "project_mirror_data", ["project_id"], name: "index_project_mirror_data_on_project_id", unique: true, using: :btree

  create_table "project_statistics", force: :cascade do |t|
    t.integer "project_id", null: false
    t.integer "namespace_id", null: false
    t.integer "commit_count", limit: 8, default: 0, null: false
    t.integer "storage_size", limit: 8, default: 0, null: false
    t.integer "repository_size", limit: 8, default: 0, null: false
    t.integer "lfs_objects_size", limit: 8, default: 0, null: false
    t.integer "build_artifacts_size", limit: 8, default: 0, null: false
    t.integer "shared_runners_seconds", limit: 8, default: 0, null: false
    t.datetime "shared_runners_seconds_last_reset"
  end

  add_index "project_statistics", ["namespace_id"], name: "index_project_statistics_on_namespace_id", using: :btree
  add_index "project_statistics", ["project_id"], name: "index_project_statistics_on_project_id", unique: true, using: :btree

  create_table "projects", force: :cascade do |t|
    t.string "name"
    t.string "path"
    t.text "description"
    t.datetime "created_at"
    t.datetime "updated_at"
    t.integer "creator_id"
    t.integer "namespace_id"
    t.datetime "last_activity_at"
    t.string "import_url"
    t.integer "visibility_level", default: 0, null: false
    t.boolean "archived", default: false, null: false
    t.string "avatar"
    t.string "import_status"
    t.text "merge_requests_template"
    t.integer "star_count", default: 0, null: false
    t.boolean "merge_requests_rebase_enabled", default: false
    t.string "import_type"
    t.string "import_source"
    t.integer "approvals_before_merge", default: 0, null: false
    t.boolean "reset_approvals_on_push", default: true
    t.boolean "merge_requests_ff_only_enabled", default: false
    t.text "issues_template"
    t.boolean "mirror", default: false, null: false
    t.datetime "mirror_last_update_at"
    t.datetime "mirror_last_successful_update_at"
    t.integer "mirror_user_id"
    t.text "import_error"
    t.integer "ci_id"
    t.boolean "shared_runners_enabled", default: true, null: false
    t.string "runners_token"
    t.string "build_coverage_regex"
    t.boolean "build_allow_git_fetch", default: true, null: false
    t.integer "build_timeout", default: 3600, null: false
    t.boolean "mirror_trigger_builds", default: false, null: false
    t.boolean "pending_delete", default: false
    t.boolean "public_builds", default: true, null: false
    t.boolean "last_repository_check_failed"
    t.datetime "last_repository_check_at"
    t.boolean "container_registry_enabled"
    t.boolean "only_allow_merge_if_pipeline_succeeds", default: false, null: false
    t.boolean "has_external_issue_tracker"
    t.string "repository_storage", default: "default", null: false
    t.boolean "repository_read_only"
    t.boolean "request_access_enabled", default: false, null: false
    t.boolean "has_external_wiki"
    t.boolean "lfs_enabled"
    t.text "description_html"
    t.boolean "only_allow_merge_if_all_discussions_are_resolved"
    t.integer "repository_size_limit", limit: 8
    t.boolean "printing_merge_request_link_enabled", default: true, null: false
    t.integer "auto_cancel_pending_pipelines", default: 1, null: false
    t.boolean "service_desk_enabled", default: true
    t.string "import_jid"
    t.integer "cached_markdown_version"
    t.datetime "last_repository_updated_at"
    t.string "ci_config_path"
    t.boolean "disable_overriding_approvers_per_merge_request"
    t.text "delete_error"
  end

  add_index "projects", ["ci_id"], name: "index_projects_on_ci_id", using: :btree
  add_index "projects", ["created_at"], name: "index_projects_on_created_at", using: :btree
  add_index "projects", ["creator_id"], name: "index_projects_on_creator_id", using: :btree
  add_index "projects", ["description"], name: "index_projects_on_description_trigram", using: :gin, opclasses: {"description"=>"gin_trgm_ops"}
  add_index "projects", ["last_activity_at"], name: "index_projects_on_last_activity_at", using: :btree
  add_index "projects", ["last_repository_check_failed"], name: "index_projects_on_last_repository_check_failed", using: :btree
  add_index "projects", ["last_repository_updated_at"], name: "index_projects_on_last_repository_updated_at", using: :btree
  add_index "projects", ["mirror_last_successful_update_at"], name: "index_projects_on_mirror_last_successful_update_at", using: :btree
  add_index "projects", ["name"], name: "index_projects_on_name_trigram", using: :gin, opclasses: {"name"=>"gin_trgm_ops"}
  add_index "projects", ["namespace_id"], name: "index_projects_on_namespace_id", using: :btree
  add_index "projects", ["path"], name: "index_projects_on_path", using: :btree
  add_index "projects", ["path"], name: "index_projects_on_path_trigram", using: :gin, opclasses: {"path"=>"gin_trgm_ops"}
  add_index "projects", ["pending_delete"], name: "index_projects_on_pending_delete", using: :btree
  add_index "projects", ["runners_token"], name: "index_projects_on_runners_token", using: :btree
  add_index "projects", ["star_count"], name: "index_projects_on_star_count", using: :btree
  add_index "projects", ["visibility_level"], name: "index_projects_on_visibility_level", using: :btree

  create_table "protected_branch_merge_access_levels", force: :cascade do |t|
    t.integer "protected_branch_id", null: false
    t.integer "access_level", default: 40
    t.datetime "created_at", null: false
    t.datetime "updated_at", null: false
    t.integer "user_id"
    t.integer "group_id"
  end

  add_index "protected_branch_merge_access_levels", ["protected_branch_id"], name: "index_protected_branch_merge_access", using: :btree
  add_index "protected_branch_merge_access_levels", ["user_id"], name: "index_protected_branch_merge_access_levels_on_user_id", using: :btree

  create_table "protected_branch_push_access_levels", force: :cascade do |t|
    t.integer "protected_branch_id", null: false
    t.integer "access_level", default: 40
    t.datetime "created_at", null: false
    t.datetime "updated_at", null: false
    t.integer "user_id"
    t.integer "group_id"
  end

  add_index "protected_branch_push_access_levels", ["protected_branch_id"], name: "index_protected_branch_push_access", using: :btree
  add_index "protected_branch_push_access_levels", ["user_id"], name: "index_protected_branch_push_access_levels_on_user_id", using: :btree

  create_table "protected_branches", force: :cascade do |t|
    t.integer "project_id", null: false
    t.string "name", null: false
    t.datetime "created_at"
    t.datetime "updated_at"
  end

  add_index "protected_branches", ["project_id"], name: "index_protected_branches_on_project_id", using: :btree

  create_table "protected_tag_create_access_levels", force: :cascade do |t|
    t.integer "protected_tag_id", null: false
    t.integer "access_level", default: 40
    t.integer "user_id"
    t.integer "group_id"
    t.datetime "created_at", null: false
    t.datetime "updated_at", null: false
  end

  add_index "protected_tag_create_access_levels", ["protected_tag_id"], name: "index_protected_tag_create_access", using: :btree
  add_index "protected_tag_create_access_levels", ["user_id"], name: "index_protected_tag_create_access_levels_on_user_id", using: :btree

  create_table "protected_tags", force: :cascade do |t|
    t.integer "project_id", null: false
    t.string "name", null: false
    t.datetime "created_at", null: false
    t.datetime "updated_at", null: false
  end

  add_index "protected_tags", ["project_id"], name: "index_protected_tags_on_project_id", using: :btree

  create_table "push_rules", force: :cascade do |t|
    t.string "force_push_regex"
    t.string "delete_branch_regex"
    t.string "commit_message_regex"
    t.string "branch_name_regex"
    t.boolean "deny_delete_tag"
    t.integer "project_id"
    t.datetime "created_at"
    t.datetime "updated_at"
    t.string "author_email_regex"
    t.boolean "member_check", default: false, null: false
    t.string "file_name_regex"
    t.boolean "is_sample", default: false
    t.integer "max_file_size", default: 0, null: false
    t.boolean "prevent_secrets", default: false, null: false
  end

  add_index "push_rules", ["project_id"], name: "index_push_rules_on_project_id", using: :btree

  create_table "redirect_routes", force: :cascade do |t|
    t.integer "source_id", null: false
    t.string "source_type", null: false
    t.string "path", null: false
    t.datetime "created_at", null: false
    t.datetime "updated_at", null: false
  end

  add_index "redirect_routes", ["path"], name: "index_redirect_routes_on_path", unique: true, using: :btree
  add_index "redirect_routes", ["path"], name: "index_redirect_routes_on_path_text_pattern_ops", using: :btree, opclasses: {"path"=>"varchar_pattern_ops"}
  add_index "redirect_routes", ["source_type", "source_id"], name: "index_redirect_routes_on_source_type_and_source_id", using: :btree

  create_table "releases", force: :cascade do |t|
    t.string "tag"
    t.text "description"
    t.integer "project_id"
    t.datetime "created_at"
    t.datetime "updated_at"
    t.text "description_html"
    t.integer "cached_markdown_version"
  end

  add_index "releases", ["project_id", "tag"], name: "index_releases_on_project_id_and_tag", using: :btree
  add_index "releases", ["project_id"], name: "index_releases_on_project_id", using: :btree

  create_table "remote_mirrors", force: :cascade do |t|
    t.integer "project_id"
    t.string "url"
    t.boolean "enabled", default: false
    t.string "update_status"
    t.datetime "last_update_at"
    t.datetime "last_successful_update_at"
    t.string "last_error"
    t.text "encrypted_credentials"
    t.string "encrypted_credentials_iv"
    t.string "encrypted_credentials_salt"
    t.datetime "created_at", null: false
    t.datetime "updated_at", null: false
    t.datetime "last_update_started_at"
  end

  add_index "remote_mirrors", ["last_successful_update_at"], name: "index_remote_mirrors_on_last_successful_update_at", using: :btree
  add_index "remote_mirrors", ["project_id"], name: "index_remote_mirrors_on_project_id", using: :btree

  create_table "routes", force: :cascade do |t|
    t.integer "source_id", null: false
    t.string "source_type", null: false
    t.string "path", null: false
    t.datetime "created_at"
    t.datetime "updated_at"
    t.string "name"
  end

  add_index "routes", ["path"], name: "index_routes_on_path", unique: true, using: :btree
  add_index "routes", ["path"], name: "index_routes_on_path_text_pattern_ops", using: :btree, opclasses: {"path"=>"varchar_pattern_ops"}
  add_index "routes", ["source_type", "source_id"], name: "index_routes_on_source_type_and_source_id", unique: true, using: :btree

  create_table "sent_notifications", force: :cascade do |t|
    t.integer "project_id"
    t.integer "noteable_id"
    t.string "noteable_type"
    t.integer "recipient_id"
    t.string "commit_id"
    t.string "reply_key", null: false
    t.string "line_code"
    t.string "note_type"
    t.text "position"
    t.string "in_reply_to_discussion_id"
  end

  add_index "sent_notifications", ["reply_key"], name: "index_sent_notifications_on_reply_key", unique: true, using: :btree

  create_table "services", force: :cascade do |t|
    t.string "type"
    t.string "title"
    t.integer "project_id"
    t.datetime "created_at"
    t.datetime "updated_at"
    t.boolean "active", default: false, null: false
    t.text "properties"
    t.boolean "template", default: false
    t.boolean "push_events", default: true
    t.boolean "issues_events", default: true
    t.boolean "merge_requests_events", default: true
    t.boolean "tag_push_events", default: true
    t.boolean "note_events", default: true, null: false
    t.string "category", default: "common", null: false
    t.boolean "default", default: false
    t.boolean "wiki_page_events", default: true
    t.boolean "pipeline_events", default: false, null: false
    t.boolean "confidential_issues_events", default: true, null: false
    t.boolean "commit_events", default: true, null: false
    t.boolean "job_events", default: false, null: false
  end

  add_index "services", ["project_id"], name: "index_services_on_project_id", using: :btree
  add_index "services", ["template"], name: "index_services_on_template", using: :btree

  create_table "slack_integrations", force: :cascade do |t|
    t.integer "service_id", null: false
    t.string "team_id", null: false
    t.string "team_name", null: false
    t.string "alias", null: false
    t.string "user_id", null: false
    t.datetime "created_at"
    t.datetime "updated_at"
  end

  add_index "slack_integrations", ["team_id", "alias"], name: "index_slack_integrations_on_team_id_and_alias", unique: true, using: :btree
  add_index "slack_integrations", ["service_id"], name: "index_slack_integrations_on_service_id", using: :btree

  create_table "snippets", force: :cascade do |t|
    t.string "title"
    t.text "content"
    t.integer "author_id", null: false
    t.integer "project_id"
    t.datetime "created_at"
    t.datetime "updated_at"
    t.string "file_name"
    t.string "type"
    t.integer "visibility_level", default: 0, null: false
    t.text "title_html"
    t.text "content_html"
    t.integer "cached_markdown_version"
    t.text "description"
    t.text "description_html"
  end

  add_index "snippets", ["author_id"], name: "index_snippets_on_author_id", using: :btree
  add_index "snippets", ["file_name"], name: "index_snippets_on_file_name_trigram", using: :gin, opclasses: {"file_name"=>"gin_trgm_ops"}
  add_index "snippets", ["project_id"], name: "index_snippets_on_project_id", using: :btree
  add_index "snippets", ["title"], name: "index_snippets_on_title_trigram", using: :gin, opclasses: {"title"=>"gin_trgm_ops"}
  add_index "snippets", ["updated_at"], name: "index_snippets_on_updated_at", using: :btree
  add_index "snippets", ["visibility_level"], name: "index_snippets_on_visibility_level", using: :btree

  create_table "spam_logs", force: :cascade do |t|
    t.integer "user_id"
    t.string "source_ip"
    t.string "user_agent"
    t.boolean "via_api"
    t.string "noteable_type"
    t.string "title"
    t.text "description"
    t.datetime "created_at", null: false
    t.datetime "updated_at", null: false
    t.boolean "submitted_as_ham", default: false, null: false
    t.boolean "recaptcha_verified", default: false, null: false
  end

  create_table "subscriptions", force: :cascade do |t|
    t.integer "user_id"
    t.integer "subscribable_id"
    t.string "subscribable_type"
    t.boolean "subscribed"
    t.datetime "created_at"
    t.datetime "updated_at"
    t.integer "project_id"
  end

  add_index "subscriptions", ["subscribable_id", "subscribable_type", "user_id", "project_id"], name: "index_subscriptions_on_subscribable_and_user_id_and_project_id", unique: true, using: :btree

  create_table "system_note_metadata", force: :cascade do |t|
    t.integer "note_id", null: false
    t.integer "commit_count"
    t.string "action"
    t.datetime "created_at", null: false
    t.datetime "updated_at", null: false
  end

  add_index "system_note_metadata", ["note_id"], name: "index_system_note_metadata_on_note_id", unique: true, using: :btree

  create_table "taggings", force: :cascade do |t|
    t.integer "tag_id"
    t.integer "taggable_id"
    t.string "taggable_type"
    t.integer "tagger_id"
    t.string "tagger_type"
    t.string "context"
    t.datetime "created_at"
  end

  add_index "taggings", ["tag_id", "taggable_id", "taggable_type", "context", "tagger_id", "tagger_type"], name: "taggings_idx", unique: true, using: :btree
  add_index "taggings", ["taggable_id", "taggable_type", "context"], name: "index_taggings_on_taggable_id_and_taggable_type_and_context", using: :btree

  create_table "tags", force: :cascade do |t|
    t.string "name"
    t.integer "taggings_count", default: 0
  end

  add_index "tags", ["name"], name: "index_tags_on_name", unique: true, using: :btree

  create_table "timelogs", force: :cascade do |t|
    t.integer "time_spent", null: false
    t.integer "user_id"
    t.datetime "created_at", null: false
    t.datetime "updated_at", null: false
    t.integer "issue_id"
    t.integer "merge_request_id"
  end

  add_index "timelogs", ["issue_id"], name: "index_timelogs_on_issue_id", using: :btree
  add_index "timelogs", ["merge_request_id"], name: "index_timelogs_on_merge_request_id", using: :btree
  add_index "timelogs", ["user_id"], name: "index_timelogs_on_user_id", using: :btree

  create_table "todos", force: :cascade do |t|
    t.integer "user_id", null: false
    t.integer "project_id", null: false
    t.integer "target_id"
    t.string "target_type", null: false
    t.integer "author_id"
    t.integer "action", null: false
    t.string "state", null: false
    t.datetime "created_at"
    t.datetime "updated_at"
    t.integer "note_id"
    t.string "commit_id"
  end

  add_index "todos", ["author_id"], name: "index_todos_on_author_id", using: :btree
  add_index "todos", ["commit_id"], name: "index_todos_on_commit_id", using: :btree
  add_index "todos", ["note_id"], name: "index_todos_on_note_id", using: :btree
  add_index "todos", ["project_id"], name: "index_todos_on_project_id", using: :btree
  add_index "todos", ["target_type", "target_id"], name: "index_todos_on_target_type_and_target_id", using: :btree
  add_index "todos", ["user_id"], name: "index_todos_on_user_id", using: :btree

  create_table "trending_projects", force: :cascade do |t|
    t.integer "project_id", null: false
  end

  add_index "trending_projects", ["project_id"], name: "index_trending_projects_on_project_id", using: :btree

  create_table "u2f_registrations", force: :cascade do |t|
    t.text "certificate"
    t.string "key_handle"
    t.string "public_key"
    t.integer "counter"
    t.integer "user_id"
    t.datetime "created_at", null: false
    t.datetime "updated_at", null: false
    t.string "name"
  end

  add_index "u2f_registrations", ["key_handle"], name: "index_u2f_registrations_on_key_handle", using: :btree
  add_index "u2f_registrations", ["user_id"], name: "index_u2f_registrations_on_user_id", using: :btree

  create_table "uploads", force: :cascade do |t|
    t.integer "size", limit: 8, null: false
    t.string "path", null: false
    t.string "checksum", limit: 64
    t.integer "model_id"
    t.string "model_type"
    t.string "uploader", null: false
    t.datetime "created_at", null: false
  end

  add_index "uploads", ["checksum"], name: "index_uploads_on_checksum", using: :btree
  add_index "uploads", ["model_id", "model_type"], name: "index_uploads_on_model_id_and_model_type", using: :btree
  add_index "uploads", ["path"], name: "index_uploads_on_path", using: :btree

  create_table "user_agent_details", force: :cascade do |t|
    t.string "user_agent", null: false
    t.string "ip_address", null: false
    t.integer "subject_id", null: false
    t.string "subject_type", null: false
    t.boolean "submitted", default: false, null: false
    t.datetime "created_at", null: false
    t.datetime "updated_at", null: false
  end

  add_index "user_agent_details", ["subject_id", "subject_type"], name: "index_user_agent_details_on_subject_id_and_subject_type", using: :btree

  create_table "users", force: :cascade do |t|
    t.string "email", default: "", null: false
    t.string "encrypted_password", default: "", null: false
    t.string "reset_password_token"
    t.datetime "reset_password_sent_at"
    t.datetime "remember_created_at"
    t.integer "sign_in_count", default: 0
    t.datetime "current_sign_in_at"
    t.datetime "last_sign_in_at"
    t.string "current_sign_in_ip"
    t.string "last_sign_in_ip"
    t.datetime "created_at"
    t.datetime "updated_at"
    t.string "name"
    t.boolean "admin", default: false, null: false
    t.integer "projects_limit", default: 10
    t.string "skype", default: "", null: false
    t.string "linkedin", default: "", null: false
    t.string "twitter", default: "", null: false
    t.string "authentication_token"
    t.string "bio"
    t.integer "failed_attempts", default: 0
    t.datetime "locked_at"
    t.string "username"
    t.boolean "can_create_group", default: true, null: false
    t.boolean "can_create_team", default: true, null: false
    t.string "state"
    t.integer "color_scheme_id", default: 1, null: false
    t.datetime "password_expires_at"
    t.integer "created_by_id"
    t.datetime "last_credential_check_at"
    t.string "avatar"
    t.string "confirmation_token"
    t.datetime "confirmed_at"
    t.datetime "confirmation_sent_at"
    t.string "unconfirmed_email"
    t.boolean "hide_no_ssh_key", default: false
    t.string "website_url", default: "", null: false
    t.datetime "admin_email_unsubscribed_at"
    t.string "notification_email"
    t.boolean "hide_no_password", default: false
    t.boolean "password_automatically_set", default: false
    t.string "location"
    t.string "encrypted_otp_secret"
    t.string "encrypted_otp_secret_iv"
    t.string "encrypted_otp_secret_salt"
    t.boolean "otp_required_for_login", default: false, null: false
    t.text "otp_backup_codes"
    t.string "public_email", default: "", null: false
    t.integer "dashboard", default: 0
    t.integer "project_view", default: 0
    t.integer "consumed_timestep"
    t.integer "layout", default: 0
    t.boolean "hide_project_limit", default: false
    t.text "note"
    t.string "unlock_token"
    t.datetime "otp_grace_period_started_at"
    t.boolean "external", default: false
    t.string "incoming_email_token"
    t.string "organization"
    t.boolean "auditor", default: false, null: false
    t.boolean "ghost"
    t.boolean "require_two_factor_authentication_from_group", default: false, null: false
    t.integer "two_factor_grace_period", default: 48, null: false
    t.date "last_activity_on"
    t.boolean "notified_of_own_activity"
    t.boolean "support_bot"
    t.string "preferred_language"
    t.string "rss_token"
    t.boolean "external_email", default: false, null: false
    t.string "email_provider"
  end

  add_index "users", ["admin"], name: "index_users_on_admin", using: :btree
  add_index "users", ["authentication_token"], name: "index_users_on_authentication_token", unique: true, using: :btree
  add_index "users", ["confirmation_token"], name: "index_users_on_confirmation_token", unique: true, using: :btree
  add_index "users", ["created_at"], name: "index_users_on_created_at", using: :btree
  add_index "users", ["email"], name: "index_users_on_email", unique: true, using: :btree
  add_index "users", ["email"], name: "index_users_on_email_trigram", using: :gin, opclasses: {"email"=>"gin_trgm_ops"}
  add_index "users", ["ghost"], name: "index_users_on_ghost", using: :btree
  add_index "users", ["incoming_email_token"], name: "index_users_on_incoming_email_token", using: :btree
  add_index "users", ["name"], name: "index_users_on_name", using: :btree
  add_index "users", ["name"], name: "index_users_on_name_trigram", using: :gin, opclasses: {"name"=>"gin_trgm_ops"}
  add_index "users", ["reset_password_token"], name: "index_users_on_reset_password_token", unique: true, using: :btree
  add_index "users", ["rss_token"], name: "index_users_on_rss_token", using: :btree
  add_index "users", ["state"], name: "index_users_on_state", using: :btree
  add_index "users", ["support_bot"], name: "index_users_on_support_bot", using: :btree
  add_index "users", ["username"], name: "index_users_on_username", using: :btree
  add_index "users", ["username"], name: "index_users_on_username_trigram", using: :gin, opclasses: {"username"=>"gin_trgm_ops"}

  create_table "users_star_projects", force: :cascade do |t|
    t.integer "project_id", null: false
    t.integer "user_id", null: false
    t.datetime "created_at"
    t.datetime "updated_at"
  end

  add_index "users_star_projects", ["project_id"], name: "index_users_star_projects_on_project_id", using: :btree
  add_index "users_star_projects", ["user_id", "project_id"], name: "index_users_star_projects_on_user_id_and_project_id", unique: true, using: :btree

  create_table "web_hook_logs", force: :cascade do |t|
    t.integer "web_hook_id", null: false
    t.string "trigger"
    t.string "url"
    t.text "request_headers"
    t.text "request_data"
    t.text "response_headers"
    t.text "response_body"
    t.string "response_status"
    t.float "execution_duration"
    t.string "internal_error_message"
    t.datetime "created_at", null: false
    t.datetime "updated_at", null: false
  end

  add_index "web_hook_logs", ["web_hook_id"], name: "index_web_hook_logs_on_web_hook_id", using: :btree

  create_table "web_hooks", force: :cascade do |t|
    t.string "url", limit: 2000
    t.integer "project_id"
    t.datetime "created_at"
    t.datetime "updated_at"
    t.string "type", default: "ProjectHook"
    t.integer "service_id"
    t.boolean "push_events", default: true, null: false
    t.boolean "issues_events", default: false, null: false
    t.boolean "merge_requests_events", default: false, null: false
    t.boolean "tag_push_events", default: false
    t.integer "group_id"
    t.boolean "note_events", default: false, null: false
    t.boolean "enable_ssl_verification", default: true
    t.boolean "wiki_page_events", default: false, null: false
    t.string "token"
    t.boolean "pipeline_events", default: false, null: false
    t.boolean "confidential_issues_events", default: false, null: false
    t.boolean "repository_update_events", default: false, null: false
    t.boolean "job_events", default: false, null: false
  end

  add_index "web_hooks", ["project_id"], name: "index_web_hooks_on_project_id", using: :btree
  add_index "web_hooks", ["type"], name: "index_web_hooks_on_type", using: :btree

  add_foreign_key "approvals", "merge_requests", name: "fk_310d714958", on_delete: :cascade
  add_foreign_key "approver_groups", "namespaces", column: "group_id", on_delete: :cascade
  add_foreign_key "boards", "projects", name: "fk_f15266b5f9", on_delete: :cascade
  add_foreign_key "chat_teams", "namespaces", on_delete: :cascade
  add_foreign_key "ci_builds", "ci_pipelines", column: "auto_canceled_by_id", name: "fk_a2141b1522", on_delete: :nullify
  add_foreign_key "ci_builds", "ci_stages", column: "stage_id", name: "fk_3a9eaa254d", on_delete: :cascade
  add_foreign_key "ci_builds", "projects", name: "fk_befce0568a", on_delete: :cascade
  add_foreign_key "ci_pipeline_schedule_variables", "ci_pipeline_schedules", column: "pipeline_schedule_id", name: "fk_41c35fda51", on_delete: :cascade
  add_foreign_key "ci_group_variables", "namespaces", column: "group_id", name: "fk_33ae4d58d8", on_delete: :cascade
  add_foreign_key "ci_pipeline_schedules", "projects", name: "fk_8ead60fcc4", on_delete: :cascade
  add_foreign_key "ci_pipeline_schedules", "users", column: "owner_id", name: "fk_9ea99f58d2", on_delete: :nullify
  add_foreign_key "ci_pipeline_variables", "ci_pipelines", column: "pipeline_id", name: "fk_f29c5f4380", on_delete: :cascade
  add_foreign_key "ci_pipelines", "ci_pipeline_schedules", column: "pipeline_schedule_id", name: "fk_3d34ab2e06", on_delete: :nullify
  add_foreign_key "ci_pipelines", "ci_pipelines", column: "auto_canceled_by_id", name: "fk_262d4c2d19", on_delete: :nullify
  add_foreign_key "ci_pipelines", "projects", name: "fk_86635dbd80", on_delete: :cascade
  add_foreign_key "ci_runner_projects", "projects", name: "fk_4478a6f1e4", on_delete: :cascade
  add_foreign_key "ci_sources_pipelines", "ci_builds", column: "source_job_id", name: "fk_3f0c88d7dc", on_delete: :cascade
  add_foreign_key "ci_sources_pipelines", "ci_pipelines", column: "pipeline_id", name: "fk_b8c0fac459", on_delete: :cascade
  add_foreign_key "ci_sources_pipelines", "ci_pipelines", column: "source_pipeline_id", name: "fk_3a3e3cb83a", on_delete: :cascade
  add_foreign_key "ci_sources_pipelines", "projects", column: "source_project_id", name: "fk_8868d0f3e4", on_delete: :cascade
  add_foreign_key "ci_sources_pipelines", "projects", name: "fk_83b4346e48", on_delete: :cascade
  add_foreign_key "ci_stages", "ci_pipelines", column: "pipeline_id", name: "fk_fb57e6cc56", on_delete: :cascade
  add_foreign_key "ci_stages", "projects", name: "fk_2360681d1d", on_delete: :cascade
  add_foreign_key "ci_trigger_requests", "ci_triggers", column: "trigger_id", name: "fk_b8ec8b7245", on_delete: :cascade
  add_foreign_key "ci_triggers", "projects", name: "fk_e3e63f966e", on_delete: :cascade
  add_foreign_key "ci_triggers", "users", column: "owner_id", name: "fk_e8e10d1964", on_delete: :cascade
  add_foreign_key "ci_variables", "projects", name: "fk_ada5eb64b3", on_delete: :cascade
  add_foreign_key "container_repositories", "projects"
  add_foreign_key "deploy_keys_projects", "projects", name: "fk_58a901ca7e", on_delete: :cascade
  add_foreign_key "deployments", "projects", name: "fk_b9a3851b82", on_delete: :cascade
  add_foreign_key "environments", "projects", name: "fk_d1c8c1da6a", on_delete: :cascade
  add_foreign_key "events", "projects", name: "fk_0434b48643", on_delete: :cascade
  add_foreign_key "forked_project_links", "projects", column: "forked_to_project_id", name: "fk_434510edb0", on_delete: :cascade
  add_foreign_key "geo_event_log", "geo_repository_deleted_events", column: "repository_deleted_event_id", name: "fk_c4b1c1f66e", on_delete: :cascade
  add_foreign_key "geo_event_log", "geo_repository_renamed_events", column: "repository_renamed_event_id", name: "fk_86c84214ec", on_delete: :cascade
  add_foreign_key "geo_event_log", "geo_repository_updated_events", column: "repository_updated_event_id", on_delete: :cascade
  add_foreign_key "geo_repository_renamed_events", "projects", on_delete: :cascade
  add_foreign_key "geo_repository_updated_events", "projects", on_delete: :cascade
  add_foreign_key "index_statuses", "projects", name: "fk_74b2492545", on_delete: :cascade
  add_foreign_key "gpg_keys", "users", on_delete: :cascade
  add_foreign_key "gpg_signatures", "gpg_keys", on_delete: :nullify
  add_foreign_key "gpg_signatures", "projects", on_delete: :cascade
  add_foreign_key "issue_assignees", "issues", name: "fk_b7d881734a", on_delete: :cascade
  add_foreign_key "issue_assignees", "users", name: "fk_5e0c8d9154", on_delete: :cascade
  add_foreign_key "issue_links", "issues", column: "source_id", name: "fk_c900194ff2", on_delete: :cascade
  add_foreign_key "issue_links", "issues", column: "target_id", name: "fk_e71bb44f1f", on_delete: :cascade
  add_foreign_key "issue_metrics", "issues", on_delete: :cascade
  add_foreign_key "issues", "projects", name: "fk_899c8f3231", on_delete: :cascade
  add_foreign_key "label_priorities", "labels", on_delete: :cascade
  add_foreign_key "label_priorities", "projects", on_delete: :cascade
  add_foreign_key "labels", "namespaces", column: "group_id", on_delete: :cascade
  add_foreign_key "labels", "projects", name: "fk_7de4989a69", on_delete: :cascade
  add_foreign_key "lists", "boards", name: "fk_0d3f677137", on_delete: :cascade
  add_foreign_key "lists", "labels", name: "fk_7a5553d60f", on_delete: :cascade
  add_foreign_key "merge_request_diff_commits", "merge_request_diffs", on_delete: :cascade
  add_foreign_key "merge_request_diff_files", "merge_request_diffs", on_delete: :cascade
  add_foreign_key "merge_request_diffs", "merge_requests", name: "fk_8483f3258f", on_delete: :cascade
  add_foreign_key "merge_request_metrics", "ci_pipelines", column: "pipeline_id", on_delete: :cascade
  add_foreign_key "merge_request_metrics", "merge_requests", on_delete: :cascade
  add_foreign_key "merge_requests", "ci_pipelines", column: "head_pipeline_id", name: "fk_fd82eae0b9", on_delete: :nullify
  add_foreign_key "merge_requests", "projects", column: "target_project_id", name: "fk_a6963e8447", on_delete: :cascade
  add_foreign_key "merge_requests_closing_issues", "issues", on_delete: :cascade
  add_foreign_key "merge_requests_closing_issues", "merge_requests", on_delete: :cascade
  add_foreign_key "milestones", "namespaces", column: "group_id", name: "fk_95650a40d4", on_delete: :cascade
  add_foreign_key "milestones", "projects", name: "fk_9bd0a0c791", on_delete: :cascade
  add_foreign_key "namespace_statistics", "namespaces", on_delete: :cascade
  add_foreign_key "notes", "projects", name: "fk_99e097b079", on_delete: :cascade
  add_foreign_key "oauth_openid_requests", "oauth_access_grants", column: "access_grant_id", name: "fk_oauth_openid_requests_oauth_access_grants_access_grant_id"
  add_foreign_key "pages_domains", "projects", name: "fk_ea2f6dfc6f", on_delete: :cascade
  add_foreign_key "path_locks", "projects", name: "fk_5265c98f24", on_delete: :cascade
  add_foreign_key "path_locks", "users"
  add_foreign_key "personal_access_tokens", "users"
  add_foreign_key "project_authorizations", "projects", on_delete: :cascade
  add_foreign_key "project_authorizations", "users", on_delete: :cascade
  add_foreign_key "project_features", "projects", name: "fk_18513d9b92", on_delete: :cascade
  add_foreign_key "project_group_links", "projects", name: "fk_daa8cee94c", on_delete: :cascade
  add_foreign_key "project_import_data", "projects", name: "fk_ffb9ee3a10", on_delete: :cascade
  add_foreign_key "project_mirror_data", "projects", name: "fk_d1aad367d7", on_delete: :cascade
  add_foreign_key "project_statistics", "projects", on_delete: :cascade
  add_foreign_key "protected_branch_merge_access_levels", "namespaces", column: "group_id"
  add_foreign_key "protected_branch_merge_access_levels", "protected_branches", name: "fk_8a3072ccb3", on_delete: :cascade
  add_foreign_key "protected_branch_merge_access_levels", "users"
  add_foreign_key "protected_branch_push_access_levels", "namespaces", column: "group_id"
  add_foreign_key "protected_branch_push_access_levels", "protected_branches", name: "fk_9ffc86a3d9", on_delete: :cascade
  add_foreign_key "protected_branch_push_access_levels", "users"
  add_foreign_key "protected_branches", "projects", name: "fk_7a9c6d93e7", on_delete: :cascade
  add_foreign_key "protected_tag_create_access_levels", "namespaces", column: "group_id"
  add_foreign_key "protected_tag_create_access_levels", "protected_tags"
  add_foreign_key "protected_tag_create_access_levels", "users"
  add_foreign_key "protected_tags", "projects", name: "fk_8e4af87648", on_delete: :cascade
  add_foreign_key "push_rules", "projects", name: "fk_83b29894de", on_delete: :cascade
  add_foreign_key "releases", "projects", name: "fk_47fe2a0596", on_delete: :cascade
  add_foreign_key "remote_mirrors", "projects", name: "fk_43a9aa4ca8", on_delete: :cascade
  add_foreign_key "services", "projects", name: "fk_71cce407f9", on_delete: :cascade
  add_foreign_key "snippets", "projects", name: "fk_be41fd4bb7", on_delete: :cascade
  add_foreign_key "slack_integrations", "services", on_delete: :cascade
  add_foreign_key "subscriptions", "projects", on_delete: :cascade
  add_foreign_key "system_note_metadata", "notes", name: "fk_d83a918cb1", on_delete: :cascade
  add_foreign_key "timelogs", "issues", name: "fk_timelogs_issues_issue_id", on_delete: :cascade
  add_foreign_key "timelogs", "merge_requests", name: "fk_timelogs_merge_requests_merge_request_id", on_delete: :cascade
  add_foreign_key "todos", "projects", name: "fk_45054f9c45", on_delete: :cascade
  add_foreign_key "trending_projects", "projects", on_delete: :cascade
  add_foreign_key "u2f_registrations", "users"
  add_foreign_key "users_star_projects", "projects", name: "fk_22cd27ddfc", on_delete: :cascade
  add_foreign_key "web_hook_logs", "web_hooks", on_delete: :cascade
  add_foreign_key "web_hooks", "projects", name: "fk_0c8ca6d9d1", on_delete: :cascade
end<|MERGE_RESOLUTION|>--- conflicted
+++ resolved
@@ -11,11 +11,7 @@
 #
 # It's strongly recommended that you check this file into your version control system.
 
-<<<<<<< HEAD
-ActiveRecord::Schema.define(version: 20170725145659) do
-=======
 ActiveRecord::Schema.define(version: 20170726111039) do
->>>>>>> d8aec0b7
 
   # These are extensions that must be enabled in order to support this database
   enable_extension "plpgsql"
