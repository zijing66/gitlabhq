--- conflicted
+++ resolved
@@ -29,18 +29,11 @@
   create_table "appearances", force: :cascade do |t|
     t.string "title"
     t.text "description"
-<<<<<<< HEAD
     t.string "logo"
     t.integer "updated_by"
     t.datetime "created_at"
     t.datetime "updated_at"
     t.string "header_logo"
-=======
-    t.string "header_logo"
-    t.string "logo"
-    t.datetime "created_at", null: false
-    t.datetime "updated_at", null: false
->>>>>>> 9b04e69a
     t.text "description_html"
   end
 
@@ -50,7 +43,6 @@
     t.boolean "signin_enabled"
     t.boolean "gravatar_enabled"
     t.text "sign_in_text"
-<<<<<<< HEAD
     t.datetime "created_at"
     t.datetime "updated_at"
     t.string "home_page_url"
@@ -130,64 +122,6 @@
     t.integer "user_id", null: false
     t.datetime "created_at"
     t.datetime "updated_at"
-=======
-    t.datetime "created_at"
-    t.datetime "updated_at"
-    t.string "home_page_url"
-    t.integer "default_branch_protection", default: 2
-    t.text "restricted_visibility_levels"
-    t.boolean "version_check_enabled", default: true
-    t.integer "max_attachment_size", default: 10, null: false
-    t.integer "default_project_visibility"
-    t.integer "default_snippet_visibility"
-    t.text "domain_whitelist"
-    t.boolean "user_oauth_applications", default: true
-    t.string "after_sign_out_path"
-    t.integer "session_expire_delay", default: 10080, null: false
-    t.text "import_sources"
-    t.text "help_page_text"
-    t.string "admin_notification_email"
-    t.boolean "shared_runners_enabled", default: true, null: false
-    t.integer "max_artifacts_size", default: 100, null: false
-    t.string "runners_registration_token"
-    t.boolean "require_two_factor_authentication", default: false
-    t.integer "two_factor_grace_period", default: 48
-    t.boolean "metrics_enabled", default: false
-    t.string "metrics_host", default: "localhost"
-    t.integer "metrics_pool_size", default: 16
-    t.integer "metrics_timeout", default: 10
-    t.integer "metrics_method_call_threshold", default: 10
-    t.boolean "recaptcha_enabled", default: false
-    t.string "recaptcha_site_key"
-    t.string "recaptcha_private_key"
-    t.integer "metrics_port", default: 8089
-    t.boolean "akismet_enabled", default: false
-    t.string "akismet_api_key"
-    t.integer "metrics_sample_interval", default: 15
-    t.boolean "sentry_enabled", default: false
-    t.string "sentry_dsn"
-    t.boolean "email_author_in_body", default: false
-    t.integer "default_group_visibility"
-    t.boolean "repository_checks_enabled", default: false
-    t.text "shared_runners_text"
-    t.integer "metrics_packet_size", default: 1
-    t.text "disabled_oauth_sign_in_sources"
-    t.string "health_check_access_token"
-    t.boolean "send_user_confirmation_email", default: false
-    t.integer "container_registry_token_expire_delay", default: 5
-    t.text "after_sign_up_text"
-    t.boolean "user_default_external", default: false, null: false
-    t.string "repository_storage", default: "default"
-    t.string "enabled_git_access_protocol"
-    t.boolean "domain_blacklist_enabled", default: false
-    t.text "domain_blacklist"
-    t.boolean "koding_enabled"
-    t.string "koding_url"
-    t.text "sign_in_text_html"
-    t.text "help_page_text_html"
-    t.text "shared_runners_text_html"
-    t.text "after_sign_up_text_html"
->>>>>>> 9b04e69a
   end
 
   add_index "approvers", ["target_id", "target_type"], name: "index_approvers_on_target_id_and_target_type", using: :btree
@@ -597,10 +531,7 @@
     t.string "state"
     t.integer "iid"
     t.integer "updated_by_id"
-<<<<<<< HEAD
     t.integer "weight"
-=======
->>>>>>> 9b04e69a
     t.boolean "confidential", default: false
     t.datetime "deleted_at"
     t.date "due_date"
@@ -725,11 +656,8 @@
     t.datetime "invite_accepted_at"
     t.datetime "requested_at"
     t.date "expires_at"
-<<<<<<< HEAD
     t.boolean "ldap", default: false, null: false
     t.boolean "override", default: false, null: false
-=======
->>>>>>> 9b04e69a
   end
 
   add_index "members", ["access_level"], name: "index_members_on_access_level", using: :btree
@@ -790,11 +718,8 @@
     t.integer "merge_user_id"
     t.string "merge_commit_sha"
     t.datetime "deleted_at"
-<<<<<<< HEAD
     t.integer "approvals_before_merge"
     t.string "rebase_commit_sha"
-=======
->>>>>>> 9b04e69a
     t.string "in_progress_merge_commit_sha"
     t.integer "lock_version"
     t.text "title_html"
@@ -853,15 +778,11 @@
     t.string "type"
     t.string "description", default: "", null: false
     t.string "avatar"
-<<<<<<< HEAD
     t.boolean "membership_lock", default: false
-=======
->>>>>>> 9b04e69a
     t.boolean "share_with_group_lock", default: false
     t.integer "visibility_level", default: 20, null: false
     t.boolean "request_access_enabled", default: true, null: false
     t.datetime "deleted_at"
-<<<<<<< HEAD
     t.string "ldap_sync_status", default: "ready", null: false
     t.string "ldap_sync_error"
     t.datetime "ldap_sync_last_update_at"
@@ -869,9 +790,6 @@
     t.datetime "ldap_sync_last_sync_at"
     t.boolean "lfs_enabled"
     t.integer "repository_size_limit"
-=======
-    t.boolean "lfs_enabled"
->>>>>>> 9b04e69a
     t.text "description_html"
   end
 
@@ -1060,7 +978,6 @@
     t.string "avatar"
     t.string "import_status"
     t.float "repository_size", default: 0.0
-<<<<<<< HEAD
     t.text "merge_requests_template"
     t.integer "star_count", default: 0, null: false
     t.boolean "merge_requests_rebase_enabled", default: false
@@ -1075,12 +992,6 @@
     t.datetime "mirror_last_update_at"
     t.datetime "mirror_last_successful_update_at"
     t.integer "mirror_user_id"
-=======
-    t.integer "star_count", default: 0, null: false
-    t.string "import_type"
-    t.string "import_source"
-    t.integer "commit_count", default: 0
->>>>>>> 9b04e69a
     t.text "import_error"
     t.integer "ci_id"
     t.boolean "shared_runners_enabled", default: true, null: false
@@ -1088,10 +999,7 @@
     t.string "build_coverage_regex"
     t.boolean "build_allow_git_fetch", default: true, null: false
     t.integer "build_timeout", default: 3600, null: false
-<<<<<<< HEAD
     t.boolean "mirror_trigger_builds", default: false, null: false
-=======
->>>>>>> 9b04e69a
     t.boolean "pending_delete", default: false
     t.boolean "public_builds", default: true, null: false
     t.boolean "last_repository_check_failed"
@@ -1102,13 +1010,9 @@
     t.string "repository_storage", default: "default", null: false
     t.boolean "request_access_enabled", default: true, null: false
     t.boolean "has_external_wiki"
-<<<<<<< HEAD
     t.boolean "repository_read_only"
     t.boolean "lfs_enabled"
     t.integer "repository_size_limit"
-=======
-    t.boolean "lfs_enabled"
->>>>>>> 9b04e69a
     t.text "description_html"
   end
 
@@ -1129,16 +1033,10 @@
 
   create_table "protected_branch_merge_access_levels", force: :cascade do |t|
     t.integer "protected_branch_id", null: false
-<<<<<<< HEAD
-    t.integer "access_level", default: 40
-    t.datetime "created_at", null: false
-    t.datetime "updated_at", null: false
-    t.integer "user_id"
-=======
     t.integer "access_level", default: 40, null: false
     t.datetime "created_at", null: false
     t.datetime "updated_at", null: false
->>>>>>> 9b04e69a
+    t.integer "user_id"
   end
 
   add_index "protected_branch_merge_access_levels", ["protected_branch_id"], name: "index_protected_branch_merge_access", using: :btree
@@ -1146,16 +1044,10 @@
 
   create_table "protected_branch_push_access_levels", force: :cascade do |t|
     t.integer "protected_branch_id", null: false
-<<<<<<< HEAD
-    t.integer "access_level", default: 40
-    t.datetime "created_at", null: false
-    t.datetime "updated_at", null: false
-    t.integer "user_id"
-=======
     t.integer "access_level", default: 40, null: false
     t.datetime "created_at", null: false
     t.datetime "updated_at", null: false
->>>>>>> 9b04e69a
+    t.integer "user_id"
   end
 
   add_index "protected_branch_push_access_levels", ["protected_branch_id"], name: "index_protected_branch_push_access", using: :btree
@@ -1411,10 +1303,7 @@
     t.string "unconfirmed_email"
     t.boolean "hide_no_ssh_key", default: false
     t.string "website_url", default: "", null: false
-<<<<<<< HEAD
     t.datetime "admin_email_unsubscribed_at"
-=======
->>>>>>> 9b04e69a
     t.string "notification_email"
     t.boolean "hide_no_password", default: false
     t.boolean "password_automatically_set", default: false
@@ -1430,10 +1319,7 @@
     t.integer "consumed_timestep"
     t.integer "layout", default: 0
     t.boolean "hide_project_limit", default: false
-<<<<<<< HEAD
     t.text "note"
-=======
->>>>>>> 9b04e69a
     t.string "unlock_token"
     t.datetime "otp_grace_period_started_at"
     t.boolean "ldap_email", default: false, null: false
@@ -1477,20 +1363,12 @@
     t.boolean "issues_events", default: false, null: false
     t.boolean "merge_requests_events", default: false, null: false
     t.boolean "tag_push_events", default: false
-<<<<<<< HEAD
     t.integer "group_id"
     t.boolean "note_events", default: false, null: false
     t.boolean "enable_ssl_verification", default: true
     t.boolean "build_events", default: false, null: false
     t.string "token"
     t.boolean "wiki_page_events", default: false, null: false
-=======
-    t.boolean "note_events", default: false, null: false
-    t.boolean "enable_ssl_verification", default: true
-    t.boolean "build_events", default: false, null: false
-    t.boolean "wiki_page_events", default: false, null: false
-    t.string "token"
->>>>>>> 9b04e69a
     t.boolean "pipeline_events", default: false, null: false
     t.boolean "confidential_issues_events", default: false, null: false
   end
@@ -1510,11 +1388,8 @@
   add_foreign_key "protected_branch_merge_access_levels", "protected_branches"
   add_foreign_key "protected_branch_merge_access_levels", "users"
   add_foreign_key "protected_branch_push_access_levels", "protected_branches"
-<<<<<<< HEAD
   add_foreign_key "protected_branch_push_access_levels", "users"
   add_foreign_key "remote_mirrors", "projects"
-=======
   add_foreign_key "trending_projects", "projects", on_delete: :cascade
->>>>>>> 9b04e69a
   add_foreign_key "u2f_registrations", "users"
 end