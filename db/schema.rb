--- conflicted
+++ resolved
@@ -11,11 +11,8 @@
 #
 # It's strongly recommended that you check this file into your version control system.
 
-<<<<<<< HEAD
-ActiveRecord::Schema.define(version: 20160907131111) do
-=======
+
 ActiveRecord::Schema.define(version: 20160913162434) do
->>>>>>> 4768521a
 
   # These are extensions that must be enabled in order to support this database
   enable_extension "plpgsql"
