# encoding: UTF-8
# This file is auto-generated from the current state of the database. Instead
# of editing this file, please use the migrations feature of Active Record to
# incrementally modify your database, and then regenerate this schema definition.
#
# Note that this schema.rb definition is the authoritative source for your
# database schema. If you need to create the application database on another
# system, you should be using db:schema:load, not running all the migrations
# from scratch. The latter is a flawed and unsustainable approach (the more migrations
# you'll amass, the slower it'll run and the greater likelihood for issues).
#
# It's strongly recommended that you check this file into your version control system.

ActiveRecord::Schema.define(version: 20160608155312) do

  # These are extensions that must be enabled in order to support this database
  enable_extension "plpgsql"
  enable_extension "pg_trgm"

  create_table "abuse_reports", force: :cascade do |t|
    t.integer  "reporter_id"
    t.integer  "user_id"
    t.text     "message"
    t.datetime "created_at"
    t.datetime "updated_at"
  end

  create_table "appearances", force: :cascade do |t|
    t.string   "title"
    t.text     "description"
    t.string   "logo"
    t.integer  "updated_by"
    t.datetime "created_at"
    t.datetime "updated_at"
    t.string   "header_logo"
  end

  create_table "application_settings", force: :cascade do |t|
    t.integer  "default_projects_limit"
    t.boolean  "signup_enabled"
    t.boolean  "signin_enabled"
    t.boolean  "gravatar_enabled"
    t.text     "sign_in_text"
    t.datetime "created_at"
    t.datetime "updated_at"
    t.string   "home_page_url"
    t.integer  "default_branch_protection",             default: 2
    t.text     "help_text"
    t.text     "restricted_visibility_levels"
    t.boolean  "version_check_enabled",                 default: true
    t.integer  "max_attachment_size",                   default: 10,          null: false
    t.integer  "default_project_visibility"
    t.integer  "default_snippet_visibility"
    t.text     "restricted_signup_domains"
    t.boolean  "user_oauth_applications",               default: true
    t.string   "after_sign_out_path"
    t.integer  "session_expire_delay",                  default: 10080,       null: false
    t.text     "import_sources"
    t.text     "help_page_text"
    t.string   "admin_notification_email"
    t.boolean  "shared_runners_enabled",                default: true,        null: false
    t.integer  "max_artifacts_size",                    default: 100,         null: false
    t.string   "runners_registration_token"
    t.integer  "max_pages_size",                        default: 100,         null: false
    t.boolean  "require_two_factor_authentication",     default: false
    t.integer  "two_factor_grace_period",               default: 48
    t.boolean  "metrics_enabled",                       default: false
    t.string   "metrics_host",                          default: "localhost"
    t.integer  "metrics_pool_size",                     default: 16
    t.integer  "metrics_timeout",                       default: 10
    t.integer  "metrics_method_call_threshold",         default: 10
    t.boolean  "recaptcha_enabled",                     default: false
    t.string   "recaptcha_site_key"
    t.string   "recaptcha_private_key"
    t.integer  "metrics_port",                          default: 8089
    t.boolean  "akismet_enabled",                       default: false
    t.string   "akismet_api_key"
    t.integer  "metrics_sample_interval",               default: 15
    t.boolean  "sentry_enabled",                        default: false
    t.string   "sentry_dsn"
    t.boolean  "email_author_in_body",                  default: false
    t.integer  "default_group_visibility"
    t.boolean  "repository_checks_enabled",             default: false
    t.text     "shared_runners_text"
    t.integer  "metrics_packet_size",                   default: 1
    t.text     "disabled_oauth_sign_in_sources"
    t.string   "health_check_access_token"
    t.boolean  "send_user_confirmation_email",          default: false
    t.integer  "container_registry_token_expire_delay", default: 5
    t.text     "after_sign_up_text"
  end

  create_table "approvals", force: :cascade do |t|
    t.integer  "merge_request_id", null: false
    t.integer  "user_id",          null: false
    t.datetime "created_at"
    t.datetime "updated_at"
  end

  create_table "approvers", force: :cascade do |t|
    t.integer  "target_id",   null: false
    t.string   "target_type"
    t.integer  "user_id",     null: false
    t.datetime "created_at"
    t.datetime "updated_at"
  end

  add_index "approvers", ["target_id", "target_type"], name: "index_approvers_on_target_id_and_target_type", using: :btree
  add_index "approvers", ["user_id"], name: "index_approvers_on_user_id", using: :btree

  create_table "audit_events", force: :cascade do |t|
    t.integer  "author_id",   null: false
    t.string   "type",        null: false
    t.integer  "entity_id",   null: false
    t.string   "entity_type", null: false
    t.text     "details"
    t.datetime "created_at"
    t.datetime "updated_at"
  end

  add_index "audit_events", ["author_id"], name: "index_audit_events_on_author_id", using: :btree
  add_index "audit_events", ["entity_id", "entity_type"], name: "index_audit_events_on_entity_id_and_entity_type", using: :btree
  add_index "audit_events", ["type"], name: "index_audit_events_on_type", using: :btree

  create_table "award_emoji", force: :cascade do |t|
    t.string   "name"
    t.integer  "user_id"
    t.integer  "awardable_id"
    t.string   "awardable_type"
    t.datetime "created_at"
    t.datetime "updated_at"
  end

  add_index "award_emoji", ["awardable_type", "awardable_id"], name: "index_award_emoji_on_awardable_type_and_awardable_id", using: :btree
  add_index "award_emoji", ["user_id"], name: "index_award_emoji_on_user_id", using: :btree

  create_table "broadcast_messages", force: :cascade do |t|
    t.text     "message",    null: false
    t.datetime "starts_at"
    t.datetime "ends_at"
    t.datetime "created_at"
    t.datetime "updated_at"
    t.string   "color"
    t.string   "font"
  end

  create_table "ci_application_settings", force: :cascade do |t|
    t.boolean  "all_broken_builds"
    t.boolean  "add_pusher"
    t.datetime "created_at"
    t.datetime "updated_at"
  end

  create_table "ci_builds", force: :cascade do |t|
    t.integer  "project_id"
    t.string   "status"
    t.datetime "finished_at"
    t.text     "trace"
    t.datetime "created_at"
    t.datetime "updated_at"
    t.datetime "started_at"
    t.integer  "runner_id"
    t.float    "coverage"
    t.integer  "commit_id"
    t.text     "commands"
    t.integer  "job_id"
    t.string   "name"
    t.boolean  "deploy",             default: false
    t.text     "options"
    t.boolean  "allow_failure",      default: false, null: false
    t.string   "stage"
    t.integer  "trigger_request_id"
    t.integer  "stage_idx"
    t.boolean  "tag"
    t.string   "ref"
    t.integer  "user_id"
    t.string   "type"
    t.string   "target_url"
    t.string   "description"
    t.text     "artifacts_file"
    t.integer  "gl_project_id"
    t.text     "artifacts_metadata"
    t.integer  "erased_by_id"
    t.datetime "erased_at"
  end

  add_index "ci_builds", ["commit_id", "stage_idx", "created_at"], name: "index_ci_builds_on_commit_id_and_stage_idx_and_created_at", using: :btree
  add_index "ci_builds", ["commit_id", "status", "type"], name: "index_ci_builds_on_commit_id_and_status_and_type", using: :btree
  add_index "ci_builds", ["commit_id", "type", "name", "ref"], name: "index_ci_builds_on_commit_id_and_type_and_name_and_ref", using: :btree
  add_index "ci_builds", ["commit_id", "type", "ref"], name: "index_ci_builds_on_commit_id_and_type_and_ref", using: :btree
  add_index "ci_builds", ["commit_id"], name: "index_ci_builds_on_commit_id", using: :btree
  add_index "ci_builds", ["erased_by_id"], name: "index_ci_builds_on_erased_by_id", using: :btree
  add_index "ci_builds", ["gl_project_id"], name: "index_ci_builds_on_gl_project_id", using: :btree
  add_index "ci_builds", ["project_id", "commit_id"], name: "index_ci_builds_on_project_id_and_commit_id", using: :btree
  add_index "ci_builds", ["project_id"], name: "index_ci_builds_on_project_id", using: :btree
  add_index "ci_builds", ["runner_id"], name: "index_ci_builds_on_runner_id", using: :btree
  add_index "ci_builds", ["status"], name: "index_ci_builds_on_status", using: :btree
  add_index "ci_builds", ["type"], name: "index_ci_builds_on_type", using: :btree

  create_table "ci_commits", force: :cascade do |t|
    t.integer  "project_id"
    t.string   "ref"
    t.string   "sha"
    t.string   "before_sha"
    t.text     "push_data"
    t.datetime "created_at"
    t.datetime "updated_at"
    t.boolean  "tag",           default: false
    t.text     "yaml_errors"
    t.datetime "committed_at"
    t.integer  "gl_project_id"
    t.string   "status"
    t.datetime "started_at"
    t.datetime "finished_at"
    t.integer  "duration"
  end

  add_index "ci_commits", ["gl_project_id", "sha"], name: "index_ci_commits_on_gl_project_id_and_sha", using: :btree
  add_index "ci_commits", ["gl_project_id", "status"], name: "index_ci_commits_on_gl_project_id_and_status", using: :btree
  add_index "ci_commits", ["gl_project_id"], name: "index_ci_commits_on_gl_project_id", using: :btree
  add_index "ci_commits", ["project_id", "committed_at", "id"], name: "index_ci_commits_on_project_id_and_committed_at_and_id", using: :btree
  add_index "ci_commits", ["project_id", "committed_at"], name: "index_ci_commits_on_project_id_and_committed_at", using: :btree
  add_index "ci_commits", ["project_id", "sha"], name: "index_ci_commits_on_project_id_and_sha", using: :btree
  add_index "ci_commits", ["project_id"], name: "index_ci_commits_on_project_id", using: :btree
  add_index "ci_commits", ["sha"], name: "index_ci_commits_on_sha", using: :btree
  add_index "ci_commits", ["status"], name: "index_ci_commits_on_status", using: :btree

  create_table "ci_events", force: :cascade do |t|
    t.integer  "project_id"
    t.integer  "user_id"
    t.integer  "is_admin"
    t.text     "description"
    t.datetime "created_at"
    t.datetime "updated_at"
  end

  add_index "ci_events", ["created_at"], name: "index_ci_events_on_created_at", using: :btree
  add_index "ci_events", ["is_admin"], name: "index_ci_events_on_is_admin", using: :btree
  add_index "ci_events", ["project_id"], name: "index_ci_events_on_project_id", using: :btree

  create_table "ci_jobs", force: :cascade do |t|
    t.integer  "project_id",                          null: false
    t.text     "commands"
    t.boolean  "active",         default: true,       null: false
    t.datetime "created_at"
    t.datetime "updated_at"
    t.string   "name"
    t.boolean  "build_branches", default: true,       null: false
    t.boolean  "build_tags",     default: false,      null: false
    t.string   "job_type",       default: "parallel"
    t.string   "refs"
    t.datetime "deleted_at"
  end

  add_index "ci_jobs", ["deleted_at"], name: "index_ci_jobs_on_deleted_at", using: :btree
  add_index "ci_jobs", ["project_id"], name: "index_ci_jobs_on_project_id", using: :btree

  create_table "ci_projects", force: :cascade do |t|
    t.string   "name"
    t.integer  "timeout",                  default: 3600,  null: false
    t.datetime "created_at"
    t.datetime "updated_at"
    t.string   "token"
    t.string   "default_ref"
    t.string   "path"
    t.boolean  "always_build",             default: false, null: false
    t.integer  "polling_interval"
    t.boolean  "public",                   default: false, null: false
    t.string   "ssh_url_to_repo"
    t.integer  "gitlab_id"
    t.boolean  "allow_git_fetch",          default: true,  null: false
    t.string   "email_recipients",         default: "",    null: false
    t.boolean  "email_add_pusher",         default: true,  null: false
    t.boolean  "email_only_broken_builds", default: true,  null: false
    t.string   "skip_refs"
    t.string   "coverage_regex"
    t.boolean  "shared_runners_enabled",   default: false
    t.text     "generated_yaml_config"
  end

  add_index "ci_projects", ["gitlab_id"], name: "index_ci_projects_on_gitlab_id", using: :btree
  add_index "ci_projects", ["shared_runners_enabled"], name: "index_ci_projects_on_shared_runners_enabled", using: :btree

  create_table "ci_runner_projects", force: :cascade do |t|
    t.integer  "runner_id",     null: false
    t.integer  "project_id"
    t.datetime "created_at"
    t.datetime "updated_at"
    t.integer  "gl_project_id"
  end

  add_index "ci_runner_projects", ["gl_project_id"], name: "index_ci_runner_projects_on_gl_project_id", using: :btree
  add_index "ci_runner_projects", ["runner_id"], name: "index_ci_runner_projects_on_runner_id", using: :btree

  create_table "ci_runners", force: :cascade do |t|
    t.string   "token"
    t.datetime "created_at"
    t.datetime "updated_at"
    t.string   "description"
    t.datetime "contacted_at"
    t.boolean  "active",       default: true,  null: false
    t.boolean  "is_shared",    default: false
    t.string   "name"
    t.string   "version"
    t.string   "revision"
    t.string   "platform"
    t.string   "architecture"
    t.boolean  "run_untagged", default: true,  null: false
  end

  add_index "ci_runners", ["description"], name: "index_ci_runners_on_description_trigram", using: :gin, opclasses: {"description"=>"gin_trgm_ops"}
  add_index "ci_runners", ["token"], name: "index_ci_runners_on_token", using: :btree
  add_index "ci_runners", ["token"], name: "index_ci_runners_on_token_trigram", using: :gin, opclasses: {"token"=>"gin_trgm_ops"}

  create_table "ci_services", force: :cascade do |t|
    t.string   "type"
    t.string   "title"
    t.integer  "project_id",                 null: false
    t.datetime "created_at"
    t.datetime "updated_at"
    t.boolean  "active",     default: false, null: false
    t.text     "properties"
  end

  add_index "ci_services", ["project_id"], name: "index_ci_services_on_project_id", using: :btree

  create_table "ci_sessions", force: :cascade do |t|
    t.string   "session_id", null: false
    t.text     "data"
    t.datetime "created_at"
    t.datetime "updated_at"
  end

  add_index "ci_sessions", ["session_id"], name: "index_ci_sessions_on_session_id", using: :btree
  add_index "ci_sessions", ["updated_at"], name: "index_ci_sessions_on_updated_at", using: :btree

  create_table "ci_taggings", force: :cascade do |t|
    t.integer  "tag_id"
    t.integer  "taggable_id"
    t.string   "taggable_type"
    t.integer  "tagger_id"
    t.string   "tagger_type"
    t.string   "context",       limit: 128
    t.datetime "created_at"
  end

  add_index "ci_taggings", ["tag_id", "taggable_id", "taggable_type", "context", "tagger_id", "tagger_type"], name: "ci_taggings_idx", unique: true, using: :btree
  add_index "ci_taggings", ["taggable_id", "taggable_type", "context"], name: "index_ci_taggings_on_taggable_id_and_taggable_type_and_context", using: :btree

  create_table "ci_tags", force: :cascade do |t|
    t.string  "name"
    t.integer "taggings_count", default: 0
  end

  add_index "ci_tags", ["name"], name: "index_ci_tags_on_name", unique: true, using: :btree

  create_table "ci_trigger_requests", force: :cascade do |t|
    t.integer  "trigger_id", null: false
    t.text     "variables"
    t.datetime "created_at"
    t.datetime "updated_at"
    t.integer  "commit_id"
  end

  create_table "ci_triggers", force: :cascade do |t|
    t.string   "token"
    t.integer  "project_id"
    t.datetime "deleted_at"
    t.datetime "created_at"
    t.datetime "updated_at"
    t.integer  "gl_project_id"
  end

  add_index "ci_triggers", ["deleted_at"], name: "index_ci_triggers_on_deleted_at", using: :btree
  add_index "ci_triggers", ["gl_project_id"], name: "index_ci_triggers_on_gl_project_id", using: :btree

  create_table "ci_variables", force: :cascade do |t|
    t.integer "project_id"
    t.string  "key"
    t.text    "value"
    t.text    "encrypted_value"
    t.string  "encrypted_value_salt"
    t.string  "encrypted_value_iv"
    t.integer "gl_project_id"
  end

  add_index "ci_variables", ["gl_project_id"], name: "index_ci_variables_on_gl_project_id", using: :btree

  create_table "ci_web_hooks", force: :cascade do |t|
    t.string   "url",        null: false
    t.integer  "project_id", null: false
    t.datetime "created_at"
    t.datetime "updated_at"
  end

  create_table "deploy_keys_projects", force: :cascade do |t|
    t.integer  "deploy_key_id", null: false
    t.integer  "project_id",    null: false
    t.datetime "created_at"
    t.datetime "updated_at"
  end

  add_index "deploy_keys_projects", ["project_id"], name: "index_deploy_keys_projects_on_project_id", using: :btree

  create_table "emails", force: :cascade do |t|
    t.integer  "user_id",    null: false
    t.string   "email",      null: false
    t.datetime "created_at"
    t.datetime "updated_at"
  end

  add_index "emails", ["email"], name: "index_emails_on_email", unique: true, using: :btree
  add_index "emails", ["user_id"], name: "index_emails_on_user_id", using: :btree

  create_table "events", force: :cascade do |t|
    t.string   "target_type"
    t.integer  "target_id"
    t.string   "title"
    t.text     "data"
    t.integer  "project_id"
    t.datetime "created_at"
    t.datetime "updated_at"
    t.integer  "action"
    t.integer  "author_id"
  end

  add_index "events", ["action"], name: "index_events_on_action", using: :btree
  add_index "events", ["author_id"], name: "index_events_on_author_id", using: :btree
  add_index "events", ["created_at"], name: "index_events_on_created_at", using: :btree
  add_index "events", ["project_id"], name: "index_events_on_project_id", using: :btree
  add_index "events", ["target_id"], name: "index_events_on_target_id", using: :btree
  add_index "events", ["target_type"], name: "index_events_on_target_type", using: :btree

  create_table "forked_project_links", force: :cascade do |t|
    t.integer  "forked_to_project_id",   null: false
    t.integer  "forked_from_project_id", null: false
    t.datetime "created_at"
    t.datetime "updated_at"
  end

  add_index "forked_project_links", ["forked_to_project_id"], name: "index_forked_project_links_on_forked_to_project_id", unique: true, using: :btree

  create_table "geo_nodes", force: :cascade do |t|
    t.string  "schema"
    t.string  "host"
    t.integer "port"
    t.string  "relative_url_root"
    t.boolean "primary"
    t.integer "geo_node_key_id"
    t.integer "oauth_application_id"
    t.integer "system_hook_id"
  end

  add_index "geo_nodes", ["geo_node_key_id"], name: "index_geo_nodes_on_geo_node_key_id", using: :btree
  add_index "geo_nodes", ["host"], name: "index_geo_nodes_on_host", using: :btree
  add_index "geo_nodes", ["primary"], name: "index_geo_nodes_on_primary", using: :btree

  create_table "git_hooks", force: :cascade do |t|
    t.string   "force_push_regex"
    t.string   "delete_branch_regex"
    t.string   "commit_message_regex"
    t.boolean  "deny_delete_tag"
    t.integer  "project_id"
    t.datetime "created_at"
    t.datetime "updated_at"
    t.string   "author_email_regex"
    t.boolean  "member_check",         default: false, null: false
    t.string   "file_name_regex"
    t.boolean  "is_sample",            default: false
    t.integer  "max_file_size",        default: 0,     null: false
  end

  add_index "git_hooks", ["project_id"], name: "index_git_hooks_on_project_id", using: :btree

  create_table "historical_data", force: :cascade do |t|
    t.date     "date",              null: false
    t.integer  "active_user_count"
    t.datetime "created_at"
    t.datetime "updated_at"
  end

  create_table "identities", force: :cascade do |t|
    t.string   "extern_uid"
    t.string   "provider"
    t.integer  "user_id"
    t.datetime "created_at"
    t.datetime "updated_at"
    t.string   "secondary_extern_uid"
  end

  add_index "identities", ["created_at", "id"], name: "index_identities_on_created_at_and_id", using: :btree
  add_index "identities", ["user_id"], name: "index_identities_on_user_id", using: :btree

  create_table "index_statuses", force: :cascade do |t|
    t.integer  "project_id",  null: false
    t.datetime "indexed_at"
    t.text     "note"
    t.string   "last_commit"
    t.datetime "created_at",  null: false
    t.datetime "updated_at",  null: false
  end

  add_index "index_statuses", ["project_id"], name: "index_index_statuses_on_project_id", unique: true, using: :btree

  create_table "issues", force: :cascade do |t|
    t.string   "title"
    t.integer  "assignee_id"
    t.integer  "author_id"
    t.integer  "project_id"
    t.datetime "created_at"
    t.datetime "updated_at"
    t.integer  "position",      default: 0
    t.string   "branch_name"
    t.text     "description"
    t.integer  "milestone_id"
    t.string   "state"
    t.integer  "iid"
    t.integer  "updated_by_id"
    t.integer  "weight"
    t.boolean  "confidential",  default: false
    t.datetime "deleted_at"
    t.date     "due_date"
    t.integer  "moved_to_id"
  end

  add_index "issues", ["assignee_id"], name: "index_issues_on_assignee_id", using: :btree
  add_index "issues", ["author_id"], name: "index_issues_on_author_id", using: :btree
  add_index "issues", ["confidential"], name: "index_issues_on_confidential", using: :btree
  add_index "issues", ["created_at", "id"], name: "index_issues_on_created_at_and_id", using: :btree
  add_index "issues", ["created_at"], name: "index_issues_on_created_at", using: :btree
  add_index "issues", ["deleted_at"], name: "index_issues_on_deleted_at", using: :btree
  add_index "issues", ["description"], name: "index_issues_on_description_trigram", using: :gin, opclasses: {"description"=>"gin_trgm_ops"}
  add_index "issues", ["due_date"], name: "index_issues_on_due_date", using: :btree
  add_index "issues", ["milestone_id"], name: "index_issues_on_milestone_id", using: :btree
  add_index "issues", ["project_id", "iid"], name: "index_issues_on_project_id_and_iid", unique: true, using: :btree
  add_index "issues", ["project_id"], name: "index_issues_on_project_id", using: :btree
  add_index "issues", ["state"], name: "index_issues_on_state", using: :btree
  add_index "issues", ["title"], name: "index_issues_on_title", using: :btree
  add_index "issues", ["title"], name: "index_issues_on_title_trigram", using: :gin, opclasses: {"title"=>"gin_trgm_ops"}

  create_table "keys", force: :cascade do |t|
    t.integer  "user_id"
    t.datetime "created_at"
    t.datetime "updated_at"
    t.text     "key"
    t.string   "title"
    t.string   "type"
    t.string   "fingerprint"
    t.boolean  "public",      default: false, null: false
  end

  add_index "keys", ["created_at", "id"], name: "index_keys_on_created_at_and_id", using: :btree
  add_index "keys", ["fingerprint"], name: "index_keys_on_fingerprint", using: :btree
  add_index "keys", ["user_id"], name: "index_keys_on_user_id", using: :btree

  create_table "label_links", force: :cascade do |t|
    t.integer  "label_id"
    t.integer  "target_id"
    t.string   "target_type"
    t.datetime "created_at"
    t.datetime "updated_at"
  end

  add_index "label_links", ["label_id"], name: "index_label_links_on_label_id", using: :btree
  add_index "label_links", ["target_id", "target_type"], name: "index_label_links_on_target_id_and_target_type", using: :btree

  create_table "labels", force: :cascade do |t|
    t.string   "title"
    t.string   "color"
    t.integer  "project_id"
    t.datetime "created_at"
    t.datetime "updated_at"
    t.boolean  "template",    default: false
    t.string   "description"
    t.integer  "priority"
  end

  add_index "labels", ["priority"], name: "index_labels_on_priority", using: :btree
  add_index "labels", ["project_id"], name: "index_labels_on_project_id", using: :btree

  create_table "ldap_group_links", force: :cascade do |t|
    t.string   "cn",           null: false
    t.integer  "group_access", null: false
    t.integer  "group_id",     null: false
    t.datetime "created_at"
    t.datetime "updated_at"
    t.string   "provider"
  end

  create_table "lfs_objects", force: :cascade do |t|
    t.string   "oid",                  null: false
    t.integer  "size",       limit: 8, null: false
    t.datetime "created_at"
    t.datetime "updated_at"
    t.string   "file"
  end

  add_index "lfs_objects", ["oid"], name: "index_lfs_objects_on_oid", unique: true, using: :btree

  create_table "lfs_objects_projects", force: :cascade do |t|
    t.integer  "lfs_object_id", null: false
    t.integer  "project_id",    null: false
    t.datetime "created_at"
    t.datetime "updated_at"
  end

  add_index "lfs_objects_projects", ["project_id"], name: "index_lfs_objects_projects_on_project_id", using: :btree

  create_table "licenses", force: :cascade do |t|
    t.text     "data",       null: false
    t.datetime "created_at"
    t.datetime "updated_at"
  end

  create_table "members", force: :cascade do |t|
    t.integer  "access_level",       null: false
    t.integer  "source_id",          null: false
    t.string   "source_type",        null: false
    t.integer  "user_id"
    t.integer  "notification_level", null: false
    t.string   "type"
    t.datetime "created_at"
    t.datetime "updated_at"
    t.integer  "created_by_id"
    t.string   "invite_email"
    t.string   "invite_token"
    t.datetime "invite_accepted_at"
  end

  add_index "members", ["access_level"], name: "index_members_on_access_level", using: :btree
  add_index "members", ["created_at", "id"], name: "index_members_on_created_at_and_id", using: :btree
  add_index "members", ["invite_token"], name: "index_members_on_invite_token", unique: true, using: :btree
  add_index "members", ["source_id", "source_type"], name: "index_members_on_source_id_and_source_type", using: :btree
  add_index "members", ["type"], name: "index_members_on_type", using: :btree
  add_index "members", ["user_id"], name: "index_members_on_user_id", using: :btree

  create_table "merge_request_diffs", force: :cascade do |t|
    t.string   "state"
    t.text     "st_commits"
    t.text     "st_diffs"
    t.integer  "merge_request_id", null: false
    t.datetime "created_at"
    t.datetime "updated_at"
    t.string   "base_commit_sha"
    t.string   "real_size"
  end

  add_index "merge_request_diffs", ["merge_request_id"], name: "index_merge_request_diffs_on_merge_request_id", unique: true, using: :btree

  create_table "merge_requests", force: :cascade do |t|
    t.string   "target_branch",                             null: false
    t.string   "source_branch",                             null: false
    t.integer  "source_project_id",                         null: false
    t.integer  "author_id"
    t.integer  "assignee_id"
    t.string   "title"
    t.datetime "created_at"
    t.datetime "updated_at"
    t.integer  "milestone_id"
    t.string   "state"
    t.string   "merge_status"
    t.integer  "target_project_id",                         null: false
    t.integer  "iid"
    t.text     "description"
    t.integer  "position",                  default: 0
    t.datetime "locked_at"
    t.integer  "updated_by_id"
    t.string   "merge_error"
    t.text     "merge_params"
    t.boolean  "merge_when_build_succeeds", default: false, null: false
    t.integer  "merge_user_id"
    t.string   "merge_commit_sha"
    t.datetime "deleted_at"
  end

  add_index "merge_requests", ["assignee_id"], name: "index_merge_requests_on_assignee_id", using: :btree
  add_index "merge_requests", ["author_id"], name: "index_merge_requests_on_author_id", using: :btree
  add_index "merge_requests", ["created_at", "id"], name: "index_merge_requests_on_created_at_and_id", using: :btree
  add_index "merge_requests", ["created_at"], name: "index_merge_requests_on_created_at", using: :btree
  add_index "merge_requests", ["deleted_at"], name: "index_merge_requests_on_deleted_at", using: :btree
  add_index "merge_requests", ["description"], name: "index_merge_requests_on_description_trigram", using: :gin, opclasses: {"description"=>"gin_trgm_ops"}
  add_index "merge_requests", ["milestone_id"], name: "index_merge_requests_on_milestone_id", using: :btree
  add_index "merge_requests", ["source_branch"], name: "index_merge_requests_on_source_branch", using: :btree
  add_index "merge_requests", ["source_project_id"], name: "index_merge_requests_on_source_project_id", using: :btree
  add_index "merge_requests", ["target_branch"], name: "index_merge_requests_on_target_branch", using: :btree
  add_index "merge_requests", ["target_project_id", "iid"], name: "index_merge_requests_on_target_project_id_and_iid", unique: true, using: :btree
  add_index "merge_requests", ["title"], name: "index_merge_requests_on_title", using: :btree
  add_index "merge_requests", ["title"], name: "index_merge_requests_on_title_trigram", using: :gin, opclasses: {"title"=>"gin_trgm_ops"}

  create_table "milestones", force: :cascade do |t|
    t.string   "title",       null: false
    t.integer  "project_id",  null: false
    t.text     "description"
    t.date     "due_date"
    t.datetime "created_at"
    t.datetime "updated_at"
    t.string   "state"
    t.integer  "iid"
  end

  add_index "milestones", ["created_at", "id"], name: "index_milestones_on_created_at_and_id", using: :btree
  add_index "milestones", ["description"], name: "index_milestones_on_description_trigram", using: :gin, opclasses: {"description"=>"gin_trgm_ops"}
  add_index "milestones", ["due_date"], name: "index_milestones_on_due_date", using: :btree
  add_index "milestones", ["project_id", "iid"], name: "index_milestones_on_project_id_and_iid", unique: true, using: :btree
  add_index "milestones", ["project_id"], name: "index_milestones_on_project_id", using: :btree
  add_index "milestones", ["title"], name: "index_milestones_on_title", using: :btree
  add_index "milestones", ["title"], name: "index_milestones_on_title_trigram", using: :gin, opclasses: {"title"=>"gin_trgm_ops"}

  create_table "namespaces", force: :cascade do |t|
    t.string   "name",                                  null: false
    t.string   "path",                                  null: false
    t.integer  "owner_id"
    t.datetime "created_at"
    t.datetime "updated_at"
    t.string   "type"
    t.string   "description",           default: "",    null: false
    t.string   "avatar"
    t.boolean  "membership_lock",       default: false
    t.boolean  "share_with_group_lock", default: false
    t.integer  "visibility_level",      default: 20,    null: false
    t.datetime "last_ldap_sync_at"
  end

  add_index "namespaces", ["created_at", "id"], name: "index_namespaces_on_created_at_and_id", using: :btree
  add_index "namespaces", ["last_ldap_sync_at"], name: "index_namespaces_on_last_ldap_sync_at", using: :btree
  add_index "namespaces", ["name"], name: "index_namespaces_on_name", unique: true, using: :btree
  add_index "namespaces", ["name"], name: "index_namespaces_on_name_trigram", using: :gin, opclasses: {"name"=>"gin_trgm_ops"}
  add_index "namespaces", ["owner_id"], name: "index_namespaces_on_owner_id", using: :btree
  add_index "namespaces", ["path"], name: "index_namespaces_on_path", unique: true, using: :btree
  add_index "namespaces", ["path"], name: "index_namespaces_on_path_trigram", using: :gin, opclasses: {"path"=>"gin_trgm_ops"}
  add_index "namespaces", ["type"], name: "index_namespaces_on_type", using: :btree
  add_index "namespaces", ["visibility_level"], name: "index_namespaces_on_visibility_level", using: :btree

  create_table "notes", force: :cascade do |t|
    t.text     "note"
    t.string   "noteable_type"
    t.integer  "author_id"
    t.datetime "created_at"
    t.datetime "updated_at"
    t.integer  "project_id"
    t.string   "attachment"
    t.string   "line_code"
    t.string   "commit_id"
    t.integer  "noteable_id"
    t.boolean  "system",        default: false, null: false
    t.text     "st_diff"
    t.integer  "updated_by_id"
    t.string   "type"
  end

  add_index "notes", ["author_id"], name: "index_notes_on_author_id", using: :btree
  add_index "notes", ["commit_id"], name: "index_notes_on_commit_id", using: :btree
  add_index "notes", ["created_at", "id"], name: "index_notes_on_created_at_and_id", using: :btree
  add_index "notes", ["created_at"], name: "index_notes_on_created_at", using: :btree
  add_index "notes", ["line_code"], name: "index_notes_on_line_code", using: :btree
  add_index "notes", ["note"], name: "index_notes_on_note_trigram", using: :gin, opclasses: {"note"=>"gin_trgm_ops"}
  add_index "notes", ["noteable_id", "noteable_type"], name: "index_notes_on_noteable_id_and_noteable_type", using: :btree
  add_index "notes", ["noteable_type"], name: "index_notes_on_noteable_type", using: :btree
  add_index "notes", ["project_id", "noteable_type"], name: "index_notes_on_project_id_and_noteable_type", using: :btree
  add_index "notes", ["project_id"], name: "index_notes_on_project_id", using: :btree
  add_index "notes", ["updated_at"], name: "index_notes_on_updated_at", using: :btree

  create_table "notification_settings", force: :cascade do |t|
    t.integer  "user_id",                 null: false
    t.integer  "source_id",               null: false
    t.string   "source_type",             null: false
    t.integer  "level",       default: 0, null: false
    t.datetime "created_at",              null: false
    t.datetime "updated_at",              null: false
  end

  add_index "notification_settings", ["source_id", "source_type"], name: "index_notification_settings_on_source_id_and_source_type", using: :btree
  add_index "notification_settings", ["user_id", "source_id", "source_type"], name: "index_notifications_on_user_id_and_source_id_and_source_type", unique: true, using: :btree
  add_index "notification_settings", ["user_id"], name: "index_notification_settings_on_user_id", using: :btree

  create_table "oauth_access_grants", force: :cascade do |t|
    t.integer  "resource_owner_id", null: false
    t.integer  "application_id",    null: false
    t.string   "token",             null: false
    t.integer  "expires_in",        null: false
    t.text     "redirect_uri",      null: false
    t.datetime "created_at",        null: false
    t.datetime "revoked_at"
    t.string   "scopes"
  end

  add_index "oauth_access_grants", ["token"], name: "index_oauth_access_grants_on_token", unique: true, using: :btree

  create_table "oauth_access_tokens", force: :cascade do |t|
    t.integer  "resource_owner_id"
    t.integer  "application_id"
    t.string   "token",             null: false
    t.string   "refresh_token"
    t.integer  "expires_in"
    t.datetime "revoked_at"
    t.datetime "created_at",        null: false
    t.string   "scopes"
  end

  add_index "oauth_access_tokens", ["refresh_token"], name: "index_oauth_access_tokens_on_refresh_token", unique: true, using: :btree
  add_index "oauth_access_tokens", ["resource_owner_id"], name: "index_oauth_access_tokens_on_resource_owner_id", using: :btree
  add_index "oauth_access_tokens", ["token"], name: "index_oauth_access_tokens_on_token", unique: true, using: :btree

  create_table "oauth_applications", force: :cascade do |t|
    t.string   "name",                      null: false
    t.string   "uid",                       null: false
    t.string   "secret",                    null: false
    t.text     "redirect_uri",              null: false
    t.string   "scopes",       default: "", null: false
    t.datetime "created_at"
    t.datetime "updated_at"
    t.integer  "owner_id"
    t.string   "owner_type"
  end

  add_index "oauth_applications", ["owner_id", "owner_type"], name: "index_oauth_applications_on_owner_id_and_owner_type", using: :btree
  add_index "oauth_applications", ["uid"], name: "index_oauth_applications_on_uid", unique: true, using: :btree

  create_table "pages_domains", force: :cascade do |t|
    t.integer "project_id"
    t.text    "certificate"
    t.text    "encrypted_key"
    t.string  "encrypted_key_iv"
    t.string  "encrypted_key_salt"
    t.string  "domain"
  end

  add_index "pages_domains", ["domain"], name: "index_pages_domains_on_domain", unique: true, using: :btree

  create_table "project_group_links", force: :cascade do |t|
    t.integer  "project_id",                null: false
    t.integer  "group_id",                  null: false
    t.datetime "created_at"
    t.datetime "updated_at"
    t.integer  "group_access", default: 30, null: false
  end

  create_table "project_import_data", force: :cascade do |t|
    t.integer "project_id"
    t.text    "data"
    t.text    "encrypted_credentials"
    t.string  "encrypted_credentials_iv"
    t.string  "encrypted_credentials_salt"
  end

  create_table "projects", force: :cascade do |t|
    t.string   "name"
    t.string   "path"
    t.text     "description"
    t.datetime "created_at"
    t.datetime "updated_at"
    t.integer  "creator_id"
<<<<<<< HEAD
    t.boolean  "issues_enabled",                   default: true,     null: false
    t.boolean  "merge_requests_enabled",           default: true,     null: false
    t.boolean  "wiki_enabled",                     default: true,     null: false
    t.integer  "namespace_id"
    t.string   "issues_tracker",                   default: "gitlab", null: false
    t.string   "issues_tracker_id"
    t.boolean  "snippets_enabled",                 default: true,     null: false
    t.datetime "last_activity_at"
    t.string   "import_url"
    t.integer  "visibility_level",                 default: 0,        null: false
    t.boolean  "archived",                         default: false,    null: false
    t.string   "avatar"
    t.string   "import_status"
    t.float    "repository_size",                  default: 0.0
    t.text     "merge_requests_template"
    t.integer  "star_count",                       default: 0,        null: false
    t.boolean  "merge_requests_rebase_enabled",    default: false
    t.string   "import_type"
    t.string   "import_source"
    t.integer  "approvals_before_merge",           default: 0,        null: false
    t.boolean  "reset_approvals_on_push",          default: true
    t.integer  "commit_count",                     default: 0
    t.boolean  "merge_requests_ff_only_enabled",   default: false
    t.text     "issues_template"
    t.boolean  "mirror",                           default: false,    null: false
    t.datetime "mirror_last_update_at"
    t.datetime "mirror_last_successful_update_at"
    t.integer  "mirror_user_id"
    t.text     "import_error"
    t.integer  "ci_id"
    t.boolean  "builds_enabled",                   default: true,     null: false
    t.boolean  "shared_runners_enabled",           default: true,     null: false
    t.string   "runners_token"
    t.string   "build_coverage_regex"
    t.boolean  "build_allow_git_fetch",            default: true,     null: false
    t.integer  "build_timeout",                    default: 3600,     null: false
    t.boolean  "mirror_trigger_builds",            default: false,    null: false
    t.boolean  "pending_delete",                   default: false
    t.boolean  "public_builds",                    default: true,     null: false
    t.integer  "pushes_since_gc",                  default: 0
=======
    t.boolean  "issues_enabled",                     default: true,     null: false
    t.boolean  "merge_requests_enabled",             default: true,     null: false
    t.boolean  "wiki_enabled",                       default: true,     null: false
    t.integer  "namespace_id"
    t.string   "issues_tracker",                     default: "gitlab", null: false
    t.string   "issues_tracker_id"
    t.boolean  "snippets_enabled",                   default: true,     null: false
    t.datetime "last_activity_at"
    t.string   "import_url"
    t.integer  "visibility_level",                   default: 0,        null: false
    t.boolean  "archived",                           default: false,    null: false
    t.string   "avatar"
    t.string   "import_status"
    t.float    "repository_size",                    default: 0.0
    t.integer  "star_count",                         default: 0,        null: false
    t.string   "import_type"
    t.string   "import_source"
    t.integer  "commit_count",                       default: 0
    t.text     "import_error"
    t.integer  "ci_id"
    t.boolean  "builds_enabled",                     default: true,     null: false
    t.boolean  "shared_runners_enabled",             default: true,     null: false
    t.string   "runners_token"
    t.string   "build_coverage_regex"
    t.boolean  "build_allow_git_fetch",              default: true,     null: false
    t.integer  "build_timeout",                      default: 3600,     null: false
    t.boolean  "pending_delete",                     default: false
    t.boolean  "public_builds",                      default: true,     null: false
    t.integer  "pushes_since_gc",                    default: 0
>>>>>>> 65df6bcb
    t.boolean  "last_repository_check_failed"
    t.datetime "last_repository_check_at"
    t.boolean  "container_registry_enabled"
    t.boolean  "only_allow_merge_if_build_succeeds", default: false,    null: false
    t.boolean  "has_external_issue_tracker"
  end

  add_index "projects", ["builds_enabled", "shared_runners_enabled"], name: "index_projects_on_builds_enabled_and_shared_runners_enabled", using: :btree
  add_index "projects", ["builds_enabled"], name: "index_projects_on_builds_enabled", using: :btree
  add_index "projects", ["ci_id"], name: "index_projects_on_ci_id", using: :btree
  add_index "projects", ["created_at", "id"], name: "index_projects_on_created_at_and_id", using: :btree
  add_index "projects", ["creator_id"], name: "index_projects_on_creator_id", using: :btree
  add_index "projects", ["description"], name: "index_projects_on_description_trigram", using: :gin, opclasses: {"description"=>"gin_trgm_ops"}
  add_index "projects", ["last_activity_at"], name: "index_projects_on_last_activity_at", using: :btree
  add_index "projects", ["last_repository_check_failed"], name: "index_projects_on_last_repository_check_failed", using: :btree
  add_index "projects", ["name"], name: "index_projects_on_name_trigram", using: :gin, opclasses: {"name"=>"gin_trgm_ops"}
  add_index "projects", ["namespace_id"], name: "index_projects_on_namespace_id", using: :btree
  add_index "projects", ["path"], name: "index_projects_on_path", using: :btree
  add_index "projects", ["path"], name: "index_projects_on_path_trigram", using: :gin, opclasses: {"path"=>"gin_trgm_ops"}
  add_index "projects", ["pending_delete"], name: "index_projects_on_pending_delete", using: :btree
  add_index "projects", ["runners_token"], name: "index_projects_on_runners_token", using: :btree
  add_index "projects", ["star_count"], name: "index_projects_on_star_count", using: :btree
  add_index "projects", ["visibility_level"], name: "index_projects_on_visibility_level", using: :btree

  create_table "protected_branches", force: :cascade do |t|
    t.integer  "project_id",                          null: false
    t.string   "name",                                null: false
    t.datetime "created_at"
    t.datetime "updated_at"
    t.boolean  "developers_can_push", default: false, null: false
  end

  add_index "protected_branches", ["project_id"], name: "index_protected_branches_on_project_id", using: :btree

  create_table "releases", force: :cascade do |t|
    t.string   "tag"
    t.text     "description"
    t.integer  "project_id"
    t.datetime "created_at"
    t.datetime "updated_at"
  end

  add_index "releases", ["project_id", "tag"], name: "index_releases_on_project_id_and_tag", using: :btree
  add_index "releases", ["project_id"], name: "index_releases_on_project_id", using: :btree

  create_table "remote_mirrors", force: :cascade do |t|
    t.integer  "project_id"
    t.string   "url"
    t.boolean  "enabled",                    default: false
    t.string   "update_status"
    t.datetime "last_update_at"
    t.datetime "last_successful_update_at"
    t.string   "last_error"
    t.text     "encrypted_credentials"
    t.string   "encrypted_credentials_iv"
    t.string   "encrypted_credentials_salt"
    t.datetime "created_at",                                 null: false
    t.datetime "updated_at",                                 null: false
  end

  add_index "remote_mirrors", ["project_id"], name: "index_remote_mirrors_on_project_id", using: :btree

  create_table "sent_notifications", force: :cascade do |t|
    t.integer "project_id"
    t.integer "noteable_id"
    t.string  "noteable_type"
    t.integer "recipient_id"
    t.string  "commit_id"
    t.string  "reply_key",     null: false
    t.string  "line_code"
  end

  add_index "sent_notifications", ["reply_key"], name: "index_sent_notifications_on_reply_key", unique: true, using: :btree

  create_table "services", force: :cascade do |t|
    t.string   "type"
    t.string   "title"
    t.integer  "project_id"
    t.datetime "created_at"
    t.datetime "updated_at"
    t.boolean  "active",                default: false,    null: false
    t.text     "properties"
    t.boolean  "template",              default: false
    t.boolean  "push_events",           default: true
    t.boolean  "issues_events",         default: true
    t.boolean  "merge_requests_events", default: true
    t.boolean  "tag_push_events",       default: true
    t.boolean  "note_events",           default: true,     null: false
    t.boolean  "build_events",          default: false,    null: false
    t.string   "category",              default: "common", null: false
    t.boolean  "default",               default: false
    t.boolean  "wiki_page_events",      default: true
  end

  add_index "services", ["category"], name: "index_services_on_category", using: :btree
  add_index "services", ["created_at", "id"], name: "index_services_on_created_at_and_id", using: :btree
  add_index "services", ["default"], name: "index_services_on_default", using: :btree
  add_index "services", ["project_id"], name: "index_services_on_project_id", using: :btree
  add_index "services", ["template"], name: "index_services_on_template", using: :btree

  create_table "snippets", force: :cascade do |t|
    t.string   "title"
    t.text     "content"
    t.integer  "author_id",                    null: false
    t.integer  "project_id"
    t.datetime "created_at"
    t.datetime "updated_at"
    t.string   "file_name"
    t.string   "type"
    t.integer  "visibility_level", default: 0, null: false
  end

  add_index "snippets", ["author_id"], name: "index_snippets_on_author_id", using: :btree
  add_index "snippets", ["created_at", "id"], name: "index_snippets_on_created_at_and_id", using: :btree
  add_index "snippets", ["created_at"], name: "index_snippets_on_created_at", using: :btree
  add_index "snippets", ["file_name"], name: "index_snippets_on_file_name_trigram", using: :gin, opclasses: {"file_name"=>"gin_trgm_ops"}
  add_index "snippets", ["project_id"], name: "index_snippets_on_project_id", using: :btree
  add_index "snippets", ["title"], name: "index_snippets_on_title_trigram", using: :gin, opclasses: {"title"=>"gin_trgm_ops"}
  add_index "snippets", ["updated_at"], name: "index_snippets_on_updated_at", using: :btree
  add_index "snippets", ["visibility_level"], name: "index_snippets_on_visibility_level", using: :btree

  create_table "spam_logs", force: :cascade do |t|
    t.integer  "user_id"
    t.string   "source_ip"
    t.string   "user_agent"
    t.boolean  "via_api"
    t.integer  "project_id"
    t.string   "noteable_type"
    t.string   "title"
    t.text     "description"
    t.datetime "created_at",    null: false
    t.datetime "updated_at",    null: false
  end

  create_table "subscriptions", force: :cascade do |t|
    t.integer  "user_id"
    t.integer  "subscribable_id"
    t.string   "subscribable_type"
    t.boolean  "subscribed"
    t.datetime "created_at"
    t.datetime "updated_at"
  end

  add_index "subscriptions", ["subscribable_id", "subscribable_type", "user_id"], name: "subscriptions_user_id_and_ref_fields", unique: true, using: :btree

  create_table "taggings", force: :cascade do |t|
    t.integer  "tag_id"
    t.integer  "taggable_id"
    t.string   "taggable_type"
    t.integer  "tagger_id"
    t.string   "tagger_type"
    t.string   "context"
    t.datetime "created_at"
  end

  add_index "taggings", ["tag_id", "taggable_id", "taggable_type", "context", "tagger_id", "tagger_type"], name: "taggings_idx", unique: true, using: :btree
  add_index "taggings", ["taggable_id", "taggable_type", "context"], name: "index_taggings_on_taggable_id_and_taggable_type_and_context", using: :btree

  create_table "tags", force: :cascade do |t|
    t.string  "name"
    t.integer "taggings_count", default: 0
  end

  add_index "tags", ["name"], name: "index_tags_on_name", unique: true, using: :btree

  create_table "todos", force: :cascade do |t|
    t.integer  "user_id",     null: false
    t.integer  "project_id",  null: false
    t.integer  "target_id"
    t.string   "target_type", null: false
    t.integer  "author_id"
    t.integer  "action",      null: false
    t.string   "state",       null: false
    t.datetime "created_at"
    t.datetime "updated_at"
    t.integer  "note_id"
    t.string   "commit_id"
  end

  add_index "todos", ["author_id"], name: "index_todos_on_author_id", using: :btree
  add_index "todos", ["commit_id"], name: "index_todos_on_commit_id", using: :btree
  add_index "todos", ["note_id"], name: "index_todos_on_note_id", using: :btree
  add_index "todos", ["project_id"], name: "index_todos_on_project_id", using: :btree
  add_index "todos", ["state"], name: "index_todos_on_state", using: :btree
  add_index "todos", ["target_type", "target_id"], name: "index_todos_on_target_type_and_target_id", using: :btree
  add_index "todos", ["user_id"], name: "index_todos_on_user_id", using: :btree

  create_table "u2f_registrations", force: :cascade do |t|
    t.text     "certificate"
    t.string   "key_handle"
    t.string   "public_key"
    t.integer  "counter"
    t.integer  "user_id"
    t.datetime "created_at",  null: false
    t.datetime "updated_at",  null: false
  end

  add_index "u2f_registrations", ["key_handle"], name: "index_u2f_registrations_on_key_handle", using: :btree
  add_index "u2f_registrations", ["user_id"], name: "index_u2f_registrations_on_user_id", using: :btree

  create_table "users", force: :cascade do |t|
    t.string   "email",                       default: "",    null: false
    t.string   "encrypted_password",          default: "",    null: false
    t.string   "reset_password_token"
    t.datetime "reset_password_sent_at"
    t.datetime "remember_created_at"
    t.integer  "sign_in_count",               default: 0
    t.datetime "current_sign_in_at"
    t.datetime "last_sign_in_at"
    t.string   "current_sign_in_ip"
    t.string   "last_sign_in_ip"
    t.datetime "created_at"
    t.datetime "updated_at"
    t.string   "name"
    t.boolean  "admin",                       default: false, null: false
    t.integer  "projects_limit",              default: 10
    t.string   "skype",                       default: "",    null: false
    t.string   "linkedin",                    default: "",    null: false
    t.string   "twitter",                     default: "",    null: false
    t.string   "authentication_token"
    t.integer  "theme_id",                    default: 1,     null: false
    t.string   "bio"
    t.integer  "failed_attempts",             default: 0
    t.datetime "locked_at"
    t.string   "username"
    t.boolean  "can_create_group",            default: true,  null: false
    t.boolean  "can_create_team",             default: true,  null: false
    t.string   "state"
    t.integer  "color_scheme_id",             default: 1,     null: false
    t.integer  "notification_level",          default: 1,     null: false
    t.datetime "password_expires_at"
    t.integer  "created_by_id"
    t.datetime "last_credential_check_at"
    t.string   "avatar"
    t.string   "confirmation_token"
    t.datetime "confirmed_at"
    t.datetime "confirmation_sent_at"
    t.string   "unconfirmed_email"
    t.boolean  "hide_no_ssh_key",             default: false
    t.string   "website_url",                 default: "",    null: false
    t.datetime "admin_email_unsubscribed_at"
    t.string   "notification_email"
    t.boolean  "hide_no_password",            default: false
    t.boolean  "password_automatically_set",  default: false
    t.string   "location"
    t.string   "encrypted_otp_secret"
    t.string   "encrypted_otp_secret_iv"
    t.string   "encrypted_otp_secret_salt"
    t.boolean  "otp_required_for_login",      default: false, null: false
    t.text     "otp_backup_codes"
    t.string   "public_email",                default: "",    null: false
    t.integer  "dashboard",                   default: 0
    t.integer  "project_view",                default: 0
    t.integer  "consumed_timestep"
    t.integer  "layout",                      default: 0
    t.boolean  "hide_project_limit",          default: false
    t.text     "note"
    t.string   "unlock_token"
    t.datetime "otp_grace_period_started_at"
    t.boolean  "ldap_email",                  default: false, null: false
    t.boolean  "external",                    default: false
  end

  add_index "users", ["admin"], name: "index_users_on_admin", using: :btree
  add_index "users", ["authentication_token"], name: "index_users_on_authentication_token", unique: true, using: :btree
  add_index "users", ["confirmation_token"], name: "index_users_on_confirmation_token", unique: true, using: :btree
  add_index "users", ["created_at", "id"], name: "index_users_on_created_at_and_id", using: :btree
  add_index "users", ["current_sign_in_at"], name: "index_users_on_current_sign_in_at", using: :btree
  add_index "users", ["email"], name: "index_users_on_email", unique: true, using: :btree
  add_index "users", ["email"], name: "index_users_on_email_trigram", using: :gin, opclasses: {"email"=>"gin_trgm_ops"}
  add_index "users", ["name"], name: "index_users_on_name", using: :btree
  add_index "users", ["name"], name: "index_users_on_name_trigram", using: :gin, opclasses: {"name"=>"gin_trgm_ops"}
  add_index "users", ["reset_password_token"], name: "index_users_on_reset_password_token", unique: true, using: :btree
  add_index "users", ["state"], name: "index_users_on_state", using: :btree
  add_index "users", ["username"], name: "index_users_on_username", using: :btree
  add_index "users", ["username"], name: "index_users_on_username_trigram", using: :gin, opclasses: {"username"=>"gin_trgm_ops"}

  create_table "users_star_projects", force: :cascade do |t|
    t.integer  "project_id", null: false
    t.integer  "user_id",    null: false
    t.datetime "created_at"
    t.datetime "updated_at"
  end

  add_index "users_star_projects", ["project_id"], name: "index_users_star_projects_on_project_id", using: :btree
  add_index "users_star_projects", ["user_id", "project_id"], name: "index_users_star_projects_on_user_id_and_project_id", unique: true, using: :btree
  add_index "users_star_projects", ["user_id"], name: "index_users_star_projects_on_user_id", using: :btree

  create_table "web_hooks", force: :cascade do |t|
    t.string   "url",                     limit: 2000
    t.integer  "project_id"
    t.datetime "created_at"
    t.datetime "updated_at"
    t.string   "type",                                 default: "ProjectHook"
    t.integer  "service_id"
    t.boolean  "push_events",                          default: true,          null: false
    t.boolean  "issues_events",                        default: false,         null: false
    t.boolean  "merge_requests_events",                default: false,         null: false
    t.boolean  "tag_push_events",                      default: false
    t.integer  "group_id"
    t.boolean  "note_events",                          default: false,         null: false
    t.boolean  "enable_ssl_verification",              default: true
    t.boolean  "build_events",                         default: false,         null: false
    t.boolean  "wiki_page_events",                     default: false,         null: false
    t.string   "token"
  end

  add_index "web_hooks", ["created_at", "id"], name: "index_web_hooks_on_created_at_and_id", using: :btree
  add_index "web_hooks", ["project_id"], name: "index_web_hooks_on_project_id", using: :btree

  add_foreign_key "remote_mirrors", "projects"
  add_foreign_key "u2f_registrations", "users"
end<|MERGE_RESOLUTION|>--- conflicted
+++ resolved
@@ -850,7 +850,6 @@
     t.datetime "created_at"
     t.datetime "updated_at"
     t.integer  "creator_id"
-<<<<<<< HEAD
     t.boolean  "issues_enabled",                   default: true,     null: false
     t.boolean  "merge_requests_enabled",           default: true,     null: false
     t.boolean  "wiki_enabled",                     default: true,     null: false
@@ -891,37 +890,6 @@
     t.boolean  "pending_delete",                   default: false
     t.boolean  "public_builds",                    default: true,     null: false
     t.integer  "pushes_since_gc",                  default: 0
-=======
-    t.boolean  "issues_enabled",                     default: true,     null: false
-    t.boolean  "merge_requests_enabled",             default: true,     null: false
-    t.boolean  "wiki_enabled",                       default: true,     null: false
-    t.integer  "namespace_id"
-    t.string   "issues_tracker",                     default: "gitlab", null: false
-    t.string   "issues_tracker_id"
-    t.boolean  "snippets_enabled",                   default: true,     null: false
-    t.datetime "last_activity_at"
-    t.string   "import_url"
-    t.integer  "visibility_level",                   default: 0,        null: false
-    t.boolean  "archived",                           default: false,    null: false
-    t.string   "avatar"
-    t.string   "import_status"
-    t.float    "repository_size",                    default: 0.0
-    t.integer  "star_count",                         default: 0,        null: false
-    t.string   "import_type"
-    t.string   "import_source"
-    t.integer  "commit_count",                       default: 0
-    t.text     "import_error"
-    t.integer  "ci_id"
-    t.boolean  "builds_enabled",                     default: true,     null: false
-    t.boolean  "shared_runners_enabled",             default: true,     null: false
-    t.string   "runners_token"
-    t.string   "build_coverage_regex"
-    t.boolean  "build_allow_git_fetch",              default: true,     null: false
-    t.integer  "build_timeout",                      default: 3600,     null: false
-    t.boolean  "pending_delete",                     default: false
-    t.boolean  "public_builds",                      default: true,     null: false
-    t.integer  "pushes_since_gc",                    default: 0
->>>>>>> 65df6bcb
     t.boolean  "last_repository_check_failed"
     t.datetime "last_repository_check_at"
     t.boolean  "container_registry_enabled"
