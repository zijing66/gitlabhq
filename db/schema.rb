--- conflicted
+++ resolved
@@ -11,11 +11,7 @@
 #
 # It's strongly recommended that you check this file into your version control system.
 
-<<<<<<< HEAD
-ActiveRecord::Schema.define(version: 20171025091951) do
-=======
 ActiveRecord::Schema.define(version: 20171106101200) do
->>>>>>> 2f644452
 
   # These are extensions that must be enabled in order to support this database
   enable_extension "plpgsql"
@@ -1899,7 +1895,6 @@
 
   add_index "web_hooks", ["project_id"], name: "index_web_hooks_on_project_id", using: :btree
   add_index "web_hooks", ["type"], name: "index_web_hooks_on_type", using: :btree
-
   add_foreign_key "award_emoji", "custom_emoji", on_delete: :cascade
   add_foreign_key "boards", "projects", name: "fk_f15266b5f9", on_delete: :cascade
   add_foreign_key "chat_teams", "namespaces", on_delete: :cascade
