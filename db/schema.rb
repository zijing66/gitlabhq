# encoding: UTF-8
# This file is auto-generated from the current state of the database. Instead
# of editing this file, please use the migrations feature of Active Record to
# incrementally modify your database, and then regenerate this schema definition.
#
# Note that this schema.rb definition is the authoritative source for your
# database schema. If you need to create the application database on another
# system, you should be using db:schema:load, not running all the migrations
# from scratch. The latter is a flawed and unsustainable approach (the more migrations
# you'll amass, the slower it'll run and the greater likelihood for issues).
#
# It's strongly recommended that you check this file into your version control system.

ActiveRecord::Schema.define(version: 20150920161119) do

  # These are extensions that must be enabled in order to support this database
  enable_extension "plpgsql"

  create_table "abuse_reports", force: true do |t|
    t.integer  "reporter_id"
    t.integer  "user_id"
    t.text     "message"
    t.datetime "created_at"
    t.datetime "updated_at"
  end

  create_table "appearances", force: true do |t|
    t.string   "title"
    t.text     "description"
    t.string   "logo"
    t.integer  "updated_by"
    t.datetime "created_at"
    t.datetime "updated_at"
    t.string   "dark_logo"
    t.string   "light_logo"
  end

  create_table "application_settings", force: true do |t|
    t.integer  "default_projects_limit"
    t.boolean  "signup_enabled"
    t.boolean  "signin_enabled"
    t.boolean  "gravatar_enabled"
    t.text     "sign_in_text"
    t.datetime "created_at"
    t.datetime "updated_at"
    t.string   "home_page_url"
    t.integer  "default_branch_protection",    default: 2
    t.boolean  "twitter_sharing_enabled",      default: true
    t.text     "help_text"
    t.text     "restricted_visibility_levels"
    t.boolean  "version_check_enabled",        default: true
    t.integer  "max_attachment_size",          default: 10,    null: false
    t.integer  "default_project_visibility"
    t.integer  "default_snippet_visibility"
    t.text     "restricted_signup_domains"
    t.boolean  "user_oauth_applications",      default: true
    t.string   "after_sign_out_path"
    t.integer  "session_expire_delay",         default: 10080, null: false
    t.text     "import_sources"
    t.text     "help_page_text"
    t.boolean  "ci_enabled",                   default: true,  null: false
  end

  create_table "approvals", force: true do |t|
    t.integer  "merge_request_id", null: false
    t.integer  "user_id",          null: false
    t.datetime "created_at"
    t.datetime "updated_at"
  end

  create_table "approvers", force: true do |t|
    t.integer  "target_id",   null: false
    t.string   "target_type"
    t.integer  "user_id",     null: false
    t.datetime "created_at"
    t.datetime "updated_at"
  end

  add_index "approvers", ["target_id", "target_type"], name: "index_approvers_on_target_id_and_target_type", using: :btree
  add_index "approvers", ["user_id"], name: "index_approvers_on_user_id", using: :btree

  create_table "audit_events", force: true do |t|
    t.integer  "author_id",   null: false
    t.string   "type",        null: false
    t.integer  "entity_id",   null: false
    t.string   "entity_type", null: false
    t.text     "details"
    t.datetime "created_at"
    t.datetime "updated_at"
  end

  add_index "audit_events", ["author_id"], name: "index_audit_events_on_author_id", using: :btree
  add_index "audit_events", ["entity_id", "entity_type"], name: "index_audit_events_on_entity_id_and_entity_type", using: :btree
  add_index "audit_events", ["type"], name: "index_audit_events_on_type", using: :btree

  create_table "broadcast_messages", force: true do |t|
    t.text     "message",    null: false
    t.datetime "starts_at"
    t.datetime "ends_at"
    t.integer  "alert_type"
    t.datetime "created_at"
    t.datetime "updated_at"
    t.string   "color"
    t.string   "font"
  end

  create_table "ci_application_settings", force: true do |t|
    t.boolean  "all_broken_builds"
    t.boolean  "add_pusher"
    t.datetime "created_at"
    t.datetime "updated_at"
  end

  create_table "ci_builds", force: true do |t|
    t.integer  "project_id"
    t.string   "status"
    t.datetime "finished_at"
    t.text     "trace"
    t.datetime "created_at"
    t.datetime "updated_at"
    t.datetime "started_at"
    t.integer  "runner_id"
    t.float    "coverage"
    t.integer  "commit_id"
    t.text     "commands"
    t.integer  "job_id"
    t.string   "name"
    t.boolean  "deploy",             default: false
    t.text     "options"
    t.boolean  "allow_failure",      default: false, null: false
    t.string   "stage"
    t.integer  "trigger_request_id"
  end

  add_index "ci_builds", ["commit_id"], name: "index_ci_builds_on_commit_id", using: :btree
  add_index "ci_builds", ["project_id", "commit_id"], name: "index_ci_builds_on_project_id_and_commit_id", using: :btree
  add_index "ci_builds", ["project_id"], name: "index_ci_builds_on_project_id", using: :btree
  add_index "ci_builds", ["runner_id"], name: "index_ci_builds_on_runner_id", using: :btree

  create_table "ci_commits", force: true do |t|
    t.integer  "project_id"
    t.string   "ref"
    t.string   "sha"
    t.string   "before_sha"
    t.text     "push_data"
    t.datetime "created_at"
    t.datetime "updated_at"
    t.boolean  "tag",          default: false
    t.text     "yaml_errors"
    t.datetime "committed_at"
  end

  add_index "ci_commits", ["project_id", "committed_at", "id"], name: "index_ci_commits_on_project_id_and_committed_at_and_id", using: :btree
  add_index "ci_commits", ["project_id", "committed_at"], name: "index_ci_commits_on_project_id_and_committed_at", using: :btree
  add_index "ci_commits", ["project_id", "sha"], name: "index_ci_commits_on_project_id_and_sha", using: :btree
  add_index "ci_commits", ["project_id"], name: "index_ci_commits_on_project_id", using: :btree
  add_index "ci_commits", ["sha"], name: "index_ci_commits_on_sha", using: :btree

  create_table "ci_events", force: true do |t|
    t.integer  "project_id"
    t.integer  "user_id"
    t.integer  "is_admin"
    t.text     "description"
    t.datetime "created_at"
    t.datetime "updated_at"
  end

  add_index "ci_events", ["created_at"], name: "index_ci_events_on_created_at", using: :btree
  add_index "ci_events", ["is_admin"], name: "index_ci_events_on_is_admin", using: :btree
  add_index "ci_events", ["project_id"], name: "index_ci_events_on_project_id", using: :btree

  create_table "ci_jobs", force: true do |t|
    t.integer  "project_id",                          null: false
    t.text     "commands"
    t.boolean  "active",         default: true,       null: false
    t.datetime "created_at"
    t.datetime "updated_at"
    t.string   "name"
    t.boolean  "build_branches", default: true,       null: false
    t.boolean  "build_tags",     default: false,      null: false
    t.string   "job_type",       default: "parallel"
    t.string   "refs"
    t.datetime "deleted_at"
  end

  add_index "ci_jobs", ["deleted_at"], name: "index_ci_jobs_on_deleted_at", using: :btree
  add_index "ci_jobs", ["project_id"], name: "index_ci_jobs_on_project_id", using: :btree

  create_table "ci_projects", force: true do |t|
    t.string   "name",                                     null: false
    t.integer  "timeout",                  default: 3600,  null: false
    t.datetime "created_at"
    t.datetime "updated_at"
    t.string   "token"
    t.string   "default_ref"
    t.string   "path"
    t.boolean  "always_build",             default: false, null: false
    t.integer  "polling_interval"
    t.boolean  "public",                   default: false, null: false
    t.string   "ssh_url_to_repo"
    t.integer  "gitlab_id"
    t.boolean  "allow_git_fetch",          default: true,  null: false
    t.string   "email_recipients",         default: "",    null: false
    t.boolean  "email_add_pusher",         default: true,  null: false
    t.boolean  "email_only_broken_builds", default: true,  null: false
    t.string   "skip_refs"
    t.string   "coverage_regex"
    t.boolean  "shared_runners_enabled",   default: false
    t.text     "generated_yaml_config"
  end

  create_table "ci_runner_projects", force: true do |t|
    t.integer  "runner_id",  null: false
    t.integer  "project_id", null: false
    t.datetime "created_at"
    t.datetime "updated_at"
  end

  add_index "ci_runner_projects", ["project_id"], name: "index_ci_runner_projects_on_project_id", using: :btree
  add_index "ci_runner_projects", ["runner_id"], name: "index_ci_runner_projects_on_runner_id", using: :btree

  create_table "ci_runners", force: true do |t|
    t.string   "token"
    t.datetime "created_at"
    t.datetime "updated_at"
    t.string   "description"
    t.datetime "contacted_at"
    t.boolean  "active",       default: true,  null: false
    t.boolean  "is_shared",    default: false
    t.string   "name"
    t.string   "version"
    t.string   "revision"
    t.string   "platform"
    t.string   "architecture"
  end

  create_table "ci_services", force: true do |t|
    t.string   "type"
    t.string   "title"
    t.integer  "project_id",                 null: false
    t.datetime "created_at"
    t.datetime "updated_at"
    t.boolean  "active",     default: false, null: false
    t.text     "properties"
  end

  add_index "ci_services", ["project_id"], name: "index_ci_services_on_project_id", using: :btree

  create_table "ci_sessions", force: true do |t|
    t.string   "session_id", null: false
    t.text     "data"
    t.datetime "created_at"
    t.datetime "updated_at"
  end

  add_index "ci_sessions", ["session_id"], name: "index_ci_sessions_on_session_id", using: :btree
  add_index "ci_sessions", ["updated_at"], name: "index_ci_sessions_on_updated_at", using: :btree

  create_table "ci_taggings", force: true do |t|
    t.integer  "tag_id"
    t.integer  "taggable_id"
    t.string   "taggable_type"
    t.integer  "tagger_id"
    t.string   "tagger_type"
    t.string   "context",       limit: 128
    t.datetime "created_at"
  end

  add_index "ci_taggings", ["tag_id", "taggable_id", "taggable_type", "context", "tagger_id", "tagger_type"], name: "ci_taggings_idx", unique: true, using: :btree
  add_index "ci_taggings", ["taggable_id", "taggable_type", "context"], name: "index_ci_taggings_on_taggable_id_and_taggable_type_and_context", using: :btree

  create_table "ci_tags", force: true do |t|
    t.string  "name"
    t.integer "taggings_count", default: 0
  end

  add_index "ci_tags", ["name"], name: "index_ci_tags_on_name", unique: true, using: :btree

  create_table "ci_trigger_requests", force: true do |t|
    t.integer  "trigger_id", null: false
    t.text     "variables"
    t.datetime "created_at"
    t.datetime "updated_at"
    t.integer  "commit_id"
  end

  create_table "ci_triggers", force: true do |t|
    t.string   "token"
    t.integer  "project_id", null: false
    t.datetime "deleted_at"
    t.datetime "created_at"
    t.datetime "updated_at"
  end

  add_index "ci_triggers", ["deleted_at"], name: "index_ci_triggers_on_deleted_at", using: :btree

  create_table "ci_variables", force: true do |t|
    t.integer "project_id",           null: false
    t.string  "key"
    t.text    "value"
    t.text    "encrypted_value"
    t.string  "encrypted_value_salt"
    t.string  "encrypted_value_iv"
  end

  add_index "ci_variables", ["project_id"], name: "index_ci_variables_on_project_id", using: :btree

  create_table "ci_web_hooks", force: true do |t|
    t.string   "url",        null: false
    t.integer  "project_id", null: false
    t.datetime "created_at"
    t.datetime "updated_at"
  end

  create_table "deploy_keys_projects", force: true do |t|
    t.integer  "deploy_key_id", null: false
    t.integer  "project_id",    null: false
    t.datetime "created_at"
    t.datetime "updated_at"
  end

  add_index "deploy_keys_projects", ["project_id"], name: "index_deploy_keys_projects_on_project_id", using: :btree

  create_table "emails", force: true do |t|
    t.integer  "user_id",    null: false
    t.string   "email",      null: false
    t.datetime "created_at"
    t.datetime "updated_at"
  end

  add_index "emails", ["email"], name: "index_emails_on_email", unique: true, using: :btree
  add_index "emails", ["user_id"], name: "index_emails_on_user_id", using: :btree

  create_table "events", force: true do |t|
    t.string   "target_type"
    t.integer  "target_id"
    t.string   "title"
    t.text     "data"
    t.integer  "project_id"
    t.datetime "created_at"
    t.datetime "updated_at"
    t.integer  "action"
    t.integer  "author_id"
  end

  add_index "events", ["action"], name: "index_events_on_action", using: :btree
  add_index "events", ["author_id"], name: "index_events_on_author_id", using: :btree
  add_index "events", ["created_at"], name: "index_events_on_created_at", using: :btree
  add_index "events", ["project_id"], name: "index_events_on_project_id", using: :btree
  add_index "events", ["target_id"], name: "index_events_on_target_id", using: :btree
  add_index "events", ["target_type"], name: "index_events_on_target_type", using: :btree

  create_table "forked_project_links", force: true do |t|
    t.integer  "forked_to_project_id",   null: false
    t.integer  "forked_from_project_id", null: false
    t.datetime "created_at"
    t.datetime "updated_at"
  end

  add_index "forked_project_links", ["forked_to_project_id"], name: "index_forked_project_links_on_forked_to_project_id", unique: true, using: :btree

  create_table "git_hooks", force: true do |t|
    t.string   "force_push_regex"
    t.string   "delete_branch_regex"
    t.string   "commit_message_regex"
    t.boolean  "deny_delete_tag"
    t.integer  "project_id"
    t.datetime "created_at"
    t.datetime "updated_at"
    t.string   "author_email_regex"
    t.boolean  "member_check",         default: false, null: false
    t.string   "file_name_regex"
    t.boolean  "is_sample",            default: false
    t.integer  "max_file_size",        default: 0
  end

  create_table "historical_data", force: true do |t|
    t.date     "date",              null: false
    t.integer  "active_user_count"
    t.datetime "created_at"
    t.datetime "updated_at"
  end

  create_table "identities", force: true do |t|
    t.string   "extern_uid"
    t.string   "provider"
    t.integer  "user_id"
    t.datetime "created_at"
    t.datetime "updated_at"
  end

  add_index "identities", ["created_at", "id"], name: "index_identities_on_created_at_and_id", using: :btree
  add_index "identities", ["user_id"], name: "index_identities_on_user_id", using: :btree

  create_table "issues", force: true do |t|
    t.string   "title"
    t.integer  "assignee_id"
    t.integer  "author_id"
    t.integer  "project_id"
    t.datetime "created_at"
    t.datetime "updated_at"
    t.integer  "position",      default: 0
    t.string   "branch_name"
    t.text     "description"
    t.integer  "milestone_id"
    t.string   "state"
    t.integer  "iid"
    t.integer  "updated_by_id"
  end

  add_index "issues", ["assignee_id"], name: "index_issues_on_assignee_id", using: :btree
  add_index "issues", ["author_id"], name: "index_issues_on_author_id", using: :btree
  add_index "issues", ["created_at", "id"], name: "index_issues_on_created_at_and_id", using: :btree
  add_index "issues", ["created_at"], name: "index_issues_on_created_at", using: :btree
  add_index "issues", ["milestone_id"], name: "index_issues_on_milestone_id", using: :btree
  add_index "issues", ["project_id", "iid"], name: "index_issues_on_project_id_and_iid", unique: true, using: :btree
  add_index "issues", ["project_id"], name: "index_issues_on_project_id", using: :btree
  add_index "issues", ["title"], name: "index_issues_on_title", using: :btree

  create_table "keys", force: true do |t|
    t.integer  "user_id"
    t.datetime "created_at"
    t.datetime "updated_at"
    t.text     "key"
    t.string   "title"
    t.string   "type"
    t.string   "fingerprint"
    t.boolean  "public",      default: false, null: false
  end

  add_index "keys", ["created_at", "id"], name: "index_keys_on_created_at_and_id", using: :btree
  add_index "keys", ["user_id"], name: "index_keys_on_user_id", using: :btree

  create_table "label_links", force: true do |t|
    t.integer  "label_id"
    t.integer  "target_id"
    t.string   "target_type"
    t.datetime "created_at"
    t.datetime "updated_at"
  end

  add_index "label_links", ["label_id"], name: "index_label_links_on_label_id", using: :btree
  add_index "label_links", ["target_id", "target_type"], name: "index_label_links_on_target_id_and_target_type", using: :btree

  create_table "labels", force: true do |t|
    t.string   "title"
    t.string   "color"
    t.integer  "project_id"
    t.datetime "created_at"
    t.datetime "updated_at"
    t.boolean  "template",   default: false
  end

  add_index "labels", ["project_id"], name: "index_labels_on_project_id", using: :btree

  create_table "ldap_group_links", force: true do |t|
    t.string   "cn",           null: false
    t.integer  "group_access", null: false
    t.integer  "group_id",     null: false
    t.datetime "created_at"
    t.datetime "updated_at"
    t.string   "provider"
  end

  create_table "licenses", force: true do |t|
    t.text     "data",       null: false
    t.datetime "created_at"
    t.datetime "updated_at"
  end

  create_table "members", force: true do |t|
    t.integer  "access_level",       null: false
    t.integer  "source_id",          null: false
    t.string   "source_type",        null: false
    t.integer  "user_id"
    t.integer  "notification_level", null: false
    t.string   "type"
    t.datetime "created_at"
    t.datetime "updated_at"
    t.integer  "created_by_id"
    t.string   "invite_email"
    t.string   "invite_token"
    t.datetime "invite_accepted_at"
  end

  add_index "members", ["access_level"], name: "index_members_on_access_level", using: :btree
  add_index "members", ["created_at", "id"], name: "index_members_on_created_at_and_id", using: :btree
  add_index "members", ["invite_token"], name: "index_members_on_invite_token", unique: true, using: :btree
  add_index "members", ["source_id", "source_type"], name: "index_members_on_source_id_and_source_type", using: :btree
  add_index "members", ["type"], name: "index_members_on_type", using: :btree
  add_index "members", ["user_id"], name: "index_members_on_user_id", using: :btree

  create_table "merge_request_diffs", force: true do |t|
    t.string   "state"
    t.text     "st_commits"
    t.text     "st_diffs"
    t.integer  "merge_request_id", null: false
    t.datetime "created_at"
    t.datetime "updated_at"
  end

  add_index "merge_request_diffs", ["merge_request_id"], name: "index_merge_request_diffs_on_merge_request_id", unique: true, using: :btree

  create_table "merge_requests", force: true do |t|
    t.string   "target_branch",                 null: false
    t.string   "source_branch",                 null: false
    t.integer  "source_project_id",             null: false
    t.integer  "author_id"
    t.integer  "assignee_id"
    t.string   "title"
    t.datetime "created_at"
    t.datetime "updated_at"
    t.integer  "milestone_id"
    t.string   "state"
    t.string   "merge_status"
    t.integer  "target_project_id",             null: false
    t.integer  "iid"
    t.text     "description"
    t.integer  "position",          default: 0
    t.datetime "locked_at"
    t.integer  "updated_by_id"
  end

  add_index "merge_requests", ["assignee_id"], name: "index_merge_requests_on_assignee_id", using: :btree
  add_index "merge_requests", ["author_id"], name: "index_merge_requests_on_author_id", using: :btree
  add_index "merge_requests", ["created_at", "id"], name: "index_merge_requests_on_created_at_and_id", using: :btree
  add_index "merge_requests", ["created_at"], name: "index_merge_requests_on_created_at", using: :btree
  add_index "merge_requests", ["milestone_id"], name: "index_merge_requests_on_milestone_id", using: :btree
  add_index "merge_requests", ["source_branch"], name: "index_merge_requests_on_source_branch", using: :btree
  add_index "merge_requests", ["source_project_id"], name: "index_merge_requests_on_source_project_id", using: :btree
  add_index "merge_requests", ["target_branch"], name: "index_merge_requests_on_target_branch", using: :btree
  add_index "merge_requests", ["target_project_id", "iid"], name: "index_merge_requests_on_target_project_id_and_iid", unique: true, using: :btree
  add_index "merge_requests", ["title"], name: "index_merge_requests_on_title", using: :btree

  create_table "milestones", force: true do |t|
    t.string   "title",       null: false
    t.integer  "project_id",  null: false
    t.text     "description"
    t.date     "due_date"
    t.datetime "created_at"
    t.datetime "updated_at"
    t.string   "state"
    t.integer  "iid"
  end

  add_index "milestones", ["created_at", "id"], name: "index_milestones_on_created_at_and_id", using: :btree
  add_index "milestones", ["due_date"], name: "index_milestones_on_due_date", using: :btree
  add_index "milestones", ["project_id", "iid"], name: "index_milestones_on_project_id_and_iid", unique: true, using: :btree
  add_index "milestones", ["project_id"], name: "index_milestones_on_project_id", using: :btree

  create_table "namespaces", force: true do |t|
    t.string   "name",                            null: false
    t.string   "path",                            null: false
    t.integer  "owner_id"
    t.datetime "created_at"
    t.datetime "updated_at"
    t.string   "type"
    t.string   "description",     default: "",    null: false
    t.string   "avatar"
    t.boolean  "membership_lock", default: false
  end

  add_index "namespaces", ["created_at", "id"], name: "index_namespaces_on_created_at_and_id", using: :btree
  add_index "namespaces", ["name"], name: "index_namespaces_on_name", unique: true, using: :btree
  add_index "namespaces", ["owner_id"], name: "index_namespaces_on_owner_id", using: :btree
  add_index "namespaces", ["path"], name: "index_namespaces_on_path", unique: true, using: :btree
  add_index "namespaces", ["type"], name: "index_namespaces_on_type", using: :btree

  create_table "notes", force: true do |t|
    t.text     "note"
    t.string   "noteable_type"
    t.integer  "author_id"
    t.datetime "created_at"
    t.datetime "updated_at"
    t.integer  "project_id"
    t.string   "attachment"
    t.string   "line_code"
    t.string   "commit_id"
    t.integer  "noteable_id"
    t.boolean  "system",        default: false, null: false
    t.text     "st_diff"
    t.integer  "updated_by_id"
  end

  add_index "notes", ["author_id"], name: "index_notes_on_author_id", using: :btree
  add_index "notes", ["commit_id"], name: "index_notes_on_commit_id", using: :btree
  add_index "notes", ["created_at", "id"], name: "index_notes_on_created_at_and_id", using: :btree
  add_index "notes", ["created_at"], name: "index_notes_on_created_at", using: :btree
  add_index "notes", ["noteable_id", "noteable_type"], name: "index_notes_on_noteable_id_and_noteable_type", using: :btree
  add_index "notes", ["noteable_type"], name: "index_notes_on_noteable_type", using: :btree
  add_index "notes", ["project_id", "noteable_type"], name: "index_notes_on_project_id_and_noteable_type", using: :btree
  add_index "notes", ["project_id"], name: "index_notes_on_project_id", using: :btree
  add_index "notes", ["updated_at"], name: "index_notes_on_updated_at", using: :btree

  create_table "oauth_access_grants", force: true do |t|
    t.integer  "resource_owner_id", null: false
    t.integer  "application_id",    null: false
    t.string   "token",             null: false
    t.integer  "expires_in",        null: false
    t.text     "redirect_uri",      null: false
    t.datetime "created_at",        null: false
    t.datetime "revoked_at"
    t.string   "scopes"
  end

  add_index "oauth_access_grants", ["token"], name: "index_oauth_access_grants_on_token", unique: true, using: :btree

  create_table "oauth_access_tokens", force: true do |t|
    t.integer  "resource_owner_id"
    t.integer  "application_id"
    t.string   "token",             null: false
    t.string   "refresh_token"
    t.integer  "expires_in"
    t.datetime "revoked_at"
    t.datetime "created_at",        null: false
    t.string   "scopes"
  end

  add_index "oauth_access_tokens", ["refresh_token"], name: "index_oauth_access_tokens_on_refresh_token", unique: true, using: :btree
  add_index "oauth_access_tokens", ["resource_owner_id"], name: "index_oauth_access_tokens_on_resource_owner_id", using: :btree
  add_index "oauth_access_tokens", ["token"], name: "index_oauth_access_tokens_on_token", unique: true, using: :btree

  create_table "oauth_applications", force: true do |t|
    t.string   "name",                      null: false
    t.string   "uid",                       null: false
    t.string   "secret",                    null: false
    t.text     "redirect_uri",              null: false
    t.string   "scopes",       default: "", null: false
    t.datetime "created_at"
    t.datetime "updated_at"
    t.integer  "owner_id"
    t.string   "owner_type"
  end

  add_index "oauth_applications", ["owner_id", "owner_type"], name: "index_oauth_applications_on_owner_id_and_owner_type", using: :btree
  add_index "oauth_applications", ["uid"], name: "index_oauth_applications_on_uid", unique: true, using: :btree

  create_table "project_group_links", force: true do |t|
    t.integer  "project_id",                null: false
    t.integer  "group_id",                  null: false
    t.datetime "created_at"
    t.datetime "updated_at"
    t.integer  "group_access", default: 30, null: false
  end

  create_table "project_import_data", force: true do |t|
    t.integer "project_id"
    t.text    "data"
  end

  create_table "projects", force: true do |t|
    t.string   "name"
    t.string   "path"
    t.text     "description"
    t.datetime "created_at"
    t.datetime "updated_at"
    t.integer  "creator_id"
    t.boolean  "issues_enabled",                 default: true,     null: false
    t.boolean  "wall_enabled",                   default: true,     null: false
    t.boolean  "merge_requests_enabled",         default: true,     null: false
    t.boolean  "wiki_enabled",                   default: true,     null: false
    t.integer  "namespace_id"
    t.string   "issues_tracker",                 default: "gitlab", null: false
    t.string   "issues_tracker_id"
    t.boolean  "snippets_enabled",               default: true,     null: false
    t.datetime "last_activity_at"
    t.string   "import_url"
    t.integer  "visibility_level",               default: 0,        null: false
    t.boolean  "archived",                       default: false,    null: false
    t.string   "avatar"
    t.string   "import_status"
    t.float    "repository_size",                default: 0.0
    t.text     "merge_requests_template"
    t.integer  "star_count",                     default: 0,        null: false
    t.boolean  "merge_requests_rebase_enabled",  default: false
    t.string   "import_type"
    t.string   "import_source"
    t.integer  "approvals_before_merge",         default: 0,        null: false
    t.boolean  "reset_approvals_on_push",        default: true
    t.integer  "commit_count",                   default: 0
    t.boolean  "merge_requests_ff_only_enabled", default: false
  end

  add_index "projects", ["created_at", "id"], name: "index_projects_on_created_at_and_id", using: :btree
  add_index "projects", ["creator_id"], name: "index_projects_on_creator_id", using: :btree
  add_index "projects", ["last_activity_at"], name: "index_projects_on_last_activity_at", using: :btree
  add_index "projects", ["namespace_id"], name: "index_projects_on_namespace_id", using: :btree
  add_index "projects", ["star_count"], name: "index_projects_on_star_count", using: :btree

  create_table "protected_branches", force: true do |t|
    t.integer  "project_id",                          null: false
    t.string   "name",                                null: false
    t.datetime "created_at"
    t.datetime "updated_at"
    t.boolean  "developers_can_push", default: false, null: false
  end

  add_index "protected_branches", ["project_id"], name: "index_protected_branches_on_project_id", using: :btree

  create_table "sent_notifications", force: true do |t|
    t.integer "project_id"
    t.integer "noteable_id"
    t.string  "noteable_type"
    t.integer "recipient_id"
    t.string  "commit_id"
    t.string  "reply_key",     null: false
    t.string  "line_code"
  end

  add_index "sent_notifications", ["reply_key"], name: "index_sent_notifications_on_reply_key", unique: true, using: :btree

  create_table "services", force: true do |t|
    t.string   "type"
    t.string   "title"
    t.integer  "project_id"
    t.datetime "created_at"
    t.datetime "updated_at"
    t.boolean  "active",                default: false, null: false
    t.text     "properties"
    t.boolean  "template",              default: false
    t.boolean  "push_events",           default: true
    t.boolean  "issues_events",         default: true
    t.boolean  "merge_requests_events", default: true
    t.boolean  "tag_push_events",       default: true
    t.boolean  "note_events",           default: true,  null: false
  end

  add_index "services", ["created_at", "id"], name: "index_services_on_created_at_and_id", using: :btree
  add_index "services", ["project_id"], name: "index_services_on_project_id", using: :btree

  create_table "snippets", force: true do |t|
    t.string   "title"
    t.text     "content"
    t.integer  "author_id",                    null: false
    t.integer  "project_id"
    t.datetime "created_at"
    t.datetime "updated_at"
    t.string   "file_name"
    t.datetime "expires_at"
    t.string   "type"
    t.integer  "visibility_level", default: 0, null: false
  end

  add_index "snippets", ["author_id"], name: "index_snippets_on_author_id", using: :btree
  add_index "snippets", ["created_at", "id"], name: "index_snippets_on_created_at_and_id", using: :btree
  add_index "snippets", ["created_at"], name: "index_snippets_on_created_at", using: :btree
  add_index "snippets", ["expires_at"], name: "index_snippets_on_expires_at", using: :btree
  add_index "snippets", ["project_id"], name: "index_snippets_on_project_id", using: :btree
  add_index "snippets", ["visibility_level"], name: "index_snippets_on_visibility_level", using: :btree

  create_table "subscriptions", force: true do |t|
    t.integer  "user_id"
    t.integer  "subscribable_id"
    t.string   "subscribable_type"
    t.boolean  "subscribed"
    t.datetime "created_at"
    t.datetime "updated_at"
  end

  add_index "subscriptions", ["subscribable_id", "subscribable_type", "user_id"], name: "subscriptions_user_id_and_ref_fields", unique: true, using: :btree

  create_table "taggings", force: true do |t|
    t.integer  "tag_id"
    t.integer  "taggable_id"
    t.string   "taggable_type"
    t.integer  "tagger_id"
    t.string   "tagger_type"
    t.string   "context"
    t.datetime "created_at"
  end

  add_index "taggings", ["tag_id", "taggable_id", "taggable_type", "context", "tagger_id", "tagger_type"], name: "taggings_idx", unique: true, using: :btree
  add_index "taggings", ["taggable_id", "taggable_type", "context"], name: "index_taggings_on_taggable_id_and_taggable_type_and_context", using: :btree

  create_table "tags", force: true do |t|
    t.string  "name"
    t.integer "taggings_count", default: 0
  end

  add_index "tags", ["name"], name: "index_tags_on_name", unique: true, using: :btree

  create_table "users", force: true do |t|
    t.string   "email",                       default: "",    null: false
    t.string   "encrypted_password",          default: "",    null: false
    t.string   "reset_password_token"
    t.datetime "reset_password_sent_at"
    t.datetime "remember_created_at"
    t.integer  "sign_in_count",               default: 0
    t.datetime "current_sign_in_at"
    t.datetime "last_sign_in_at"
    t.string   "current_sign_in_ip"
    t.string   "last_sign_in_ip"
    t.datetime "created_at"
    t.datetime "updated_at"
    t.string   "name"
    t.boolean  "admin",                       default: false, null: false
    t.integer  "projects_limit",              default: 10
    t.string   "skype",                       default: "",    null: false
    t.string   "linkedin",                    default: "",    null: false
    t.string   "twitter",                     default: "",    null: false
    t.string   "authentication_token"
    t.integer  "theme_id",                    default: 1,     null: false
    t.string   "bio"
    t.integer  "failed_attempts",             default: 0
    t.datetime "locked_at"
    t.string   "username"
    t.boolean  "can_create_group",            default: true,  null: false
    t.boolean  "can_create_team",             default: true,  null: false
    t.string   "state"
    t.integer  "color_scheme_id",             default: 1,     null: false
    t.integer  "notification_level",          default: 1,     null: false
    t.datetime "password_expires_at"
    t.integer  "created_by_id"
    t.datetime "last_credential_check_at"
    t.string   "avatar"
    t.string   "confirmation_token"
    t.datetime "confirmed_at"
    t.datetime "confirmation_sent_at"
    t.string   "unconfirmed_email"
    t.boolean  "hide_no_ssh_key",             default: false
    t.string   "website_url",                 default: "",    null: false
    t.datetime "admin_email_unsubscribed_at"
    t.string   "notification_email"
    t.boolean  "hide_no_password",            default: false
    t.boolean  "password_automatically_set",  default: false
    t.string   "location"
    t.string   "encrypted_otp_secret"
    t.string   "encrypted_otp_secret_iv"
    t.string   "encrypted_otp_secret_salt"
    t.boolean  "otp_required_for_login",      default: false, null: false
    t.text     "otp_backup_codes"
<<<<<<< HEAD
    t.string   "public_email",                default: "",    null: false
    t.integer  "dashboard",                   default: 0
    t.integer  "project_view",                default: 0
=======
    t.string   "public_email",               default: "",    null: false
    t.integer  "dashboard",                  default: 0
    t.integer  "project_view",               default: 0
    t.integer  "consumed_timestep"
>>>>>>> 8ae026a6
  end

  add_index "users", ["admin"], name: "index_users_on_admin", using: :btree
  add_index "users", ["authentication_token"], name: "index_users_on_authentication_token", unique: true, using: :btree
  add_index "users", ["confirmation_token"], name: "index_users_on_confirmation_token", unique: true, using: :btree
  add_index "users", ["created_at", "id"], name: "index_users_on_created_at_and_id", using: :btree
  add_index "users", ["current_sign_in_at"], name: "index_users_on_current_sign_in_at", using: :btree
  add_index "users", ["email"], name: "index_users_on_email", unique: true, using: :btree
  add_index "users", ["name"], name: "index_users_on_name", using: :btree
  add_index "users", ["reset_password_token"], name: "index_users_on_reset_password_token", unique: true, using: :btree
  add_index "users", ["username"], name: "index_users_on_username", using: :btree

  create_table "users_star_projects", force: true do |t|
    t.integer  "project_id", null: false
    t.integer  "user_id",    null: false
    t.datetime "created_at"
    t.datetime "updated_at"
  end

  add_index "users_star_projects", ["project_id"], name: "index_users_star_projects_on_project_id", using: :btree
  add_index "users_star_projects", ["user_id", "project_id"], name: "index_users_star_projects_on_user_id_and_project_id", unique: true, using: :btree
  add_index "users_star_projects", ["user_id"], name: "index_users_star_projects_on_user_id", using: :btree

  create_table "web_hooks", force: true do |t|
    t.string   "url"
    t.integer  "project_id"
    t.datetime "created_at"
    t.datetime "updated_at"
    t.string   "type",                    default: "ProjectHook"
    t.integer  "service_id"
    t.boolean  "push_events",             default: true,          null: false
    t.boolean  "issues_events",           default: false,         null: false
    t.boolean  "merge_requests_events",   default: false,         null: false
    t.boolean  "tag_push_events",         default: false
    t.integer  "group_id"
    t.boolean  "note_events",             default: false,         null: false
    t.boolean  "enable_ssl_verification", default: true
  end

  add_index "web_hooks", ["created_at", "id"], name: "index_web_hooks_on_created_at_and_id", using: :btree
  add_index "web_hooks", ["project_id"], name: "index_web_hooks_on_project_id", using: :btree

end<|MERGE_RESOLUTION|>--- conflicted
+++ resolved
@@ -829,16 +829,10 @@
     t.string   "encrypted_otp_secret_salt"
     t.boolean  "otp_required_for_login",      default: false, null: false
     t.text     "otp_backup_codes"
-<<<<<<< HEAD
     t.string   "public_email",                default: "",    null: false
     t.integer  "dashboard",                   default: 0
     t.integer  "project_view",                default: 0
-=======
-    t.string   "public_email",               default: "",    null: false
-    t.integer  "dashboard",                  default: 0
-    t.integer  "project_view",               default: 0
     t.integer  "consumed_timestep"
->>>>>>> 8ae026a6
   end
 
   add_index "users", ["admin"], name: "index_users_on_admin", using: :btree
