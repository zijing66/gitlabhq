# encoding: UTF-8
# This file is auto-generated from the current state of the database. Instead
# of editing this file, please use the migrations feature of Active Record to
# incrementally modify your database, and then regenerate this schema definition.
#
# Note that this schema.rb definition is the authoritative source for your
# database schema. If you need to create the application database on another
# system, you should be using db:schema:load, not running all the migrations
# from scratch. The latter is a flawed and unsustainable approach (the more migrations
# you'll amass, the slower it'll run and the greater likelihood for issues).
#
# It's strongly recommended that you check this file into your version control system.

ActiveRecord::Schema.define(version: 20170217151947) do

  # These are extensions that must be enabled in order to support this database
  enable_extension "plpgsql"
  enable_extension "pg_trgm"

  create_table "abuse_reports", force: :cascade do |t|
    t.integer "reporter_id"
    t.integer "user_id"
    t.text "message"
    t.datetime "created_at"
    t.datetime "updated_at"
    t.text "message_html"
  end

  create_table "appearances", force: :cascade do |t|
    t.string "title"
    t.text "description"
    t.string "header_logo"
    t.string "logo"
    t.datetime "created_at", null: false
    t.datetime "updated_at", null: false
    t.text "description_html"
  end

  create_table "application_settings", force: :cascade do |t|
    t.integer "default_projects_limit"
    t.boolean "signup_enabled"
    t.boolean "signin_enabled"
    t.boolean "gravatar_enabled"
    t.text "sign_in_text"
    t.datetime "created_at"
    t.datetime "updated_at"
    t.string "home_page_url"
    t.integer "default_branch_protection", default: 2
    t.text "restricted_visibility_levels"
    t.boolean "version_check_enabled", default: true
    t.integer "max_attachment_size", default: 10, null: false
    t.integer "default_project_visibility"
    t.integer "default_snippet_visibility"
    t.text "domain_whitelist"
    t.boolean "user_oauth_applications", default: true
    t.string "after_sign_out_path"
    t.integer "session_expire_delay", default: 10080, null: false
    t.text "import_sources"
    t.text "help_page_text"
    t.string "admin_notification_email"
    t.boolean "shared_runners_enabled", default: true, null: false
    t.integer "max_artifacts_size", default: 100, null: false
    t.string "runners_registration_token"
    t.boolean "require_two_factor_authentication", default: false
    t.integer "two_factor_grace_period", default: 48
    t.boolean "metrics_enabled", default: false
    t.string "metrics_host", default: "localhost"
    t.integer "metrics_pool_size", default: 16
    t.integer "metrics_timeout", default: 10
    t.integer "metrics_method_call_threshold", default: 10
    t.boolean "recaptcha_enabled", default: false
    t.string "recaptcha_site_key"
    t.string "recaptcha_private_key"
    t.integer "metrics_port", default: 8089
    t.boolean "akismet_enabled", default: false
    t.string "akismet_api_key"
    t.integer "metrics_sample_interval", default: 15
    t.boolean "sentry_enabled", default: false
    t.string "sentry_dsn"
    t.boolean "email_author_in_body", default: false
    t.integer "default_group_visibility"
    t.boolean "repository_checks_enabled", default: false
    t.text "shared_runners_text"
    t.integer "metrics_packet_size", default: 1
    t.text "disabled_oauth_sign_in_sources"
    t.string "health_check_access_token"
    t.boolean "send_user_confirmation_email", default: false
    t.integer "container_registry_token_expire_delay", default: 5
    t.text "after_sign_up_text"
    t.boolean "user_default_external", default: false, null: false
    t.string "repository_storages", default: "default"
    t.string "enabled_git_access_protocol"
    t.boolean "domain_blacklist_enabled", default: false
    t.text "domain_blacklist"
    t.boolean "koding_enabled"
    t.string "koding_url"
    t.text "sign_in_text_html"
    t.text "help_page_text_html"
    t.text "shared_runners_text_html"
    t.text "after_sign_up_text_html"
    t.boolean "housekeeping_enabled", default: true, null: false
    t.boolean "housekeeping_bitmaps_enabled", default: true, null: false
    t.integer "housekeeping_incremental_repack_period", default: 10, null: false
    t.integer "housekeeping_full_repack_period", default: 50, null: false
    t.integer "housekeeping_gc_period", default: 200, null: false
    t.boolean "sidekiq_throttling_enabled", default: false
    t.string "sidekiq_throttling_queues"
    t.decimal "sidekiq_throttling_factor"
    t.boolean "html_emails_enabled", default: true
    t.string "plantuml_url"
    t.boolean "plantuml_enabled"
    t.integer "max_pages_size", default: 100, null: false
    t.integer "terminal_max_session_time", default: 0, null: false
<<<<<<< HEAD
    t.string "default_artifacts_expire_in", default: "0", null: false
=======
    t.string "default_artifacts_expire_in", default: '0', null: false
>>>>>>> 3b3f0fab
  end

  create_table "audit_events", force: :cascade do |t|
    t.integer "author_id", null: false
    t.string "type", null: false
    t.integer "entity_id", null: false
    t.string "entity_type", null: false
    t.text "details"
    t.datetime "created_at"
    t.datetime "updated_at"
  end

  add_index "audit_events", ["entity_id", "entity_type"], name: "index_audit_events_on_entity_id_and_entity_type", using: :btree

  create_table "award_emoji", force: :cascade do |t|
    t.string "name"
    t.integer "user_id"
    t.integer "awardable_id"
    t.string "awardable_type"
    t.datetime "created_at"
    t.datetime "updated_at"
  end

  add_index "award_emoji", ["awardable_type", "awardable_id"], name: "index_award_emoji_on_awardable_type_and_awardable_id", using: :btree
  add_index "award_emoji", ["user_id", "name"], name: "index_award_emoji_on_user_id_and_name", using: :btree

  create_table "boards", force: :cascade do |t|
    t.integer "project_id", null: false
    t.datetime "created_at", null: false
    t.datetime "updated_at", null: false
  end

  add_index "boards", ["project_id"], name: "index_boards_on_project_id", using: :btree

  create_table "broadcast_messages", force: :cascade do |t|
    t.text "message", null: false
    t.datetime "starts_at"
    t.datetime "ends_at"
    t.datetime "created_at"
    t.datetime "updated_at"
    t.string "color"
    t.string "font"
    t.text "message_html"
  end

  create_table "chat_names", force: :cascade do |t|
    t.integer "user_id", null: false
    t.integer "service_id", null: false
    t.string "team_id", null: false
    t.string "team_domain"
    t.string "chat_id", null: false
    t.string "chat_name"
    t.datetime "last_used_at"
    t.datetime "created_at", null: false
    t.datetime "updated_at", null: false
  end

  add_index "chat_names", ["service_id", "team_id", "chat_id"], name: "index_chat_names_on_service_id_and_team_id_and_chat_id", unique: true, using: :btree
  add_index "chat_names", ["user_id", "service_id"], name: "index_chat_names_on_user_id_and_service_id", unique: true, using: :btree

  create_table "chat_teams", force: :cascade do |t|
    t.integer "namespace_id"
    t.string "team_id"
    t.string "name"
    t.datetime "created_at", null: false
    t.datetime "updated_at", null: false
  end

  add_index "chat_teams", ["namespace_id"], name: "index_chat_teams_on_namespace_id", using: :btree

  create_table "ci_application_settings", force: :cascade do |t|
    t.boolean "all_broken_builds"
    t.boolean "add_pusher"
    t.datetime "created_at"
    t.datetime "updated_at"
  end

  create_table "ci_builds", force: :cascade do |t|
    t.integer "project_id"
    t.string "status"
    t.datetime "finished_at"
    t.text "trace"
    t.datetime "created_at"
    t.datetime "updated_at"
    t.datetime "started_at"
    t.integer "runner_id"
    t.float "coverage"
    t.integer "commit_id"
    t.text "commands"
    t.integer "job_id"
    t.string "name"
    t.boolean "deploy", default: false
    t.text "options"
    t.boolean "allow_failure", default: false, null: false
    t.string "stage"
    t.integer "trigger_request_id"
    t.integer "stage_idx"
    t.boolean "tag"
    t.string "ref"
    t.integer "user_id"
    t.string "type"
    t.string "target_url"
    t.string "description"
    t.text "artifacts_file"
    t.integer "gl_project_id"
    t.text "artifacts_metadata"
    t.integer "erased_by_id"
    t.datetime "erased_at"
    t.datetime "artifacts_expire_at"
    t.string "environment"
    t.integer "artifacts_size", limit: 8
    t.string "when"
    t.text "yaml_variables"
    t.datetime "queued_at"
    t.string "token"
    t.integer "lock_version"
    t.string "coverage_regex"
  end

  add_index "ci_builds", ["commit_id", "stage_idx", "created_at"], name: "index_ci_builds_on_commit_id_and_stage_idx_and_created_at", using: :btree
  add_index "ci_builds", ["commit_id", "status", "type"], name: "index_ci_builds_on_commit_id_and_status_and_type", using: :btree
  add_index "ci_builds", ["commit_id", "type", "name", "ref"], name: "index_ci_builds_on_commit_id_and_type_and_name_and_ref", using: :btree
  add_index "ci_builds", ["commit_id", "type", "ref"], name: "index_ci_builds_on_commit_id_and_type_and_ref", using: :btree
  add_index "ci_builds", ["gl_project_id"], name: "index_ci_builds_on_gl_project_id", using: :btree
  add_index "ci_builds", ["project_id"], name: "index_ci_builds_on_project_id", using: :btree
  add_index "ci_builds", ["runner_id"], name: "index_ci_builds_on_runner_id", using: :btree
  add_index "ci_builds", ["status", "type", "runner_id"], name: "index_ci_builds_on_status_and_type_and_runner_id", using: :btree
  add_index "ci_builds", ["status"], name: "index_ci_builds_on_status", using: :btree
  add_index "ci_builds", ["token"], name: "index_ci_builds_on_token", unique: true, using: :btree

  create_table "ci_commits", force: :cascade do |t|
    t.integer "project_id"
    t.string "ref"
    t.string "sha"
    t.string "before_sha"
    t.text "push_data"
    t.datetime "created_at"
    t.datetime "updated_at"
    t.boolean "tag", default: false
    t.text "yaml_errors"
    t.datetime "committed_at"
    t.integer "gl_project_id"
    t.string "status"
    t.datetime "started_at"
    t.datetime "finished_at"
    t.integer "duration"
    t.integer "user_id"
    t.integer "lock_version"
  end

  add_index "ci_commits", ["gl_project_id", "ref", "status"], name: "index_ci_commits_on_gl_project_id_and_ref_and_status", using: :btree
  add_index "ci_commits", ["gl_project_id", "sha"], name: "index_ci_commits_on_gl_project_id_and_sha", using: :btree
  add_index "ci_commits", ["gl_project_id"], name: "index_ci_commits_on_gl_project_id", using: :btree
  add_index "ci_commits", ["status"], name: "index_ci_commits_on_status", using: :btree
  add_index "ci_commits", ["user_id"], name: "index_ci_commits_on_user_id", using: :btree

  create_table "ci_events", force: :cascade do |t|
    t.integer "project_id"
    t.integer "user_id"
    t.integer "is_admin"
    t.text "description"
    t.datetime "created_at"
    t.datetime "updated_at"
  end

  create_table "ci_jobs", force: :cascade do |t|
    t.integer "project_id", null: false
    t.text "commands"
    t.boolean "active", default: true, null: false
    t.datetime "created_at"
    t.datetime "updated_at"
    t.string "name"
    t.boolean "build_branches", default: true, null: false
    t.boolean "build_tags", default: false, null: false
    t.string "job_type", default: "parallel"
    t.string "refs"
    t.datetime "deleted_at"
  end

  create_table "ci_projects", force: :cascade do |t|
    t.string "name"
    t.integer "timeout", default: 3600, null: false
    t.datetime "created_at"
    t.datetime "updated_at"
    t.string "token"
    t.string "default_ref"
    t.string "path"
    t.boolean "always_build", default: false, null: false
    t.integer "polling_interval"
    t.boolean "public", default: false, null: false
    t.string "ssh_url_to_repo"
    t.integer "gitlab_id"
    t.boolean "allow_git_fetch", default: true, null: false
    t.string "email_recipients", default: "", null: false
    t.boolean "email_add_pusher", default: true, null: false
    t.boolean "email_only_broken_builds", default: true, null: false
    t.string "skip_refs"
    t.string "coverage_regex"
    t.boolean "shared_runners_enabled", default: false
    t.text "generated_yaml_config"
  end

  create_table "ci_runner_projects", force: :cascade do |t|
    t.integer "runner_id", null: false
    t.integer "project_id"
    t.datetime "created_at"
    t.datetime "updated_at"
    t.integer "gl_project_id"
  end

  add_index "ci_runner_projects", ["gl_project_id"], name: "index_ci_runner_projects_on_gl_project_id", using: :btree
  add_index "ci_runner_projects", ["runner_id"], name: "index_ci_runner_projects_on_runner_id", using: :btree

  create_table "ci_runners", force: :cascade do |t|
    t.string "token"
    t.datetime "created_at"
    t.datetime "updated_at"
    t.string "description"
    t.datetime "contacted_at"
    t.boolean "active", default: true, null: false
    t.boolean "is_shared", default: false
    t.string "name"
    t.string "version"
    t.string "revision"
    t.string "platform"
    t.string "architecture"
    t.boolean "run_untagged", default: true, null: false
    t.boolean "locked", default: false, null: false
  end

  add_index "ci_runners", ["is_shared"], name: "index_ci_runners_on_is_shared", using: :btree
  add_index "ci_runners", ["locked"], name: "index_ci_runners_on_locked", using: :btree
  add_index "ci_runners", ["token"], name: "index_ci_runners_on_token", using: :btree

  create_table "ci_sessions", force: :cascade do |t|
    t.string "session_id", null: false
    t.text "data"
    t.datetime "created_at"
    t.datetime "updated_at"
  end

  create_table "ci_taggings", force: :cascade do |t|
    t.integer "tag_id"
    t.integer "taggable_id"
    t.string "taggable_type"
    t.integer "tagger_id"
    t.string "tagger_type"
    t.string "context", limit: 128
    t.datetime "created_at"
  end

  add_index "ci_taggings", ["taggable_id", "taggable_type", "context"], name: "index_ci_taggings_on_taggable_id_and_taggable_type_and_context", using: :btree

  create_table "ci_tags", force: :cascade do |t|
    t.string "name"
    t.integer "taggings_count", default: 0
  end

  create_table "ci_trigger_requests", force: :cascade do |t|
    t.integer "trigger_id", null: false
    t.text "variables"
    t.datetime "created_at"
    t.datetime "updated_at"
    t.integer "commit_id"
  end

  add_index "ci_trigger_requests", ["commit_id"], name: "index_ci_trigger_requests_on_commit_id", using: :btree

  create_table "ci_triggers", force: :cascade do |t|
    t.string "token"
    t.integer "project_id"
    t.datetime "deleted_at"
    t.datetime "created_at"
    t.datetime "updated_at"
    t.integer "gl_project_id"
  end

  add_index "ci_triggers", ["gl_project_id"], name: "index_ci_triggers_on_gl_project_id", using: :btree

  create_table "ci_variables", force: :cascade do |t|
    t.integer "project_id"
    t.string "key"
    t.text "value"
    t.text "encrypted_value"
    t.string "encrypted_value_salt"
    t.string "encrypted_value_iv"
    t.integer "gl_project_id"
  end

  add_index "ci_variables", ["gl_project_id"], name: "index_ci_variables_on_gl_project_id", using: :btree

  create_table "deploy_keys_projects", force: :cascade do |t|
    t.integer "deploy_key_id", null: false
    t.integer "project_id", null: false
    t.datetime "created_at"
    t.datetime "updated_at"
  end

  add_index "deploy_keys_projects", ["project_id"], name: "index_deploy_keys_projects_on_project_id", using: :btree

  create_table "deployments", force: :cascade do |t|
    t.integer "iid", null: false
    t.integer "project_id", null: false
    t.integer "environment_id", null: false
    t.string "ref", null: false
    t.boolean "tag", null: false
    t.string "sha", null: false
    t.integer "user_id"
    t.integer "deployable_id"
    t.string "deployable_type"
    t.datetime "created_at"
    t.datetime "updated_at"
    t.string "on_stop"
  end

  add_index "deployments", ["project_id", "environment_id", "iid"], name: "index_deployments_on_project_id_and_environment_id_and_iid", using: :btree
  add_index "deployments", ["project_id", "iid"], name: "index_deployments_on_project_id_and_iid", unique: true, using: :btree

  create_table "emails", force: :cascade do |t|
    t.integer "user_id", null: false
    t.string "email", null: false
    t.datetime "created_at"
    t.datetime "updated_at"
  end

  add_index "emails", ["email"], name: "index_emails_on_email", unique: true, using: :btree
  add_index "emails", ["user_id"], name: "index_emails_on_user_id", using: :btree

  create_table "environments", force: :cascade do |t|
    t.integer "project_id"
    t.string "name", null: false
    t.datetime "created_at"
    t.datetime "updated_at"
    t.string "external_url"
    t.string "environment_type"
    t.string "state", default: "available", null: false
    t.string "slug", null: false
  end

  add_index "environments", ["project_id", "name"], name: "index_environments_on_project_id_and_name", unique: true, using: :btree
  add_index "environments", ["project_id", "slug"], name: "index_environments_on_project_id_and_slug", unique: true, using: :btree

  create_table "events", force: :cascade do |t|
    t.string "target_type"
    t.integer "target_id"
    t.string "title"
    t.text "data"
    t.integer "project_id"
    t.datetime "created_at"
    t.datetime "updated_at"
    t.integer "action"
    t.integer "author_id"
  end

  add_index "events", ["action"], name: "index_events_on_action", using: :btree
  add_index "events", ["author_id"], name: "index_events_on_author_id", using: :btree
  add_index "events", ["created_at"], name: "index_events_on_created_at", using: :btree
  add_index "events", ["project_id"], name: "index_events_on_project_id", using: :btree
  add_index "events", ["target_id"], name: "index_events_on_target_id", using: :btree
  add_index "events", ["target_type"], name: "index_events_on_target_type", using: :btree

  create_table "forked_project_links", force: :cascade do |t|
    t.integer "forked_to_project_id", null: false
    t.integer "forked_from_project_id", null: false
    t.datetime "created_at"
    t.datetime "updated_at"
  end

  add_index "forked_project_links", ["forked_to_project_id"], name: "index_forked_project_links_on_forked_to_project_id", unique: true, using: :btree

  create_table "identities", force: :cascade do |t|
    t.string "extern_uid"
    t.string "provider"
    t.integer "user_id"
    t.datetime "created_at"
    t.datetime "updated_at"
  end

  add_index "identities", ["user_id"], name: "index_identities_on_user_id", using: :btree

  create_table "issue_metrics", force: :cascade do |t|
    t.integer "issue_id", null: false
    t.datetime "first_mentioned_in_commit_at"
    t.datetime "first_associated_with_milestone_at"
    t.datetime "first_added_to_board_at"
    t.datetime "created_at", null: false
    t.datetime "updated_at", null: false
  end

  add_index "issue_metrics", ["issue_id"], name: "index_issue_metrics", using: :btree

  create_table "issues", force: :cascade do |t|
    t.string "title"
    t.integer "assignee_id"
    t.integer "author_id"
    t.integer "project_id"
    t.datetime "created_at"
    t.datetime "updated_at"
    t.integer "position", default: 0
    t.string "branch_name"
    t.text "description"
    t.integer "milestone_id"
    t.string "state"
    t.integer "iid"
    t.integer "updated_by_id"
    t.boolean "confidential", default: false
    t.datetime "deleted_at"
    t.date "due_date"
    t.integer "moved_to_id"
    t.integer "lock_version"
    t.text "title_html"
    t.text "description_html"
    t.integer "time_estimate"
  end

  add_index "issues", ["assignee_id"], name: "index_issues_on_assignee_id", using: :btree
  add_index "issues", ["author_id"], name: "index_issues_on_author_id", using: :btree
  add_index "issues", ["confidential"], name: "index_issues_on_confidential", using: :btree
  add_index "issues", ["created_at"], name: "index_issues_on_created_at", using: :btree
  add_index "issues", ["deleted_at"], name: "index_issues_on_deleted_at", using: :btree
  add_index "issues", ["description"], name: "index_issues_on_description_trigram", using: :gin, opclasses: {"description"=>"gin_trgm_ops"}
  add_index "issues", ["due_date"], name: "index_issues_on_due_date", using: :btree
  add_index "issues", ["milestone_id"], name: "index_issues_on_milestone_id", using: :btree
  add_index "issues", ["project_id", "iid"], name: "index_issues_on_project_id_and_iid", unique: true, using: :btree
  add_index "issues", ["state"], name: "index_issues_on_state", using: :btree
  add_index "issues", ["title"], name: "index_issues_on_title_trigram", using: :gin, opclasses: {"title"=>"gin_trgm_ops"}

  create_table "keys", force: :cascade do |t|
    t.integer "user_id"
    t.datetime "created_at"
    t.datetime "updated_at"
    t.text "key"
    t.string "title"
    t.string "type"
    t.string "fingerprint"
    t.boolean "public", default: false, null: false
    t.boolean "can_push", default: false, null: false
    t.datetime "last_used_at"
  end

  add_index "keys", ["fingerprint"], name: "index_keys_on_fingerprint", unique: true, using: :btree
  add_index "keys", ["user_id"], name: "index_keys_on_user_id", using: :btree

  create_table "label_links", force: :cascade do |t|
    t.integer "label_id"
    t.integer "target_id"
    t.string "target_type"
    t.datetime "created_at"
    t.datetime "updated_at"
  end

  add_index "label_links", ["label_id"], name: "index_label_links_on_label_id", using: :btree
  add_index "label_links", ["target_id", "target_type"], name: "index_label_links_on_target_id_and_target_type", using: :btree

  create_table "label_priorities", force: :cascade do |t|
    t.integer "project_id", null: false
    t.integer "label_id", null: false
    t.integer "priority", null: false
    t.datetime "created_at", null: false
    t.datetime "updated_at", null: false
  end

  add_index "label_priorities", ["priority"], name: "index_label_priorities_on_priority", using: :btree
  add_index "label_priorities", ["project_id", "label_id"], name: "index_label_priorities_on_project_id_and_label_id", unique: true, using: :btree

  create_table "labels", force: :cascade do |t|
    t.string "title"
    t.string "color"
    t.integer "project_id"
    t.datetime "created_at"
    t.datetime "updated_at"
    t.boolean "template", default: false
    t.string "description"
    t.text "description_html"
    t.string "type"
    t.integer "group_id"
  end

  add_index "labels", ["group_id", "project_id", "title"], name: "index_labels_on_group_id_and_project_id_and_title", unique: true, using: :btree
  add_index "labels", ["project_id"], name: "index_labels_on_project_id", using: :btree
  add_index "labels", ["title"], name: "index_labels_on_title", using: :btree
  add_index "labels", ["type", "project_id"], name: "index_labels_on_type_and_project_id", using: :btree

  create_table "lfs_objects", force: :cascade do |t|
    t.string "oid", null: false
    t.integer "size", limit: 8, null: false
    t.datetime "created_at"
    t.datetime "updated_at"
    t.string "file"
  end

  add_index "lfs_objects", ["oid"], name: "index_lfs_objects_on_oid", unique: true, using: :btree

  create_table "lfs_objects_projects", force: :cascade do |t|
    t.integer "lfs_object_id", null: false
    t.integer "project_id", null: false
    t.datetime "created_at"
    t.datetime "updated_at"
  end

  add_index "lfs_objects_projects", ["project_id"], name: "index_lfs_objects_projects_on_project_id", using: :btree

  create_table "lists", force: :cascade do |t|
    t.integer "board_id", null: false
    t.integer "label_id"
    t.integer "list_type", default: 1, null: false
    t.integer "position"
    t.datetime "created_at", null: false
    t.datetime "updated_at", null: false
  end

  add_index "lists", ["board_id", "label_id"], name: "index_lists_on_board_id_and_label_id", unique: true, using: :btree
  add_index "lists", ["label_id"], name: "index_lists_on_label_id", using: :btree

  create_table "members", force: :cascade do |t|
    t.integer "access_level", null: false
    t.integer "source_id", null: false
    t.string "source_type", null: false
    t.integer "user_id"
    t.integer "notification_level", null: false
    t.string "type"
    t.datetime "created_at"
    t.datetime "updated_at"
    t.integer "created_by_id"
    t.string "invite_email"
    t.string "invite_token"
    t.datetime "invite_accepted_at"
    t.datetime "requested_at"
    t.date "expires_at"
  end

  add_index "members", ["access_level"], name: "index_members_on_access_level", using: :btree
  add_index "members", ["invite_token"], name: "index_members_on_invite_token", unique: true, using: :btree
  add_index "members", ["requested_at"], name: "index_members_on_requested_at", using: :btree
  add_index "members", ["source_id", "source_type"], name: "index_members_on_source_id_and_source_type", using: :btree
  add_index "members", ["user_id"], name: "index_members_on_user_id", using: :btree

  create_table "merge_request_diffs", force: :cascade do |t|
    t.string "state"
    t.text "st_commits"
    t.text "st_diffs"
    t.integer "merge_request_id", null: false
    t.datetime "created_at"
    t.datetime "updated_at"
    t.string "base_commit_sha"
    t.string "real_size"
    t.string "head_commit_sha"
    t.string "start_commit_sha"
  end

  add_index "merge_request_diffs", ["merge_request_id"], name: "index_merge_request_diffs_on_merge_request_id", using: :btree

  create_table "merge_request_metrics", force: :cascade do |t|
    t.integer "merge_request_id", null: false
    t.datetime "latest_build_started_at"
    t.datetime "latest_build_finished_at"
    t.datetime "first_deployed_to_production_at"
    t.datetime "merged_at"
    t.datetime "created_at", null: false
    t.datetime "updated_at", null: false
    t.integer "pipeline_id"
  end

  add_index "merge_request_metrics", ["first_deployed_to_production_at"], name: "index_merge_request_metrics_on_first_deployed_to_production_at", using: :btree
  add_index "merge_request_metrics", ["merge_request_id"], name: "index_merge_request_metrics", using: :btree
  add_index "merge_request_metrics", ["pipeline_id"], name: "index_merge_request_metrics_on_pipeline_id", using: :btree

  create_table "merge_requests", force: :cascade do |t|
    t.string "target_branch", null: false
    t.string "source_branch", null: false
    t.integer "source_project_id", null: false
    t.integer "author_id"
    t.integer "assignee_id"
    t.string "title"
    t.datetime "created_at"
    t.datetime "updated_at"
    t.integer "milestone_id"
    t.string "state"
    t.string "merge_status"
    t.integer "target_project_id", null: false
    t.integer "iid"
    t.text "description"
    t.integer "position", default: 0
    t.datetime "locked_at"
    t.integer "updated_by_id"
    t.text "merge_error"
    t.text "merge_params"
    t.boolean "merge_when_pipeline_succeeds", default: false, null: false
    t.integer "merge_user_id"
    t.string "merge_commit_sha"
    t.datetime "deleted_at"
    t.string "in_progress_merge_commit_sha"
    t.integer "lock_version"
    t.text "title_html"
    t.text "description_html"
    t.integer "time_estimate"
  end

  add_index "merge_requests", ["assignee_id"], name: "index_merge_requests_on_assignee_id", using: :btree
  add_index "merge_requests", ["author_id"], name: "index_merge_requests_on_author_id", using: :btree
  add_index "merge_requests", ["created_at"], name: "index_merge_requests_on_created_at", using: :btree
  add_index "merge_requests", ["deleted_at"], name: "index_merge_requests_on_deleted_at", using: :btree
  add_index "merge_requests", ["description"], name: "index_merge_requests_on_description_trigram", using: :gin, opclasses: {"description"=>"gin_trgm_ops"}
  add_index "merge_requests", ["milestone_id"], name: "index_merge_requests_on_milestone_id", using: :btree
  add_index "merge_requests", ["source_branch"], name: "index_merge_requests_on_source_branch", using: :btree
  add_index "merge_requests", ["source_project_id"], name: "index_merge_requests_on_source_project_id", using: :btree
  add_index "merge_requests", ["target_branch"], name: "index_merge_requests_on_target_branch", using: :btree
  add_index "merge_requests", ["target_project_id", "iid"], name: "index_merge_requests_on_target_project_id_and_iid", unique: true, using: :btree
  add_index "merge_requests", ["title"], name: "index_merge_requests_on_title", using: :btree
  add_index "merge_requests", ["title"], name: "index_merge_requests_on_title_trigram", using: :gin, opclasses: {"title"=>"gin_trgm_ops"}

  create_table "merge_requests_closing_issues", force: :cascade do |t|
    t.integer "merge_request_id", null: false
    t.integer "issue_id", null: false
    t.datetime "created_at", null: false
    t.datetime "updated_at", null: false
  end

  add_index "merge_requests_closing_issues", ["issue_id"], name: "index_merge_requests_closing_issues_on_issue_id", using: :btree
  add_index "merge_requests_closing_issues", ["merge_request_id"], name: "index_merge_requests_closing_issues_on_merge_request_id", using: :btree

  create_table "milestones", force: :cascade do |t|
    t.string "title", null: false
    t.integer "project_id", null: false
    t.text "description"
    t.date "due_date"
    t.datetime "created_at"
    t.datetime "updated_at"
    t.string "state"
    t.integer "iid"
    t.text "title_html"
    t.text "description_html"
    t.date "start_date"
  end

  add_index "milestones", ["description"], name: "index_milestones_on_description_trigram", using: :gin, opclasses: {"description"=>"gin_trgm_ops"}
  add_index "milestones", ["due_date"], name: "index_milestones_on_due_date", using: :btree
  add_index "milestones", ["project_id", "iid"], name: "index_milestones_on_project_id_and_iid", unique: true, using: :btree
  add_index "milestones", ["title"], name: "index_milestones_on_title", using: :btree
  add_index "milestones", ["title"], name: "index_milestones_on_title_trigram", using: :gin, opclasses: {"title"=>"gin_trgm_ops"}

  create_table "namespaces", force: :cascade do |t|
    t.string "name", null: false
    t.string "path", null: false
    t.integer "owner_id"
    t.datetime "created_at"
    t.datetime "updated_at"
    t.string "type"
    t.string "description", default: "", null: false
    t.string "avatar"
    t.boolean "share_with_group_lock", default: false
    t.integer "visibility_level", default: 20, null: false
    t.boolean "request_access_enabled", default: false, null: false
    t.datetime "deleted_at"
    t.boolean "lfs_enabled"
    t.text "description_html"
    t.integer "parent_id"
  end

  add_index "namespaces", ["created_at"], name: "index_namespaces_on_created_at", using: :btree
  add_index "namespaces", ["deleted_at"], name: "index_namespaces_on_deleted_at", using: :btree
  add_index "namespaces", ["name", "parent_id"], name: "index_namespaces_on_name_and_parent_id", unique: true, using: :btree
  add_index "namespaces", ["name"], name: "index_namespaces_on_name_trigram", using: :gin, opclasses: {"name"=>"gin_trgm_ops"}
  add_index "namespaces", ["owner_id"], name: "index_namespaces_on_owner_id", using: :btree
  add_index "namespaces", ["parent_id", "id"], name: "index_namespaces_on_parent_id_and_id", unique: true, using: :btree
  add_index "namespaces", ["path"], name: "index_namespaces_on_path", using: :btree
  add_index "namespaces", ["path"], name: "index_namespaces_on_path_trigram", using: :gin, opclasses: {"path"=>"gin_trgm_ops"}
  add_index "namespaces", ["type"], name: "index_namespaces_on_type", using: :btree

  create_table "notes", force: :cascade do |t|
    t.text "note"
    t.string "noteable_type"
    t.integer "author_id"
    t.datetime "created_at"
    t.datetime "updated_at"
    t.integer "project_id"
    t.string "attachment"
    t.string "line_code"
    t.string "commit_id"
    t.integer "noteable_id"
    t.boolean "system", default: false, null: false
    t.text "st_diff"
    t.integer "updated_by_id"
    t.string "type"
    t.text "position"
    t.text "original_position"
    t.datetime "resolved_at"
    t.integer "resolved_by_id"
    t.string "discussion_id"
    t.string "original_discussion_id"
    t.text "note_html"
  end

  add_index "notes", ["author_id"], name: "index_notes_on_author_id", using: :btree
  add_index "notes", ["commit_id"], name: "index_notes_on_commit_id", using: :btree
  add_index "notes", ["created_at"], name: "index_notes_on_created_at", using: :btree
  add_index "notes", ["discussion_id"], name: "index_notes_on_discussion_id", using: :btree
  add_index "notes", ["line_code"], name: "index_notes_on_line_code", using: :btree
  add_index "notes", ["note"], name: "index_notes_on_note_trigram", using: :gin, opclasses: {"note"=>"gin_trgm_ops"}
  add_index "notes", ["noteable_id", "noteable_type"], name: "index_notes_on_noteable_id_and_noteable_type", using: :btree
  add_index "notes", ["noteable_type"], name: "index_notes_on_noteable_type", using: :btree
  add_index "notes", ["project_id", "noteable_type"], name: "index_notes_on_project_id_and_noteable_type", using: :btree
  add_index "notes", ["updated_at"], name: "index_notes_on_updated_at", using: :btree

  create_table "notification_settings", force: :cascade do |t|
    t.integer "user_id", null: false
    t.integer "source_id"
    t.string "source_type"
    t.integer "level", default: 0, null: false
    t.datetime "created_at", null: false
    t.datetime "updated_at", null: false
    t.text "events"
  end

  add_index "notification_settings", ["source_id", "source_type"], name: "index_notification_settings_on_source_id_and_source_type", using: :btree
  add_index "notification_settings", ["user_id", "source_id", "source_type"], name: "index_notifications_on_user_id_and_source_id_and_source_type", unique: true, using: :btree
  add_index "notification_settings", ["user_id"], name: "index_notification_settings_on_user_id", using: :btree

  create_table "oauth_access_grants", force: :cascade do |t|
    t.integer "resource_owner_id", null: false
    t.integer "application_id", null: false
    t.string "token", null: false
    t.integer "expires_in", null: false
    t.text "redirect_uri", null: false
    t.datetime "created_at", null: false
    t.datetime "revoked_at"
    t.string "scopes"
  end

  add_index "oauth_access_grants", ["token"], name: "index_oauth_access_grants_on_token", unique: true, using: :btree

  create_table "oauth_access_tokens", force: :cascade do |t|
    t.integer "resource_owner_id"
    t.integer "application_id"
    t.string "token", null: false
    t.string "refresh_token"
    t.integer "expires_in"
    t.datetime "revoked_at"
    t.datetime "created_at", null: false
    t.string "scopes"
  end

  add_index "oauth_access_tokens", ["refresh_token"], name: "index_oauth_access_tokens_on_refresh_token", unique: true, using: :btree
  add_index "oauth_access_tokens", ["resource_owner_id"], name: "index_oauth_access_tokens_on_resource_owner_id", using: :btree
  add_index "oauth_access_tokens", ["token"], name: "index_oauth_access_tokens_on_token", unique: true, using: :btree

  create_table "oauth_applications", force: :cascade do |t|
    t.string "name", null: false
    t.string "uid", null: false
    t.string "secret", null: false
    t.text "redirect_uri", null: false
    t.string "scopes", default: "", null: false
    t.datetime "created_at"
    t.datetime "updated_at"
    t.integer "owner_id"
    t.string "owner_type"
  end

  add_index "oauth_applications", ["owner_id", "owner_type"], name: "index_oauth_applications_on_owner_id_and_owner_type", using: :btree
  add_index "oauth_applications", ["uid"], name: "index_oauth_applications_on_uid", unique: true, using: :btree

  create_table "pages_domains", force: :cascade do |t|
    t.integer "project_id"
    t.text "certificate"
    t.text "encrypted_key"
    t.string "encrypted_key_iv"
    t.string "encrypted_key_salt"
    t.string "domain"
  end

  add_index "pages_domains", ["domain"], name: "index_pages_domains_on_domain", unique: true, using: :btree

  create_table "personal_access_tokens", force: :cascade do |t|
    t.integer "user_id", null: false
    t.string "token", null: false
    t.string "name", null: false
    t.boolean "revoked", default: false
    t.datetime "expires_at"
    t.datetime "created_at", null: false
    t.datetime "updated_at", null: false
    t.string "scopes", default: "--- []\n", null: false
  end

  add_index "personal_access_tokens", ["token"], name: "index_personal_access_tokens_on_token", unique: true, using: :btree
  add_index "personal_access_tokens", ["user_id"], name: "index_personal_access_tokens_on_user_id", using: :btree

  create_table "project_authorizations", id: false, force: :cascade do |t|
    t.integer "user_id"
    t.integer "project_id"
    t.integer "access_level"
  end

  add_index "project_authorizations", ["project_id"], name: "index_project_authorizations_on_project_id", using: :btree
  add_index "project_authorizations", ["user_id", "project_id", "access_level"], name: "index_project_authorizations_on_user_id_project_id_access_level", unique: true, using: :btree

  create_table "project_features", force: :cascade do |t|
    t.integer "project_id"
    t.integer "merge_requests_access_level"
    t.integer "issues_access_level"
    t.integer "wiki_access_level"
    t.integer "snippets_access_level"
    t.integer "builds_access_level"
    t.datetime "created_at"
    t.datetime "updated_at"
    t.integer "repository_access_level", default: 20, null: false
  end

  add_index "project_features", ["project_id"], name: "index_project_features_on_project_id", using: :btree

  create_table "project_group_links", force: :cascade do |t|
    t.integer "project_id", null: false
    t.integer "group_id", null: false
    t.datetime "created_at"
    t.datetime "updated_at"
    t.integer "group_access", default: 30, null: false
    t.date "expires_at"
  end

  create_table "project_import_data", force: :cascade do |t|
    t.integer "project_id"
    t.text "data"
    t.text "encrypted_credentials"
    t.string "encrypted_credentials_iv"
    t.string "encrypted_credentials_salt"
  end

  add_index "project_import_data", ["project_id"], name: "index_project_import_data_on_project_id", using: :btree

  create_table "project_statistics", force: :cascade do |t|
    t.integer "project_id", null: false
    t.integer "namespace_id", null: false
    t.integer "commit_count", limit: 8, default: 0, null: false
    t.integer "storage_size", limit: 8, default: 0, null: false
    t.integer "repository_size", limit: 8, default: 0, null: false
    t.integer "lfs_objects_size", limit: 8, default: 0, null: false
    t.integer "build_artifacts_size", limit: 8, default: 0, null: false
  end

  add_index "project_statistics", ["namespace_id"], name: "index_project_statistics_on_namespace_id", using: :btree
  add_index "project_statistics", ["project_id"], name: "index_project_statistics_on_project_id", unique: true, using: :btree

  create_table "projects", force: :cascade do |t|
    t.string "name"
    t.string "path"
    t.text "description"
    t.datetime "created_at"
    t.datetime "updated_at"
    t.integer "creator_id"
    t.integer "namespace_id"
    t.datetime "last_activity_at"
    t.string "import_url"
    t.integer "visibility_level", default: 0, null: false
    t.boolean "archived", default: false, null: false
    t.string "avatar"
    t.string "import_status"
    t.integer "star_count", default: 0, null: false
    t.string "import_type"
    t.string "import_source"
    t.text "import_error"
    t.integer "ci_id"
    t.boolean "shared_runners_enabled", default: true, null: false
    t.string "runners_token"
    t.string "build_coverage_regex"
    t.boolean "build_allow_git_fetch", default: true, null: false
    t.integer "build_timeout", default: 3600, null: false
    t.boolean "pending_delete", default: false
    t.boolean "public_builds", default: true, null: false
    t.boolean "last_repository_check_failed"
    t.datetime "last_repository_check_at"
    t.boolean "container_registry_enabled"
    t.boolean "only_allow_merge_if_pipeline_succeeds", default: false, null: false
    t.boolean "has_external_issue_tracker"
    t.string "repository_storage", default: "default", null: false
    t.boolean "request_access_enabled", default: false, null: false
    t.boolean "has_external_wiki"
    t.boolean "lfs_enabled"
    t.text "description_html"
    t.boolean "only_allow_merge_if_all_discussions_are_resolved"
  end

  add_index "projects", ["ci_id"], name: "index_projects_on_ci_id", using: :btree
  add_index "projects", ["created_at"], name: "index_projects_on_created_at", using: :btree
  add_index "projects", ["creator_id"], name: "index_projects_on_creator_id", using: :btree
  add_index "projects", ["description"], name: "index_projects_on_description_trigram", using: :gin, opclasses: {"description"=>"gin_trgm_ops"}
  add_index "projects", ["last_activity_at"], name: "index_projects_on_last_activity_at", using: :btree
  add_index "projects", ["last_repository_check_failed"], name: "index_projects_on_last_repository_check_failed", using: :btree
  add_index "projects", ["name"], name: "index_projects_on_name_trigram", using: :gin, opclasses: {"name"=>"gin_trgm_ops"}
  add_index "projects", ["namespace_id"], name: "index_projects_on_namespace_id", using: :btree
  add_index "projects", ["path"], name: "index_projects_on_path", using: :btree
  add_index "projects", ["path"], name: "index_projects_on_path_trigram", using: :gin, opclasses: {"path"=>"gin_trgm_ops"}
  add_index "projects", ["pending_delete"], name: "index_projects_on_pending_delete", using: :btree
  add_index "projects", ["runners_token"], name: "index_projects_on_runners_token", using: :btree
  add_index "projects", ["star_count"], name: "index_projects_on_star_count", using: :btree
  add_index "projects", ["visibility_level"], name: "index_projects_on_visibility_level", using: :btree

  create_table "protected_branch_merge_access_levels", force: :cascade do |t|
    t.integer "protected_branch_id", null: false
    t.integer "access_level", default: 40, null: false
    t.datetime "created_at", null: false
    t.datetime "updated_at", null: false
  end

  add_index "protected_branch_merge_access_levels", ["protected_branch_id"], name: "index_protected_branch_merge_access", using: :btree

  create_table "protected_branch_push_access_levels", force: :cascade do |t|
    t.integer "protected_branch_id", null: false
    t.integer "access_level", default: 40, null: false
    t.datetime "created_at", null: false
    t.datetime "updated_at", null: false
  end

  add_index "protected_branch_push_access_levels", ["protected_branch_id"], name: "index_protected_branch_push_access", using: :btree

  create_table "protected_branches", force: :cascade do |t|
    t.integer "project_id", null: false
    t.string "name", null: false
    t.datetime "created_at"
    t.datetime "updated_at"
  end

  add_index "protected_branches", ["project_id"], name: "index_protected_branches_on_project_id", using: :btree

  create_table "releases", force: :cascade do |t|
    t.string "tag"
    t.text "description"
    t.integer "project_id"
    t.datetime "created_at"
    t.datetime "updated_at"
    t.text "description_html"
  end

  add_index "releases", ["project_id", "tag"], name: "index_releases_on_project_id_and_tag", using: :btree
  add_index "releases", ["project_id"], name: "index_releases_on_project_id", using: :btree

  create_table "routes", force: :cascade do |t|
    t.integer "source_id", null: false
    t.string "source_type", null: false
    t.string "path", null: false
    t.datetime "created_at"
    t.datetime "updated_at"
    t.string "name"
  end

  add_index "routes", ["path"], name: "index_routes_on_path", unique: true, using: :btree
  add_index "routes", ["source_type", "source_id"], name: "index_routes_on_source_type_and_source_id", unique: true, using: :btree

  create_table "sent_notifications", force: :cascade do |t|
    t.integer "project_id"
    t.integer "noteable_id"
    t.string "noteable_type"
    t.integer "recipient_id"
    t.string "commit_id"
    t.string "reply_key", null: false
    t.string "line_code"
    t.string "note_type"
    t.text "position"
  end

  add_index "sent_notifications", ["reply_key"], name: "index_sent_notifications_on_reply_key", unique: true, using: :btree

  create_table "services", force: :cascade do |t|
    t.string "type"
    t.string "title"
    t.integer "project_id"
    t.datetime "created_at"
    t.datetime "updated_at"
    t.boolean "active", default: false, null: false
    t.text "properties"
    t.boolean "template", default: false
    t.boolean "push_events", default: true
    t.boolean "issues_events", default: true
    t.boolean "merge_requests_events", default: true
    t.boolean "tag_push_events", default: true
    t.boolean "note_events", default: true, null: false
    t.boolean "build_events", default: false, null: false
    t.string "category", default: "common", null: false
    t.boolean "default", default: false
    t.boolean "wiki_page_events", default: true
    t.boolean "pipeline_events", default: false, null: false
    t.boolean "confidential_issues_events", default: true, null: false
    t.boolean "commit_events", default: true, null: false
  end

  add_index "services", ["project_id"], name: "index_services_on_project_id", using: :btree
  add_index "services", ["template"], name: "index_services_on_template", using: :btree

  create_table "snippets", force: :cascade do |t|
    t.string "title"
    t.text "content"
    t.integer "author_id", null: false
    t.integer "project_id"
    t.datetime "created_at"
    t.datetime "updated_at"
    t.string "file_name"
    t.string "type"
    t.integer "visibility_level", default: 0, null: false
    t.text "title_html"
    t.text "content_html"
  end

  add_index "snippets", ["author_id"], name: "index_snippets_on_author_id", using: :btree
  add_index "snippets", ["file_name"], name: "index_snippets_on_file_name_trigram", using: :gin, opclasses: {"file_name"=>"gin_trgm_ops"}
  add_index "snippets", ["project_id"], name: "index_snippets_on_project_id", using: :btree
  add_index "snippets", ["title"], name: "index_snippets_on_title_trigram", using: :gin, opclasses: {"title"=>"gin_trgm_ops"}
  add_index "snippets", ["updated_at"], name: "index_snippets_on_updated_at", using: :btree
  add_index "snippets", ["visibility_level"], name: "index_snippets_on_visibility_level", using: :btree

  create_table "spam_logs", force: :cascade do |t|
    t.integer "user_id"
    t.string "source_ip"
    t.string "user_agent"
    t.boolean "via_api"
    t.string "noteable_type"
    t.string "title"
    t.text "description"
    t.datetime "created_at", null: false
    t.datetime "updated_at", null: false
    t.boolean "submitted_as_ham", default: false, null: false
    t.boolean "recaptcha_verified", default: false, null: false
  end

  create_table "subscriptions", force: :cascade do |t|
    t.integer "user_id"
    t.integer "subscribable_id"
    t.string "subscribable_type"
    t.boolean "subscribed"
    t.datetime "created_at"
    t.datetime "updated_at"
    t.integer "project_id"
  end

  add_index "subscriptions", ["subscribable_id", "subscribable_type", "user_id", "project_id"], name: "index_subscriptions_on_subscribable_and_user_id_and_project_id", unique: true, using: :btree

  create_table "taggings", force: :cascade do |t|
    t.integer "tag_id"
    t.integer "taggable_id"
    t.string "taggable_type"
    t.integer "tagger_id"
    t.string "tagger_type"
    t.string "context"
    t.datetime "created_at"
  end

  add_index "taggings", ["tag_id", "taggable_id", "taggable_type", "context", "tagger_id", "tagger_type"], name: "taggings_idx", unique: true, using: :btree
  add_index "taggings", ["taggable_id", "taggable_type", "context"], name: "index_taggings_on_taggable_id_and_taggable_type_and_context", using: :btree

  create_table "tags", force: :cascade do |t|
    t.string "name"
    t.integer "taggings_count", default: 0
  end

  add_index "tags", ["name"], name: "index_tags_on_name", unique: true, using: :btree

  create_table "timelogs", force: :cascade do |t|
    t.integer "time_spent", null: false
    t.integer "user_id"
    t.datetime "created_at", null: false
    t.datetime "updated_at", null: false
    t.integer "issue_id"
    t.integer "merge_request_id"
  end

  add_index "timelogs", ["issue_id"], name: "index_timelogs_on_issue_id", using: :btree
  add_index "timelogs", ["merge_request_id"], name: "index_timelogs_on_merge_request_id", using: :btree
  add_index "timelogs", ["user_id"], name: "index_timelogs_on_user_id", using: :btree

  create_table "todos", force: :cascade do |t|
    t.integer "user_id", null: false
    t.integer "project_id", null: false
    t.integer "target_id"
    t.string "target_type", null: false
    t.integer "author_id"
    t.integer "action", null: false
    t.string "state", null: false
    t.datetime "created_at"
    t.datetime "updated_at"
    t.integer "note_id"
    t.string "commit_id"
  end

  add_index "todos", ["author_id"], name: "index_todos_on_author_id", using: :btree
  add_index "todos", ["commit_id"], name: "index_todos_on_commit_id", using: :btree
  add_index "todos", ["note_id"], name: "index_todos_on_note_id", using: :btree
  add_index "todos", ["project_id"], name: "index_todos_on_project_id", using: :btree
  add_index "todos", ["target_type", "target_id"], name: "index_todos_on_target_type_and_target_id", using: :btree
  add_index "todos", ["user_id"], name: "index_todos_on_user_id", using: :btree

  create_table "trending_projects", force: :cascade do |t|
    t.integer "project_id", null: false
  end

  add_index "trending_projects", ["project_id"], name: "index_trending_projects_on_project_id", using: :btree

  create_table "u2f_registrations", force: :cascade do |t|
    t.text "certificate"
    t.string "key_handle"
    t.string "public_key"
    t.integer "counter"
    t.integer "user_id"
    t.datetime "created_at", null: false
    t.datetime "updated_at", null: false
    t.string "name"
  end

  add_index "u2f_registrations", ["key_handle"], name: "index_u2f_registrations_on_key_handle", using: :btree
  add_index "u2f_registrations", ["user_id"], name: "index_u2f_registrations_on_user_id", using: :btree

  create_table "user_agent_details", force: :cascade do |t|
    t.string "user_agent", null: false
    t.string "ip_address", null: false
    t.integer "subject_id", null: false
    t.string "subject_type", null: false
    t.boolean "submitted", default: false, null: false
    t.datetime "created_at", null: false
    t.datetime "updated_at", null: false
  end

  add_index "user_agent_details", ["subject_id", "subject_type"], name: "index_user_agent_details_on_subject_id_and_subject_type", using: :btree

  create_table "users", force: :cascade do |t|
    t.string "email", default: "", null: false
    t.string "encrypted_password", default: "", null: false
    t.string "reset_password_token"
    t.datetime "reset_password_sent_at"
    t.datetime "remember_created_at"
    t.integer "sign_in_count", default: 0
    t.datetime "current_sign_in_at"
    t.datetime "last_sign_in_at"
    t.string "current_sign_in_ip"
    t.string "last_sign_in_ip"
    t.datetime "created_at"
    t.datetime "updated_at"
    t.string "name"
    t.boolean "admin", default: false, null: false
    t.integer "projects_limit", default: 10
    t.string "skype", default: "", null: false
    t.string "linkedin", default: "", null: false
    t.string "twitter", default: "", null: false
    t.string "authentication_token"
    t.string "bio"
    t.integer "failed_attempts", default: 0
    t.datetime "locked_at"
    t.string "username"
    t.boolean "can_create_group", default: true, null: false
    t.boolean "can_create_team", default: true, null: false
    t.string "state"
    t.integer "color_scheme_id", default: 1, null: false
    t.datetime "password_expires_at"
    t.integer "created_by_id"
    t.datetime "last_credential_check_at"
    t.string "avatar"
    t.string "confirmation_token"
    t.datetime "confirmed_at"
    t.datetime "confirmation_sent_at"
    t.string "unconfirmed_email"
    t.boolean "hide_no_ssh_key", default: false
    t.string "website_url", default: "", null: false
    t.string "notification_email"
    t.boolean "hide_no_password", default: false
    t.boolean "password_automatically_set", default: false
    t.string "location"
    t.string "encrypted_otp_secret"
    t.string "encrypted_otp_secret_iv"
    t.string "encrypted_otp_secret_salt"
    t.boolean "otp_required_for_login", default: false, null: false
    t.text "otp_backup_codes"
    t.string "public_email", default: "", null: false
    t.integer "dashboard", default: 0
    t.integer "project_view", default: 0
    t.integer "consumed_timestep"
    t.integer "layout", default: 0
    t.boolean "hide_project_limit", default: false
    t.string "unlock_token"
    t.datetime "otp_grace_period_started_at"
    t.boolean "ldap_email", default: false, null: false
    t.boolean "external", default: false
    t.string "incoming_email_token"
    t.string "organization"
    t.boolean "authorized_projects_populated"
    t.boolean "notified_of_own_activity", default: false, null: false
    t.boolean "ghost"
  end

  add_index "users", ["admin"], name: "index_users_on_admin", using: :btree
  add_index "users", ["authentication_token"], name: "index_users_on_authentication_token", unique: true, using: :btree
  add_index "users", ["confirmation_token"], name: "index_users_on_confirmation_token", unique: true, using: :btree
  add_index "users", ["created_at"], name: "index_users_on_created_at", using: :btree
  add_index "users", ["current_sign_in_at"], name: "index_users_on_current_sign_in_at", using: :btree
  add_index "users", ["email"], name: "index_users_on_email", unique: true, using: :btree
  add_index "users", ["email"], name: "index_users_on_email_trigram", using: :gin, opclasses: {"email"=>"gin_trgm_ops"}
  add_index "users", ["incoming_email_token"], name: "index_users_on_incoming_email_token", using: :btree
  add_index "users", ["name"], name: "index_users_on_name", using: :btree
  add_index "users", ["name"], name: "index_users_on_name_trigram", using: :gin, opclasses: {"name"=>"gin_trgm_ops"}
  add_index "users", ["reset_password_token"], name: "index_users_on_reset_password_token", unique: true, using: :btree
  add_index "users", ["state"], name: "index_users_on_state", using: :btree
  add_index "users", ["username"], name: "index_users_on_username", using: :btree
  add_index "users", ["username"], name: "index_users_on_username_trigram", using: :gin, opclasses: {"username"=>"gin_trgm_ops"}

  create_table "users_star_projects", force: :cascade do |t|
    t.integer "project_id", null: false
    t.integer "user_id", null: false
    t.datetime "created_at"
    t.datetime "updated_at"
  end

  add_index "users_star_projects", ["project_id"], name: "index_users_star_projects_on_project_id", using: :btree
  add_index "users_star_projects", ["user_id", "project_id"], name: "index_users_star_projects_on_user_id_and_project_id", unique: true, using: :btree

  create_table "web_hooks", force: :cascade do |t|
    t.string "url", limit: 2000
    t.integer "project_id"
    t.datetime "created_at"
    t.datetime "updated_at"
    t.string "type", default: "ProjectHook"
    t.integer "service_id"
    t.boolean "push_events", default: true, null: false
    t.boolean "issues_events", default: false, null: false
    t.boolean "merge_requests_events", default: false, null: false
    t.boolean "tag_push_events", default: false
    t.boolean "note_events", default: false, null: false
    t.boolean "enable_ssl_verification", default: true
    t.boolean "build_events", default: false, null: false
    t.boolean "wiki_page_events", default: false, null: false
    t.string "token"
    t.boolean "pipeline_events", default: false, null: false
    t.boolean "confidential_issues_events", default: false, null: false
  end

  add_index "web_hooks", ["project_id"], name: "index_web_hooks_on_project_id", using: :btree

  add_foreign_key "boards", "projects"
  add_foreign_key "chat_teams", "namespaces", name: "fk_3b543909cb", on_delete: :cascade
  add_foreign_key "issue_metrics", "issues", on_delete: :cascade
  add_foreign_key "label_priorities", "labels", on_delete: :cascade
  add_foreign_key "label_priorities", "projects", on_delete: :cascade
  add_foreign_key "labels", "namespaces", column: "group_id", on_delete: :cascade
  add_foreign_key "lists", "boards"
  add_foreign_key "lists", "labels"
  add_foreign_key "merge_request_metrics", "ci_commits", column: "pipeline_id", on_delete: :cascade
  add_foreign_key "merge_request_metrics", "merge_requests", on_delete: :cascade
  add_foreign_key "merge_requests_closing_issues", "issues", on_delete: :cascade
  add_foreign_key "merge_requests_closing_issues", "merge_requests", on_delete: :cascade
  add_foreign_key "personal_access_tokens", "users"
  add_foreign_key "project_authorizations", "projects", on_delete: :cascade
  add_foreign_key "project_authorizations", "users", on_delete: :cascade
  add_foreign_key "project_statistics", "projects", on_delete: :cascade
  add_foreign_key "protected_branch_merge_access_levels", "protected_branches"
  add_foreign_key "protected_branch_push_access_levels", "protected_branches"
  add_foreign_key "subscriptions", "projects", on_delete: :cascade
  add_foreign_key "timelogs", "issues", name: "fk_timelogs_issues_issue_id", on_delete: :cascade
  add_foreign_key "timelogs", "merge_requests", name: "fk_timelogs_merge_requests_merge_request_id", on_delete: :cascade
  add_foreign_key "trending_projects", "projects", on_delete: :cascade
  add_foreign_key "u2f_registrations", "users"
end<|MERGE_RESOLUTION|>--- conflicted
+++ resolved
@@ -111,11 +111,7 @@
     t.boolean "plantuml_enabled"
     t.integer "max_pages_size", default: 100, null: false
     t.integer "terminal_max_session_time", default: 0, null: false
-<<<<<<< HEAD
-    t.string "default_artifacts_expire_in", default: "0", null: false
-=======
     t.string "default_artifacts_expire_in", default: '0', null: false
->>>>>>> 3b3f0fab
   end
 
   create_table "audit_events", force: :cascade do |t|
