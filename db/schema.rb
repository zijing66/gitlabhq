# encoding: UTF-8
# This file is auto-generated from the current state of the database. Instead
# of editing this file, please use the migrations feature of Active Record to
# incrementally modify your database, and then regenerate this schema definition.
#
# Note that this schema.rb definition is the authoritative source for your
# database schema. If you need to create the application database on another
# system, you should be using db:schema:load, not running all the migrations
# from scratch. The latter is a flawed and unsustainable approach (the more migrations
# you'll amass, the slower it'll run and the greater likelihood for issues).
#
# It's strongly recommended that you check this file into your version control system.

ActiveRecord::Schema.define(version: 20180306074045) do

  # These are extensions that must be enabled in order to support this database
  enable_extension "plpgsql"
  enable_extension "pg_trgm"

  create_table "abuse_reports", force: :cascade do |t|
    t.integer "reporter_id"
    t.integer "user_id"
    t.text "message"
    t.datetime "created_at"
    t.datetime "updated_at"
    t.text "message_html"
    t.integer "cached_markdown_version"
  end

  create_table "appearances", force: :cascade do |t|
    t.string "title", null: false
    t.text "description", null: false
    t.string "header_logo"
    t.string "logo"
    t.datetime_with_timezone "created_at", null: false
    t.datetime_with_timezone "updated_at", null: false
    t.text "description_html"
    t.integer "cached_markdown_version"
    t.text "new_project_guidelines"
    t.text "new_project_guidelines_html"
  end

  create_table "application_settings", force: :cascade do |t|
    t.integer "default_projects_limit"
    t.boolean "signup_enabled"
    t.boolean "gravatar_enabled"
    t.text "sign_in_text"
    t.datetime "created_at"
    t.datetime "updated_at"
    t.string "home_page_url"
    t.integer "default_branch_protection", default: 2
    t.text "restricted_visibility_levels"
    t.boolean "version_check_enabled", default: true
    t.integer "max_attachment_size", default: 10, null: false
    t.integer "default_project_visibility"
    t.integer "default_snippet_visibility"
    t.text "domain_whitelist"
    t.boolean "user_oauth_applications", default: true
    t.string "after_sign_out_path"
    t.integer "session_expire_delay", default: 10080, null: false
    t.text "import_sources"
    t.text "help_page_text"
    t.string "admin_notification_email"
    t.boolean "shared_runners_enabled", default: true, null: false
    t.integer "max_artifacts_size", default: 100, null: false
    t.string "runners_registration_token"
    t.integer "max_pages_size", default: 100, null: false
    t.boolean "require_two_factor_authentication", default: false
    t.integer "two_factor_grace_period", default: 48
    t.boolean "metrics_enabled", default: false
    t.string "metrics_host", default: "localhost"
    t.integer "metrics_pool_size", default: 16
    t.integer "metrics_timeout", default: 10
    t.integer "metrics_method_call_threshold", default: 10
    t.boolean "recaptcha_enabled", default: false
    t.string "recaptcha_site_key"
    t.string "recaptcha_private_key"
    t.integer "metrics_port", default: 8089
    t.boolean "akismet_enabled", default: false
    t.string "akismet_api_key"
    t.integer "metrics_sample_interval", default: 15
    t.boolean "sentry_enabled", default: false
    t.string "sentry_dsn"
    t.boolean "email_author_in_body", default: false
    t.integer "default_group_visibility"
    t.boolean "repository_checks_enabled", default: false
    t.text "shared_runners_text"
    t.integer "metrics_packet_size", default: 1
    t.text "disabled_oauth_sign_in_sources"
    t.string "health_check_access_token"
    t.boolean "send_user_confirmation_email", default: false
    t.integer "container_registry_token_expire_delay", default: 5
    t.text "after_sign_up_text"
    t.boolean "user_default_external", default: false, null: false
    t.string "repository_storages", default: "default"
    t.string "enabled_git_access_protocol"
    t.boolean "domain_blacklist_enabled", default: false
    t.text "domain_blacklist"
    t.boolean "usage_ping_enabled", default: true, null: false
    t.boolean "koding_enabled"
    t.string "koding_url"
    t.text "sign_in_text_html"
    t.text "help_page_text_html"
    t.text "shared_runners_text_html"
    t.text "after_sign_up_text_html"
    t.integer "rsa_key_restriction", default: 0, null: false
    t.integer "dsa_key_restriction", default: 0, null: false
    t.integer "ecdsa_key_restriction", default: 0, null: false
    t.integer "ed25519_key_restriction", default: 0, null: false
    t.boolean "housekeeping_enabled", default: true, null: false
    t.boolean "housekeeping_bitmaps_enabled", default: true, null: false
    t.integer "housekeeping_incremental_repack_period", default: 10, null: false
    t.integer "housekeeping_full_repack_period", default: 50, null: false
    t.integer "housekeeping_gc_period", default: 200, null: false
    t.boolean "sidekiq_throttling_enabled", default: false
    t.string "sidekiq_throttling_queues"
    t.decimal "sidekiq_throttling_factor"
    t.boolean "html_emails_enabled", default: true
    t.string "plantuml_url"
    t.boolean "plantuml_enabled"
    t.integer "terminal_max_session_time", default: 0, null: false
    t.integer "unique_ips_limit_per_user"
    t.integer "unique_ips_limit_time_window"
    t.boolean "unique_ips_limit_enabled", default: false, null: false
    t.string "default_artifacts_expire_in", default: "0", null: false
    t.string "uuid"
    t.decimal "polling_interval_multiplier", default: 1.0, null: false
    t.integer "cached_markdown_version"
    t.boolean "clientside_sentry_enabled", default: false, null: false
    t.string "clientside_sentry_dsn"
    t.boolean "prometheus_metrics_enabled", default: false, null: false
    t.boolean "help_page_hide_commercial_content", default: false
    t.string "help_page_support_url"
    t.integer "performance_bar_allowed_group_id"
    t.boolean "hashed_storage_enabled", default: false, null: false
    t.boolean "project_export_enabled", default: true, null: false
    t.boolean "auto_devops_enabled", default: false, null: false
    t.integer "circuitbreaker_failure_count_threshold", default: 3
    t.integer "circuitbreaker_failure_reset_time", default: 1800
    t.integer "circuitbreaker_storage_timeout", default: 15
    t.integer "circuitbreaker_access_retries", default: 3
    t.boolean "throttle_unauthenticated_enabled", default: false, null: false
    t.integer "throttle_unauthenticated_requests_per_period", default: 3600, null: false
    t.integer "throttle_unauthenticated_period_in_seconds", default: 3600, null: false
    t.boolean "throttle_authenticated_api_enabled", default: false, null: false
    t.integer "throttle_authenticated_api_requests_per_period", default: 7200, null: false
    t.integer "throttle_authenticated_api_period_in_seconds", default: 3600, null: false
    t.boolean "throttle_authenticated_web_enabled", default: false, null: false
    t.integer "throttle_authenticated_web_requests_per_period", default: 7200, null: false
    t.integer "throttle_authenticated_web_period_in_seconds", default: 3600, null: false
    t.integer "circuitbreaker_check_interval", default: 1, null: false
    t.boolean "password_authentication_enabled_for_web"
    t.boolean "password_authentication_enabled_for_git", default: true
    t.integer "gitaly_timeout_default", default: 55, null: false
    t.integer "gitaly_timeout_medium", default: 30, null: false
    t.integer "gitaly_timeout_fast", default: 10, null: false
    t.boolean "authorized_keys_enabled", default: true, null: false
    t.string "auto_devops_domain"
    t.boolean "pages_domain_verification_enabled", default: true, null: false
  end

  create_table "audit_events", force: :cascade do |t|
    t.integer "author_id", null: false
    t.string "type", null: false
    t.integer "entity_id", null: false
    t.string "entity_type", null: false
    t.text "details"
    t.datetime "created_at"
    t.datetime "updated_at"
  end

  add_index "audit_events", ["entity_id", "entity_type"], name: "index_audit_events_on_entity_id_and_entity_type", using: :btree

  create_table "award_emoji", force: :cascade do |t|
    t.string "name"
    t.integer "user_id"
    t.integer "awardable_id"
    t.string "awardable_type"
    t.datetime "created_at"
    t.datetime "updated_at"
  end

  add_index "award_emoji", ["awardable_type", "awardable_id"], name: "index_award_emoji_on_awardable_type_and_awardable_id", using: :btree
  add_index "award_emoji", ["user_id", "name"], name: "index_award_emoji_on_user_id_and_name", using: :btree

  create_table "badges", force: :cascade do |t|
    t.string "link_url", null: false
    t.string "image_url", null: false
    t.integer "project_id"
    t.integer "group_id"
    t.string "type", null: false
    t.datetime_with_timezone "created_at", null: false
    t.datetime_with_timezone "updated_at", null: false
  end

  add_index "badges", ["group_id"], name: "index_badges_on_group_id", using: :btree
  add_index "badges", ["project_id"], name: "index_badges_on_project_id", using: :btree

  create_table "boards", force: :cascade do |t|
    t.integer "project_id"
    t.datetime "created_at", null: false
    t.datetime "updated_at", null: false
    t.integer "group_id"
  end

  add_index "boards", ["group_id"], name: "index_boards_on_group_id", using: :btree
  add_index "boards", ["project_id"], name: "index_boards_on_project_id", using: :btree

  create_table "broadcast_messages", force: :cascade do |t|
    t.text "message", null: false
    t.datetime "starts_at", null: false
    t.datetime "ends_at", null: false
    t.datetime "created_at", null: false
    t.datetime "updated_at", null: false
    t.string "color"
    t.string "font"
    t.text "message_html", null: false
    t.integer "cached_markdown_version"
  end

  add_index "broadcast_messages", ["starts_at", "ends_at", "id"], name: "index_broadcast_messages_on_starts_at_and_ends_at_and_id", using: :btree

  create_table "chat_names", force: :cascade do |t|
    t.integer "user_id", null: false
    t.integer "service_id", null: false
    t.string "team_id", null: false
    t.string "team_domain"
    t.string "chat_id", null: false
    t.string "chat_name"
    t.datetime "last_used_at"
    t.datetime "created_at", null: false
    t.datetime "updated_at", null: false
  end

  add_index "chat_names", ["service_id", "team_id", "chat_id"], name: "index_chat_names_on_service_id_and_team_id_and_chat_id", unique: true, using: :btree
  add_index "chat_names", ["user_id", "service_id"], name: "index_chat_names_on_user_id_and_service_id", unique: true, using: :btree

  create_table "chat_teams", force: :cascade do |t|
    t.integer "namespace_id", null: false
    t.string "team_id"
    t.string "name"
    t.datetime "created_at", null: false
    t.datetime "updated_at", null: false
  end

  add_index "chat_teams", ["namespace_id"], name: "index_chat_teams_on_namespace_id", unique: true, using: :btree

  create_table "ci_build_trace_section_names", force: :cascade do |t|
    t.integer "project_id", null: false
    t.string "name", null: false
  end

  add_index "ci_build_trace_section_names", ["project_id", "name"], name: "index_ci_build_trace_section_names_on_project_id_and_name", unique: true, using: :btree

  create_table "ci_build_trace_sections", force: :cascade do |t|
    t.integer "project_id", null: false
    t.datetime_with_timezone "date_start", null: false
    t.datetime_with_timezone "date_end", null: false
    t.integer "byte_start", limit: 8, null: false
    t.integer "byte_end", limit: 8, null: false
    t.integer "build_id", null: false
    t.integer "section_name_id", null: false
  end

  add_index "ci_build_trace_sections", ["build_id", "section_name_id"], name: "index_ci_build_trace_sections_on_build_id_and_section_name_id", unique: true, using: :btree
  add_index "ci_build_trace_sections", ["project_id"], name: "index_ci_build_trace_sections_on_project_id", using: :btree

  create_table "ci_builds", force: :cascade do |t|
    t.string "status"
    t.datetime "finished_at"
    t.text "trace"
    t.datetime "created_at"
    t.datetime "updated_at"
    t.datetime "started_at"
    t.integer "runner_id"
    t.float "coverage"
    t.integer "commit_id"
    t.text "commands"
    t.string "name"
    t.text "options"
    t.boolean "allow_failure", default: false, null: false
    t.string "stage"
    t.integer "trigger_request_id"
    t.integer "stage_idx"
    t.boolean "tag"
    t.string "ref"
    t.integer "user_id"
    t.string "type"
    t.string "target_url"
    t.string "description"
    t.text "artifacts_file"
    t.integer "project_id"
    t.text "artifacts_metadata"
    t.integer "erased_by_id"
    t.datetime "erased_at"
    t.datetime "artifacts_expire_at"
    t.string "environment"
    t.integer "artifacts_size", limit: 8
    t.string "when"
    t.text "yaml_variables"
    t.datetime "queued_at"
    t.string "token"
    t.integer "lock_version"
    t.string "coverage_regex"
    t.integer "auto_canceled_by_id"
    t.boolean "retried"
    t.integer "stage_id"
    t.boolean "protected"
    t.integer "failure_reason"
  end

  add_index "ci_builds", ["artifacts_expire_at"], name: "index_ci_builds_on_artifacts_expire_at", where: "(artifacts_file <> ''::text)", using: :btree
  add_index "ci_builds", ["auto_canceled_by_id"], name: "index_ci_builds_on_auto_canceled_by_id", using: :btree
  add_index "ci_builds", ["commit_id", "stage_idx", "created_at"], name: "index_ci_builds_on_commit_id_and_stage_idx_and_created_at", using: :btree
  add_index "ci_builds", ["commit_id", "status", "type"], name: "index_ci_builds_on_commit_id_and_status_and_type", using: :btree
  add_index "ci_builds", ["commit_id", "type", "name", "ref"], name: "index_ci_builds_on_commit_id_and_type_and_name_and_ref", using: :btree
  add_index "ci_builds", ["commit_id", "type", "ref"], name: "index_ci_builds_on_commit_id_and_type_and_ref", using: :btree
  add_index "ci_builds", ["project_id", "id"], name: "index_ci_builds_on_project_id_and_id", using: :btree
  add_index "ci_builds", ["protected"], name: "index_ci_builds_on_protected", using: :btree
  add_index "ci_builds", ["runner_id"], name: "index_ci_builds_on_runner_id", using: :btree
  add_index "ci_builds", ["stage_id"], name: "index_ci_builds_on_stage_id", using: :btree
  add_index "ci_builds", ["status", "type", "runner_id"], name: "index_ci_builds_on_status_and_type_and_runner_id", using: :btree
  add_index "ci_builds", ["status"], name: "index_ci_builds_on_status", using: :btree
  add_index "ci_builds", ["token"], name: "index_ci_builds_on_token", unique: true, using: :btree
  add_index "ci_builds", ["updated_at"], name: "index_ci_builds_on_updated_at", using: :btree
  add_index "ci_builds", ["user_id"], name: "index_ci_builds_on_user_id", using: :btree

  create_table "ci_group_variables", force: :cascade do |t|
    t.string "key", null: false
    t.text "value"
    t.text "encrypted_value"
    t.string "encrypted_value_salt"
    t.string "encrypted_value_iv"
    t.integer "group_id", null: false
    t.boolean "protected", default: false, null: false
    t.datetime_with_timezone "created_at", null: false
    t.datetime_with_timezone "updated_at", null: false
  end

  add_index "ci_group_variables", ["group_id", "key"], name: "index_ci_group_variables_on_group_id_and_key", unique: true, using: :btree

  create_table "ci_job_artifacts", force: :cascade do |t|
    t.integer "project_id", null: false
    t.integer "job_id", null: false
    t.integer "file_type", null: false
    t.integer "size", limit: 8
    t.datetime_with_timezone "created_at", null: false
    t.datetime_with_timezone "updated_at", null: false
    t.datetime_with_timezone "expire_at"
    t.string "file"
    t.binary "file_sha256"
  end

  add_index "ci_job_artifacts", ["expire_at", "job_id"], name: "index_ci_job_artifacts_on_expire_at_and_job_id", using: :btree
  add_index "ci_job_artifacts", ["job_id", "file_type"], name: "index_ci_job_artifacts_on_job_id_and_file_type", unique: true, using: :btree
  add_index "ci_job_artifacts", ["project_id"], name: "index_ci_job_artifacts_on_project_id", using: :btree

  create_table "ci_pipeline_schedule_variables", force: :cascade do |t|
    t.string "key", null: false
    t.text "value"
    t.text "encrypted_value"
    t.string "encrypted_value_salt"
    t.string "encrypted_value_iv"
    t.integer "pipeline_schedule_id", null: false
    t.datetime_with_timezone "created_at"
    t.datetime_with_timezone "updated_at"
  end

  add_index "ci_pipeline_schedule_variables", ["pipeline_schedule_id", "key"], name: "index_ci_pipeline_schedule_variables_on_schedule_id_and_key", unique: true, using: :btree

  create_table "ci_pipeline_schedules", force: :cascade do |t|
    t.string "description"
    t.string "ref"
    t.string "cron"
    t.string "cron_timezone"
    t.datetime "next_run_at"
    t.integer "project_id"
    t.integer "owner_id"
    t.boolean "active", default: true
    t.datetime "created_at"
    t.datetime "updated_at"
  end

  add_index "ci_pipeline_schedules", ["next_run_at", "active"], name: "index_ci_pipeline_schedules_on_next_run_at_and_active", using: :btree
  add_index "ci_pipeline_schedules", ["project_id"], name: "index_ci_pipeline_schedules_on_project_id", using: :btree

  create_table "ci_pipeline_variables", force: :cascade do |t|
    t.string "key", null: false
    t.text "value"
    t.text "encrypted_value"
    t.string "encrypted_value_salt"
    t.string "encrypted_value_iv"
    t.integer "pipeline_id", null: false
  end

  add_index "ci_pipeline_variables", ["pipeline_id", "key"], name: "index_ci_pipeline_variables_on_pipeline_id_and_key", unique: true, using: :btree

  create_table "ci_pipelines", force: :cascade do |t|
    t.string "ref"
    t.string "sha"
    t.string "before_sha"
    t.datetime "created_at"
    t.datetime "updated_at"
    t.boolean "tag", default: false
    t.text "yaml_errors"
    t.datetime "committed_at"
    t.integer "project_id"
    t.string "status"
    t.datetime "started_at"
    t.datetime "finished_at"
    t.integer "duration"
    t.integer "user_id"
    t.integer "lock_version"
    t.integer "auto_canceled_by_id"
    t.integer "pipeline_schedule_id"
    t.integer "source"
    t.integer "config_source"
    t.boolean "protected"
    t.integer "failure_reason"
  end

  add_index "ci_pipelines", ["auto_canceled_by_id"], name: "index_ci_pipelines_on_auto_canceled_by_id", using: :btree
  add_index "ci_pipelines", ["pipeline_schedule_id"], name: "index_ci_pipelines_on_pipeline_schedule_id", using: :btree
  add_index "ci_pipelines", ["project_id", "ref", "status", "id"], name: "index_ci_pipelines_on_project_id_and_ref_and_status_and_id", using: :btree
  add_index "ci_pipelines", ["project_id", "sha"], name: "index_ci_pipelines_on_project_id_and_sha", using: :btree
  add_index "ci_pipelines", ["project_id"], name: "index_ci_pipelines_on_project_id", using: :btree
  add_index "ci_pipelines", ["status"], name: "index_ci_pipelines_on_status", using: :btree
  add_index "ci_pipelines", ["user_id"], name: "index_ci_pipelines_on_user_id", using: :btree

  create_table "ci_runner_projects", force: :cascade do |t|
    t.integer "runner_id", null: false
    t.datetime "created_at"
    t.datetime "updated_at"
    t.integer "project_id"
  end

  add_index "ci_runner_projects", ["project_id"], name: "index_ci_runner_projects_on_project_id", using: :btree
  add_index "ci_runner_projects", ["runner_id"], name: "index_ci_runner_projects_on_runner_id", using: :btree

  create_table "ci_runners", force: :cascade do |t|
    t.string "token"
    t.datetime "created_at"
    t.datetime "updated_at"
    t.string "description"
    t.datetime "contacted_at"
    t.boolean "active", default: true, null: false
    t.boolean "is_shared", default: false
    t.string "name"
    t.string "version"
    t.string "revision"
    t.string "platform"
    t.string "architecture"
    t.boolean "run_untagged", default: true, null: false
    t.boolean "locked", default: false, null: false
    t.integer "access_level", default: 0, null: false
    t.string "ip_address"
  end

  add_index "ci_runners", ["contacted_at"], name: "index_ci_runners_on_contacted_at", using: :btree
  add_index "ci_runners", ["is_shared"], name: "index_ci_runners_on_is_shared", using: :btree
  add_index "ci_runners", ["locked"], name: "index_ci_runners_on_locked", using: :btree
  add_index "ci_runners", ["token"], name: "index_ci_runners_on_token", using: :btree

  create_table "ci_stages", force: :cascade do |t|
    t.integer "project_id"
    t.integer "pipeline_id"
    t.datetime "created_at"
    t.datetime "updated_at"
    t.string "name"
    t.integer "status"
    t.integer "lock_version"
  end

  add_index "ci_stages", ["pipeline_id", "name"], name: "index_ci_stages_on_pipeline_id_and_name", unique: true, using: :btree
  add_index "ci_stages", ["pipeline_id"], name: "index_ci_stages_on_pipeline_id", using: :btree
  add_index "ci_stages", ["project_id"], name: "index_ci_stages_on_project_id", using: :btree

  create_table "ci_trigger_requests", force: :cascade do |t|
    t.integer "trigger_id", null: false
    t.text "variables"
    t.datetime "created_at"
    t.datetime "updated_at"
    t.integer "commit_id"
  end

  add_index "ci_trigger_requests", ["commit_id"], name: "index_ci_trigger_requests_on_commit_id", using: :btree

  create_table "ci_triggers", force: :cascade do |t|
    t.string "token"
    t.datetime "created_at"
    t.datetime "updated_at"
    t.integer "project_id"
    t.integer "owner_id"
    t.string "description"
    t.string "ref"
  end

  add_index "ci_triggers", ["project_id"], name: "index_ci_triggers_on_project_id", using: :btree

  create_table "ci_variables", force: :cascade do |t|
    t.string "key", null: false
    t.text "value"
    t.text "encrypted_value"
    t.string "encrypted_value_salt"
    t.string "encrypted_value_iv"
    t.integer "project_id", null: false
    t.boolean "protected", default: false, null: false
    t.string "environment_scope", default: "*", null: false
  end

  add_index "ci_variables", ["project_id", "key", "environment_scope"], name: "index_ci_variables_on_project_id_and_key_and_environment_scope", unique: true, using: :btree

  create_table "cluster_platforms_kubernetes", force: :cascade do |t|
    t.integer "cluster_id", null: false
    t.datetime_with_timezone "created_at", null: false
    t.datetime_with_timezone "updated_at", null: false
    t.text "api_url"
    t.text "ca_cert"
    t.string "namespace"
    t.string "username"
    t.text "encrypted_password"
    t.string "encrypted_password_iv"
    t.text "encrypted_token"
    t.string "encrypted_token_iv"
  end

  add_index "cluster_platforms_kubernetes", ["cluster_id"], name: "index_cluster_platforms_kubernetes_on_cluster_id", unique: true, using: :btree

  create_table "cluster_projects", force: :cascade do |t|
    t.integer "project_id", null: false
    t.integer "cluster_id", null: false
    t.datetime_with_timezone "created_at", null: false
    t.datetime_with_timezone "updated_at", null: false
  end

  add_index "cluster_projects", ["cluster_id"], name: "index_cluster_projects_on_cluster_id", using: :btree
  add_index "cluster_projects", ["project_id"], name: "index_cluster_projects_on_project_id", using: :btree

  create_table "cluster_providers_gcp", force: :cascade do |t|
    t.integer "cluster_id", null: false
    t.integer "status"
    t.integer "num_nodes", null: false
    t.datetime_with_timezone "created_at", null: false
    t.datetime_with_timezone "updated_at", null: false
    t.text "status_reason"
    t.string "gcp_project_id", null: false
    t.string "zone", null: false
    t.string "machine_type"
    t.string "operation_id"
    t.string "endpoint"
    t.text "encrypted_access_token"
    t.string "encrypted_access_token_iv"
  end

  add_index "cluster_providers_gcp", ["cluster_id"], name: "index_cluster_providers_gcp_on_cluster_id", unique: true, using: :btree

  create_table "clusters", force: :cascade do |t|
    t.integer "user_id"
    t.integer "provider_type"
    t.integer "platform_type"
    t.datetime_with_timezone "created_at", null: false
    t.datetime_with_timezone "updated_at", null: false
    t.boolean "enabled", default: true
    t.string "name", null: false
    t.string "environment_scope", default: "*", null: false
  end

  add_index "clusters", ["enabled"], name: "index_clusters_on_enabled", using: :btree
  add_index "clusters", ["user_id"], name: "index_clusters_on_user_id", using: :btree

  create_table "clusters_applications_helm", force: :cascade do |t|
    t.integer "cluster_id", null: false
    t.datetime_with_timezone "created_at", null: false
    t.datetime_with_timezone "updated_at", null: false
    t.integer "status", null: false
    t.string "version", null: false
    t.text "status_reason"
  end

  create_table "clusters_applications_ingress", force: :cascade do |t|
    t.integer "cluster_id", null: false
    t.datetime_with_timezone "created_at", null: false
    t.datetime_with_timezone "updated_at", null: false
    t.integer "status", null: false
    t.integer "ingress_type", null: false
    t.string "version", null: false
    t.string "cluster_ip"
    t.text "status_reason"
    t.string "external_ip"
  end

  create_table "clusters_applications_prometheus", force: :cascade do |t|
    t.integer "cluster_id", null: false
    t.integer "status", null: false
    t.string "version", null: false
    t.text "status_reason"
    t.datetime_with_timezone "created_at", null: false
    t.datetime_with_timezone "updated_at", null: false
  end

  create_table "clusters_applications_runners", force: :cascade do |t|
    t.integer "cluster_id", null: false
    t.integer "runner_id"
    t.integer "status", null: false
    t.datetime_with_timezone "created_at", null: false
    t.datetime_with_timezone "updated_at", null: false
    t.string "version", null: false
    t.text "status_reason"
    t.boolean "privileged", default: true, null: false
  end

  add_index "clusters_applications_runners", ["cluster_id"], name: "index_clusters_applications_runners_on_cluster_id", unique: true, using: :btree
  add_index "clusters_applications_runners", ["runner_id"], name: "index_clusters_applications_runners_on_runner_id", using: :btree

  create_table "container_repositories", force: :cascade do |t|
    t.integer "project_id", null: false
    t.string "name", null: false
    t.datetime "created_at", null: false
    t.datetime "updated_at", null: false
  end

  add_index "container_repositories", ["project_id", "name"], name: "index_container_repositories_on_project_id_and_name", unique: true, using: :btree
  add_index "container_repositories", ["project_id"], name: "index_container_repositories_on_project_id", using: :btree

  create_table "conversational_development_index_metrics", force: :cascade do |t|
    t.float "leader_issues", null: false
    t.float "instance_issues", null: false
    t.float "leader_notes", null: false
    t.float "instance_notes", null: false
    t.float "leader_milestones", null: false
    t.float "instance_milestones", null: false
    t.float "leader_boards", null: false
    t.float "instance_boards", null: false
    t.float "leader_merge_requests", null: false
    t.float "instance_merge_requests", null: false
    t.float "leader_ci_pipelines", null: false
    t.float "instance_ci_pipelines", null: false
    t.float "leader_environments", null: false
    t.float "instance_environments", null: false
    t.float "leader_deployments", null: false
    t.float "instance_deployments", null: false
    t.float "leader_projects_prometheus_active", null: false
    t.float "instance_projects_prometheus_active", null: false
    t.float "leader_service_desk_issues", null: false
    t.float "instance_service_desk_issues", null: false
    t.datetime "created_at", null: false
    t.datetime "updated_at", null: false
    t.float "percentage_boards", default: 0.0, null: false
    t.float "percentage_ci_pipelines", default: 0.0, null: false
    t.float "percentage_deployments", default: 0.0, null: false
    t.float "percentage_environments", default: 0.0, null: false
    t.float "percentage_issues", default: 0.0, null: false
    t.float "percentage_merge_requests", default: 0.0, null: false
    t.float "percentage_milestones", default: 0.0, null: false
    t.float "percentage_notes", default: 0.0, null: false
    t.float "percentage_projects_prometheus_active", default: 0.0, null: false
    t.float "percentage_service_desk_issues", default: 0.0, null: false
  end

  create_table "deploy_keys_projects", force: :cascade do |t|
    t.integer "deploy_key_id", null: false
    t.integer "project_id", null: false
    t.datetime "created_at"
    t.datetime "updated_at"
    t.boolean "can_push", default: false, null: false
  end

  add_index "deploy_keys_projects", ["project_id"], name: "index_deploy_keys_projects_on_project_id", using: :btree

  create_table "deployments", force: :cascade do |t|
    t.integer "iid", null: false
    t.integer "project_id", null: false
    t.integer "environment_id", null: false
    t.string "ref", null: false
    t.boolean "tag", null: false
    t.string "sha", null: false
    t.integer "user_id"
    t.integer "deployable_id"
    t.string "deployable_type"
    t.datetime "created_at"
    t.datetime "updated_at"
    t.string "on_stop"
  end

  add_index "deployments", ["created_at"], name: "index_deployments_on_created_at", using: :btree
  add_index "deployments", ["environment_id", "id"], name: "index_deployments_on_environment_id_and_id", using: :btree
  add_index "deployments", ["environment_id", "iid", "project_id"], name: "index_deployments_on_environment_id_and_iid_and_project_id", using: :btree
  add_index "deployments", ["project_id", "iid"], name: "index_deployments_on_project_id_and_iid", unique: true, using: :btree

  create_table "emails", force: :cascade do |t|
    t.integer "user_id", null: false
    t.string "email", null: false
    t.datetime "created_at"
    t.datetime "updated_at"
    t.string "confirmation_token"
    t.datetime_with_timezone "confirmed_at"
    t.datetime_with_timezone "confirmation_sent_at"
  end

  add_index "emails", ["confirmation_token"], name: "index_emails_on_confirmation_token", unique: true, using: :btree
  add_index "emails", ["email"], name: "index_emails_on_email", unique: true, using: :btree
  add_index "emails", ["user_id"], name: "index_emails_on_user_id", using: :btree

  create_table "environments", force: :cascade do |t|
    t.integer "project_id", null: false
    t.string "name", null: false
    t.datetime "created_at"
    t.datetime "updated_at"
    t.string "external_url"
    t.string "environment_type"
    t.string "state", default: "available", null: false
    t.string "slug", null: false
  end

  add_index "environments", ["project_id", "name"], name: "index_environments_on_project_id_and_name", unique: true, using: :btree
  add_index "environments", ["project_id", "slug"], name: "index_environments_on_project_id_and_slug", unique: true, using: :btree

  create_table "events", force: :cascade do |t|
    t.integer "project_id"
    t.integer "author_id", null: false
    t.integer "target_id"
    t.datetime_with_timezone "created_at", null: false
    t.datetime_with_timezone "updated_at", null: false
    t.integer "action", limit: 2, null: false
    t.string "target_type"
  end

  add_index "events", ["action"], name: "index_events_on_action", using: :btree
  add_index "events", ["author_id"], name: "index_events_on_author_id", using: :btree
  add_index "events", ["project_id", "id"], name: "index_events_on_project_id_and_id", using: :btree
  add_index "events", ["target_type", "target_id"], name: "index_events_on_target_type_and_target_id", using: :btree

  create_table "feature_gates", force: :cascade do |t|
    t.string "feature_key", null: false
    t.string "key", null: false
    t.string "value"
    t.datetime "created_at", null: false
    t.datetime "updated_at", null: false
  end

  add_index "feature_gates", ["feature_key", "key", "value"], name: "index_feature_gates_on_feature_key_and_key_and_value", unique: true, using: :btree

  create_table "features", force: :cascade do |t|
    t.string "key", null: false
    t.datetime "created_at", null: false
    t.datetime "updated_at", null: false
  end

  add_index "features", ["key"], name: "index_features_on_key", unique: true, using: :btree

  create_table "fork_network_members", force: :cascade do |t|
    t.integer "fork_network_id", null: false
    t.integer "project_id", null: false
    t.integer "forked_from_project_id"
  end

  add_index "fork_network_members", ["fork_network_id"], name: "index_fork_network_members_on_fork_network_id", using: :btree
  add_index "fork_network_members", ["project_id"], name: "index_fork_network_members_on_project_id", unique: true, using: :btree

  create_table "fork_networks", force: :cascade do |t|
    t.integer "root_project_id"
    t.string "deleted_root_project_name"
  end

  add_index "fork_networks", ["root_project_id"], name: "index_fork_networks_on_root_project_id", unique: true, using: :btree

  create_table "forked_project_links", force: :cascade do |t|
    t.integer "forked_to_project_id", null: false
    t.integer "forked_from_project_id", null: false
    t.datetime "created_at"
    t.datetime "updated_at"
  end

  add_index "forked_project_links", ["forked_to_project_id"], name: "index_forked_project_links_on_forked_to_project_id", unique: true, using: :btree

  create_table "gcp_clusters", force: :cascade do |t|
    t.integer "project_id", null: false
    t.integer "user_id"
    t.integer "service_id"
    t.integer "status"
    t.integer "gcp_cluster_size", null: false
    t.datetime_with_timezone "created_at", null: false
    t.datetime_with_timezone "updated_at", null: false
    t.boolean "enabled", default: true
    t.text "status_reason"
    t.string "project_namespace"
    t.string "endpoint"
    t.text "ca_cert"
    t.text "encrypted_kubernetes_token"
    t.string "encrypted_kubernetes_token_iv"
    t.string "username"
    t.text "encrypted_password"
    t.string "encrypted_password_iv"
    t.string "gcp_project_id", null: false
    t.string "gcp_cluster_zone", null: false
    t.string "gcp_cluster_name", null: false
    t.string "gcp_machine_type"
    t.string "gcp_operation_id"
    t.text "encrypted_gcp_token"
    t.string "encrypted_gcp_token_iv"
  end

  add_index "gcp_clusters", ["project_id"], name: "index_gcp_clusters_on_project_id", unique: true, using: :btree

  create_table "gpg_key_subkeys", force: :cascade do |t|
    t.integer "gpg_key_id", null: false
    t.binary "keyid"
    t.binary "fingerprint"
  end

  add_index "gpg_key_subkeys", ["fingerprint"], name: "index_gpg_key_subkeys_on_fingerprint", unique: true, using: :btree
  add_index "gpg_key_subkeys", ["gpg_key_id"], name: "index_gpg_key_subkeys_on_gpg_key_id", using: :btree
  add_index "gpg_key_subkeys", ["keyid"], name: "index_gpg_key_subkeys_on_keyid", unique: true, using: :btree

  create_table "gpg_keys", force: :cascade do |t|
    t.datetime_with_timezone "created_at", null: false
    t.datetime_with_timezone "updated_at", null: false
    t.integer "user_id"
    t.binary "primary_keyid"
    t.binary "fingerprint"
    t.text "key"
  end

  add_index "gpg_keys", ["fingerprint"], name: "index_gpg_keys_on_fingerprint", unique: true, using: :btree
  add_index "gpg_keys", ["primary_keyid"], name: "index_gpg_keys_on_primary_keyid", unique: true, using: :btree
  add_index "gpg_keys", ["user_id"], name: "index_gpg_keys_on_user_id", using: :btree

  create_table "gpg_signatures", force: :cascade do |t|
    t.datetime_with_timezone "created_at", null: false
    t.datetime_with_timezone "updated_at", null: false
    t.integer "project_id"
    t.integer "gpg_key_id"
    t.binary "commit_sha"
    t.binary "gpg_key_primary_keyid"
    t.text "gpg_key_user_name"
    t.text "gpg_key_user_email"
    t.integer "verification_status", limit: 2, default: 0, null: false
    t.integer "gpg_key_subkey_id"
  end

  add_index "gpg_signatures", ["commit_sha"], name: "index_gpg_signatures_on_commit_sha", unique: true, using: :btree
  add_index "gpg_signatures", ["gpg_key_id"], name: "index_gpg_signatures_on_gpg_key_id", using: :btree
  add_index "gpg_signatures", ["gpg_key_primary_keyid"], name: "index_gpg_signatures_on_gpg_key_primary_keyid", using: :btree
  add_index "gpg_signatures", ["gpg_key_subkey_id"], name: "index_gpg_signatures_on_gpg_key_subkey_id", using: :btree
  add_index "gpg_signatures", ["project_id"], name: "index_gpg_signatures_on_project_id", using: :btree

  create_table "group_custom_attributes", force: :cascade do |t|
    t.datetime "created_at", null: false
    t.datetime "updated_at", null: false
    t.integer "group_id", null: false
    t.string "key", null: false
    t.string "value", null: false
  end

  add_index "group_custom_attributes", ["group_id", "key"], name: "index_group_custom_attributes_on_group_id_and_key", unique: true, using: :btree
  add_index "group_custom_attributes", ["key", "value"], name: "index_group_custom_attributes_on_key_and_value", using: :btree

  create_table "identities", force: :cascade do |t|
    t.string "extern_uid"
    t.string "provider"
    t.integer "user_id"
    t.datetime "created_at"
    t.datetime "updated_at"
  end

  add_index "identities", ["user_id"], name: "index_identities_on_user_id", using: :btree

  create_table "issue_assignees", id: false, force: :cascade do |t|
    t.integer "user_id", null: false
    t.integer "issue_id", null: false
  end

  add_index "issue_assignees", ["issue_id", "user_id"], name: "index_issue_assignees_on_issue_id_and_user_id", unique: true, using: :btree
  add_index "issue_assignees", ["user_id"], name: "index_issue_assignees_on_user_id", using: :btree

  create_table "issue_metrics", force: :cascade do |t|
    t.integer "issue_id", null: false
    t.datetime "first_mentioned_in_commit_at"
    t.datetime "first_associated_with_milestone_at"
    t.datetime "first_added_to_board_at"
    t.datetime "created_at", null: false
    t.datetime "updated_at", null: false
  end

  add_index "issue_metrics", ["issue_id"], name: "index_issue_metrics", using: :btree

  create_table "issues", force: :cascade do |t|
    t.string "title"
    t.integer "author_id"
    t.integer "project_id"
    t.datetime "created_at"
    t.datetime "updated_at"
    t.text "description"
    t.integer "milestone_id"
    t.string "state"
    t.integer "iid"
    t.integer "updated_by_id"
    t.boolean "confidential", default: false, null: false
    t.date "due_date"
    t.integer "moved_to_id"
    t.integer "lock_version"
    t.text "title_html"
    t.text "description_html"
    t.integer "time_estimate"
    t.integer "relative_position"
    t.integer "cached_markdown_version"
    t.datetime "last_edited_at"
    t.integer "last_edited_by_id"
    t.boolean "discussion_locked"
    t.datetime_with_timezone "closed_at"
  end

  add_index "issues", ["author_id"], name: "index_issues_on_author_id", using: :btree
  add_index "issues", ["confidential"], name: "index_issues_on_confidential", using: :btree
  add_index "issues", ["description"], name: "index_issues_on_description_trigram", using: :gin, opclasses: {"description"=>"gin_trgm_ops"}
  add_index "issues", ["milestone_id"], name: "index_issues_on_milestone_id", using: :btree
  add_index "issues", ["moved_to_id"], name: "index_issues_on_moved_to_id", where: "(moved_to_id IS NOT NULL)", using: :btree
  add_index "issues", ["project_id", "created_at", "id", "state"], name: "index_issues_on_project_id_and_created_at_and_id_and_state", using: :btree
  add_index "issues", ["project_id", "due_date", "id", "state"], name: "idx_issues_on_project_id_and_due_date_and_id_and_state_partial", where: "(due_date IS NOT NULL)", using: :btree
  add_index "issues", ["project_id", "iid"], name: "index_issues_on_project_id_and_iid", unique: true, using: :btree
  add_index "issues", ["project_id", "updated_at", "id", "state"], name: "index_issues_on_project_id_and_updated_at_and_id_and_state", using: :btree
  add_index "issues", ["relative_position"], name: "index_issues_on_relative_position", using: :btree
  add_index "issues", ["state"], name: "index_issues_on_state", using: :btree
  add_index "issues", ["title"], name: "index_issues_on_title_trigram", using: :gin, opclasses: {"title"=>"gin_trgm_ops"}
  add_index "issues", ["updated_at"], name: "index_issues_on_updated_at", using: :btree
  add_index "issues", ["updated_by_id"], name: "index_issues_on_updated_by_id", where: "(updated_by_id IS NOT NULL)", using: :btree

  create_table "keys", force: :cascade do |t|
    t.integer "user_id"
    t.datetime "created_at"
    t.datetime "updated_at"
    t.text "key"
    t.string "title"
    t.string "type"
    t.string "fingerprint"
    t.boolean "public", default: false, null: false
    t.datetime "last_used_at"
  end

  add_index "keys", ["fingerprint"], name: "index_keys_on_fingerprint", unique: true, using: :btree
  add_index "keys", ["user_id"], name: "index_keys_on_user_id", using: :btree

  create_table "label_links", force: :cascade do |t|
    t.integer "label_id"
    t.integer "target_id"
    t.string "target_type"
    t.datetime "created_at"
    t.datetime "updated_at"
  end

  add_index "label_links", ["label_id"], name: "index_label_links_on_label_id", using: :btree
  add_index "label_links", ["target_id", "target_type"], name: "index_label_links_on_target_id_and_target_type", using: :btree

  create_table "label_priorities", force: :cascade do |t|
    t.integer "project_id", null: false
    t.integer "label_id", null: false
    t.integer "priority", null: false
    t.datetime "created_at", null: false
    t.datetime "updated_at", null: false
  end

  add_index "label_priorities", ["priority"], name: "index_label_priorities_on_priority", using: :btree
  add_index "label_priorities", ["project_id", "label_id"], name: "index_label_priorities_on_project_id_and_label_id", unique: true, using: :btree

  create_table "labels", force: :cascade do |t|
    t.string "title"
    t.string "color"
    t.integer "project_id"
    t.datetime "created_at"
    t.datetime "updated_at"
    t.boolean "template", default: false
    t.string "description"
    t.text "description_html"
    t.string "type"
    t.integer "group_id"
    t.integer "cached_markdown_version"
  end

  add_index "labels", ["group_id", "project_id", "title"], name: "index_labels_on_group_id_and_project_id_and_title", unique: true, using: :btree
  add_index "labels", ["project_id"], name: "index_labels_on_project_id", using: :btree
  add_index "labels", ["template"], name: "index_labels_on_template", where: "template", using: :btree
  add_index "labels", ["title"], name: "index_labels_on_title", using: :btree
  add_index "labels", ["type", "project_id"], name: "index_labels_on_type_and_project_id", using: :btree

  create_table "lfs_file_locks", force: :cascade do |t|
    t.integer "project_id", null: false
    t.integer "user_id", null: false
    t.datetime "created_at", null: false
    t.string "path", limit: 511
  end

  add_index "lfs_file_locks", ["project_id", "path"], name: "index_lfs_file_locks_on_project_id_and_path", unique: true, using: :btree
  add_index "lfs_file_locks", ["user_id"], name: "index_lfs_file_locks_on_user_id", using: :btree

  create_table "lfs_objects", force: :cascade do |t|
    t.string "oid", null: false
    t.integer "size", limit: 8, null: false
    t.datetime "created_at"
    t.datetime "updated_at"
    t.string "file"
  end

  add_index "lfs_objects", ["oid"], name: "index_lfs_objects_on_oid", unique: true, using: :btree

  create_table "lfs_objects_projects", force: :cascade do |t|
    t.integer "lfs_object_id", null: false
    t.integer "project_id", null: false
    t.datetime "created_at"
    t.datetime "updated_at"
  end

  add_index "lfs_objects_projects", ["project_id"], name: "index_lfs_objects_projects_on_project_id", using: :btree

  create_table "lists", force: :cascade do |t|
    t.integer "board_id", null: false
    t.integer "label_id"
    t.integer "list_type", default: 1, null: false
    t.integer "position"
    t.datetime "created_at", null: false
    t.datetime "updated_at", null: false
  end

  add_index "lists", ["board_id", "label_id"], name: "index_lists_on_board_id_and_label_id", unique: true, using: :btree
  add_index "lists", ["label_id"], name: "index_lists_on_label_id", using: :btree

  create_table "members", force: :cascade do |t|
    t.integer "access_level", null: false
    t.integer "source_id", null: false
    t.string "source_type", null: false
    t.integer "user_id"
    t.integer "notification_level", null: false
    t.string "type"
    t.datetime "created_at"
    t.datetime "updated_at"
    t.integer "created_by_id"
    t.string "invite_email"
    t.string "invite_token"
    t.datetime "invite_accepted_at"
    t.datetime "requested_at"
    t.date "expires_at"
  end

  add_index "members", ["access_level"], name: "index_members_on_access_level", using: :btree
  add_index "members", ["invite_token"], name: "index_members_on_invite_token", unique: true, using: :btree
  add_index "members", ["requested_at"], name: "index_members_on_requested_at", using: :btree
  add_index "members", ["source_id", "source_type"], name: "index_members_on_source_id_and_source_type", using: :btree
  add_index "members", ["user_id"], name: "index_members_on_user_id", using: :btree

  create_table "merge_request_diff_commits", id: false, force: :cascade do |t|
    t.datetime_with_timezone "authored_date"
    t.datetime_with_timezone "committed_date"
    t.integer "merge_request_diff_id", null: false
    t.integer "relative_order", null: false
    t.binary "sha", null: false
    t.text "author_name"
    t.text "author_email"
    t.text "committer_name"
    t.text "committer_email"
    t.text "message"
  end

  add_index "merge_request_diff_commits", ["merge_request_diff_id", "relative_order"], name: "index_merge_request_diff_commits_on_mr_diff_id_and_order", unique: true, using: :btree
  add_index "merge_request_diff_commits", ["sha"], name: "index_merge_request_diff_commits_on_sha", using: :btree

  create_table "merge_request_diff_files", id: false, force: :cascade do |t|
    t.integer "merge_request_diff_id", null: false
    t.integer "relative_order", null: false
    t.boolean "new_file", null: false
    t.boolean "renamed_file", null: false
    t.boolean "deleted_file", null: false
    t.boolean "too_large", null: false
    t.string "a_mode", null: false
    t.string "b_mode", null: false
    t.text "new_path", null: false
    t.text "old_path", null: false
    t.text "diff", null: false
    t.boolean "binary"
  end

  add_index "merge_request_diff_files", ["merge_request_diff_id", "relative_order"], name: "index_merge_request_diff_files_on_mr_diff_id_and_order", unique: true, using: :btree

  create_table "merge_request_diffs", force: :cascade do |t|
    t.string "state"
    t.integer "merge_request_id", null: false
    t.datetime "created_at"
    t.datetime "updated_at"
    t.string "base_commit_sha"
    t.string "real_size"
    t.string "head_commit_sha"
    t.string "start_commit_sha"
    t.integer "commits_count"
  end

  add_index "merge_request_diffs", ["merge_request_id", "id"], name: "index_merge_request_diffs_on_merge_request_id_and_id", using: :btree

  create_table "merge_request_metrics", force: :cascade do |t|
    t.integer "merge_request_id", null: false
    t.datetime "latest_build_started_at"
    t.datetime "latest_build_finished_at"
    t.datetime "first_deployed_to_production_at"
    t.datetime "merged_at"
    t.datetime "created_at", null: false
    t.datetime "updated_at", null: false
    t.integer "pipeline_id"
    t.integer "merged_by_id"
    t.integer "latest_closed_by_id"
    t.datetime_with_timezone "latest_closed_at"
  end

  add_index "merge_request_metrics", ["first_deployed_to_production_at"], name: "index_merge_request_metrics_on_first_deployed_to_production_at", using: :btree
  add_index "merge_request_metrics", ["merge_request_id"], name: "index_merge_request_metrics", using: :btree
  add_index "merge_request_metrics", ["pipeline_id"], name: "index_merge_request_metrics_on_pipeline_id", using: :btree

  create_table "merge_requests", force: :cascade do |t|
    t.string "target_branch", null: false
    t.string "source_branch", null: false
    t.integer "source_project_id"
    t.integer "author_id"
    t.integer "assignee_id"
    t.string "title"
    t.datetime "created_at"
    t.datetime "updated_at"
    t.integer "milestone_id"
    t.string "state", default: "opened", null: false
    t.string "merge_status", default: "unchecked", null: false
    t.integer "target_project_id", null: false
    t.integer "iid"
    t.text "description"
    t.integer "updated_by_id"
    t.text "merge_error"
    t.text "merge_params"
    t.boolean "merge_when_pipeline_succeeds", default: false, null: false
    t.integer "merge_user_id"
    t.string "merge_commit_sha"
    t.string "in_progress_merge_commit_sha"
    t.integer "lock_version"
    t.text "title_html"
    t.text "description_html"
    t.integer "time_estimate"
    t.integer "cached_markdown_version"
    t.datetime "last_edited_at"
    t.integer "last_edited_by_id"
    t.integer "head_pipeline_id"
    t.string "merge_jid"
    t.boolean "discussion_locked"
    t.integer "latest_merge_request_diff_id"
    t.string "rebase_commit_sha"
  end

  add_index "merge_requests", ["assignee_id"], name: "index_merge_requests_on_assignee_id", using: :btree
  add_index "merge_requests", ["author_id"], name: "index_merge_requests_on_author_id", using: :btree
  add_index "merge_requests", ["created_at"], name: "index_merge_requests_on_created_at", using: :btree
  add_index "merge_requests", ["description"], name: "index_merge_requests_on_description_trigram", using: :gin, opclasses: {"description"=>"gin_trgm_ops"}
  add_index "merge_requests", ["head_pipeline_id"], name: "index_merge_requests_on_head_pipeline_id", using: :btree
  add_index "merge_requests", ["latest_merge_request_diff_id"], name: "index_merge_requests_on_latest_merge_request_diff_id", using: :btree
  add_index "merge_requests", ["merge_user_id"], name: "index_merge_requests_on_merge_user_id", where: "(merge_user_id IS NOT NULL)", using: :btree
  add_index "merge_requests", ["milestone_id"], name: "index_merge_requests_on_milestone_id", using: :btree
  add_index "merge_requests", ["source_branch"], name: "index_merge_requests_on_source_branch", using: :btree
  add_index "merge_requests", ["source_project_id", "source_branch"], name: "index_merge_requests_on_source_project_and_branch_state_opened", where: "((state)::text = 'opened'::text)", using: :btree
  add_index "merge_requests", ["source_project_id", "source_branch"], name: "index_merge_requests_on_source_project_id_and_source_branch", using: :btree
  add_index "merge_requests", ["target_branch"], name: "index_merge_requests_on_target_branch", using: :btree
  add_index "merge_requests", ["target_project_id", "iid"], name: "index_merge_requests_on_target_project_id_and_iid", unique: true, using: :btree
  add_index "merge_requests", ["target_project_id", "merge_commit_sha", "id"], name: "index_merge_requests_on_tp_id_and_merge_commit_sha_and_id", using: :btree
  add_index "merge_requests", ["title"], name: "index_merge_requests_on_title", using: :btree
  add_index "merge_requests", ["title"], name: "index_merge_requests_on_title_trigram", using: :gin, opclasses: {"title"=>"gin_trgm_ops"}
  add_index "merge_requests", ["updated_by_id"], name: "index_merge_requests_on_updated_by_id", where: "(updated_by_id IS NOT NULL)", using: :btree

  create_table "merge_requests_closing_issues", force: :cascade do |t|
    t.integer "merge_request_id", null: false
    t.integer "issue_id", null: false
    t.datetime "created_at", null: false
    t.datetime "updated_at", null: false
  end

  add_index "merge_requests_closing_issues", ["issue_id"], name: "index_merge_requests_closing_issues_on_issue_id", using: :btree
  add_index "merge_requests_closing_issues", ["merge_request_id"], name: "index_merge_requests_closing_issues_on_merge_request_id", using: :btree

  create_table "milestones", force: :cascade do |t|
    t.string "title", null: false
    t.integer "project_id"
    t.text "description"
    t.date "due_date"
    t.datetime "created_at"
    t.datetime "updated_at"
    t.string "state"
    t.integer "iid"
    t.text "title_html"
    t.text "description_html"
    t.date "start_date"
    t.integer "cached_markdown_version"
    t.integer "group_id"
  end

  add_index "milestones", ["description"], name: "index_milestones_on_description_trigram", using: :gin, opclasses: {"description"=>"gin_trgm_ops"}
  add_index "milestones", ["due_date"], name: "index_milestones_on_due_date", using: :btree
  add_index "milestones", ["group_id"], name: "index_milestones_on_group_id", using: :btree
  add_index "milestones", ["project_id", "iid"], name: "index_milestones_on_project_id_and_iid", unique: true, using: :btree
  add_index "milestones", ["title"], name: "index_milestones_on_title", using: :btree
  add_index "milestones", ["title"], name: "index_milestones_on_title_trigram", using: :gin, opclasses: {"title"=>"gin_trgm_ops"}

  create_table "namespaces", force: :cascade do |t|
    t.string "name", null: false
    t.string "path", null: false
    t.integer "owner_id"
    t.datetime "created_at"
    t.datetime "updated_at"
    t.string "type"
    t.string "description", default: "", null: false
    t.string "avatar"
    t.boolean "share_with_group_lock", default: false
    t.integer "visibility_level", default: 20, null: false
    t.boolean "request_access_enabled", default: false, null: false
    t.text "description_html"
    t.boolean "lfs_enabled"
    t.integer "parent_id"
    t.boolean "require_two_factor_authentication", default: false, null: false
    t.integer "two_factor_grace_period", default: 48, null: false
    t.integer "cached_markdown_version"
  end

  add_index "namespaces", ["created_at"], name: "index_namespaces_on_created_at", using: :btree
  add_index "namespaces", ["name", "parent_id"], name: "index_namespaces_on_name_and_parent_id", unique: true, using: :btree
  add_index "namespaces", ["name"], name: "index_namespaces_on_name_trigram", using: :gin, opclasses: {"name"=>"gin_trgm_ops"}
  add_index "namespaces", ["owner_id"], name: "index_namespaces_on_owner_id", using: :btree
  add_index "namespaces", ["parent_id", "id"], name: "index_namespaces_on_parent_id_and_id", unique: true, using: :btree
  add_index "namespaces", ["path"], name: "index_namespaces_on_path", using: :btree
  add_index "namespaces", ["path"], name: "index_namespaces_on_path_trigram", using: :gin, opclasses: {"path"=>"gin_trgm_ops"}
  add_index "namespaces", ["require_two_factor_authentication"], name: "index_namespaces_on_require_two_factor_authentication", using: :btree
  add_index "namespaces", ["type"], name: "index_namespaces_on_type", using: :btree

  create_table "notes", force: :cascade do |t|
    t.text "note"
    t.string "noteable_type"
    t.integer "author_id"
    t.datetime "created_at"
    t.datetime "updated_at"
    t.integer "project_id"
    t.string "attachment"
    t.string "line_code"
    t.string "commit_id"
    t.integer "noteable_id"
    t.boolean "system", default: false, null: false
    t.text "st_diff"
    t.integer "updated_by_id"
    t.string "type"
    t.text "position"
    t.text "original_position"
    t.datetime "resolved_at"
    t.integer "resolved_by_id"
    t.string "discussion_id"
    t.text "note_html"
    t.integer "cached_markdown_version"
    t.text "change_position"
    t.boolean "resolved_by_push"
  end

  add_index "notes", ["author_id"], name: "index_notes_on_author_id", using: :btree
  add_index "notes", ["commit_id"], name: "index_notes_on_commit_id", using: :btree
  add_index "notes", ["created_at"], name: "index_notes_on_created_at", using: :btree
  add_index "notes", ["discussion_id"], name: "index_notes_on_discussion_id", using: :btree
  add_index "notes", ["line_code"], name: "index_notes_on_line_code", using: :btree
  add_index "notes", ["note"], name: "index_notes_on_note_trigram", using: :gin, opclasses: {"note"=>"gin_trgm_ops"}
  add_index "notes", ["noteable_id", "noteable_type"], name: "index_notes_on_noteable_id_and_noteable_type", using: :btree
  add_index "notes", ["noteable_type"], name: "index_notes_on_noteable_type", using: :btree
  add_index "notes", ["project_id", "noteable_type"], name: "index_notes_on_project_id_and_noteable_type", using: :btree
  add_index "notes", ["updated_at"], name: "index_notes_on_updated_at", using: :btree

  create_table "notification_settings", force: :cascade do |t|
    t.integer "user_id", null: false
    t.integer "source_id"
    t.string "source_type"
    t.integer "level", default: 0, null: false
    t.datetime "created_at", null: false
    t.datetime "updated_at", null: false
    t.boolean "new_note"
    t.boolean "new_issue"
    t.boolean "reopen_issue"
    t.boolean "close_issue"
    t.boolean "reassign_issue"
    t.boolean "new_merge_request"
    t.boolean "reopen_merge_request"
    t.boolean "close_merge_request"
    t.boolean "reassign_merge_request"
    t.boolean "merge_merge_request"
    t.boolean "failed_pipeline"
    t.boolean "success_pipeline"
  end

  add_index "notification_settings", ["source_id", "source_type"], name: "index_notification_settings_on_source_id_and_source_type", using: :btree
  add_index "notification_settings", ["user_id", "source_id", "source_type"], name: "index_notifications_on_user_id_and_source_id_and_source_type", unique: true, using: :btree
  add_index "notification_settings", ["user_id"], name: "index_notification_settings_on_user_id", using: :btree

  create_table "oauth_access_grants", force: :cascade do |t|
    t.integer "resource_owner_id", null: false
    t.integer "application_id", null: false
    t.string "token", null: false
    t.integer "expires_in", null: false
    t.text "redirect_uri", null: false
    t.datetime "created_at", null: false
    t.datetime "revoked_at"
    t.string "scopes"
  end

  add_index "oauth_access_grants", ["token"], name: "index_oauth_access_grants_on_token", unique: true, using: :btree

  create_table "oauth_access_tokens", force: :cascade do |t|
    t.integer "resource_owner_id"
    t.integer "application_id"
    t.string "token", null: false
    t.string "refresh_token"
    t.integer "expires_in"
    t.datetime "revoked_at"
    t.datetime "created_at", null: false
    t.string "scopes"
  end

  add_index "oauth_access_tokens", ["refresh_token"], name: "index_oauth_access_tokens_on_refresh_token", unique: true, using: :btree
  add_index "oauth_access_tokens", ["resource_owner_id"], name: "index_oauth_access_tokens_on_resource_owner_id", using: :btree
  add_index "oauth_access_tokens", ["token"], name: "index_oauth_access_tokens_on_token", unique: true, using: :btree

  create_table "oauth_applications", force: :cascade do |t|
    t.string "name", null: false
    t.string "uid", null: false
    t.string "secret", null: false
    t.text "redirect_uri", null: false
    t.string "scopes", default: "", null: false
    t.datetime "created_at"
    t.datetime "updated_at"
    t.integer "owner_id"
    t.string "owner_type"
    t.boolean "trusted", default: false, null: false
  end

  add_index "oauth_applications", ["owner_id", "owner_type"], name: "index_oauth_applications_on_owner_id_and_owner_type", using: :btree
  add_index "oauth_applications", ["uid"], name: "index_oauth_applications_on_uid", unique: true, using: :btree

  create_table "oauth_openid_requests", force: :cascade do |t|
    t.integer "access_grant_id", null: false
    t.string "nonce", null: false
  end

  create_table "pages_domains", force: :cascade do |t|
    t.integer "project_id"
    t.text "certificate"
    t.text "encrypted_key"
    t.string "encrypted_key_iv"
    t.string "encrypted_key_salt"
    t.string "domain"
    t.datetime_with_timezone "verified_at"
    t.string "verification_code", null: false
    t.datetime_with_timezone "enabled_until"
  end

  add_index "pages_domains", ["domain"], name: "index_pages_domains_on_domain", unique: true, using: :btree
  add_index "pages_domains", ["project_id", "enabled_until"], name: "index_pages_domains_on_project_id_and_enabled_until", using: :btree
  add_index "pages_domains", ["project_id"], name: "index_pages_domains_on_project_id", using: :btree
  add_index "pages_domains", ["verified_at", "enabled_until"], name: "index_pages_domains_on_verified_at_and_enabled_until", using: :btree
  add_index "pages_domains", ["verified_at"], name: "index_pages_domains_on_verified_at", using: :btree

  create_table "personal_access_tokens", force: :cascade do |t|
    t.integer "user_id", null: false
    t.string "token", null: false
    t.string "name", null: false
    t.boolean "revoked", default: false
    t.date "expires_at"
    t.datetime "created_at", null: false
    t.datetime "updated_at", null: false
    t.string "scopes", default: "--- []\n", null: false
    t.boolean "impersonation", default: false, null: false
  end

  add_index "personal_access_tokens", ["token"], name: "index_personal_access_tokens_on_token", unique: true, using: :btree
  add_index "personal_access_tokens", ["user_id"], name: "index_personal_access_tokens_on_user_id", using: :btree

  create_table "project_authorizations", id: false, force: :cascade do |t|
    t.integer "user_id"
    t.integer "project_id"
    t.integer "access_level"
  end

  add_index "project_authorizations", ["project_id"], name: "index_project_authorizations_on_project_id", using: :btree
  add_index "project_authorizations", ["user_id", "project_id", "access_level"], name: "index_project_authorizations_on_user_id_project_id_access_level", unique: true, using: :btree

  create_table "project_auto_devops", force: :cascade do |t|
    t.integer "project_id", null: false
    t.datetime_with_timezone "created_at", null: false
    t.datetime_with_timezone "updated_at", null: false
    t.boolean "enabled"
    t.string "domain"
  end

  add_index "project_auto_devops", ["project_id"], name: "index_project_auto_devops_on_project_id", unique: true, using: :btree

  create_table "project_custom_attributes", force: :cascade do |t|
    t.datetime "created_at", null: false
    t.datetime "updated_at", null: false
    t.integer "project_id", null: false
    t.string "key", null: false
    t.string "value", null: false
  end

  add_index "project_custom_attributes", ["key", "value"], name: "index_project_custom_attributes_on_key_and_value", using: :btree
  add_index "project_custom_attributes", ["project_id", "key"], name: "index_project_custom_attributes_on_project_id_and_key", unique: true, using: :btree

  create_table "project_features", force: :cascade do |t|
    t.integer "project_id"
    t.integer "merge_requests_access_level"
    t.integer "issues_access_level"
    t.integer "wiki_access_level"
    t.integer "snippets_access_level"
    t.integer "builds_access_level"
    t.datetime "created_at"
    t.datetime "updated_at"
    t.integer "repository_access_level", default: 20, null: false
  end

  add_index "project_features", ["project_id"], name: "index_project_features_on_project_id", using: :btree

  create_table "project_group_links", force: :cascade do |t|
    t.integer "project_id", null: false
    t.integer "group_id", null: false
    t.datetime "created_at"
    t.datetime "updated_at"
    t.integer "group_access", default: 30, null: false
    t.date "expires_at"
  end

  add_index "project_group_links", ["group_id"], name: "index_project_group_links_on_group_id", using: :btree
  add_index "project_group_links", ["project_id"], name: "index_project_group_links_on_project_id", using: :btree

  create_table "project_import_data", force: :cascade do |t|
    t.integer "project_id"
    t.text "data"
    t.text "encrypted_credentials"
    t.string "encrypted_credentials_iv"
    t.string "encrypted_credentials_salt"
  end

  add_index "project_import_data", ["project_id"], name: "index_project_import_data_on_project_id", using: :btree

  create_table "project_statistics", force: :cascade do |t|
    t.integer "project_id", null: false
    t.integer "namespace_id", null: false
    t.integer "commit_count", limit: 8, default: 0, null: false
    t.integer "storage_size", limit: 8, default: 0, null: false
    t.integer "repository_size", limit: 8, default: 0, null: false
    t.integer "lfs_objects_size", limit: 8, default: 0, null: false
    t.integer "build_artifacts_size", limit: 8, default: 0, null: false
  end

  add_index "project_statistics", ["namespace_id"], name: "index_project_statistics_on_namespace_id", using: :btree
  add_index "project_statistics", ["project_id"], name: "index_project_statistics_on_project_id", unique: true, using: :btree

  create_table "projects", force: :cascade do |t|
    t.string "name"
    t.string "path"
    t.text "description"
    t.datetime "created_at"
    t.datetime "updated_at"
    t.integer "creator_id"
    t.integer "namespace_id", null: false
    t.datetime "last_activity_at"
    t.string "import_url"
    t.integer "visibility_level", default: 0, null: false
    t.boolean "archived", default: false, null: false
    t.string "avatar"
    t.string "import_status"
    t.integer "star_count", default: 0, null: false
    t.string "import_type"
    t.string "import_source"
    t.text "import_error"
    t.integer "ci_id"
    t.boolean "shared_runners_enabled", default: true, null: false
    t.string "runners_token"
    t.string "build_coverage_regex"
    t.boolean "build_allow_git_fetch", default: true, null: false
    t.integer "build_timeout", default: 3600, null: false
    t.boolean "pending_delete", default: false
    t.boolean "public_builds", default: true, null: false
    t.boolean "last_repository_check_failed"
    t.datetime "last_repository_check_at"
    t.boolean "container_registry_enabled"
    t.boolean "only_allow_merge_if_pipeline_succeeds", default: false, null: false
    t.boolean "has_external_issue_tracker"
    t.string "repository_storage", default: "default", null: false
    t.boolean "request_access_enabled", default: false, null: false
    t.boolean "has_external_wiki"
    t.string "ci_config_path"
    t.boolean "lfs_enabled"
    t.text "description_html"
    t.boolean "only_allow_merge_if_all_discussions_are_resolved"
    t.boolean "printing_merge_request_link_enabled", default: true, null: false
    t.integer "auto_cancel_pending_pipelines", default: 1, null: false
    t.string "import_jid"
    t.integer "cached_markdown_version"
    t.text "delete_error"
    t.datetime "last_repository_updated_at"
    t.integer "storage_version", limit: 2
    t.boolean "resolve_outdated_diff_discussions"
    t.boolean "repository_read_only"
    t.boolean "merge_requests_ff_only_enabled", default: false
    t.boolean "merge_requests_rebase_enabled", default: false, null: false
    t.integer "jobs_cache_index"
  end

  add_index "projects", ["ci_id"], name: "index_projects_on_ci_id", using: :btree
  add_index "projects", ["created_at"], name: "index_projects_on_created_at", using: :btree
  add_index "projects", ["creator_id"], name: "index_projects_on_creator_id", using: :btree
  add_index "projects", ["description"], name: "index_projects_on_description_trigram", using: :gin, opclasses: {"description"=>"gin_trgm_ops"}
  add_index "projects", ["id"], name: "index_projects_on_id_partial_for_visibility", unique: true, where: "(visibility_level = ANY (ARRAY[10, 20]))", using: :btree
  add_index "projects", ["last_activity_at"], name: "index_projects_on_last_activity_at", using: :btree
  add_index "projects", ["last_repository_check_failed"], name: "index_projects_on_last_repository_check_failed", using: :btree
  add_index "projects", ["last_repository_updated_at"], name: "index_projects_on_last_repository_updated_at", using: :btree
  add_index "projects", ["name"], name: "index_projects_on_name_trigram", using: :gin, opclasses: {"name"=>"gin_trgm_ops"}
  add_index "projects", ["namespace_id"], name: "index_projects_on_namespace_id", using: :btree
  add_index "projects", ["path"], name: "index_projects_on_path", using: :btree
  add_index "projects", ["path"], name: "index_projects_on_path_trigram", using: :gin, opclasses: {"path"=>"gin_trgm_ops"}
  add_index "projects", ["pending_delete"], name: "index_projects_on_pending_delete", using: :btree
  add_index "projects", ["repository_storage"], name: "index_projects_on_repository_storage", using: :btree
  add_index "projects", ["runners_token"], name: "index_projects_on_runners_token", using: :btree
  add_index "projects", ["star_count"], name: "index_projects_on_star_count", using: :btree
  add_index "projects", ["visibility_level"], name: "index_projects_on_visibility_level", using: :btree

  create_table "protected_branch_merge_access_levels", force: :cascade do |t|
    t.integer "protected_branch_id", null: false
    t.integer "access_level", default: 40, null: false
    t.datetime "created_at", null: false
    t.datetime "updated_at", null: false
  end

  add_index "protected_branch_merge_access_levels", ["protected_branch_id"], name: "index_protected_branch_merge_access", using: :btree

  create_table "protected_branch_push_access_levels", force: :cascade do |t|
    t.integer "protected_branch_id", null: false
    t.integer "access_level", default: 40, null: false
    t.datetime "created_at", null: false
    t.datetime "updated_at", null: false
  end

  add_index "protected_branch_push_access_levels", ["protected_branch_id"], name: "index_protected_branch_push_access", using: :btree

  create_table "protected_branches", force: :cascade do |t|
    t.integer "project_id", null: false
    t.string "name", null: false
    t.datetime "created_at"
    t.datetime "updated_at"
  end

  add_index "protected_branches", ["project_id"], name: "index_protected_branches_on_project_id", using: :btree

  create_table "protected_tag_create_access_levels", force: :cascade do |t|
    t.integer "protected_tag_id", null: false
    t.integer "access_level", default: 40
    t.integer "user_id"
    t.integer "group_id"
    t.datetime "created_at", null: false
    t.datetime "updated_at", null: false
  end

  add_index "protected_tag_create_access_levels", ["protected_tag_id"], name: "index_protected_tag_create_access", using: :btree
  add_index "protected_tag_create_access_levels", ["user_id"], name: "index_protected_tag_create_access_levels_on_user_id", using: :btree

  create_table "protected_tags", force: :cascade do |t|
    t.integer "project_id", null: false
    t.string "name", null: false
    t.datetime "created_at", null: false
    t.datetime "updated_at", null: false
  end

  add_index "protected_tags", ["project_id"], name: "index_protected_tags_on_project_id", using: :btree

  create_table "push_event_payloads", id: false, force: :cascade do |t|
    t.integer "commit_count", limit: 8, null: false
    t.integer "event_id", null: false
    t.integer "action", limit: 2, null: false
    t.integer "ref_type", limit: 2, null: false
    t.binary "commit_from"
    t.binary "commit_to"
    t.text "ref"
    t.string "commit_title", limit: 70
  end

  add_index "push_event_payloads", ["event_id"], name: "index_push_event_payloads_on_event_id", unique: true, using: :btree

  create_table "redirect_routes", force: :cascade do |t|
    t.integer "source_id", null: false
    t.string "source_type", null: false
    t.string "path", null: false
    t.datetime "created_at", null: false
    t.datetime "updated_at", null: false
    t.boolean "permanent"
  end

  add_index "redirect_routes", ["path"], name: "index_redirect_routes_on_path", unique: true, using: :btree
  add_index "redirect_routes", ["source_type", "source_id"], name: "index_redirect_routes_on_source_type_and_source_id", using: :btree

  create_table "releases", force: :cascade do |t|
    t.string "tag"
    t.text "description"
    t.integer "project_id"
    t.datetime "created_at"
    t.datetime "updated_at"
    t.text "description_html"
    t.integer "cached_markdown_version"
  end

  add_index "releases", ["project_id", "tag"], name: "index_releases_on_project_id_and_tag", using: :btree
  add_index "releases", ["project_id"], name: "index_releases_on_project_id", using: :btree

  create_table "routes", force: :cascade do |t|
    t.integer "source_id", null: false
    t.string "source_type", null: false
    t.string "path", null: false
    t.datetime "created_at"
    t.datetime "updated_at"
    t.string "name"
  end

  add_index "routes", ["path"], name: "index_routes_on_path", unique: true, using: :btree
  add_index "routes", ["path"], name: "index_routes_on_path_text_pattern_ops", using: :btree, opclasses: {"path"=>"varchar_pattern_ops"}
  add_index "routes", ["source_type", "source_id"], name: "index_routes_on_source_type_and_source_id", unique: true, using: :btree

  create_table "sent_notifications", force: :cascade do |t|
    t.integer "project_id"
    t.integer "noteable_id"
    t.string "noteable_type"
    t.integer "recipient_id"
    t.string "commit_id"
    t.string "reply_key", null: false
    t.string "line_code"
    t.string "note_type"
    t.text "position"
    t.string "in_reply_to_discussion_id"
  end

  add_index "sent_notifications", ["reply_key"], name: "index_sent_notifications_on_reply_key", unique: true, using: :btree

  create_table "services", force: :cascade do |t|
    t.string "type"
    t.string "title"
    t.integer "project_id"
    t.datetime "created_at"
    t.datetime "updated_at"
    t.boolean "active", default: false, null: false
    t.text "properties"
    t.boolean "template", default: false
    t.boolean "push_events", default: true
    t.boolean "issues_events", default: true
    t.boolean "merge_requests_events", default: true
    t.boolean "tag_push_events", default: true
    t.boolean "note_events", default: true, null: false
    t.string "category", default: "common", null: false
    t.boolean "default", default: false
    t.boolean "wiki_page_events", default: true
    t.boolean "pipeline_events", default: false, null: false
    t.boolean "confidential_issues_events", default: true, null: false
    t.boolean "commit_events", default: true, null: false
    t.boolean "job_events", default: false, null: false
  end

  add_index "services", ["project_id"], name: "index_services_on_project_id", using: :btree
  add_index "services", ["template"], name: "index_services_on_template", using: :btree

  create_table "snippets", force: :cascade do |t|
    t.string "title"
    t.text "content"
    t.integer "author_id", null: false
    t.integer "project_id"
    t.datetime "created_at"
    t.datetime "updated_at"
    t.string "file_name"
    t.string "type"
    t.integer "visibility_level", default: 0, null: false
    t.text "title_html"
    t.text "content_html"
    t.integer "cached_markdown_version"
    t.text "description"
    t.text "description_html"
  end

  add_index "snippets", ["author_id"], name: "index_snippets_on_author_id", using: :btree
  add_index "snippets", ["file_name"], name: "index_snippets_on_file_name_trigram", using: :gin, opclasses: {"file_name"=>"gin_trgm_ops"}
  add_index "snippets", ["project_id"], name: "index_snippets_on_project_id", using: :btree
  add_index "snippets", ["title"], name: "index_snippets_on_title_trigram", using: :gin, opclasses: {"title"=>"gin_trgm_ops"}
  add_index "snippets", ["updated_at"], name: "index_snippets_on_updated_at", using: :btree
  add_index "snippets", ["visibility_level"], name: "index_snippets_on_visibility_level", using: :btree

  create_table "spam_logs", force: :cascade do |t|
    t.integer "user_id"
    t.string "source_ip"
    t.string "user_agent"
    t.boolean "via_api"
    t.string "noteable_type"
    t.string "title"
    t.text "description"
    t.datetime "created_at", null: false
    t.datetime "updated_at", null: false
    t.boolean "submitted_as_ham", default: false, null: false
    t.boolean "recaptcha_verified", default: false, null: false
  end

  create_table "subscriptions", force: :cascade do |t|
    t.integer "user_id"
    t.integer "subscribable_id"
    t.string "subscribable_type"
    t.boolean "subscribed"
    t.datetime "created_at"
    t.datetime "updated_at"
    t.integer "project_id"
  end

  add_index "subscriptions", ["subscribable_id", "subscribable_type", "user_id", "project_id"], name: "index_subscriptions_on_subscribable_and_user_id_and_project_id", unique: true, using: :btree

  create_table "system_note_metadata", force: :cascade do |t|
    t.integer "note_id", null: false
    t.integer "commit_count"
    t.string "action"
    t.datetime "created_at", null: false
    t.datetime "updated_at", null: false
  end

  add_index "system_note_metadata", ["note_id"], name: "index_system_note_metadata_on_note_id", unique: true, using: :btree

  create_table "taggings", force: :cascade do |t|
    t.integer "tag_id"
    t.integer "taggable_id"
    t.string "taggable_type"
    t.integer "tagger_id"
    t.string "tagger_type"
    t.string "context"
    t.datetime "created_at"
  end

  add_index "taggings", ["tag_id", "taggable_id", "taggable_type", "context", "tagger_id", "tagger_type"], name: "taggings_idx", unique: true, using: :btree
  add_index "taggings", ["taggable_id", "taggable_type", "context"], name: "index_taggings_on_taggable_id_and_taggable_type_and_context", using: :btree

  create_table "tags", force: :cascade do |t|
    t.string "name"
    t.integer "taggings_count", default: 0
  end

  add_index "tags", ["name"], name: "index_tags_on_name", unique: true, using: :btree

  create_table "timelogs", force: :cascade do |t|
    t.integer "time_spent", null: false
    t.integer "user_id"
    t.datetime "created_at", null: false
    t.datetime "updated_at", null: false
    t.integer "issue_id"
    t.integer "merge_request_id"
    t.datetime_with_timezone "spent_at"
  end

  add_index "timelogs", ["issue_id"], name: "index_timelogs_on_issue_id", using: :btree
  add_index "timelogs", ["merge_request_id"], name: "index_timelogs_on_merge_request_id", using: :btree
  add_index "timelogs", ["user_id"], name: "index_timelogs_on_user_id", using: :btree

  create_table "todos", force: :cascade do |t|
    t.integer "user_id", null: false
    t.integer "project_id", null: false
    t.integer "target_id"
    t.string "target_type", null: false
    t.integer "author_id", null: false
    t.integer "action", null: false
    t.string "state", null: false
    t.datetime "created_at"
    t.datetime "updated_at"
    t.integer "note_id"
    t.string "commit_id"
  end

  add_index "todos", ["author_id"], name: "index_todos_on_author_id", using: :btree
  add_index "todos", ["commit_id"], name: "index_todos_on_commit_id", using: :btree
  add_index "todos", ["note_id"], name: "index_todos_on_note_id", using: :btree
  add_index "todos", ["project_id"], name: "index_todos_on_project_id", using: :btree
  add_index "todos", ["target_type", "target_id"], name: "index_todos_on_target_type_and_target_id", using: :btree
  add_index "todos", ["user_id"], name: "index_todos_on_user_id", using: :btree

  create_table "trending_projects", force: :cascade do |t|
    t.integer "project_id", null: false
  end

  add_index "trending_projects", ["project_id"], name: "index_trending_projects_on_project_id", unique: true, using: :btree

  create_table "u2f_registrations", force: :cascade do |t|
    t.text "certificate"
    t.string "key_handle"
    t.string "public_key"
    t.integer "counter"
    t.integer "user_id"
    t.datetime "created_at", null: false
    t.datetime "updated_at", null: false
    t.string "name"
  end

  add_index "u2f_registrations", ["key_handle"], name: "index_u2f_registrations_on_key_handle", using: :btree
  add_index "u2f_registrations", ["user_id"], name: "index_u2f_registrations_on_user_id", using: :btree

  create_table "uploads", force: :cascade do |t|
    t.integer "size", limit: 8, null: false
    t.string "path", limit: 511, null: false
    t.string "checksum", limit: 64
    t.integer "model_id"
    t.string "model_type"
    t.string "uploader", null: false
    t.datetime "created_at", null: false
    t.string "mount_point"
    t.string "secret"
  end

  add_index "uploads", ["checksum"], name: "index_uploads_on_checksum", using: :btree
  add_index "uploads", ["model_id", "model_type"], name: "index_uploads_on_model_id_and_model_type", using: :btree
  add_index "uploads", ["uploader", "path"], name: "index_uploads_on_uploader_and_path", using: :btree

  create_table "user_agent_details", force: :cascade do |t|
    t.string "user_agent", null: false
    t.string "ip_address", null: false
    t.integer "subject_id", null: false
    t.string "subject_type", null: false
    t.boolean "submitted", default: false, null: false
    t.datetime "created_at", null: false
    t.datetime "updated_at", null: false
  end

  add_index "user_agent_details", ["subject_id", "subject_type"], name: "index_user_agent_details_on_subject_id_and_subject_type", using: :btree

  create_table "user_callouts", force: :cascade do |t|
    t.integer "feature_name", null: false
    t.integer "user_id", null: false
  end

  add_index "user_callouts", ["user_id", "feature_name"], name: "index_user_callouts_on_user_id_and_feature_name", unique: true, using: :btree
  add_index "user_callouts", ["user_id"], name: "index_user_callouts_on_user_id", using: :btree

  create_table "user_custom_attributes", force: :cascade do |t|
    t.datetime_with_timezone "created_at", null: false
    t.datetime_with_timezone "updated_at", null: false
    t.integer "user_id", null: false
    t.string "key", null: false
    t.string "value", null: false
  end

  add_index "user_custom_attributes", ["key", "value"], name: "index_user_custom_attributes_on_key_and_value", using: :btree
  add_index "user_custom_attributes", ["user_id", "key"], name: "index_user_custom_attributes_on_user_id_and_key", unique: true, using: :btree

  create_table "user_synced_attributes_metadata", force: :cascade do |t|
    t.boolean "name_synced", default: false
    t.boolean "email_synced", default: false
    t.boolean "location_synced", default: false
    t.integer "user_id", null: false
    t.string "provider"
  end

  add_index "user_synced_attributes_metadata", ["user_id"], name: "index_user_synced_attributes_metadata_on_user_id", unique: true, using: :btree

  create_table "users", force: :cascade do |t|
    t.string "email", default: "", null: false
    t.string "encrypted_password", default: "", null: false
    t.string "reset_password_token"
    t.datetime "reset_password_sent_at"
    t.datetime "remember_created_at"
    t.integer "sign_in_count", default: 0
    t.datetime "current_sign_in_at"
    t.datetime "last_sign_in_at"
    t.string "current_sign_in_ip"
    t.string "last_sign_in_ip"
    t.datetime "created_at"
    t.datetime "updated_at"
    t.string "name"
    t.boolean "admin", default: false, null: false
    t.integer "projects_limit", null: false
    t.string "skype", default: "", null: false
    t.string "linkedin", default: "", null: false
    t.string "twitter", default: "", null: false
    t.string "bio"
    t.integer "failed_attempts", default: 0
    t.datetime "locked_at"
    t.string "username"
    t.boolean "can_create_group", default: true, null: false
    t.boolean "can_create_team", default: true, null: false
    t.string "state"
    t.integer "color_scheme_id", default: 1, null: false
    t.datetime "password_expires_at"
    t.integer "created_by_id"
    t.datetime "last_credential_check_at"
    t.string "avatar"
    t.string "confirmation_token"
    t.datetime "confirmed_at"
    t.datetime "confirmation_sent_at"
    t.string "unconfirmed_email"
    t.boolean "hide_no_ssh_key", default: false
    t.string "website_url", default: "", null: false
    t.string "notification_email"
    t.boolean "hide_no_password", default: false
    t.boolean "password_automatically_set", default: false
    t.string "location"
    t.string "encrypted_otp_secret"
    t.string "encrypted_otp_secret_iv"
    t.string "encrypted_otp_secret_salt"
    t.boolean "otp_required_for_login", default: false, null: false
    t.text "otp_backup_codes"
    t.string "public_email", default: "", null: false
    t.integer "dashboard", default: 0
    t.integer "project_view", default: 0
    t.integer "consumed_timestep"
    t.integer "layout", default: 0
    t.boolean "hide_project_limit", default: false
    t.string "unlock_token"
    t.datetime "otp_grace_period_started_at"
    t.boolean "external", default: false
    t.string "incoming_email_token"
    t.string "organization"
    t.boolean "require_two_factor_authentication_from_group", default: false, null: false
    t.integer "two_factor_grace_period", default: 48, null: false
    t.boolean "ghost"
    t.date "last_activity_on"
    t.boolean "notified_of_own_activity"
    t.string "preferred_language"
    t.string "rss_token"
    t.integer "theme_id", limit: 2
  end

  add_index "users", ["admin"], name: "index_users_on_admin", using: :btree
  add_index "users", ["confirmation_token"], name: "index_users_on_confirmation_token", unique: true, using: :btree
  add_index "users", ["created_at"], name: "index_users_on_created_at", using: :btree
  add_index "users", ["email"], name: "index_users_on_email", unique: true, using: :btree
  add_index "users", ["email"], name: "index_users_on_email_trigram", using: :gin, opclasses: {"email"=>"gin_trgm_ops"}
  add_index "users", ["ghost"], name: "index_users_on_ghost", using: :btree
  add_index "users", ["incoming_email_token"], name: "index_users_on_incoming_email_token", using: :btree
  add_index "users", ["name"], name: "index_users_on_name", using: :btree
  add_index "users", ["name"], name: "index_users_on_name_trigram", using: :gin, opclasses: {"name"=>"gin_trgm_ops"}
  add_index "users", ["reset_password_token"], name: "index_users_on_reset_password_token", unique: true, using: :btree
  add_index "users", ["rss_token"], name: "index_users_on_rss_token", using: :btree
  add_index "users", ["state"], name: "index_users_on_state", using: :btree
  add_index "users", ["username"], name: "index_users_on_username", using: :btree
  add_index "users", ["username"], name: "index_users_on_username_trigram", using: :gin, opclasses: {"username"=>"gin_trgm_ops"}

  create_table "users_star_projects", force: :cascade do |t|
    t.integer "project_id", null: false
    t.integer "user_id", null: false
    t.datetime "created_at"
    t.datetime "updated_at"
  end

  add_index "users_star_projects", ["project_id"], name: "index_users_star_projects_on_project_id", using: :btree
  add_index "users_star_projects", ["user_id", "project_id"], name: "index_users_star_projects_on_user_id_and_project_id", unique: true, using: :btree

  create_table "web_hook_logs", force: :cascade do |t|
    t.integer "web_hook_id", null: false
    t.string "trigger"
    t.string "url"
    t.text "request_headers"
    t.text "request_data"
    t.text "response_headers"
    t.text "response_body"
    t.string "response_status"
    t.float "execution_duration"
    t.string "internal_error_message"
    t.datetime "created_at", null: false
    t.datetime "updated_at", null: false
  end

  add_index "web_hook_logs", ["web_hook_id"], name: "index_web_hook_logs_on_web_hook_id", using: :btree

  create_table "web_hooks", force: :cascade do |t|
    t.string "url", limit: 2000
    t.integer "project_id"
    t.datetime "created_at"
    t.datetime "updated_at"
    t.string "type", default: "ProjectHook"
    t.integer "service_id"
    t.boolean "push_events", default: true, null: false
    t.boolean "issues_events", default: false, null: false
    t.boolean "merge_requests_events", default: false, null: false
    t.boolean "tag_push_events", default: false
    t.boolean "note_events", default: false, null: false
    t.boolean "enable_ssl_verification", default: true
    t.boolean "wiki_page_events", default: false, null: false
    t.string "token"
    t.boolean "pipeline_events", default: false, null: false
    t.boolean "confidential_issues_events", default: false, null: false
    t.boolean "repository_update_events", default: false, null: false
    t.boolean "job_events", default: false, null: false
  end

  add_index "web_hooks", ["project_id"], name: "index_web_hooks_on_project_id", using: :btree
  add_index "web_hooks", ["type"], name: "index_web_hooks_on_type", using: :btree

<<<<<<< HEAD
  add_foreign_key "boards", "namespaces", column: "group_id", on_delete: :cascade
=======
  add_foreign_key "badges", "namespaces", column: "group_id", on_delete: :cascade
  add_foreign_key "badges", "projects", on_delete: :cascade
>>>>>>> 9a8f5a2b
  add_foreign_key "boards", "projects", name: "fk_f15266b5f9", on_delete: :cascade
  add_foreign_key "chat_teams", "namespaces", on_delete: :cascade
  add_foreign_key "ci_build_trace_section_names", "projects", on_delete: :cascade
  add_foreign_key "ci_build_trace_sections", "ci_build_trace_section_names", column: "section_name_id", name: "fk_264e112c66", on_delete: :cascade
  add_foreign_key "ci_build_trace_sections", "ci_builds", column: "build_id", name: "fk_4ebe41f502", on_delete: :cascade
  add_foreign_key "ci_build_trace_sections", "projects", on_delete: :cascade
  add_foreign_key "ci_builds", "ci_pipelines", column: "auto_canceled_by_id", name: "fk_a2141b1522", on_delete: :nullify
  add_foreign_key "ci_builds", "ci_stages", column: "stage_id", name: "fk_3a9eaa254d", on_delete: :cascade
  add_foreign_key "ci_builds", "projects", name: "fk_befce0568a", on_delete: :cascade
  add_foreign_key "ci_group_variables", "namespaces", column: "group_id", name: "fk_33ae4d58d8", on_delete: :cascade
  add_foreign_key "ci_job_artifacts", "ci_builds", column: "job_id", on_delete: :cascade
  add_foreign_key "ci_job_artifacts", "projects", on_delete: :cascade
  add_foreign_key "ci_pipeline_schedule_variables", "ci_pipeline_schedules", column: "pipeline_schedule_id", name: "fk_41c35fda51", on_delete: :cascade
  add_foreign_key "ci_pipeline_schedules", "projects", name: "fk_8ead60fcc4", on_delete: :cascade
  add_foreign_key "ci_pipeline_schedules", "users", column: "owner_id", name: "fk_9ea99f58d2", on_delete: :nullify
  add_foreign_key "ci_pipeline_variables", "ci_pipelines", column: "pipeline_id", name: "fk_f29c5f4380", on_delete: :cascade
  add_foreign_key "ci_pipelines", "ci_pipeline_schedules", column: "pipeline_schedule_id", name: "fk_3d34ab2e06", on_delete: :nullify
  add_foreign_key "ci_pipelines", "ci_pipelines", column: "auto_canceled_by_id", name: "fk_262d4c2d19", on_delete: :nullify
  add_foreign_key "ci_pipelines", "projects", name: "fk_86635dbd80", on_delete: :cascade
  add_foreign_key "ci_runner_projects", "projects", name: "fk_4478a6f1e4", on_delete: :cascade
  add_foreign_key "ci_stages", "ci_pipelines", column: "pipeline_id", name: "fk_fb57e6cc56", on_delete: :cascade
  add_foreign_key "ci_stages", "projects", name: "fk_2360681d1d", on_delete: :cascade
  add_foreign_key "ci_trigger_requests", "ci_triggers", column: "trigger_id", name: "fk_b8ec8b7245", on_delete: :cascade
  add_foreign_key "ci_triggers", "projects", name: "fk_e3e63f966e", on_delete: :cascade
  add_foreign_key "ci_triggers", "users", column: "owner_id", name: "fk_e8e10d1964", on_delete: :cascade
  add_foreign_key "ci_variables", "projects", name: "fk_ada5eb64b3", on_delete: :cascade
  add_foreign_key "cluster_platforms_kubernetes", "clusters", on_delete: :cascade
  add_foreign_key "cluster_projects", "clusters", on_delete: :cascade
  add_foreign_key "cluster_projects", "projects", on_delete: :cascade
  add_foreign_key "cluster_providers_gcp", "clusters", on_delete: :cascade
  add_foreign_key "clusters", "users", on_delete: :nullify
  add_foreign_key "clusters_applications_helm", "clusters", on_delete: :cascade
  add_foreign_key "clusters_applications_runners", "ci_runners", column: "runner_id", name: "fk_02de2ded36", on_delete: :nullify
  add_foreign_key "clusters_applications_runners", "clusters", on_delete: :cascade
  add_foreign_key "container_repositories", "projects"
  add_foreign_key "deploy_keys_projects", "projects", name: "fk_58a901ca7e", on_delete: :cascade
  add_foreign_key "deployments", "projects", name: "fk_b9a3851b82", on_delete: :cascade
  add_foreign_key "environments", "projects", name: "fk_d1c8c1da6a", on_delete: :cascade
  add_foreign_key "events", "projects", on_delete: :cascade
  add_foreign_key "events", "users", column: "author_id", name: "fk_edfd187b6f", on_delete: :cascade
  add_foreign_key "fork_network_members", "fork_networks", on_delete: :cascade
  add_foreign_key "fork_network_members", "projects", column: "forked_from_project_id", name: "fk_b01280dae4", on_delete: :nullify
  add_foreign_key "fork_network_members", "projects", on_delete: :cascade
  add_foreign_key "fork_networks", "projects", column: "root_project_id", name: "fk_e7b436b2b5", on_delete: :nullify
  add_foreign_key "forked_project_links", "projects", column: "forked_to_project_id", name: "fk_434510edb0", on_delete: :cascade
  add_foreign_key "gcp_clusters", "projects", on_delete: :cascade
  add_foreign_key "gcp_clusters", "services", on_delete: :nullify
  add_foreign_key "gcp_clusters", "users", on_delete: :nullify
  add_foreign_key "gpg_key_subkeys", "gpg_keys", on_delete: :cascade
  add_foreign_key "gpg_keys", "users", on_delete: :cascade
  add_foreign_key "gpg_signatures", "gpg_key_subkeys", on_delete: :nullify
  add_foreign_key "gpg_signatures", "gpg_keys", on_delete: :nullify
  add_foreign_key "gpg_signatures", "projects", on_delete: :cascade
  add_foreign_key "group_custom_attributes", "namespaces", column: "group_id", on_delete: :cascade
  add_foreign_key "issue_assignees", "issues", name: "fk_b7d881734a", on_delete: :cascade
  add_foreign_key "issue_assignees", "users", name: "fk_5e0c8d9154", on_delete: :cascade
  add_foreign_key "issue_metrics", "issues", on_delete: :cascade
  add_foreign_key "issues", "issues", column: "moved_to_id", name: "fk_a194299be1", on_delete: :nullify
  add_foreign_key "issues", "milestones", name: "fk_96b1dd429c", on_delete: :nullify
  add_foreign_key "issues", "projects", name: "fk_899c8f3231", on_delete: :cascade
  add_foreign_key "issues", "users", column: "author_id", name: "fk_05f1e72feb", on_delete: :nullify
  add_foreign_key "issues", "users", column: "updated_by_id", name: "fk_ffed080f01", on_delete: :nullify
  add_foreign_key "label_priorities", "labels", on_delete: :cascade
  add_foreign_key "label_priorities", "projects", on_delete: :cascade
  add_foreign_key "labels", "namespaces", column: "group_id", on_delete: :cascade
  add_foreign_key "labels", "projects", name: "fk_7de4989a69", on_delete: :cascade
  add_foreign_key "lfs_file_locks", "projects", on_delete: :cascade
  add_foreign_key "lfs_file_locks", "users", on_delete: :cascade
  add_foreign_key "lists", "boards", name: "fk_0d3f677137", on_delete: :cascade
  add_foreign_key "lists", "labels", name: "fk_7a5553d60f", on_delete: :cascade
  add_foreign_key "members", "users", name: "fk_2e88fb7ce9", on_delete: :cascade
  add_foreign_key "merge_request_diff_commits", "merge_request_diffs", on_delete: :cascade
  add_foreign_key "merge_request_diff_files", "merge_request_diffs", on_delete: :cascade
  add_foreign_key "merge_request_diffs", "merge_requests", name: "fk_8483f3258f", on_delete: :cascade
  add_foreign_key "merge_request_metrics", "ci_pipelines", column: "pipeline_id", on_delete: :cascade
  add_foreign_key "merge_request_metrics", "merge_requests", on_delete: :cascade
  add_foreign_key "merge_request_metrics", "users", column: "latest_closed_by_id", name: "fk_ae440388cc", on_delete: :nullify
  add_foreign_key "merge_request_metrics", "users", column: "merged_by_id", name: "fk_7f28d925f3", on_delete: :nullify
  add_foreign_key "merge_requests", "ci_pipelines", column: "head_pipeline_id", name: "fk_fd82eae0b9", on_delete: :nullify
  add_foreign_key "merge_requests", "merge_request_diffs", column: "latest_merge_request_diff_id", name: "fk_06067f5644", on_delete: :nullify
  add_foreign_key "merge_requests", "milestones", name: "fk_6a5165a692", on_delete: :nullify
  add_foreign_key "merge_requests", "projects", column: "source_project_id", name: "fk_3308fe130c", on_delete: :nullify
  add_foreign_key "merge_requests", "projects", column: "target_project_id", name: "fk_a6963e8447", on_delete: :cascade
  add_foreign_key "merge_requests", "users", column: "assignee_id", name: "fk_6149611a04", on_delete: :nullify
  add_foreign_key "merge_requests", "users", column: "author_id", name: "fk_e719a85f8a", on_delete: :nullify
  add_foreign_key "merge_requests", "users", column: "merge_user_id", name: "fk_ad525e1f87", on_delete: :nullify
  add_foreign_key "merge_requests", "users", column: "updated_by_id", name: "fk_641731faff", on_delete: :nullify
  add_foreign_key "merge_requests_closing_issues", "issues", on_delete: :cascade
  add_foreign_key "merge_requests_closing_issues", "merge_requests", on_delete: :cascade
  add_foreign_key "milestones", "namespaces", column: "group_id", name: "fk_95650a40d4", on_delete: :cascade
  add_foreign_key "milestones", "projects", name: "fk_9bd0a0c791", on_delete: :cascade
  add_foreign_key "notes", "projects", name: "fk_99e097b079", on_delete: :cascade
  add_foreign_key "oauth_openid_requests", "oauth_access_grants", column: "access_grant_id", name: "fk_oauth_openid_requests_oauth_access_grants_access_grant_id"
  add_foreign_key "pages_domains", "projects", name: "fk_ea2f6dfc6f", on_delete: :cascade
  add_foreign_key "personal_access_tokens", "users"
  add_foreign_key "project_authorizations", "projects", on_delete: :cascade
  add_foreign_key "project_authorizations", "users", on_delete: :cascade
  add_foreign_key "project_auto_devops", "projects", on_delete: :cascade
  add_foreign_key "project_custom_attributes", "projects", on_delete: :cascade
  add_foreign_key "project_features", "projects", name: "fk_18513d9b92", on_delete: :cascade
  add_foreign_key "project_group_links", "projects", name: "fk_daa8cee94c", on_delete: :cascade
  add_foreign_key "project_import_data", "projects", name: "fk_ffb9ee3a10", on_delete: :cascade
  add_foreign_key "project_statistics", "projects", on_delete: :cascade
  add_foreign_key "protected_branch_merge_access_levels", "protected_branches", name: "fk_8a3072ccb3", on_delete: :cascade
  add_foreign_key "protected_branch_push_access_levels", "protected_branches", name: "fk_9ffc86a3d9", on_delete: :cascade
  add_foreign_key "protected_branches", "projects", name: "fk_7a9c6d93e7", on_delete: :cascade
  add_foreign_key "protected_tag_create_access_levels", "namespaces", column: "group_id"
  add_foreign_key "protected_tag_create_access_levels", "protected_tags", name: "fk_f7dfda8c51", on_delete: :cascade
  add_foreign_key "protected_tag_create_access_levels", "users"
  add_foreign_key "protected_tags", "projects", name: "fk_8e4af87648", on_delete: :cascade
  add_foreign_key "push_event_payloads", "events", name: "fk_36c74129da", on_delete: :cascade
  add_foreign_key "releases", "projects", name: "fk_47fe2a0596", on_delete: :cascade
  add_foreign_key "services", "projects", name: "fk_71cce407f9", on_delete: :cascade
  add_foreign_key "snippets", "projects", name: "fk_be41fd4bb7", on_delete: :cascade
  add_foreign_key "subscriptions", "projects", on_delete: :cascade
  add_foreign_key "system_note_metadata", "notes", name: "fk_d83a918cb1", on_delete: :cascade
  add_foreign_key "timelogs", "issues", name: "fk_timelogs_issues_issue_id", on_delete: :cascade
  add_foreign_key "timelogs", "merge_requests", name: "fk_timelogs_merge_requests_merge_request_id", on_delete: :cascade
  add_foreign_key "todos", "notes", name: "fk_91d1f47b13", on_delete: :cascade
  add_foreign_key "todos", "projects", name: "fk_45054f9c45", on_delete: :cascade
  add_foreign_key "todos", "users", column: "author_id", name: "fk_ccf0373936", on_delete: :cascade
  add_foreign_key "todos", "users", name: "fk_d94154aa95", on_delete: :cascade
  add_foreign_key "trending_projects", "projects", on_delete: :cascade
  add_foreign_key "u2f_registrations", "users"
  add_foreign_key "user_callouts", "users", on_delete: :cascade
  add_foreign_key "user_custom_attributes", "users", on_delete: :cascade
  add_foreign_key "user_synced_attributes_metadata", "users", on_delete: :cascade
  add_foreign_key "users_star_projects", "projects", name: "fk_22cd27ddfc", on_delete: :cascade
  add_foreign_key "web_hook_logs", "web_hooks", on_delete: :cascade
  add_foreign_key "web_hooks", "projects", name: "fk_0c8ca6d9d1", on_delete: :cascade
end<|MERGE_RESOLUTION|>--- conflicted
+++ resolved
@@ -1986,12 +1986,9 @@
   add_index "web_hooks", ["project_id"], name: "index_web_hooks_on_project_id", using: :btree
   add_index "web_hooks", ["type"], name: "index_web_hooks_on_type", using: :btree
 
-<<<<<<< HEAD
-  add_foreign_key "boards", "namespaces", column: "group_id", on_delete: :cascade
-=======
   add_foreign_key "badges", "namespaces", column: "group_id", on_delete: :cascade
   add_foreign_key "badges", "projects", on_delete: :cascade
->>>>>>> 9a8f5a2b
+  add_foreign_key "boards", "namespaces", column: "group_id", on_delete: :cascade
   add_foreign_key "boards", "projects", name: "fk_f15266b5f9", on_delete: :cascade
   add_foreign_key "chat_teams", "namespaces", on_delete: :cascade
   add_foreign_key "ci_build_trace_section_names", "projects", on_delete: :cascade
