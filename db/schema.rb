# encoding: UTF-8
# This file is auto-generated from the current state of the database. Instead
# of editing this file, please use the migrations feature of Active Record to
# incrementally modify your database, and then regenerate this schema definition.
#
# Note that this schema.rb definition is the authoritative source for your
# database schema. If you need to create the application database on another
# system, you should be using db:schema:load, not running all the migrations
# from scratch. The latter is a flawed and unsustainable approach (the more migrations
# you'll amass, the slower it'll run and the greater likelihood for issues).
#
# It's strongly recommended that you check this file into your version control system.

<<<<<<< HEAD
ActiveRecord::Schema.define(version: 20171101130535) do
=======
ActiveRecord::Schema.define(version: 20171017145932) do
>>>>>>> 5c1459ef

  # These are extensions that must be enabled in order to support this database
  enable_extension "plpgsql"
  enable_extension "pg_trgm"

  create_table "abuse_reports", force: :cascade do |t|
    t.integer "reporter_id"
    t.integer "user_id"
    t.text "message"
    t.datetime "created_at"
    t.datetime "updated_at"
    t.text "message_html"
    t.integer "cached_markdown_version"
  end

  create_table "appearances", force: :cascade do |t|
    t.string "title", null: false
    t.text "description", null: false
    t.string "header_logo"
    t.string "logo"
    t.datetime_with_timezone "created_at", null: false
    t.datetime_with_timezone "updated_at", null: false
    t.text "description_html"
    t.integer "cached_markdown_version"
  end

  create_table "application_settings", force: :cascade do |t|
    t.integer "default_projects_limit"
    t.boolean "signup_enabled"
    t.boolean "gravatar_enabled"
    t.text "sign_in_text"
    t.datetime "created_at"
    t.datetime "updated_at"
    t.string "home_page_url"
    t.integer "default_branch_protection", default: 2
    t.text "restricted_visibility_levels"
    t.boolean "version_check_enabled", default: true
    t.integer "max_attachment_size", default: 10, null: false
    t.integer "default_project_visibility"
    t.integer "default_snippet_visibility"
    t.text "domain_whitelist"
    t.boolean "user_oauth_applications", default: true
    t.string "after_sign_out_path"
    t.integer "session_expire_delay", default: 10080, null: false
    t.text "import_sources"
    t.text "help_page_text"
    t.string "admin_notification_email"
    t.boolean "shared_runners_enabled", default: true, null: false
    t.integer "max_artifacts_size", default: 100, null: false
    t.string "runners_registration_token"
    t.integer "max_pages_size", default: 100, null: false
    t.boolean "require_two_factor_authentication", default: false
    t.integer "two_factor_grace_period", default: 48
    t.boolean "metrics_enabled", default: false
    t.string "metrics_host", default: "localhost"
    t.integer "metrics_pool_size", default: 16
    t.integer "metrics_timeout", default: 10
    t.integer "metrics_method_call_threshold", default: 10
    t.boolean "recaptcha_enabled", default: false
    t.string "recaptcha_site_key"
    t.string "recaptcha_private_key"
    t.integer "metrics_port", default: 8089
    t.boolean "akismet_enabled", default: false
    t.string "akismet_api_key"
    t.integer "metrics_sample_interval", default: 15
    t.boolean "sentry_enabled", default: false
    t.string "sentry_dsn"
    t.boolean "email_author_in_body", default: false
    t.integer "default_group_visibility"
    t.boolean "repository_checks_enabled", default: false
    t.text "shared_runners_text"
    t.integer "metrics_packet_size", default: 1
    t.text "disabled_oauth_sign_in_sources"
    t.string "health_check_access_token"
    t.boolean "send_user_confirmation_email", default: false
    t.integer "container_registry_token_expire_delay", default: 5
    t.text "after_sign_up_text"
    t.boolean "user_default_external", default: false, null: false
    t.string "repository_storages", default: "default"
    t.string "enabled_git_access_protocol"
    t.boolean "domain_blacklist_enabled", default: false
    t.text "domain_blacklist"
    t.boolean "usage_ping_enabled", default: true, null: false
    t.boolean "koding_enabled"
    t.string "koding_url"
    t.text "sign_in_text_html"
    t.text "help_page_text_html"
    t.text "shared_runners_text_html"
    t.text "after_sign_up_text_html"
    t.integer "rsa_key_restriction", default: 0, null: false
    t.integer "dsa_key_restriction", default: 0, null: false
    t.integer "ecdsa_key_restriction", default: 0, null: false
    t.integer "ed25519_key_restriction", default: 0, null: false
    t.boolean "housekeeping_enabled", default: true, null: false
    t.boolean "housekeeping_bitmaps_enabled", default: true, null: false
    t.integer "housekeeping_incremental_repack_period", default: 10, null: false
    t.integer "housekeeping_full_repack_period", default: 50, null: false
    t.integer "housekeeping_gc_period", default: 200, null: false
    t.boolean "sidekiq_throttling_enabled", default: false
    t.string "sidekiq_throttling_queues"
    t.decimal "sidekiq_throttling_factor"
    t.boolean "html_emails_enabled", default: true
    t.string "plantuml_url"
    t.boolean "plantuml_enabled"
    t.integer "terminal_max_session_time", default: 0, null: false
    t.integer "unique_ips_limit_per_user"
    t.integer "unique_ips_limit_time_window"
    t.boolean "unique_ips_limit_enabled", default: false, null: false
    t.string "default_artifacts_expire_in", default: "0", null: false
    t.string "uuid"
    t.decimal "polling_interval_multiplier", default: 1.0, null: false
    t.integer "cached_markdown_version"
    t.boolean "clientside_sentry_enabled", default: false, null: false
    t.string "clientside_sentry_dsn"
    t.boolean "prometheus_metrics_enabled", default: false, null: false
    t.boolean "help_page_hide_commercial_content", default: false
    t.string "help_page_support_url"
    t.boolean "password_authentication_enabled"
    t.integer "performance_bar_allowed_group_id"
    t.boolean "hashed_storage_enabled", default: false, null: false
    t.boolean "project_export_enabled", default: true, null: false
    t.boolean "auto_devops_enabled", default: false, null: false
    t.integer "circuitbreaker_failure_count_threshold", default: 160
    t.integer "circuitbreaker_failure_wait_time", default: 30
    t.integer "circuitbreaker_failure_reset_time", default: 1800
    t.integer "circuitbreaker_storage_timeout", default: 30
<<<<<<< HEAD
    t.integer "gitaly_timeout_default", default: 55
    t.integer "gitaly_timeout_fast", default: 10
=======
    t.integer "circuitbreaker_access_retries", default: 3
    t.integer "circuitbreaker_backoff_threshold", default: 80
>>>>>>> 5c1459ef
  end

  create_table "audit_events", force: :cascade do |t|
    t.integer "author_id", null: false
    t.string "type", null: false
    t.integer "entity_id", null: false
    t.string "entity_type", null: false
    t.text "details"
    t.datetime "created_at"
    t.datetime "updated_at"
  end

  add_index "audit_events", ["entity_id", "entity_type"], name: "index_audit_events_on_entity_id_and_entity_type", using: :btree

  create_table "award_emoji", force: :cascade do |t|
    t.string "name"
    t.integer "user_id"
    t.integer "awardable_id"
    t.string "awardable_type"
    t.datetime "created_at"
    t.datetime "updated_at"
  end

  add_index "award_emoji", ["awardable_type", "awardable_id"], name: "index_award_emoji_on_awardable_type_and_awardable_id", using: :btree
  add_index "award_emoji", ["user_id", "name"], name: "index_award_emoji_on_user_id_and_name", using: :btree

  create_table "boards", force: :cascade do |t|
    t.integer "project_id", null: false
    t.datetime "created_at", null: false
    t.datetime "updated_at", null: false
  end

  add_index "boards", ["project_id"], name: "index_boards_on_project_id", using: :btree

  create_table "broadcast_messages", force: :cascade do |t|
    t.text "message", null: false
    t.datetime "starts_at", null: false
    t.datetime "ends_at", null: false
    t.datetime "created_at", null: false
    t.datetime "updated_at", null: false
    t.string "color"
    t.string "font"
    t.text "message_html", null: false
    t.integer "cached_markdown_version"
  end

  add_index "broadcast_messages", ["starts_at", "ends_at", "id"], name: "index_broadcast_messages_on_starts_at_and_ends_at_and_id", using: :btree

  create_table "chat_names", force: :cascade do |t|
    t.integer "user_id", null: false
    t.integer "service_id", null: false
    t.string "team_id", null: false
    t.string "team_domain"
    t.string "chat_id", null: false
    t.string "chat_name"
    t.datetime "last_used_at"
    t.datetime "created_at", null: false
    t.datetime "updated_at", null: false
  end

  add_index "chat_names", ["service_id", "team_id", "chat_id"], name: "index_chat_names_on_service_id_and_team_id_and_chat_id", unique: true, using: :btree
  add_index "chat_names", ["user_id", "service_id"], name: "index_chat_names_on_user_id_and_service_id", unique: true, using: :btree

  create_table "chat_teams", force: :cascade do |t|
    t.integer "namespace_id", null: false
    t.string "team_id"
    t.string "name"
    t.datetime "created_at", null: false
    t.datetime "updated_at", null: false
  end

  add_index "chat_teams", ["namespace_id"], name: "index_chat_teams_on_namespace_id", unique: true, using: :btree

  create_table "ci_build_trace_section_names", force: :cascade do |t|
    t.integer "project_id", null: false
    t.string "name", null: false
  end

  add_index "ci_build_trace_section_names", ["project_id", "name"], name: "index_ci_build_trace_section_names_on_project_id_and_name", unique: true, using: :btree

  create_table "ci_build_trace_sections", force: :cascade do |t|
    t.integer "project_id", null: false
    t.datetime_with_timezone "date_start", null: false
    t.datetime_with_timezone "date_end", null: false
    t.integer "byte_start", limit: 8, null: false
    t.integer "byte_end", limit: 8, null: false
    t.integer "build_id", null: false
    t.integer "section_name_id", null: false
  end

  add_index "ci_build_trace_sections", ["build_id", "section_name_id"], name: "index_ci_build_trace_sections_on_build_id_and_section_name_id", unique: true, using: :btree
  add_index "ci_build_trace_sections", ["project_id"], name: "index_ci_build_trace_sections_on_project_id", using: :btree

  create_table "ci_builds", force: :cascade do |t|
    t.string "status"
    t.datetime "finished_at"
    t.text "trace"
    t.datetime "created_at"
    t.datetime "updated_at"
    t.datetime "started_at"
    t.integer "runner_id"
    t.float "coverage"
    t.integer "commit_id"
    t.text "commands"
    t.string "name"
    t.text "options"
    t.boolean "allow_failure", default: false, null: false
    t.string "stage"
    t.integer "trigger_request_id"
    t.integer "stage_idx"
    t.boolean "tag"
    t.string "ref"
    t.integer "user_id"
    t.string "type"
    t.string "target_url"
    t.string "description"
    t.text "artifacts_file"
    t.integer "project_id"
    t.text "artifacts_metadata"
    t.integer "erased_by_id"
    t.datetime "erased_at"
    t.datetime "artifacts_expire_at"
    t.string "environment"
    t.integer "artifacts_size", limit: 8
    t.string "when"
    t.text "yaml_variables"
    t.datetime "queued_at"
    t.string "token"
    t.integer "lock_version"
    t.string "coverage_regex"
    t.integer "auto_canceled_by_id"
    t.boolean "retried"
    t.integer "stage_id"
    t.boolean "protected"
    t.integer "failure_reason"
  end

  add_index "ci_builds", ["auto_canceled_by_id"], name: "index_ci_builds_on_auto_canceled_by_id", using: :btree
  add_index "ci_builds", ["commit_id", "stage_idx", "created_at"], name: "index_ci_builds_on_commit_id_and_stage_idx_and_created_at", using: :btree
  add_index "ci_builds", ["commit_id", "status", "type"], name: "index_ci_builds_on_commit_id_and_status_and_type", using: :btree
  add_index "ci_builds", ["commit_id", "type", "name", "ref"], name: "index_ci_builds_on_commit_id_and_type_and_name_and_ref", using: :btree
  add_index "ci_builds", ["commit_id", "type", "ref"], name: "index_ci_builds_on_commit_id_and_type_and_ref", using: :btree
  add_index "ci_builds", ["project_id", "id"], name: "index_ci_builds_on_project_id_and_id", using: :btree
  add_index "ci_builds", ["protected"], name: "index_ci_builds_on_protected", using: :btree
  add_index "ci_builds", ["runner_id"], name: "index_ci_builds_on_runner_id", using: :btree
  add_index "ci_builds", ["stage_id"], name: "index_ci_builds_on_stage_id", using: :btree
  add_index "ci_builds", ["status", "type", "runner_id"], name: "index_ci_builds_on_status_and_type_and_runner_id", using: :btree
  add_index "ci_builds", ["status"], name: "index_ci_builds_on_status", using: :btree
  add_index "ci_builds", ["token"], name: "index_ci_builds_on_token", unique: true, using: :btree
  add_index "ci_builds", ["updated_at"], name: "index_ci_builds_on_updated_at", using: :btree
  add_index "ci_builds", ["user_id"], name: "index_ci_builds_on_user_id", using: :btree

  create_table "ci_group_variables", force: :cascade do |t|
    t.string "key", null: false
    t.text "value"
    t.text "encrypted_value"
    t.string "encrypted_value_salt"
    t.string "encrypted_value_iv"
    t.integer "group_id", null: false
    t.boolean "protected", default: false, null: false
    t.datetime_with_timezone "created_at", null: false
    t.datetime_with_timezone "updated_at", null: false
  end

  add_index "ci_group_variables", ["group_id", "key"], name: "index_ci_group_variables_on_group_id_and_key", unique: true, using: :btree

  create_table "ci_pipeline_schedule_variables", force: :cascade do |t|
    t.string "key", null: false
    t.text "value"
    t.text "encrypted_value"
    t.string "encrypted_value_salt"
    t.string "encrypted_value_iv"
    t.integer "pipeline_schedule_id", null: false
    t.datetime_with_timezone "created_at"
    t.datetime_with_timezone "updated_at"
  end

  add_index "ci_pipeline_schedule_variables", ["pipeline_schedule_id", "key"], name: "index_ci_pipeline_schedule_variables_on_schedule_id_and_key", unique: true, using: :btree

  create_table "ci_pipeline_schedules", force: :cascade do |t|
    t.string "description"
    t.string "ref"
    t.string "cron"
    t.string "cron_timezone"
    t.datetime "next_run_at"
    t.integer "project_id"
    t.integer "owner_id"
    t.boolean "active", default: true
    t.datetime "deleted_at"
    t.datetime "created_at"
    t.datetime "updated_at"
  end

  add_index "ci_pipeline_schedules", ["next_run_at", "active"], name: "index_ci_pipeline_schedules_on_next_run_at_and_active", using: :btree
  add_index "ci_pipeline_schedules", ["project_id"], name: "index_ci_pipeline_schedules_on_project_id", using: :btree

  create_table "ci_pipeline_variables", force: :cascade do |t|
    t.string "key", null: false
    t.text "value"
    t.text "encrypted_value"
    t.string "encrypted_value_salt"
    t.string "encrypted_value_iv"
    t.integer "pipeline_id", null: false
  end

  add_index "ci_pipeline_variables", ["pipeline_id", "key"], name: "index_ci_pipeline_variables_on_pipeline_id_and_key", unique: true, using: :btree

  create_table "ci_pipelines", force: :cascade do |t|
    t.string "ref"
    t.string "sha"
    t.string "before_sha"
    t.datetime "created_at"
    t.datetime "updated_at"
    t.boolean "tag", default: false
    t.text "yaml_errors"
    t.datetime "committed_at"
    t.integer "project_id"
    t.string "status"
    t.datetime "started_at"
    t.datetime "finished_at"
    t.integer "duration"
    t.integer "user_id"
    t.integer "lock_version"
    t.integer "auto_canceled_by_id"
    t.integer "pipeline_schedule_id"
    t.integer "source"
    t.integer "config_source"
    t.boolean "protected"
    t.integer "failure_reason"
  end

  add_index "ci_pipelines", ["auto_canceled_by_id"], name: "index_ci_pipelines_on_auto_canceled_by_id", using: :btree
  add_index "ci_pipelines", ["pipeline_schedule_id"], name: "index_ci_pipelines_on_pipeline_schedule_id", using: :btree
  add_index "ci_pipelines", ["project_id", "ref", "status"], name: "index_ci_pipelines_on_project_id_and_ref_and_status", using: :btree
  add_index "ci_pipelines", ["project_id", "sha"], name: "index_ci_pipelines_on_project_id_and_sha", using: :btree
  add_index "ci_pipelines", ["project_id"], name: "index_ci_pipelines_on_project_id", using: :btree
  add_index "ci_pipelines", ["status"], name: "index_ci_pipelines_on_status", using: :btree
  add_index "ci_pipelines", ["user_id"], name: "index_ci_pipelines_on_user_id", using: :btree

  create_table "ci_runner_projects", force: :cascade do |t|
    t.integer "runner_id", null: false
    t.datetime "created_at"
    t.datetime "updated_at"
    t.integer "project_id"
  end

  add_index "ci_runner_projects", ["project_id"], name: "index_ci_runner_projects_on_project_id", using: :btree
  add_index "ci_runner_projects", ["runner_id"], name: "index_ci_runner_projects_on_runner_id", using: :btree

  create_table "ci_runners", force: :cascade do |t|
    t.string "token"
    t.datetime "created_at"
    t.datetime "updated_at"
    t.string "description"
    t.datetime "contacted_at"
    t.boolean "active", default: true, null: false
    t.boolean "is_shared", default: false
    t.string "name"
    t.string "version"
    t.string "revision"
    t.string "platform"
    t.string "architecture"
    t.boolean "run_untagged", default: true, null: false
    t.boolean "locked", default: false, null: false
    t.integer "access_level", default: 0, null: false
  end

  add_index "ci_runners", ["contacted_at"], name: "index_ci_runners_on_contacted_at", using: :btree
  add_index "ci_runners", ["is_shared"], name: "index_ci_runners_on_is_shared", using: :btree
  add_index "ci_runners", ["locked"], name: "index_ci_runners_on_locked", using: :btree
  add_index "ci_runners", ["token"], name: "index_ci_runners_on_token", using: :btree

  create_table "ci_stages", force: :cascade do |t|
    t.integer "project_id"
    t.integer "pipeline_id"
    t.datetime "created_at"
    t.datetime "updated_at"
    t.string "name"
    t.integer "status"
    t.integer "lock_version"
  end

  add_index "ci_stages", ["pipeline_id", "name"], name: "index_ci_stages_on_pipeline_id_and_name", using: :btree
  add_index "ci_stages", ["pipeline_id"], name: "index_ci_stages_on_pipeline_id", using: :btree
  add_index "ci_stages", ["project_id"], name: "index_ci_stages_on_project_id", using: :btree

  create_table "ci_trigger_requests", force: :cascade do |t|
    t.integer "trigger_id", null: false
    t.text "variables"
    t.datetime "created_at"
    t.datetime "updated_at"
    t.integer "commit_id"
  end

  add_index "ci_trigger_requests", ["commit_id"], name: "index_ci_trigger_requests_on_commit_id", using: :btree

  create_table "ci_triggers", force: :cascade do |t|
    t.string "token"
    t.datetime "deleted_at"
    t.datetime "created_at"
    t.datetime "updated_at"
    t.integer "project_id"
    t.integer "owner_id"
    t.string "description"
    t.string "ref"
  end

  add_index "ci_triggers", ["project_id"], name: "index_ci_triggers_on_project_id", using: :btree

  create_table "ci_variables", force: :cascade do |t|
    t.string "key", null: false
    t.text "value"
    t.text "encrypted_value"
    t.string "encrypted_value_salt"
    t.string "encrypted_value_iv"
    t.integer "project_id", null: false
    t.boolean "protected", default: false, null: false
    t.string "environment_scope", default: "*", null: false
  end

  add_index "ci_variables", ["project_id", "key", "environment_scope"], name: "index_ci_variables_on_project_id_and_key_and_environment_scope", unique: true, using: :btree

  create_table "container_repositories", force: :cascade do |t|
    t.integer "project_id", null: false
    t.string "name", null: false
    t.datetime "created_at", null: false
    t.datetime "updated_at", null: false
  end

  add_index "container_repositories", ["project_id", "name"], name: "index_container_repositories_on_project_id_and_name", unique: true, using: :btree
  add_index "container_repositories", ["project_id"], name: "index_container_repositories_on_project_id", using: :btree

  create_table "conversational_development_index_metrics", force: :cascade do |t|
    t.float "leader_issues", null: false
    t.float "instance_issues", null: false
    t.float "leader_notes", null: false
    t.float "instance_notes", null: false
    t.float "leader_milestones", null: false
    t.float "instance_milestones", null: false
    t.float "leader_boards", null: false
    t.float "instance_boards", null: false
    t.float "leader_merge_requests", null: false
    t.float "instance_merge_requests", null: false
    t.float "leader_ci_pipelines", null: false
    t.float "instance_ci_pipelines", null: false
    t.float "leader_environments", null: false
    t.float "instance_environments", null: false
    t.float "leader_deployments", null: false
    t.float "instance_deployments", null: false
    t.float "leader_projects_prometheus_active", null: false
    t.float "instance_projects_prometheus_active", null: false
    t.float "leader_service_desk_issues", null: false
    t.float "instance_service_desk_issues", null: false
    t.datetime "created_at", null: false
    t.datetime "updated_at", null: false
    t.float "percentage_boards", default: 0.0, null: false
    t.float "percentage_ci_pipelines", default: 0.0, null: false
    t.float "percentage_deployments", default: 0.0, null: false
    t.float "percentage_environments", default: 0.0, null: false
    t.float "percentage_issues", default: 0.0, null: false
    t.float "percentage_merge_requests", default: 0.0, null: false
    t.float "percentage_milestones", default: 0.0, null: false
    t.float "percentage_notes", default: 0.0, null: false
    t.float "percentage_projects_prometheus_active", default: 0.0, null: false
    t.float "percentage_service_desk_issues", default: 0.0, null: false
  end

  create_table "deploy_keys_projects", force: :cascade do |t|
    t.integer "deploy_key_id", null: false
    t.integer "project_id", null: false
    t.datetime "created_at"
    t.datetime "updated_at"
  end

  add_index "deploy_keys_projects", ["project_id"], name: "index_deploy_keys_projects_on_project_id", using: :btree

  create_table "deployments", force: :cascade do |t|
    t.integer "iid", null: false
    t.integer "project_id", null: false
    t.integer "environment_id", null: false
    t.string "ref", null: false
    t.boolean "tag", null: false
    t.string "sha", null: false
    t.integer "user_id"
    t.integer "deployable_id"
    t.string "deployable_type"
    t.datetime "created_at"
    t.datetime "updated_at"
    t.string "on_stop"
  end

  add_index "deployments", ["created_at"], name: "index_deployments_on_created_at", using: :btree
  add_index "deployments", ["environment_id", "id"], name: "index_deployments_on_environment_id_and_id", using: :btree
  add_index "deployments", ["environment_id", "iid", "project_id"], name: "index_deployments_on_environment_id_and_iid_and_project_id", using: :btree
  add_index "deployments", ["project_id", "iid"], name: "index_deployments_on_project_id_and_iid", unique: true, using: :btree

  create_table "emails", force: :cascade do |t|
    t.integer "user_id", null: false
    t.string "email", null: false
    t.datetime "created_at"
    t.datetime "updated_at"
    t.string "confirmation_token"
    t.datetime "confirmed_at"
    t.datetime "confirmation_sent_at"
  end

  add_index "emails", ["confirmation_token"], name: "index_emails_on_confirmation_token", unique: true, using: :btree
  add_index "emails", ["email"], name: "index_emails_on_email", unique: true, using: :btree
  add_index "emails", ["user_id"], name: "index_emails_on_user_id", using: :btree

  create_table "environments", force: :cascade do |t|
    t.integer "project_id", null: false
    t.string "name", null: false
    t.datetime "created_at"
    t.datetime "updated_at"
    t.string "external_url"
    t.string "environment_type"
    t.string "state", default: "available", null: false
    t.string "slug", null: false
  end

  add_index "environments", ["project_id", "name"], name: "index_environments_on_project_id_and_name", unique: true, using: :btree
  add_index "environments", ["project_id", "slug"], name: "index_environments_on_project_id_and_slug", unique: true, using: :btree

  create_table "events", force: :cascade do |t|
    t.integer "project_id"
    t.integer "author_id", null: false
    t.integer "target_id"
    t.datetime_with_timezone "created_at", null: false
    t.datetime_with_timezone "updated_at", null: false
    t.integer "action", limit: 2, null: false
    t.string "target_type"
  end

  add_index "events", ["action"], name: "index_events_on_action", using: :btree
  add_index "events", ["author_id"], name: "index_events_on_author_id", using: :btree
  add_index "events", ["project_id", "id"], name: "index_events_on_project_id_and_id", using: :btree
  add_index "events", ["target_type", "target_id"], name: "index_events_on_target_type_and_target_id", using: :btree

  create_table "feature_gates", force: :cascade do |t|
    t.string "feature_key", null: false
    t.string "key", null: false
    t.string "value"
    t.datetime "created_at", null: false
    t.datetime "updated_at", null: false
  end

  add_index "feature_gates", ["feature_key", "key", "value"], name: "index_feature_gates_on_feature_key_and_key_and_value", unique: true, using: :btree

  create_table "features", force: :cascade do |t|
    t.string "key", null: false
    t.datetime "created_at", null: false
    t.datetime "updated_at", null: false
  end

  add_index "features", ["key"], name: "index_features_on_key", unique: true, using: :btree

  create_table "fork_network_members", force: :cascade do |t|
    t.integer "fork_network_id", null: false
    t.integer "project_id", null: false
    t.integer "forked_from_project_id"
  end

  add_index "fork_network_members", ["fork_network_id"], name: "index_fork_network_members_on_fork_network_id", using: :btree
  add_index "fork_network_members", ["project_id"], name: "index_fork_network_members_on_project_id", unique: true, using: :btree

  create_table "fork_networks", force: :cascade do |t|
    t.integer "root_project_id"
    t.string "deleted_root_project_name"
  end

  add_index "fork_networks", ["root_project_id"], name: "index_fork_networks_on_root_project_id", unique: true, using: :btree

  create_table "forked_project_links", force: :cascade do |t|
    t.integer "forked_to_project_id", null: false
    t.integer "forked_from_project_id", null: false
    t.datetime "created_at"
    t.datetime "updated_at"
  end

  add_index "forked_project_links", ["forked_to_project_id"], name: "index_forked_project_links_on_forked_to_project_id", unique: true, using: :btree

  create_table "gcp_clusters", force: :cascade do |t|
    t.integer "project_id", null: false
    t.integer "user_id"
    t.integer "service_id"
    t.integer "status"
    t.integer "gcp_cluster_size", null: false
    t.datetime_with_timezone "created_at", null: false
    t.datetime_with_timezone "updated_at", null: false
    t.boolean "enabled", default: true
    t.text "status_reason"
    t.string "project_namespace"
    t.string "endpoint"
    t.text "ca_cert"
    t.text "encrypted_kubernetes_token"
    t.string "encrypted_kubernetes_token_iv"
    t.string "username"
    t.text "encrypted_password"
    t.string "encrypted_password_iv"
    t.string "gcp_project_id", null: false
    t.string "gcp_cluster_zone", null: false
    t.string "gcp_cluster_name", null: false
    t.string "gcp_machine_type"
    t.string "gcp_operation_id"
    t.text "encrypted_gcp_token"
    t.string "encrypted_gcp_token_iv"
  end

  add_index "gcp_clusters", ["project_id"], name: "index_gcp_clusters_on_project_id", unique: true, using: :btree

  create_table "gpg_key_subkeys", force: :cascade do |t|
    t.integer "gpg_key_id", null: false
    t.binary "keyid"
    t.binary "fingerprint"
  end

  add_index "gpg_key_subkeys", ["fingerprint"], name: "index_gpg_key_subkeys_on_fingerprint", unique: true, using: :btree
  add_index "gpg_key_subkeys", ["gpg_key_id"], name: "index_gpg_key_subkeys_on_gpg_key_id", using: :btree
  add_index "gpg_key_subkeys", ["keyid"], name: "index_gpg_key_subkeys_on_keyid", unique: true, using: :btree

  create_table "gpg_keys", force: :cascade do |t|
    t.datetime_with_timezone "created_at", null: false
    t.datetime_with_timezone "updated_at", null: false
    t.integer "user_id"
    t.binary "primary_keyid"
    t.binary "fingerprint"
    t.text "key"
  end

  add_index "gpg_keys", ["fingerprint"], name: "index_gpg_keys_on_fingerprint", unique: true, using: :btree
  add_index "gpg_keys", ["primary_keyid"], name: "index_gpg_keys_on_primary_keyid", unique: true, using: :btree
  add_index "gpg_keys", ["user_id"], name: "index_gpg_keys_on_user_id", using: :btree

  create_table "gpg_signatures", force: :cascade do |t|
    t.datetime_with_timezone "created_at", null: false
    t.datetime_with_timezone "updated_at", null: false
    t.integer "project_id"
    t.integer "gpg_key_id"
    t.binary "commit_sha"
    t.binary "gpg_key_primary_keyid"
    t.text "gpg_key_user_name"
    t.text "gpg_key_user_email"
    t.integer "verification_status", limit: 2, default: 0, null: false
    t.integer "gpg_key_subkey_id"
  end

  add_index "gpg_signatures", ["commit_sha"], name: "index_gpg_signatures_on_commit_sha", unique: true, using: :btree
  add_index "gpg_signatures", ["gpg_key_id"], name: "index_gpg_signatures_on_gpg_key_id", using: :btree
  add_index "gpg_signatures", ["gpg_key_primary_keyid"], name: "index_gpg_signatures_on_gpg_key_primary_keyid", using: :btree
  add_index "gpg_signatures", ["gpg_key_subkey_id"], name: "index_gpg_signatures_on_gpg_key_subkey_id", using: :btree
  add_index "gpg_signatures", ["project_id"], name: "index_gpg_signatures_on_project_id", using: :btree

  create_table "identities", force: :cascade do |t|
    t.string "extern_uid"
    t.string "provider"
    t.integer "user_id"
    t.datetime "created_at"
    t.datetime "updated_at"
  end

  add_index "identities", ["user_id"], name: "index_identities_on_user_id", using: :btree

  create_table "issue_assignees", id: false, force: :cascade do |t|
    t.integer "user_id", null: false
    t.integer "issue_id", null: false
  end

  add_index "issue_assignees", ["issue_id", "user_id"], name: "index_issue_assignees_on_issue_id_and_user_id", unique: true, using: :btree
  add_index "issue_assignees", ["user_id"], name: "index_issue_assignees_on_user_id", using: :btree

  create_table "issue_metrics", force: :cascade do |t|
    t.integer "issue_id", null: false
    t.datetime "first_mentioned_in_commit_at"
    t.datetime "first_associated_with_milestone_at"
    t.datetime "first_added_to_board_at"
    t.datetime "created_at", null: false
    t.datetime "updated_at", null: false
  end

  add_index "issue_metrics", ["issue_id"], name: "index_issue_metrics", using: :btree

  create_table "issues", force: :cascade do |t|
    t.string "title"
    t.integer "assignee_id"
    t.integer "author_id"
    t.integer "project_id"
    t.datetime "created_at"
    t.datetime "updated_at"
    t.string "branch_name"
    t.text "description"
    t.integer "milestone_id"
    t.string "state"
    t.integer "iid"
    t.integer "updated_by_id"
    t.boolean "confidential", default: false
    t.datetime "deleted_at"
    t.date "due_date"
    t.integer "moved_to_id"
    t.integer "lock_version"
    t.text "title_html"
    t.text "description_html"
    t.integer "time_estimate"
    t.integer "relative_position"
    t.datetime "closed_at"
    t.integer "cached_markdown_version"
    t.datetime "last_edited_at"
    t.integer "last_edited_by_id"
    t.boolean "discussion_locked"
  end

  add_index "issues", ["assignee_id"], name: "index_issues_on_assignee_id", using: :btree
  add_index "issues", ["author_id"], name: "index_issues_on_author_id", using: :btree
  add_index "issues", ["confidential"], name: "index_issues_on_confidential", using: :btree
  add_index "issues", ["deleted_at"], name: "index_issues_on_deleted_at", using: :btree
  add_index "issues", ["description"], name: "index_issues_on_description_trigram", using: :gin, opclasses: {"description"=>"gin_trgm_ops"}
  add_index "issues", ["milestone_id"], name: "index_issues_on_milestone_id", using: :btree
  add_index "issues", ["project_id", "created_at", "id", "state"], name: "index_issues_on_project_id_and_created_at_and_id_and_state", using: :btree
  add_index "issues", ["project_id", "due_date", "id", "state"], name: "index_issues_on_project_id_and_due_date_and_id_and_state", using: :btree
  add_index "issues", ["project_id", "iid"], name: "index_issues_on_project_id_and_iid", unique: true, using: :btree
  add_index "issues", ["project_id", "updated_at", "id", "state"], name: "index_issues_on_project_id_and_updated_at_and_id_and_state", using: :btree
  add_index "issues", ["relative_position"], name: "index_issues_on_relative_position", using: :btree
  add_index "issues", ["state"], name: "index_issues_on_state", using: :btree
  add_index "issues", ["title"], name: "index_issues_on_title_trigram", using: :gin, opclasses: {"title"=>"gin_trgm_ops"}

  create_table "keys", force: :cascade do |t|
    t.integer "user_id"
    t.datetime "created_at"
    t.datetime "updated_at"
    t.text "key"
    t.string "title"
    t.string "type"
    t.string "fingerprint"
    t.boolean "public", default: false, null: false
    t.boolean "can_push", default: false, null: false
    t.datetime "last_used_at"
  end

  add_index "keys", ["fingerprint"], name: "index_keys_on_fingerprint", unique: true, using: :btree
  add_index "keys", ["user_id"], name: "index_keys_on_user_id", using: :btree

  create_table "label_links", force: :cascade do |t|
    t.integer "label_id"
    t.integer "target_id"
    t.string "target_type"
    t.datetime "created_at"
    t.datetime "updated_at"
  end

  add_index "label_links", ["label_id"], name: "index_label_links_on_label_id", using: :btree
  add_index "label_links", ["target_id", "target_type"], name: "index_label_links_on_target_id_and_target_type", using: :btree

  create_table "label_priorities", force: :cascade do |t|
    t.integer "project_id", null: false
    t.integer "label_id", null: false
    t.integer "priority", null: false
    t.datetime "created_at", null: false
    t.datetime "updated_at", null: false
  end

  add_index "label_priorities", ["priority"], name: "index_label_priorities_on_priority", using: :btree
  add_index "label_priorities", ["project_id", "label_id"], name: "index_label_priorities_on_project_id_and_label_id", unique: true, using: :btree

  create_table "labels", force: :cascade do |t|
    t.string "title"
    t.string "color"
    t.integer "project_id"
    t.datetime "created_at"
    t.datetime "updated_at"
    t.boolean "template", default: false
    t.string "description"
    t.text "description_html"
    t.string "type"
    t.integer "group_id"
    t.integer "cached_markdown_version"
  end

  add_index "labels", ["group_id", "project_id", "title"], name: "index_labels_on_group_id_and_project_id_and_title", unique: true, using: :btree
  add_index "labels", ["project_id"], name: "index_labels_on_project_id", using: :btree
  add_index "labels", ["template"], name: "index_labels_on_template", where: "template", using: :btree
  add_index "labels", ["title"], name: "index_labels_on_title", using: :btree
  add_index "labels", ["type", "project_id"], name: "index_labels_on_type_and_project_id", using: :btree

  create_table "lfs_objects", force: :cascade do |t|
    t.string "oid", null: false
    t.integer "size", limit: 8, null: false
    t.datetime "created_at"
    t.datetime "updated_at"
    t.string "file"
  end

  add_index "lfs_objects", ["oid"], name: "index_lfs_objects_on_oid", unique: true, using: :btree

  create_table "lfs_objects_projects", force: :cascade do |t|
    t.integer "lfs_object_id", null: false
    t.integer "project_id", null: false
    t.datetime "created_at"
    t.datetime "updated_at"
  end

  add_index "lfs_objects_projects", ["project_id"], name: "index_lfs_objects_projects_on_project_id", using: :btree

  create_table "lists", force: :cascade do |t|
    t.integer "board_id", null: false
    t.integer "label_id"
    t.integer "list_type", default: 1, null: false
    t.integer "position"
    t.datetime "created_at", null: false
    t.datetime "updated_at", null: false
  end

  add_index "lists", ["board_id", "label_id"], name: "index_lists_on_board_id_and_label_id", unique: true, using: :btree
  add_index "lists", ["label_id"], name: "index_lists_on_label_id", using: :btree

  create_table "members", force: :cascade do |t|
    t.integer "access_level", null: false
    t.integer "source_id", null: false
    t.string "source_type", null: false
    t.integer "user_id"
    t.integer "notification_level", null: false
    t.string "type"
    t.datetime "created_at"
    t.datetime "updated_at"
    t.integer "created_by_id"
    t.string "invite_email"
    t.string "invite_token"
    t.datetime "invite_accepted_at"
    t.datetime "requested_at"
    t.date "expires_at"
  end

  add_index "members", ["access_level"], name: "index_members_on_access_level", using: :btree
  add_index "members", ["invite_token"], name: "index_members_on_invite_token", unique: true, using: :btree
  add_index "members", ["requested_at"], name: "index_members_on_requested_at", using: :btree
  add_index "members", ["source_id", "source_type"], name: "index_members_on_source_id_and_source_type", using: :btree
  add_index "members", ["user_id"], name: "index_members_on_user_id", using: :btree

  create_table "merge_request_diff_commits", id: false, force: :cascade do |t|
    t.datetime_with_timezone "authored_date"
    t.datetime_with_timezone "committed_date"
    t.integer "merge_request_diff_id", null: false
    t.integer "relative_order", null: false
    t.binary "sha", null: false
    t.text "author_name"
    t.text "author_email"
    t.text "committer_name"
    t.text "committer_email"
    t.text "message"
  end

  add_index "merge_request_diff_commits", ["merge_request_diff_id", "relative_order"], name: "index_merge_request_diff_commits_on_mr_diff_id_and_order", unique: true, using: :btree

  create_table "merge_request_diff_files", id: false, force: :cascade do |t|
    t.integer "merge_request_diff_id", null: false
    t.integer "relative_order", null: false
    t.boolean "new_file", null: false
    t.boolean "renamed_file", null: false
    t.boolean "deleted_file", null: false
    t.boolean "too_large", null: false
    t.string "a_mode", null: false
    t.string "b_mode", null: false
    t.text "new_path", null: false
    t.text "old_path", null: false
    t.text "diff", null: false
    t.boolean "binary"
  end

  add_index "merge_request_diff_files", ["merge_request_diff_id", "relative_order"], name: "index_merge_request_diff_files_on_mr_diff_id_and_order", unique: true, using: :btree

  create_table "merge_request_diffs", force: :cascade do |t|
    t.string "state"
    t.text "st_commits"
    t.text "st_diffs"
    t.integer "merge_request_id", null: false
    t.datetime "created_at"
    t.datetime "updated_at"
    t.string "base_commit_sha"
    t.string "real_size"
    t.string "head_commit_sha"
    t.string "start_commit_sha"
  end

  add_index "merge_request_diffs", ["merge_request_id"], name: "index_merge_request_diffs_on_merge_request_id", using: :btree

  create_table "merge_request_metrics", force: :cascade do |t|
    t.integer "merge_request_id", null: false
    t.datetime "latest_build_started_at"
    t.datetime "latest_build_finished_at"
    t.datetime "first_deployed_to_production_at"
    t.datetime "merged_at"
    t.datetime "created_at", null: false
    t.datetime "updated_at", null: false
    t.integer "pipeline_id"
  end

  add_index "merge_request_metrics", ["first_deployed_to_production_at"], name: "index_merge_request_metrics_on_first_deployed_to_production_at", using: :btree
  add_index "merge_request_metrics", ["merge_request_id"], name: "index_merge_request_metrics", using: :btree
  add_index "merge_request_metrics", ["pipeline_id"], name: "index_merge_request_metrics_on_pipeline_id", using: :btree

  create_table "merge_requests", force: :cascade do |t|
    t.string "target_branch", null: false
    t.string "source_branch", null: false
    t.integer "source_project_id", null: false
    t.integer "author_id"
    t.integer "assignee_id"
    t.string "title"
    t.datetime "created_at"
    t.datetime "updated_at"
    t.integer "milestone_id"
    t.string "state"
    t.string "merge_status"
    t.integer "target_project_id", null: false
    t.integer "iid"
    t.text "description"
    t.integer "updated_by_id"
    t.text "merge_error"
    t.text "merge_params"
    t.boolean "merge_when_pipeline_succeeds", default: false, null: false
    t.integer "merge_user_id"
    t.string "merge_commit_sha"
    t.datetime "deleted_at"
    t.string "in_progress_merge_commit_sha"
    t.integer "lock_version"
    t.text "title_html"
    t.text "description_html"
    t.integer "time_estimate"
    t.integer "cached_markdown_version"
    t.datetime "last_edited_at"
    t.integer "last_edited_by_id"
    t.integer "head_pipeline_id"
    t.boolean "ref_fetched"
    t.string "merge_jid"
    t.boolean "discussion_locked"
  end

  add_index "merge_requests", ["assignee_id"], name: "index_merge_requests_on_assignee_id", using: :btree
  add_index "merge_requests", ["author_id"], name: "index_merge_requests_on_author_id", using: :btree
  add_index "merge_requests", ["created_at"], name: "index_merge_requests_on_created_at", using: :btree
  add_index "merge_requests", ["deleted_at"], name: "index_merge_requests_on_deleted_at", using: :btree
  add_index "merge_requests", ["description"], name: "index_merge_requests_on_description_trigram", using: :gin, opclasses: {"description"=>"gin_trgm_ops"}
  add_index "merge_requests", ["head_pipeline_id"], name: "index_merge_requests_on_head_pipeline_id", using: :btree
  add_index "merge_requests", ["milestone_id"], name: "index_merge_requests_on_milestone_id", using: :btree
  add_index "merge_requests", ["source_branch"], name: "index_merge_requests_on_source_branch", using: :btree
  add_index "merge_requests", ["source_project_id", "source_branch"], name: "index_merge_requests_on_source_project_id_and_source_branch", using: :btree
  add_index "merge_requests", ["target_branch"], name: "index_merge_requests_on_target_branch", using: :btree
  add_index "merge_requests", ["target_project_id", "iid"], name: "index_merge_requests_on_target_project_id_and_iid", unique: true, using: :btree
  add_index "merge_requests", ["target_project_id", "merge_commit_sha", "id"], name: "index_merge_requests_on_tp_id_and_merge_commit_sha_and_id", using: :btree
  add_index "merge_requests", ["title"], name: "index_merge_requests_on_title", using: :btree
  add_index "merge_requests", ["title"], name: "index_merge_requests_on_title_trigram", using: :gin, opclasses: {"title"=>"gin_trgm_ops"}

  create_table "merge_requests_closing_issues", force: :cascade do |t|
    t.integer "merge_request_id", null: false
    t.integer "issue_id", null: false
    t.datetime "created_at", null: false
    t.datetime "updated_at", null: false
  end

  add_index "merge_requests_closing_issues", ["issue_id"], name: "index_merge_requests_closing_issues_on_issue_id", using: :btree
  add_index "merge_requests_closing_issues", ["merge_request_id"], name: "index_merge_requests_closing_issues_on_merge_request_id", using: :btree

  create_table "milestones", force: :cascade do |t|
    t.string "title", null: false
    t.integer "project_id"
    t.text "description"
    t.date "due_date"
    t.datetime "created_at"
    t.datetime "updated_at"
    t.string "state"
    t.integer "iid"
    t.text "title_html"
    t.text "description_html"
    t.date "start_date"
    t.integer "cached_markdown_version"
    t.integer "group_id"
  end

  add_index "milestones", ["description"], name: "index_milestones_on_description_trigram", using: :gin, opclasses: {"description"=>"gin_trgm_ops"}
  add_index "milestones", ["due_date"], name: "index_milestones_on_due_date", using: :btree
  add_index "milestones", ["group_id"], name: "index_milestones_on_group_id", using: :btree
  add_index "milestones", ["project_id", "iid"], name: "index_milestones_on_project_id_and_iid", unique: true, using: :btree
  add_index "milestones", ["title"], name: "index_milestones_on_title", using: :btree
  add_index "milestones", ["title"], name: "index_milestones_on_title_trigram", using: :gin, opclasses: {"title"=>"gin_trgm_ops"}

  create_table "namespaces", force: :cascade do |t|
    t.string "name", null: false
    t.string "path", null: false
    t.integer "owner_id"
    t.datetime "created_at"
    t.datetime "updated_at"
    t.string "type"
    t.string "description", default: "", null: false
    t.string "avatar"
    t.boolean "share_with_group_lock", default: false
    t.integer "visibility_level", default: 20, null: false
    t.boolean "request_access_enabled", default: false, null: false
    t.datetime "deleted_at"
    t.text "description_html"
    t.boolean "lfs_enabled"
    t.integer "parent_id"
    t.boolean "require_two_factor_authentication", default: false, null: false
    t.integer "two_factor_grace_period", default: 48, null: false
    t.integer "cached_markdown_version"
  end

  add_index "namespaces", ["created_at"], name: "index_namespaces_on_created_at", using: :btree
  add_index "namespaces", ["deleted_at"], name: "index_namespaces_on_deleted_at", using: :btree
  add_index "namespaces", ["name", "parent_id"], name: "index_namespaces_on_name_and_parent_id", unique: true, using: :btree
  add_index "namespaces", ["name"], name: "index_namespaces_on_name_trigram", using: :gin, opclasses: {"name"=>"gin_trgm_ops"}
  add_index "namespaces", ["owner_id"], name: "index_namespaces_on_owner_id", using: :btree
  add_index "namespaces", ["parent_id", "id"], name: "index_namespaces_on_parent_id_and_id", unique: true, using: :btree
  add_index "namespaces", ["path"], name: "index_namespaces_on_path", using: :btree
  add_index "namespaces", ["path"], name: "index_namespaces_on_path_trigram", using: :gin, opclasses: {"path"=>"gin_trgm_ops"}
  add_index "namespaces", ["require_two_factor_authentication"], name: "index_namespaces_on_require_two_factor_authentication", using: :btree
  add_index "namespaces", ["type"], name: "index_namespaces_on_type", using: :btree

  create_table "notes", force: :cascade do |t|
    t.text "note"
    t.string "noteable_type"
    t.integer "author_id"
    t.datetime "created_at"
    t.datetime "updated_at"
    t.integer "project_id"
    t.string "attachment"
    t.string "line_code"
    t.string "commit_id"
    t.integer "noteable_id"
    t.boolean "system", default: false, null: false
    t.text "st_diff"
    t.integer "updated_by_id"
    t.string "type"
    t.text "position"
    t.text "original_position"
    t.datetime "resolved_at"
    t.integer "resolved_by_id"
    t.string "discussion_id"
    t.text "note_html"
    t.integer "cached_markdown_version"
    t.text "change_position"
    t.boolean "resolved_by_push"
  end

  add_index "notes", ["author_id"], name: "index_notes_on_author_id", using: :btree
  add_index "notes", ["commit_id"], name: "index_notes_on_commit_id", using: :btree
  add_index "notes", ["created_at"], name: "index_notes_on_created_at", using: :btree
  add_index "notes", ["discussion_id"], name: "index_notes_on_discussion_id", using: :btree
  add_index "notes", ["line_code"], name: "index_notes_on_line_code", using: :btree
  add_index "notes", ["note"], name: "index_notes_on_note_trigram", using: :gin, opclasses: {"note"=>"gin_trgm_ops"}
  add_index "notes", ["noteable_id", "noteable_type"], name: "index_notes_on_noteable_id_and_noteable_type", using: :btree
  add_index "notes", ["noteable_type"], name: "index_notes_on_noteable_type", using: :btree
  add_index "notes", ["project_id", "noteable_type"], name: "index_notes_on_project_id_and_noteable_type", using: :btree
  add_index "notes", ["updated_at"], name: "index_notes_on_updated_at", using: :btree

  create_table "notification_settings", force: :cascade do |t|
    t.integer "user_id", null: false
    t.integer "source_id"
    t.string "source_type"
    t.integer "level", default: 0, null: false
    t.datetime "created_at", null: false
    t.datetime "updated_at", null: false
    t.boolean "new_note"
    t.boolean "new_issue"
    t.boolean "reopen_issue"
    t.boolean "close_issue"
    t.boolean "reassign_issue"
    t.boolean "new_merge_request"
    t.boolean "reopen_merge_request"
    t.boolean "close_merge_request"
    t.boolean "reassign_merge_request"
    t.boolean "merge_merge_request"
    t.boolean "failed_pipeline"
    t.boolean "success_pipeline"
  end

  add_index "notification_settings", ["source_id", "source_type"], name: "index_notification_settings_on_source_id_and_source_type", using: :btree
  add_index "notification_settings", ["user_id", "source_id", "source_type"], name: "index_notifications_on_user_id_and_source_id_and_source_type", unique: true, using: :btree
  add_index "notification_settings", ["user_id"], name: "index_notification_settings_on_user_id", using: :btree

  create_table "oauth_access_grants", force: :cascade do |t|
    t.integer "resource_owner_id", null: false
    t.integer "application_id", null: false
    t.string "token", null: false
    t.integer "expires_in", null: false
    t.text "redirect_uri", null: false
    t.datetime "created_at", null: false
    t.datetime "revoked_at"
    t.string "scopes"
  end

  add_index "oauth_access_grants", ["token"], name: "index_oauth_access_grants_on_token", unique: true, using: :btree

  create_table "oauth_access_tokens", force: :cascade do |t|
    t.integer "resource_owner_id"
    t.integer "application_id"
    t.string "token", null: false
    t.string "refresh_token"
    t.integer "expires_in"
    t.datetime "revoked_at"
    t.datetime "created_at", null: false
    t.string "scopes"
  end

  add_index "oauth_access_tokens", ["refresh_token"], name: "index_oauth_access_tokens_on_refresh_token", unique: true, using: :btree
  add_index "oauth_access_tokens", ["resource_owner_id"], name: "index_oauth_access_tokens_on_resource_owner_id", using: :btree
  add_index "oauth_access_tokens", ["token"], name: "index_oauth_access_tokens_on_token", unique: true, using: :btree

  create_table "oauth_applications", force: :cascade do |t|
    t.string "name", null: false
    t.string "uid", null: false
    t.string "secret", null: false
    t.text "redirect_uri", null: false
    t.string "scopes", default: "", null: false
    t.datetime "created_at"
    t.datetime "updated_at"
    t.integer "owner_id"
    t.string "owner_type"
    t.boolean "trusted", default: false, null: false
  end

  add_index "oauth_applications", ["owner_id", "owner_type"], name: "index_oauth_applications_on_owner_id_and_owner_type", using: :btree
  add_index "oauth_applications", ["uid"], name: "index_oauth_applications_on_uid", unique: true, using: :btree

  create_table "oauth_openid_requests", force: :cascade do |t|
    t.integer "access_grant_id", null: false
    t.string "nonce", null: false
  end

  create_table "pages_domains", force: :cascade do |t|
    t.integer "project_id"
    t.text "certificate"
    t.text "encrypted_key"
    t.string "encrypted_key_iv"
    t.string "encrypted_key_salt"
    t.string "domain"
  end

  add_index "pages_domains", ["domain"], name: "index_pages_domains_on_domain", unique: true, using: :btree
  add_index "pages_domains", ["project_id"], name: "index_pages_domains_on_project_id", using: :btree

  create_table "personal_access_tokens", force: :cascade do |t|
    t.integer "user_id", null: false
    t.string "token", null: false
    t.string "name", null: false
    t.boolean "revoked", default: false
    t.date "expires_at"
    t.datetime "created_at", null: false
    t.datetime "updated_at", null: false
    t.string "scopes", default: "--- []\n", null: false
    t.boolean "impersonation", default: false, null: false
  end

  add_index "personal_access_tokens", ["token"], name: "index_personal_access_tokens_on_token", unique: true, using: :btree
  add_index "personal_access_tokens", ["user_id"], name: "index_personal_access_tokens_on_user_id", using: :btree

  create_table "project_authorizations", id: false, force: :cascade do |t|
    t.integer "user_id"
    t.integer "project_id"
    t.integer "access_level"
  end

  add_index "project_authorizations", ["project_id"], name: "index_project_authorizations_on_project_id", using: :btree
  add_index "project_authorizations", ["user_id", "project_id", "access_level"], name: "index_project_authorizations_on_user_id_project_id_access_level", unique: true, using: :btree

  create_table "project_auto_devops", force: :cascade do |t|
    t.integer "project_id", null: false
    t.datetime_with_timezone "created_at", null: false
    t.datetime_with_timezone "updated_at", null: false
    t.boolean "enabled"
    t.string "domain"
  end

  add_index "project_auto_devops", ["project_id"], name: "index_project_auto_devops_on_project_id", unique: true, using: :btree

  create_table "project_features", force: :cascade do |t|
    t.integer "project_id"
    t.integer "merge_requests_access_level"
    t.integer "issues_access_level"
    t.integer "wiki_access_level"
    t.integer "snippets_access_level"
    t.integer "builds_access_level"
    t.datetime "created_at"
    t.datetime "updated_at"
    t.integer "repository_access_level", default: 20, null: false
  end

  add_index "project_features", ["project_id"], name: "index_project_features_on_project_id", using: :btree

  create_table "project_group_links", force: :cascade do |t|
    t.integer "project_id", null: false
    t.integer "group_id", null: false
    t.datetime "created_at"
    t.datetime "updated_at"
    t.integer "group_access", default: 30, null: false
    t.date "expires_at"
  end

  add_index "project_group_links", ["group_id"], name: "index_project_group_links_on_group_id", using: :btree
  add_index "project_group_links", ["project_id"], name: "index_project_group_links_on_project_id", using: :btree

  create_table "project_import_data", force: :cascade do |t|
    t.integer "project_id"
    t.text "data"
    t.text "encrypted_credentials"
    t.string "encrypted_credentials_iv"
    t.string "encrypted_credentials_salt"
  end

  add_index "project_import_data", ["project_id"], name: "index_project_import_data_on_project_id", using: :btree

  create_table "project_statistics", force: :cascade do |t|
    t.integer "project_id", null: false
    t.integer "namespace_id", null: false
    t.integer "commit_count", limit: 8, default: 0, null: false
    t.integer "storage_size", limit: 8, default: 0, null: false
    t.integer "repository_size", limit: 8, default: 0, null: false
    t.integer "lfs_objects_size", limit: 8, default: 0, null: false
    t.integer "build_artifacts_size", limit: 8, default: 0, null: false
  end

  add_index "project_statistics", ["namespace_id"], name: "index_project_statistics_on_namespace_id", using: :btree
  add_index "project_statistics", ["project_id"], name: "index_project_statistics_on_project_id", unique: true, using: :btree

  create_table "projects", force: :cascade do |t|
    t.string "name"
    t.string "path"
    t.text "description"
    t.datetime "created_at"
    t.datetime "updated_at"
    t.integer "creator_id"
    t.integer "namespace_id"
    t.datetime "last_activity_at"
    t.string "import_url"
    t.integer "visibility_level", default: 0, null: false
    t.boolean "archived", default: false, null: false
    t.string "avatar"
    t.string "import_status"
    t.integer "star_count", default: 0, null: false
    t.string "import_type"
    t.string "import_source"
    t.text "import_error"
    t.integer "ci_id"
    t.boolean "shared_runners_enabled", default: true, null: false
    t.string "runners_token"
    t.string "build_coverage_regex"
    t.boolean "build_allow_git_fetch", default: true, null: false
    t.integer "build_timeout", default: 3600, null: false
    t.boolean "pending_delete", default: false
    t.boolean "public_builds", default: true, null: false
    t.boolean "last_repository_check_failed"
    t.datetime "last_repository_check_at"
    t.boolean "container_registry_enabled"
    t.boolean "only_allow_merge_if_pipeline_succeeds", default: false, null: false
    t.boolean "has_external_issue_tracker"
    t.string "repository_storage", default: "default", null: false
    t.boolean "request_access_enabled", default: false, null: false
    t.boolean "has_external_wiki"
    t.string "ci_config_path"
    t.boolean "lfs_enabled"
    t.text "description_html"
    t.boolean "only_allow_merge_if_all_discussions_are_resolved"
    t.boolean "printing_merge_request_link_enabled", default: true, null: false
    t.integer "auto_cancel_pending_pipelines", default: 1, null: false
    t.string "import_jid"
    t.integer "cached_markdown_version"
    t.text "delete_error"
    t.datetime "last_repository_updated_at"
    t.integer "storage_version", limit: 2
    t.boolean "resolve_outdated_diff_discussions"
    t.boolean "repository_read_only"
    t.boolean "merge_requests_ff_only_enabled", default: false
    t.boolean "merge_requests_rebase_enabled", default: false, null: false
  end

  add_index "projects", ["ci_id"], name: "index_projects_on_ci_id", using: :btree
  add_index "projects", ["created_at"], name: "index_projects_on_created_at", using: :btree
  add_index "projects", ["creator_id"], name: "index_projects_on_creator_id", using: :btree
  add_index "projects", ["description"], name: "index_projects_on_description_trigram", using: :gin, opclasses: {"description"=>"gin_trgm_ops"}
  add_index "projects", ["last_activity_at"], name: "index_projects_on_last_activity_at", using: :btree
  add_index "projects", ["last_repository_check_failed"], name: "index_projects_on_last_repository_check_failed", using: :btree
  add_index "projects", ["last_repository_updated_at"], name: "index_projects_on_last_repository_updated_at", using: :btree
  add_index "projects", ["name"], name: "index_projects_on_name_trigram", using: :gin, opclasses: {"name"=>"gin_trgm_ops"}
  add_index "projects", ["namespace_id"], name: "index_projects_on_namespace_id", using: :btree
  add_index "projects", ["path"], name: "index_projects_on_path", using: :btree
  add_index "projects", ["path"], name: "index_projects_on_path_trigram", using: :gin, opclasses: {"path"=>"gin_trgm_ops"}
  add_index "projects", ["pending_delete"], name: "index_projects_on_pending_delete", using: :btree
  add_index "projects", ["repository_storage"], name: "index_projects_on_repository_storage", using: :btree
  add_index "projects", ["runners_token"], name: "index_projects_on_runners_token", using: :btree
  add_index "projects", ["star_count"], name: "index_projects_on_star_count", using: :btree
  add_index "projects", ["visibility_level"], name: "index_projects_on_visibility_level", using: :btree

  create_table "protected_branch_merge_access_levels", force: :cascade do |t|
    t.integer "protected_branch_id", null: false
    t.integer "access_level", default: 40, null: false
    t.datetime "created_at", null: false
    t.datetime "updated_at", null: false
  end

  add_index "protected_branch_merge_access_levels", ["protected_branch_id"], name: "index_protected_branch_merge_access", using: :btree

  create_table "protected_branch_push_access_levels", force: :cascade do |t|
    t.integer "protected_branch_id", null: false
    t.integer "access_level", default: 40, null: false
    t.datetime "created_at", null: false
    t.datetime "updated_at", null: false
  end

  add_index "protected_branch_push_access_levels", ["protected_branch_id"], name: "index_protected_branch_push_access", using: :btree

  create_table "protected_branches", force: :cascade do |t|
    t.integer "project_id", null: false
    t.string "name", null: false
    t.datetime "created_at"
    t.datetime "updated_at"
  end

  add_index "protected_branches", ["project_id"], name: "index_protected_branches_on_project_id", using: :btree

  create_table "protected_tag_create_access_levels", force: :cascade do |t|
    t.integer "protected_tag_id", null: false
    t.integer "access_level", default: 40
    t.integer "user_id"
    t.integer "group_id"
    t.datetime "created_at", null: false
    t.datetime "updated_at", null: false
  end

  add_index "protected_tag_create_access_levels", ["protected_tag_id"], name: "index_protected_tag_create_access", using: :btree
  add_index "protected_tag_create_access_levels", ["user_id"], name: "index_protected_tag_create_access_levels_on_user_id", using: :btree

  create_table "protected_tags", force: :cascade do |t|
    t.integer "project_id", null: false
    t.string "name", null: false
    t.datetime "created_at", null: false
    t.datetime "updated_at", null: false
  end

  add_index "protected_tags", ["project_id"], name: "index_protected_tags_on_project_id", using: :btree

  create_table "push_event_payloads", id: false, force: :cascade do |t|
    t.integer "commit_count", limit: 8, null: false
    t.integer "event_id", null: false
    t.integer "action", limit: 2, null: false
    t.integer "ref_type", limit: 2, null: false
    t.binary "commit_from"
    t.binary "commit_to"
    t.text "ref"
    t.string "commit_title", limit: 70
  end

  add_index "push_event_payloads", ["event_id"], name: "index_push_event_payloads_on_event_id", unique: true, using: :btree

  create_table "redirect_routes", force: :cascade do |t|
    t.integer "source_id", null: false
    t.string "source_type", null: false
    t.string "path", null: false
    t.datetime "created_at", null: false
    t.datetime "updated_at", null: false
  end

  add_index "redirect_routes", ["path"], name: "index_redirect_routes_on_path", unique: true, using: :btree
  add_index "redirect_routes", ["path"], name: "index_redirect_routes_on_path_text_pattern_ops", using: :btree, opclasses: {"path"=>"varchar_pattern_ops"}
  add_index "redirect_routes", ["source_type", "source_id"], name: "index_redirect_routes_on_source_type_and_source_id", using: :btree

  create_table "releases", force: :cascade do |t|
    t.string "tag"
    t.text "description"
    t.integer "project_id"
    t.datetime "created_at"
    t.datetime "updated_at"
    t.text "description_html"
    t.integer "cached_markdown_version"
  end

  add_index "releases", ["project_id", "tag"], name: "index_releases_on_project_id_and_tag", using: :btree
  add_index "releases", ["project_id"], name: "index_releases_on_project_id", using: :btree

  create_table "routes", force: :cascade do |t|
    t.integer "source_id", null: false
    t.string "source_type", null: false
    t.string "path", null: false
    t.datetime "created_at"
    t.datetime "updated_at"
    t.string "name"
  end

  add_index "routes", ["path"], name: "index_routes_on_path", unique: true, using: :btree
  add_index "routes", ["path"], name: "index_routes_on_path_text_pattern_ops", using: :btree, opclasses: {"path"=>"varchar_pattern_ops"}
  add_index "routes", ["source_type", "source_id"], name: "index_routes_on_source_type_and_source_id", unique: true, using: :btree

  create_table "sent_notifications", force: :cascade do |t|
    t.integer "project_id"
    t.integer "noteable_id"
    t.string "noteable_type"
    t.integer "recipient_id"
    t.string "commit_id"
    t.string "reply_key", null: false
    t.string "line_code"
    t.string "note_type"
    t.text "position"
    t.string "in_reply_to_discussion_id"
  end

  add_index "sent_notifications", ["reply_key"], name: "index_sent_notifications_on_reply_key", unique: true, using: :btree

  create_table "services", force: :cascade do |t|
    t.string "type"
    t.string "title"
    t.integer "project_id"
    t.datetime "created_at"
    t.datetime "updated_at"
    t.boolean "active", default: false, null: false
    t.text "properties"
    t.boolean "template", default: false
    t.boolean "push_events", default: true
    t.boolean "issues_events", default: true
    t.boolean "merge_requests_events", default: true
    t.boolean "tag_push_events", default: true
    t.boolean "note_events", default: true, null: false
    t.string "category", default: "common", null: false
    t.boolean "default", default: false
    t.boolean "wiki_page_events", default: true
    t.boolean "pipeline_events", default: false, null: false
    t.boolean "confidential_issues_events", default: true, null: false
    t.boolean "commit_events", default: true, null: false
    t.boolean "job_events", default: false, null: false
  end

  add_index "services", ["project_id"], name: "index_services_on_project_id", using: :btree
  add_index "services", ["template"], name: "index_services_on_template", using: :btree

  create_table "snippets", force: :cascade do |t|
    t.string "title"
    t.text "content"
    t.integer "author_id", null: false
    t.integer "project_id"
    t.datetime "created_at"
    t.datetime "updated_at"
    t.string "file_name"
    t.string "type"
    t.integer "visibility_level", default: 0, null: false
    t.text "title_html"
    t.text "content_html"
    t.integer "cached_markdown_version"
    t.text "description"
    t.text "description_html"
  end

  add_index "snippets", ["author_id"], name: "index_snippets_on_author_id", using: :btree
  add_index "snippets", ["file_name"], name: "index_snippets_on_file_name_trigram", using: :gin, opclasses: {"file_name"=>"gin_trgm_ops"}
  add_index "snippets", ["project_id"], name: "index_snippets_on_project_id", using: :btree
  add_index "snippets", ["title"], name: "index_snippets_on_title_trigram", using: :gin, opclasses: {"title"=>"gin_trgm_ops"}
  add_index "snippets", ["updated_at"], name: "index_snippets_on_updated_at", using: :btree
  add_index "snippets", ["visibility_level"], name: "index_snippets_on_visibility_level", using: :btree

  create_table "spam_logs", force: :cascade do |t|
    t.integer "user_id"
    t.string "source_ip"
    t.string "user_agent"
    t.boolean "via_api"
    t.string "noteable_type"
    t.string "title"
    t.text "description"
    t.datetime "created_at", null: false
    t.datetime "updated_at", null: false
    t.boolean "submitted_as_ham", default: false, null: false
    t.boolean "recaptcha_verified", default: false, null: false
  end

  create_table "subscriptions", force: :cascade do |t|
    t.integer "user_id"
    t.integer "subscribable_id"
    t.string "subscribable_type"
    t.boolean "subscribed"
    t.datetime "created_at"
    t.datetime "updated_at"
    t.integer "project_id"
  end

  add_index "subscriptions", ["subscribable_id", "subscribable_type", "user_id", "project_id"], name: "index_subscriptions_on_subscribable_and_user_id_and_project_id", unique: true, using: :btree

  create_table "system_note_metadata", force: :cascade do |t|
    t.integer "note_id", null: false
    t.integer "commit_count"
    t.string "action"
    t.datetime "created_at", null: false
    t.datetime "updated_at", null: false
  end

  add_index "system_note_metadata", ["note_id"], name: "index_system_note_metadata_on_note_id", unique: true, using: :btree

  create_table "taggings", force: :cascade do |t|
    t.integer "tag_id"
    t.integer "taggable_id"
    t.string "taggable_type"
    t.integer "tagger_id"
    t.string "tagger_type"
    t.string "context"
    t.datetime "created_at"
  end

  add_index "taggings", ["tag_id", "taggable_id", "taggable_type", "context", "tagger_id", "tagger_type"], name: "taggings_idx", unique: true, using: :btree
  add_index "taggings", ["taggable_id", "taggable_type", "context"], name: "index_taggings_on_taggable_id_and_taggable_type_and_context", using: :btree

  create_table "tags", force: :cascade do |t|
    t.string "name"
    t.integer "taggings_count", default: 0
  end

  add_index "tags", ["name"], name: "index_tags_on_name", unique: true, using: :btree

  create_table "timelogs", force: :cascade do |t|
    t.integer "time_spent", null: false
    t.integer "user_id"
    t.datetime "created_at", null: false
    t.datetime "updated_at", null: false
    t.integer "issue_id"
    t.integer "merge_request_id"
    t.datetime_with_timezone "spent_at"
  end

  add_index "timelogs", ["issue_id"], name: "index_timelogs_on_issue_id", using: :btree
  add_index "timelogs", ["merge_request_id"], name: "index_timelogs_on_merge_request_id", using: :btree
  add_index "timelogs", ["user_id"], name: "index_timelogs_on_user_id", using: :btree

  create_table "todos", force: :cascade do |t|
    t.integer "user_id", null: false
    t.integer "project_id", null: false
    t.integer "target_id"
    t.string "target_type", null: false
    t.integer "author_id"
    t.integer "action", null: false
    t.string "state", null: false
    t.datetime "created_at"
    t.datetime "updated_at"
    t.integer "note_id"
    t.string "commit_id"
  end

  add_index "todos", ["author_id"], name: "index_todos_on_author_id", using: :btree
  add_index "todos", ["commit_id"], name: "index_todos_on_commit_id", using: :btree
  add_index "todos", ["note_id"], name: "index_todos_on_note_id", using: :btree
  add_index "todos", ["project_id"], name: "index_todos_on_project_id", using: :btree
  add_index "todos", ["target_type", "target_id"], name: "index_todos_on_target_type_and_target_id", using: :btree
  add_index "todos", ["user_id"], name: "index_todos_on_user_id", using: :btree

  create_table "trending_projects", force: :cascade do |t|
    t.integer "project_id", null: false
  end

  add_index "trending_projects", ["project_id"], name: "index_trending_projects_on_project_id", using: :btree

  create_table "u2f_registrations", force: :cascade do |t|
    t.text "certificate"
    t.string "key_handle"
    t.string "public_key"
    t.integer "counter"
    t.integer "user_id"
    t.datetime "created_at", null: false
    t.datetime "updated_at", null: false
    t.string "name"
  end

  add_index "u2f_registrations", ["key_handle"], name: "index_u2f_registrations_on_key_handle", using: :btree
  add_index "u2f_registrations", ["user_id"], name: "index_u2f_registrations_on_user_id", using: :btree

  create_table "uploads", force: :cascade do |t|
    t.integer "size", limit: 8, null: false
    t.string "path", null: false
    t.string "checksum", limit: 64
    t.integer "model_id"
    t.string "model_type"
    t.string "uploader", null: false
    t.datetime "created_at", null: false
  end

  add_index "uploads", ["checksum"], name: "index_uploads_on_checksum", using: :btree
  add_index "uploads", ["model_id", "model_type"], name: "index_uploads_on_model_id_and_model_type", using: :btree
  add_index "uploads", ["path"], name: "index_uploads_on_path", using: :btree

  create_table "user_agent_details", force: :cascade do |t|
    t.string "user_agent", null: false
    t.string "ip_address", null: false
    t.integer "subject_id", null: false
    t.string "subject_type", null: false
    t.boolean "submitted", default: false, null: false
    t.datetime "created_at", null: false
    t.datetime "updated_at", null: false
  end

  add_index "user_agent_details", ["subject_id", "subject_type"], name: "index_user_agent_details_on_subject_id_and_subject_type", using: :btree

  create_table "user_custom_attributes", force: :cascade do |t|
    t.datetime "created_at", null: false
    t.datetime "updated_at", null: false
    t.integer "user_id", null: false
    t.string "key", null: false
    t.string "value", null: false
  end

  add_index "user_custom_attributes", ["key", "value"], name: "index_user_custom_attributes_on_key_and_value", using: :btree
  add_index "user_custom_attributes", ["user_id", "key"], name: "index_user_custom_attributes_on_user_id_and_key", unique: true, using: :btree

  create_table "user_synced_attributes_metadata", force: :cascade do |t|
    t.boolean "name_synced", default: false
    t.boolean "email_synced", default: false
    t.boolean "location_synced", default: false
    t.integer "user_id", null: false
    t.string "provider"
  end

  add_index "user_synced_attributes_metadata", ["user_id"], name: "index_user_synced_attributes_metadata_on_user_id", unique: true, using: :btree

  create_table "users", force: :cascade do |t|
    t.string "email", default: "", null: false
    t.string "encrypted_password", default: "", null: false
    t.string "reset_password_token"
    t.datetime "reset_password_sent_at"
    t.datetime "remember_created_at"
    t.integer "sign_in_count", default: 0
    t.datetime "current_sign_in_at"
    t.datetime "last_sign_in_at"
    t.string "current_sign_in_ip"
    t.string "last_sign_in_ip"
    t.datetime "created_at"
    t.datetime "updated_at"
    t.string "name"
    t.boolean "admin", default: false, null: false
    t.integer "projects_limit", default: 10
    t.string "skype", default: "", null: false
    t.string "linkedin", default: "", null: false
    t.string "twitter", default: "", null: false
    t.string "authentication_token"
    t.string "bio"
    t.integer "failed_attempts", default: 0
    t.datetime "locked_at"
    t.string "username"
    t.boolean "can_create_group", default: true, null: false
    t.boolean "can_create_team", default: true, null: false
    t.string "state"
    t.integer "color_scheme_id", default: 1, null: false
    t.datetime "password_expires_at"
    t.integer "created_by_id"
    t.datetime "last_credential_check_at"
    t.string "avatar"
    t.string "confirmation_token"
    t.datetime "confirmed_at"
    t.datetime "confirmation_sent_at"
    t.string "unconfirmed_email"
    t.boolean "hide_no_ssh_key", default: false
    t.string "website_url", default: "", null: false
    t.string "notification_email"
    t.boolean "hide_no_password", default: false
    t.boolean "password_automatically_set", default: false
    t.string "location"
    t.string "encrypted_otp_secret"
    t.string "encrypted_otp_secret_iv"
    t.string "encrypted_otp_secret_salt"
    t.boolean "otp_required_for_login", default: false, null: false
    t.text "otp_backup_codes"
    t.string "public_email", default: "", null: false
    t.integer "dashboard", default: 0
    t.integer "project_view", default: 0
    t.integer "consumed_timestep"
    t.integer "layout", default: 0
    t.boolean "hide_project_limit", default: false
    t.string "unlock_token"
    t.datetime "otp_grace_period_started_at"
    t.boolean "external", default: false
    t.string "incoming_email_token"
    t.string "organization"
    t.boolean "require_two_factor_authentication_from_group", default: false, null: false
    t.integer "two_factor_grace_period", default: 48, null: false
    t.boolean "ghost"
    t.date "last_activity_on"
    t.boolean "notified_of_own_activity"
    t.string "preferred_language"
    t.string "rss_token"
    t.integer "theme_id", limit: 2
  end

  add_index "users", ["admin"], name: "index_users_on_admin", using: :btree
  add_index "users", ["authentication_token"], name: "index_users_on_authentication_token", unique: true, using: :btree
  add_index "users", ["confirmation_token"], name: "index_users_on_confirmation_token", unique: true, using: :btree
  add_index "users", ["created_at"], name: "index_users_on_created_at", using: :btree
  add_index "users", ["email"], name: "index_users_on_email", unique: true, using: :btree
  add_index "users", ["email"], name: "index_users_on_email_trigram", using: :gin, opclasses: {"email"=>"gin_trgm_ops"}
  add_index "users", ["ghost"], name: "index_users_on_ghost", using: :btree
  add_index "users", ["incoming_email_token"], name: "index_users_on_incoming_email_token", using: :btree
  add_index "users", ["name"], name: "index_users_on_name", using: :btree
  add_index "users", ["name"], name: "index_users_on_name_trigram", using: :gin, opclasses: {"name"=>"gin_trgm_ops"}
  add_index "users", ["reset_password_token"], name: "index_users_on_reset_password_token", unique: true, using: :btree
  add_index "users", ["rss_token"], name: "index_users_on_rss_token", using: :btree
  add_index "users", ["state"], name: "index_users_on_state", using: :btree
  add_index "users", ["username"], name: "index_users_on_username", using: :btree
  add_index "users", ["username"], name: "index_users_on_username_trigram", using: :gin, opclasses: {"username"=>"gin_trgm_ops"}

  create_table "users_star_projects", force: :cascade do |t|
    t.integer "project_id", null: false
    t.integer "user_id", null: false
    t.datetime "created_at"
    t.datetime "updated_at"
  end

  add_index "users_star_projects", ["project_id"], name: "index_users_star_projects_on_project_id", using: :btree
  add_index "users_star_projects", ["user_id", "project_id"], name: "index_users_star_projects_on_user_id_and_project_id", unique: true, using: :btree

  create_table "web_hook_logs", force: :cascade do |t|
    t.integer "web_hook_id", null: false
    t.string "trigger"
    t.string "url"
    t.text "request_headers"
    t.text "request_data"
    t.text "response_headers"
    t.text "response_body"
    t.string "response_status"
    t.float "execution_duration"
    t.string "internal_error_message"
    t.datetime "created_at", null: false
    t.datetime "updated_at", null: false
  end

  add_index "web_hook_logs", ["web_hook_id"], name: "index_web_hook_logs_on_web_hook_id", using: :btree

  create_table "web_hooks", force: :cascade do |t|
    t.string "url", limit: 2000
    t.integer "project_id"
    t.datetime "created_at"
    t.datetime "updated_at"
    t.string "type", default: "ProjectHook"
    t.integer "service_id"
    t.boolean "push_events", default: true, null: false
    t.boolean "issues_events", default: false, null: false
    t.boolean "merge_requests_events", default: false, null: false
    t.boolean "tag_push_events", default: false
    t.boolean "note_events", default: false, null: false
    t.boolean "enable_ssl_verification", default: true
    t.boolean "wiki_page_events", default: false, null: false
    t.string "token"
    t.boolean "pipeline_events", default: false, null: false
    t.boolean "confidential_issues_events", default: false, null: false
    t.boolean "repository_update_events", default: false, null: false
    t.boolean "job_events", default: false, null: false
  end

  add_index "web_hooks", ["project_id"], name: "index_web_hooks_on_project_id", using: :btree
  add_index "web_hooks", ["type"], name: "index_web_hooks_on_type", using: :btree

  add_foreign_key "boards", "projects", name: "fk_f15266b5f9", on_delete: :cascade
  add_foreign_key "chat_teams", "namespaces", on_delete: :cascade
  add_foreign_key "ci_build_trace_section_names", "projects", on_delete: :cascade
  add_foreign_key "ci_build_trace_sections", "ci_build_trace_section_names", column: "section_name_id", name: "fk_264e112c66", on_delete: :cascade
  add_foreign_key "ci_build_trace_sections", "ci_builds", column: "build_id", name: "fk_4ebe41f502", on_delete: :cascade
  add_foreign_key "ci_build_trace_sections", "projects", on_delete: :cascade
  add_foreign_key "ci_builds", "ci_pipelines", column: "auto_canceled_by_id", name: "fk_a2141b1522", on_delete: :nullify
  add_foreign_key "ci_builds", "ci_stages", column: "stage_id", name: "fk_3a9eaa254d", on_delete: :cascade
  add_foreign_key "ci_builds", "projects", name: "fk_befce0568a", on_delete: :cascade
  add_foreign_key "ci_group_variables", "namespaces", column: "group_id", name: "fk_33ae4d58d8", on_delete: :cascade
  add_foreign_key "ci_pipeline_schedule_variables", "ci_pipeline_schedules", column: "pipeline_schedule_id", name: "fk_41c35fda51", on_delete: :cascade
  add_foreign_key "ci_pipeline_schedules", "projects", name: "fk_8ead60fcc4", on_delete: :cascade
  add_foreign_key "ci_pipeline_schedules", "users", column: "owner_id", name: "fk_9ea99f58d2", on_delete: :nullify
  add_foreign_key "ci_pipeline_variables", "ci_pipelines", column: "pipeline_id", name: "fk_f29c5f4380", on_delete: :cascade
  add_foreign_key "ci_pipelines", "ci_pipeline_schedules", column: "pipeline_schedule_id", name: "fk_3d34ab2e06", on_delete: :nullify
  add_foreign_key "ci_pipelines", "ci_pipelines", column: "auto_canceled_by_id", name: "fk_262d4c2d19", on_delete: :nullify
  add_foreign_key "ci_pipelines", "projects", name: "fk_86635dbd80", on_delete: :cascade
  add_foreign_key "ci_runner_projects", "projects", name: "fk_4478a6f1e4", on_delete: :cascade
  add_foreign_key "ci_stages", "ci_pipelines", column: "pipeline_id", name: "fk_fb57e6cc56", on_delete: :cascade
  add_foreign_key "ci_stages", "projects", name: "fk_2360681d1d", on_delete: :cascade
  add_foreign_key "ci_trigger_requests", "ci_triggers", column: "trigger_id", name: "fk_b8ec8b7245", on_delete: :cascade
  add_foreign_key "ci_triggers", "projects", name: "fk_e3e63f966e", on_delete: :cascade
  add_foreign_key "ci_triggers", "users", column: "owner_id", name: "fk_e8e10d1964", on_delete: :cascade
  add_foreign_key "ci_variables", "projects", name: "fk_ada5eb64b3", on_delete: :cascade
  add_foreign_key "container_repositories", "projects"
  add_foreign_key "deploy_keys_projects", "projects", name: "fk_58a901ca7e", on_delete: :cascade
  add_foreign_key "deployments", "projects", name: "fk_b9a3851b82", on_delete: :cascade
  add_foreign_key "environments", "projects", name: "fk_d1c8c1da6a", on_delete: :cascade
  add_foreign_key "events", "projects", on_delete: :cascade
  add_foreign_key "events", "users", column: "author_id", name: "fk_edfd187b6f", on_delete: :cascade
  add_foreign_key "fork_network_members", "fork_networks", on_delete: :cascade
  add_foreign_key "fork_network_members", "projects", column: "forked_from_project_id", name: "fk_b01280dae4", on_delete: :nullify
  add_foreign_key "fork_network_members", "projects", on_delete: :cascade
  add_foreign_key "fork_networks", "projects", column: "root_project_id", name: "fk_e7b436b2b5", on_delete: :nullify
  add_foreign_key "forked_project_links", "projects", column: "forked_to_project_id", name: "fk_434510edb0", on_delete: :cascade
  add_foreign_key "gcp_clusters", "projects", on_delete: :cascade
  add_foreign_key "gcp_clusters", "services", on_delete: :nullify
  add_foreign_key "gcp_clusters", "users", on_delete: :nullify
  add_foreign_key "gpg_key_subkeys", "gpg_keys", on_delete: :cascade
  add_foreign_key "gpg_keys", "users", on_delete: :cascade
  add_foreign_key "gpg_signatures", "gpg_key_subkeys", on_delete: :nullify
  add_foreign_key "gpg_signatures", "gpg_keys", on_delete: :nullify
  add_foreign_key "gpg_signatures", "projects", on_delete: :cascade
  add_foreign_key "issue_assignees", "issues", name: "fk_b7d881734a", on_delete: :cascade
  add_foreign_key "issue_assignees", "users", name: "fk_5e0c8d9154", on_delete: :cascade
  add_foreign_key "issue_metrics", "issues", on_delete: :cascade
  add_foreign_key "issues", "projects", name: "fk_899c8f3231", on_delete: :cascade
  add_foreign_key "issues", "users", column: "author_id", name: "fk_05f1e72feb", on_delete: :nullify
  add_foreign_key "label_priorities", "labels", on_delete: :cascade
  add_foreign_key "label_priorities", "projects", on_delete: :cascade
  add_foreign_key "labels", "namespaces", column: "group_id", on_delete: :cascade
  add_foreign_key "labels", "projects", name: "fk_7de4989a69", on_delete: :cascade
  add_foreign_key "lists", "boards", name: "fk_0d3f677137", on_delete: :cascade
  add_foreign_key "lists", "labels", name: "fk_7a5553d60f", on_delete: :cascade
  add_foreign_key "merge_request_diff_commits", "merge_request_diffs", on_delete: :cascade
  add_foreign_key "merge_request_diff_files", "merge_request_diffs", on_delete: :cascade
  add_foreign_key "merge_request_diffs", "merge_requests", name: "fk_8483f3258f", on_delete: :cascade
  add_foreign_key "merge_request_metrics", "ci_pipelines", column: "pipeline_id", on_delete: :cascade
  add_foreign_key "merge_request_metrics", "merge_requests", on_delete: :cascade
  add_foreign_key "merge_requests", "ci_pipelines", column: "head_pipeline_id", name: "fk_fd82eae0b9", on_delete: :nullify
  add_foreign_key "merge_requests", "projects", column: "target_project_id", name: "fk_a6963e8447", on_delete: :cascade
  add_foreign_key "merge_requests_closing_issues", "issues", on_delete: :cascade
  add_foreign_key "merge_requests_closing_issues", "merge_requests", on_delete: :cascade
  add_foreign_key "milestones", "namespaces", column: "group_id", name: "fk_95650a40d4", on_delete: :cascade
  add_foreign_key "milestones", "projects", name: "fk_9bd0a0c791", on_delete: :cascade
  add_foreign_key "notes", "projects", name: "fk_99e097b079", on_delete: :cascade
  add_foreign_key "oauth_openid_requests", "oauth_access_grants", column: "access_grant_id", name: "fk_oauth_openid_requests_oauth_access_grants_access_grant_id"
  add_foreign_key "pages_domains", "projects", name: "fk_ea2f6dfc6f", on_delete: :cascade
  add_foreign_key "personal_access_tokens", "users"
  add_foreign_key "project_authorizations", "projects", on_delete: :cascade
  add_foreign_key "project_authorizations", "users", on_delete: :cascade
  add_foreign_key "project_auto_devops", "projects", on_delete: :cascade
  add_foreign_key "project_features", "projects", name: "fk_18513d9b92", on_delete: :cascade
  add_foreign_key "project_group_links", "projects", name: "fk_daa8cee94c", on_delete: :cascade
  add_foreign_key "project_import_data", "projects", name: "fk_ffb9ee3a10", on_delete: :cascade
  add_foreign_key "project_statistics", "projects", on_delete: :cascade
  add_foreign_key "protected_branch_merge_access_levels", "protected_branches", name: "fk_8a3072ccb3", on_delete: :cascade
  add_foreign_key "protected_branch_push_access_levels", "protected_branches", name: "fk_9ffc86a3d9", on_delete: :cascade
  add_foreign_key "protected_branches", "projects", name: "fk_7a9c6d93e7", on_delete: :cascade
  add_foreign_key "protected_tag_create_access_levels", "namespaces", column: "group_id"
  add_foreign_key "protected_tag_create_access_levels", "protected_tags", name: "fk_f7dfda8c51", on_delete: :cascade
  add_foreign_key "protected_tag_create_access_levels", "users"
  add_foreign_key "protected_tags", "projects", name: "fk_8e4af87648", on_delete: :cascade
  add_foreign_key "push_event_payloads", "events", name: "fk_36c74129da", on_delete: :cascade
  add_foreign_key "releases", "projects", name: "fk_47fe2a0596", on_delete: :cascade
  add_foreign_key "services", "projects", name: "fk_71cce407f9", on_delete: :cascade
  add_foreign_key "snippets", "projects", name: "fk_be41fd4bb7", on_delete: :cascade
  add_foreign_key "subscriptions", "projects", on_delete: :cascade
  add_foreign_key "system_note_metadata", "notes", name: "fk_d83a918cb1", on_delete: :cascade
  add_foreign_key "timelogs", "issues", name: "fk_timelogs_issues_issue_id", on_delete: :cascade
  add_foreign_key "timelogs", "merge_requests", name: "fk_timelogs_merge_requests_merge_request_id", on_delete: :cascade
  add_foreign_key "todos", "projects", name: "fk_45054f9c45", on_delete: :cascade
  add_foreign_key "trending_projects", "projects", on_delete: :cascade
  add_foreign_key "u2f_registrations", "users"
  add_foreign_key "user_custom_attributes", "users", on_delete: :cascade
  add_foreign_key "user_synced_attributes_metadata", "users", on_delete: :cascade
  add_foreign_key "users_star_projects", "projects", name: "fk_22cd27ddfc", on_delete: :cascade
  add_foreign_key "web_hook_logs", "web_hooks", on_delete: :cascade
  add_foreign_key "web_hooks", "projects", name: "fk_0c8ca6d9d1", on_delete: :cascade
end<|MERGE_RESOLUTION|>--- conflicted
+++ resolved
@@ -11,11 +11,7 @@
 #
 # It's strongly recommended that you check this file into your version control system.
 
-<<<<<<< HEAD
 ActiveRecord::Schema.define(version: 20171101130535) do
-=======
-ActiveRecord::Schema.define(version: 20171017145932) do
->>>>>>> 5c1459ef
 
   # These are extensions that must be enabled in order to support this database
   enable_extension "plpgsql"
@@ -142,13 +138,10 @@
     t.integer "circuitbreaker_failure_wait_time", default: 30
     t.integer "circuitbreaker_failure_reset_time", default: 1800
     t.integer "circuitbreaker_storage_timeout", default: 30
-<<<<<<< HEAD
+    t.integer "circuitbreaker_access_retries", default: 3
+    t.integer "circuitbreaker_backoff_threshold", default: 80
     t.integer "gitaly_timeout_default", default: 55
     t.integer "gitaly_timeout_fast", default: 10
-=======
-    t.integer "circuitbreaker_access_retries", default: 3
-    t.integer "circuitbreaker_backoff_threshold", default: 80
->>>>>>> 5c1459ef
   end
 
   create_table "audit_events", force: :cascade do |t|
