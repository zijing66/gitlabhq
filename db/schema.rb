# encoding: UTF-8
# This file is auto-generated from the current state of the database. Instead
# of editing this file, please use the migrations feature of Active Record to
# incrementally modify your database, and then regenerate this schema definition.
#
# Note that this schema.rb definition is the authoritative source for your
# database schema. If you need to create the application database on another
# system, you should be using db:schema:load, not running all the migrations
# from scratch. The latter is a flawed and unsustainable approach (the more migrations
# you'll amass, the slower it'll run and the greater likelihood for issues).
#
# It's strongly recommended that you check this file into your version control system.

ActiveRecord::Schema.define(version: 20171005130944) do

  # These are extensions that must be enabled in order to support this database
  enable_extension "plpgsql"
  enable_extension "pg_trgm"

  create_table "abuse_reports", force: :cascade do |t|
    t.integer "reporter_id"
    t.integer "user_id"
    t.text "message"
    t.datetime "created_at"
    t.datetime "updated_at"
    t.text "message_html"
    t.integer "cached_markdown_version"
  end

  create_table "appearances", force: :cascade do |t|
    t.string "title", null: false
    t.text "description", null: false
    t.string "header_logo"
    t.string "logo"
    t.datetime_with_timezone "created_at", null: false
    t.datetime_with_timezone "updated_at", null: false
    t.text "description_html"
    t.integer "cached_markdown_version"
  end

  create_table "application_settings", force: :cascade do |t|
    t.integer "default_projects_limit"
    t.boolean "signup_enabled"
    t.boolean "gravatar_enabled"
    t.text "sign_in_text"
    t.datetime "created_at"
    t.datetime "updated_at"
    t.string "home_page_url"
    t.integer "default_branch_protection", default: 2
    t.text "restricted_visibility_levels"
    t.boolean "version_check_enabled", default: true
    t.integer "max_attachment_size", default: 10, null: false
    t.integer "default_project_visibility"
    t.integer "default_snippet_visibility"
    t.text "domain_whitelist"
    t.boolean "user_oauth_applications", default: true
    t.string "after_sign_out_path"
    t.integer "session_expire_delay", default: 10080, null: false
    t.text "import_sources"
    t.text "help_page_text"
    t.string "admin_notification_email"
    t.boolean "shared_runners_enabled", default: true, null: false
    t.integer "max_artifacts_size", default: 100, null: false
    t.string "runners_registration_token"
    t.integer "max_pages_size", default: 100, null: false
    t.boolean "require_two_factor_authentication", default: false
    t.integer "two_factor_grace_period", default: 48
    t.boolean "metrics_enabled", default: false
    t.string "metrics_host", default: "localhost"
    t.integer "metrics_pool_size", default: 16
    t.integer "metrics_timeout", default: 10
    t.integer "metrics_method_call_threshold", default: 10
    t.boolean "recaptcha_enabled", default: false
    t.string "recaptcha_site_key"
    t.string "recaptcha_private_key"
    t.integer "metrics_port", default: 8089
    t.boolean "akismet_enabled", default: false
    t.string "akismet_api_key"
    t.integer "metrics_sample_interval", default: 15
    t.boolean "sentry_enabled", default: false
    t.string "sentry_dsn"
    t.boolean "email_author_in_body", default: false
    t.integer "default_group_visibility"
    t.boolean "repository_checks_enabled", default: false
    t.text "shared_runners_text"
    t.integer "metrics_packet_size", default: 1
    t.text "disabled_oauth_sign_in_sources"
    t.string "health_check_access_token"
    t.boolean "send_user_confirmation_email", default: false
    t.integer "container_registry_token_expire_delay", default: 5
    t.text "after_sign_up_text"
    t.boolean "user_default_external", default: false, null: false
    t.string "repository_storages", default: "default"
    t.string "enabled_git_access_protocol"
    t.boolean "domain_blacklist_enabled", default: false
    t.text "domain_blacklist"
    t.boolean "usage_ping_enabled", default: true, null: false
    t.boolean "koding_enabled"
    t.string "koding_url"
    t.text "sign_in_text_html"
    t.text "help_page_text_html"
    t.text "shared_runners_text_html"
    t.text "after_sign_up_text_html"
    t.integer "rsa_key_restriction", default: 0, null: false
    t.integer "dsa_key_restriction", default: 0, null: false
    t.integer "ecdsa_key_restriction", default: 0, null: false
    t.integer "ed25519_key_restriction", default: 0, null: false
    t.boolean "housekeeping_enabled", default: true, null: false
    t.boolean "housekeeping_bitmaps_enabled", default: true, null: false
    t.integer "housekeeping_incremental_repack_period", default: 10, null: false
    t.integer "housekeeping_full_repack_period", default: 50, null: false
    t.integer "housekeeping_gc_period", default: 200, null: false
    t.boolean "sidekiq_throttling_enabled", default: false
    t.string "sidekiq_throttling_queues"
    t.decimal "sidekiq_throttling_factor"
    t.boolean "html_emails_enabled", default: true
    t.string "plantuml_url"
    t.boolean "plantuml_enabled"
    t.integer "terminal_max_session_time", default: 0, null: false
    t.integer "unique_ips_limit_per_user"
    t.integer "unique_ips_limit_time_window"
    t.boolean "unique_ips_limit_enabled", default: false, null: false
    t.string "default_artifacts_expire_in", default: "0", null: false
    t.string "uuid"
    t.decimal "polling_interval_multiplier", default: 1.0, null: false
    t.integer "cached_markdown_version"
    t.boolean "clientside_sentry_enabled", default: false, null: false
    t.string "clientside_sentry_dsn"
    t.boolean "prometheus_metrics_enabled", default: false, null: false
    t.boolean "help_page_hide_commercial_content", default: false
    t.string "help_page_support_url"
    t.boolean "password_authentication_enabled"
    t.integer "performance_bar_allowed_group_id"
    t.boolean "hashed_storage_enabled", default: false, null: false
    t.boolean "project_export_enabled", default: true, null: false
    t.boolean "auto_devops_enabled", default: false, null: false
  end

  create_table "audit_events", force: :cascade do |t|
    t.integer "author_id", null: false
    t.string "type", null: false
    t.integer "entity_id", null: false
    t.string "entity_type", null: false
    t.text "details"
    t.datetime "created_at"
    t.datetime "updated_at"
  end

  add_index "audit_events", ["entity_id", "entity_type"], name: "index_audit_events_on_entity_id_and_entity_type", using: :btree

  create_table "award_emoji", force: :cascade do |t|
    t.string "name"
    t.integer "user_id"
    t.integer "awardable_id"
    t.string "awardable_type"
    t.datetime "created_at"
    t.datetime "updated_at"
  end

  add_index "award_emoji", ["awardable_type", "awardable_id"], name: "index_award_emoji_on_awardable_type_and_awardable_id", using: :btree
  add_index "award_emoji", ["user_id", "name"], name: "index_award_emoji_on_user_id_and_name", using: :btree

  create_table "boards", force: :cascade do |t|
    t.integer "project_id", null: false
    t.datetime "created_at", null: false
    t.datetime "updated_at", null: false
  end

  add_index "boards", ["project_id"], name: "index_boards_on_project_id", using: :btree

  create_table "broadcast_messages", force: :cascade do |t|
    t.text "message", null: false
    t.datetime "starts_at", null: false
    t.datetime "ends_at", null: false
    t.datetime "created_at", null: false
    t.datetime "updated_at", null: false
    t.string "color"
    t.string "font"
    t.text "message_html", null: false
    t.integer "cached_markdown_version"
  end

  add_index "broadcast_messages", ["starts_at", "ends_at", "id"], name: "index_broadcast_messages_on_starts_at_and_ends_at_and_id", using: :btree

  create_table "chat_names", force: :cascade do |t|
    t.integer "user_id", null: false
    t.integer "service_id", null: false
    t.string "team_id", null: false
    t.string "team_domain"
    t.string "chat_id", null: false
    t.string "chat_name"
    t.datetime "last_used_at"
    t.datetime "created_at", null: false
    t.datetime "updated_at", null: false
  end

  add_index "chat_names", ["service_id", "team_id", "chat_id"], name: "index_chat_names_on_service_id_and_team_id_and_chat_id", unique: true, using: :btree
  add_index "chat_names", ["user_id", "service_id"], name: "index_chat_names_on_user_id_and_service_id", unique: true, using: :btree

  create_table "chat_teams", force: :cascade do |t|
    t.integer "namespace_id", null: false
    t.string "team_id"
    t.string "name"
    t.datetime "created_at", null: false
    t.datetime "updated_at", null: false
  end

  add_index "chat_teams", ["namespace_id"], name: "index_chat_teams_on_namespace_id", unique: true, using: :btree

  create_table "ci_builds", force: :cascade do |t|
    t.string "status"
    t.datetime "finished_at"
    t.text "trace"
    t.datetime "created_at"
    t.datetime "updated_at"
    t.datetime "started_at"
    t.integer "runner_id"
    t.float "coverage"
    t.integer "commit_id"
    t.text "commands"
    t.string "name"
    t.text "options"
    t.boolean "allow_failure", default: false, null: false
    t.string "stage"
    t.integer "trigger_request_id"
    t.integer "stage_idx"
    t.boolean "tag"
    t.string "ref"
    t.integer "user_id"
    t.string "type"
    t.string "target_url"
    t.string "description"
    t.text "artifacts_file"
    t.integer "project_id"
    t.text "artifacts_metadata"
    t.integer "erased_by_id"
    t.datetime "erased_at"
    t.datetime "artifacts_expire_at"
    t.string "environment"
    t.integer "artifacts_size", limit: 8
    t.string "when"
    t.text "yaml_variables"
    t.datetime "queued_at"
    t.string "token"
    t.integer "lock_version"
    t.string "coverage_regex"
    t.integer "auto_canceled_by_id"
    t.boolean "retried"
    t.integer "stage_id"
    t.boolean "protected"
    t.integer "failure_reason"
  end

  add_index "ci_builds", ["auto_canceled_by_id"], name: "index_ci_builds_on_auto_canceled_by_id", using: :btree
  add_index "ci_builds", ["commit_id", "stage_idx", "created_at"], name: "index_ci_builds_on_commit_id_and_stage_idx_and_created_at", using: :btree
  add_index "ci_builds", ["commit_id", "status", "type"], name: "index_ci_builds_on_commit_id_and_status_and_type", using: :btree
  add_index "ci_builds", ["commit_id", "type", "name", "ref"], name: "index_ci_builds_on_commit_id_and_type_and_name_and_ref", using: :btree
  add_index "ci_builds", ["commit_id", "type", "ref"], name: "index_ci_builds_on_commit_id_and_type_and_ref", using: :btree
  add_index "ci_builds", ["project_id", "id"], name: "index_ci_builds_on_project_id_and_id", using: :btree
  add_index "ci_builds", ["protected"], name: "index_ci_builds_on_protected", using: :btree
  add_index "ci_builds", ["runner_id"], name: "index_ci_builds_on_runner_id", using: :btree
  add_index "ci_builds", ["stage_id"], name: "index_ci_builds_on_stage_id", using: :btree
  add_index "ci_builds", ["status", "type", "runner_id"], name: "index_ci_builds_on_status_and_type_and_runner_id", using: :btree
  add_index "ci_builds", ["status"], name: "index_ci_builds_on_status", using: :btree
  add_index "ci_builds", ["token"], name: "index_ci_builds_on_token", unique: true, using: :btree
  add_index "ci_builds", ["updated_at"], name: "index_ci_builds_on_updated_at", using: :btree
  add_index "ci_builds", ["user_id"], name: "index_ci_builds_on_user_id", using: :btree

  create_table "ci_group_variables", force: :cascade do |t|
    t.string "key", null: false
    t.text "value"
    t.text "encrypted_value"
    t.string "encrypted_value_salt"
    t.string "encrypted_value_iv"
    t.integer "group_id", null: false
    t.boolean "protected", default: false, null: false
    t.datetime_with_timezone "created_at", null: false
    t.datetime_with_timezone "updated_at", null: false
  end

  add_index "ci_group_variables", ["group_id", "key"], name: "index_ci_group_variables_on_group_id_and_key", unique: true, using: :btree

  create_table "ci_pipeline_schedule_variables", force: :cascade do |t|
    t.string "key", null: false
    t.text "value"
    t.text "encrypted_value"
    t.string "encrypted_value_salt"
    t.string "encrypted_value_iv"
    t.integer "pipeline_schedule_id", null: false
    t.datetime_with_timezone "created_at"
    t.datetime_with_timezone "updated_at"
  end

  add_index "ci_pipeline_schedule_variables", ["pipeline_schedule_id", "key"], name: "index_ci_pipeline_schedule_variables_on_schedule_id_and_key", unique: true, using: :btree

  create_table "ci_pipeline_schedules", force: :cascade do |t|
    t.string "description"
    t.string "ref"
    t.string "cron"
    t.string "cron_timezone"
    t.datetime "next_run_at"
    t.integer "project_id"
    t.integer "owner_id"
    t.boolean "active", default: true
    t.datetime "deleted_at"
    t.datetime "created_at"
    t.datetime "updated_at"
  end

  add_index "ci_pipeline_schedules", ["next_run_at", "active"], name: "index_ci_pipeline_schedules_on_next_run_at_and_active", using: :btree
  add_index "ci_pipeline_schedules", ["project_id"], name: "index_ci_pipeline_schedules_on_project_id", using: :btree

  create_table "ci_pipeline_variables", force: :cascade do |t|
    t.string "key", null: false
    t.text "value"
    t.text "encrypted_value"
    t.string "encrypted_value_salt"
    t.string "encrypted_value_iv"
    t.integer "pipeline_id", null: false
  end

  add_index "ci_pipeline_variables", ["pipeline_id", "key"], name: "index_ci_pipeline_variables_on_pipeline_id_and_key", unique: true, using: :btree

  create_table "ci_pipelines", force: :cascade do |t|
    t.string "ref"
    t.string "sha"
    t.string "before_sha"
    t.datetime "created_at"
    t.datetime "updated_at"
    t.boolean "tag", default: false
    t.text "yaml_errors"
    t.datetime "committed_at"
    t.integer "project_id"
    t.string "status"
    t.datetime "started_at"
    t.datetime "finished_at"
    t.integer "duration"
    t.integer "user_id"
    t.integer "lock_version"
    t.integer "auto_canceled_by_id"
    t.integer "pipeline_schedule_id"
    t.integer "source"
    t.integer "config_source"
    t.boolean "protected"
    t.integer "failure_reason"
  end

  add_index "ci_pipelines", ["auto_canceled_by_id"], name: "index_ci_pipelines_on_auto_canceled_by_id", using: :btree
  add_index "ci_pipelines", ["pipeline_schedule_id"], name: "index_ci_pipelines_on_pipeline_schedule_id", using: :btree
  add_index "ci_pipelines", ["project_id", "ref", "status"], name: "index_ci_pipelines_on_project_id_and_ref_and_status", using: :btree
  add_index "ci_pipelines", ["project_id", "sha"], name: "index_ci_pipelines_on_project_id_and_sha", using: :btree
  add_index "ci_pipelines", ["project_id"], name: "index_ci_pipelines_on_project_id", using: :btree
  add_index "ci_pipelines", ["status"], name: "index_ci_pipelines_on_status", using: :btree
  add_index "ci_pipelines", ["user_id"], name: "index_ci_pipelines_on_user_id", using: :btree

  create_table "ci_runner_projects", force: :cascade do |t|
    t.integer "runner_id", null: false
    t.datetime "created_at"
    t.datetime "updated_at"
    t.integer "project_id"
  end

  add_index "ci_runner_projects", ["project_id"], name: "index_ci_runner_projects_on_project_id", using: :btree
  add_index "ci_runner_projects", ["runner_id"], name: "index_ci_runner_projects_on_runner_id", using: :btree

  create_table "ci_runners", force: :cascade do |t|
    t.string "token"
    t.datetime "created_at"
    t.datetime "updated_at"
    t.string "description"
    t.datetime "contacted_at"
    t.boolean "active", default: true, null: false
    t.boolean "is_shared", default: false
    t.string "name"
    t.string "version"
    t.string "revision"
    t.string "platform"
    t.string "architecture"
    t.boolean "run_untagged", default: true, null: false
    t.boolean "locked", default: false, null: false
    t.integer "access_level", default: 0, null: false
  end

  add_index "ci_runners", ["contacted_at"], name: "index_ci_runners_on_contacted_at", using: :btree
  add_index "ci_runners", ["is_shared"], name: "index_ci_runners_on_is_shared", using: :btree
  add_index "ci_runners", ["locked"], name: "index_ci_runners_on_locked", using: :btree
  add_index "ci_runners", ["token"], name: "index_ci_runners_on_token", using: :btree

  create_table "ci_stages", force: :cascade do |t|
    t.integer "project_id"
    t.integer "pipeline_id"
    t.datetime "created_at"
    t.datetime "updated_at"
    t.string "name"
    t.integer "status"
    t.integer "lock_version"
  end

  add_index "ci_stages", ["pipeline_id", "name"], name: "index_ci_stages_on_pipeline_id_and_name", using: :btree
  add_index "ci_stages", ["pipeline_id"], name: "index_ci_stages_on_pipeline_id", using: :btree
  add_index "ci_stages", ["project_id"], name: "index_ci_stages_on_project_id", using: :btree

  create_table "ci_trigger_requests", force: :cascade do |t|
    t.integer "trigger_id", null: false
    t.text "variables"
    t.datetime "created_at"
    t.datetime "updated_at"
    t.integer "commit_id"
  end

  add_index "ci_trigger_requests", ["commit_id"], name: "index_ci_trigger_requests_on_commit_id", using: :btree

  create_table "ci_triggers", force: :cascade do |t|
    t.string "token"
    t.datetime "deleted_at"
    t.datetime "created_at"
    t.datetime "updated_at"
    t.integer "project_id"
    t.integer "owner_id"
    t.string "description"
    t.string "ref"
  end

  add_index "ci_triggers", ["project_id"], name: "index_ci_triggers_on_project_id", using: :btree

  create_table "ci_variables", force: :cascade do |t|
    t.string "key", null: false
    t.text "value"
    t.text "encrypted_value"
    t.string "encrypted_value_salt"
    t.string "encrypted_value_iv"
    t.integer "project_id", null: false
    t.boolean "protected", default: false, null: false
    t.string "environment_scope", default: "*", null: false
  end

  add_index "ci_variables", ["project_id", "key", "environment_scope"], name: "index_ci_variables_on_project_id_and_key_and_environment_scope", unique: true, using: :btree

  create_table "container_repositories", force: :cascade do |t|
    t.integer "project_id", null: false
    t.string "name", null: false
    t.datetime "created_at", null: false
    t.datetime "updated_at", null: false
  end

  add_index "container_repositories", ["project_id", "name"], name: "index_container_repositories_on_project_id_and_name", unique: true, using: :btree
  add_index "container_repositories", ["project_id"], name: "index_container_repositories_on_project_id", using: :btree

  create_table "conversational_development_index_metrics", force: :cascade do |t|
    t.float "leader_issues", null: false
    t.float "instance_issues", null: false
    t.float "leader_notes", null: false
    t.float "instance_notes", null: false
    t.float "leader_milestones", null: false
    t.float "instance_milestones", null: false
    t.float "leader_boards", null: false
    t.float "instance_boards", null: false
    t.float "leader_merge_requests", null: false
    t.float "instance_merge_requests", null: false
    t.float "leader_ci_pipelines", null: false
    t.float "instance_ci_pipelines", null: false
    t.float "leader_environments", null: false
    t.float "instance_environments", null: false
    t.float "leader_deployments", null: false
    t.float "instance_deployments", null: false
    t.float "leader_projects_prometheus_active", null: false
    t.float "instance_projects_prometheus_active", null: false
    t.float "leader_service_desk_issues", null: false
    t.float "instance_service_desk_issues", null: false
    t.datetime "created_at", null: false
    t.datetime "updated_at", null: false
    t.float "percentage_boards", default: 0.0, null: false
    t.float "percentage_ci_pipelines", default: 0.0, null: false
    t.float "percentage_deployments", default: 0.0, null: false
    t.float "percentage_environments", default: 0.0, null: false
    t.float "percentage_issues", default: 0.0, null: false
    t.float "percentage_merge_requests", default: 0.0, null: false
    t.float "percentage_milestones", default: 0.0, null: false
    t.float "percentage_notes", default: 0.0, null: false
    t.float "percentage_projects_prometheus_active", default: 0.0, null: false
    t.float "percentage_service_desk_issues", default: 0.0, null: false
  end

  create_table "deploy_keys_projects", force: :cascade do |t|
    t.integer "deploy_key_id", null: false
    t.integer "project_id", null: false
    t.datetime "created_at"
    t.datetime "updated_at"
  end

  add_index "deploy_keys_projects", ["project_id"], name: "index_deploy_keys_projects_on_project_id", using: :btree

  create_table "deployments", force: :cascade do |t|
    t.integer "iid", null: false
    t.integer "project_id", null: false
    t.integer "environment_id", null: false
    t.string "ref", null: false
    t.boolean "tag", null: false
    t.string "sha", null: false
    t.integer "user_id"
    t.integer "deployable_id"
    t.string "deployable_type"
    t.datetime "created_at"
    t.datetime "updated_at"
    t.string "on_stop"
  end

  add_index "deployments", ["created_at"], name: "index_deployments_on_created_at", using: :btree
  add_index "deployments", ["environment_id", "id"], name: "index_deployments_on_environment_id_and_id", using: :btree
  add_index "deployments", ["environment_id", "iid", "project_id"], name: "index_deployments_on_environment_id_and_iid_and_project_id", using: :btree
  add_index "deployments", ["project_id", "iid"], name: "index_deployments_on_project_id_and_iid", unique: true, using: :btree

  create_table "emails", force: :cascade do |t|
    t.integer "user_id", null: false
    t.string "email", null: false
    t.datetime "created_at"
    t.datetime "updated_at"
    t.string "confirmation_token"
    t.datetime "confirmed_at"
    t.datetime "confirmation_sent_at"
  end

  add_index "emails", ["confirmation_token"], name: "index_emails_on_confirmation_token", unique: true, using: :btree
  add_index "emails", ["email"], name: "index_emails_on_email", unique: true, using: :btree
  add_index "emails", ["user_id"], name: "index_emails_on_user_id", using: :btree

  create_table "environments", force: :cascade do |t|
    t.integer "project_id", null: false
    t.string "name", null: false
    t.datetime "created_at"
    t.datetime "updated_at"
    t.string "external_url"
    t.string "environment_type"
    t.string "state", default: "available", null: false
    t.string "slug", null: false
  end

  add_index "environments", ["project_id", "name"], name: "index_environments_on_project_id_and_name", unique: true, using: :btree
  add_index "environments", ["project_id", "slug"], name: "index_environments_on_project_id_and_slug", unique: true, using: :btree

  create_table "events", force: :cascade do |t|
    t.integer "project_id"
    t.integer "author_id", null: false
    t.integer "target_id"
    t.datetime_with_timezone "created_at", null: false
    t.datetime_with_timezone "updated_at", null: false
    t.integer "action", limit: 2, null: false
    t.string "target_type"
  end

  add_index "events", ["action"], name: "index_events_on_action", using: :btree
  add_index "events", ["author_id"], name: "index_events_on_author_id", using: :btree
  add_index "events", ["project_id", "id"], name: "index_events_on_project_id_and_id", using: :btree
  add_index "events", ["target_type", "target_id"], name: "index_events_on_target_type_and_target_id", using: :btree

  create_table "feature_gates", force: :cascade do |t|
    t.string "feature_key", null: false
    t.string "key", null: false
    t.string "value"
    t.datetime "created_at", null: false
    t.datetime "updated_at", null: false
  end

  add_index "feature_gates", ["feature_key", "key", "value"], name: "index_feature_gates_on_feature_key_and_key_and_value", unique: true, using: :btree

  create_table "features", force: :cascade do |t|
    t.string "key", null: false
    t.datetime "created_at", null: false
    t.datetime "updated_at", null: false
  end

  add_index "features", ["key"], name: "index_features_on_key", unique: true, using: :btree

  create_table "forked_project_links", force: :cascade do |t|
    t.integer "forked_to_project_id", null: false
    t.integer "forked_from_project_id", null: false
    t.datetime "created_at"
    t.datetime "updated_at"
  end

  add_index "forked_project_links", ["forked_to_project_id"], name: "index_forked_project_links_on_forked_to_project_id", unique: true, using: :btree

<<<<<<< HEAD
  create_table "gcp_clusters", force: :cascade do |t|
    t.integer "project_id", null: false
    t.integer "user_id"
    t.integer "service_id"
    t.integer "status"
    t.integer "gcp_cluster_size", null: false
    t.datetime_with_timezone "created_at", null: false
    t.datetime_with_timezone "updated_at", null: false
    t.boolean "enabled", default: true
    t.text "status_reason"
    t.string "project_namespace"
    t.string "endpoint"
    t.text "ca_cert"
    t.text "encrypted_kubernetes_token"
    t.string "encrypted_kubernetes_token_iv"
    t.string "username"
    t.text "encrypted_password"
    t.string "encrypted_password_iv"
    t.string "gcp_project_id", null: false
    t.string "gcp_cluster_zone", null: false
    t.string "gcp_cluster_name", null: false
    t.string "gcp_machine_type"
    t.string "gcp_operation_id"
    t.text "encrypted_gcp_token"
    t.string "encrypted_gcp_token_iv"
  end

  add_index "gcp_clusters", ["project_id"], name: "index_gcp_clusters_on_project_id", unique: true, using: :btree
=======
  create_table "gpg_key_subkeys", force: :cascade do |t|
    t.integer "gpg_key_id", null: false
    t.binary "keyid"
    t.binary "fingerprint"
  end

  add_index "gpg_key_subkeys", ["fingerprint"], name: "index_gpg_key_subkeys_on_fingerprint", unique: true, using: :btree
  add_index "gpg_key_subkeys", ["gpg_key_id"], name: "index_gpg_key_subkeys_on_gpg_key_id", using: :btree
  add_index "gpg_key_subkeys", ["keyid"], name: "index_gpg_key_subkeys_on_keyid", unique: true, using: :btree
>>>>>>> 7f8e720f

  create_table "gpg_keys", force: :cascade do |t|
    t.datetime_with_timezone "created_at", null: false
    t.datetime_with_timezone "updated_at", null: false
    t.integer "user_id"
    t.binary "primary_keyid"
    t.binary "fingerprint"
    t.text "key"
  end

  add_index "gpg_keys", ["fingerprint"], name: "index_gpg_keys_on_fingerprint", unique: true, using: :btree
  add_index "gpg_keys", ["primary_keyid"], name: "index_gpg_keys_on_primary_keyid", unique: true, using: :btree
  add_index "gpg_keys", ["user_id"], name: "index_gpg_keys_on_user_id", using: :btree

  create_table "gpg_signatures", force: :cascade do |t|
    t.datetime_with_timezone "created_at", null: false
    t.datetime_with_timezone "updated_at", null: false
    t.integer "project_id"
    t.integer "gpg_key_id"
    t.binary "commit_sha"
    t.binary "gpg_key_primary_keyid"
    t.text "gpg_key_user_name"
    t.text "gpg_key_user_email"
    t.integer "verification_status", limit: 2, default: 0, null: false
    t.integer "gpg_key_subkey_id"
  end

  add_index "gpg_signatures", ["commit_sha"], name: "index_gpg_signatures_on_commit_sha", unique: true, using: :btree
  add_index "gpg_signatures", ["gpg_key_id"], name: "index_gpg_signatures_on_gpg_key_id", using: :btree
  add_index "gpg_signatures", ["gpg_key_primary_keyid"], name: "index_gpg_signatures_on_gpg_key_primary_keyid", using: :btree
  add_index "gpg_signatures", ["gpg_key_subkey_id"], name: "index_gpg_signatures_on_gpg_key_subkey_id", using: :btree
  add_index "gpg_signatures", ["project_id"], name: "index_gpg_signatures_on_project_id", using: :btree

  create_table "identities", force: :cascade do |t|
    t.string "extern_uid"
    t.string "provider"
    t.integer "user_id"
    t.datetime "created_at"
    t.datetime "updated_at"
  end

  add_index "identities", ["user_id"], name: "index_identities_on_user_id", using: :btree

  create_table "issue_assignees", id: false, force: :cascade do |t|
    t.integer "user_id", null: false
    t.integer "issue_id", null: false
  end

  add_index "issue_assignees", ["issue_id", "user_id"], name: "index_issue_assignees_on_issue_id_and_user_id", unique: true, using: :btree
  add_index "issue_assignees", ["user_id"], name: "index_issue_assignees_on_user_id", using: :btree

  create_table "issue_metrics", force: :cascade do |t|
    t.integer "issue_id", null: false
    t.datetime "first_mentioned_in_commit_at"
    t.datetime "first_associated_with_milestone_at"
    t.datetime "first_added_to_board_at"
    t.datetime "created_at", null: false
    t.datetime "updated_at", null: false
  end

  add_index "issue_metrics", ["issue_id"], name: "index_issue_metrics", using: :btree

  create_table "issues", force: :cascade do |t|
    t.string "title"
    t.integer "assignee_id"
    t.integer "author_id"
    t.integer "project_id"
    t.datetime "created_at"
    t.datetime "updated_at"
    t.string "branch_name"
    t.text "description"
    t.integer "milestone_id"
    t.string "state"
    t.integer "iid"
    t.integer "updated_by_id"
    t.boolean "confidential", default: false
    t.datetime "deleted_at"
    t.date "due_date"
    t.integer "moved_to_id"
    t.integer "lock_version"
    t.text "title_html"
    t.text "description_html"
    t.integer "time_estimate"
    t.integer "relative_position"
    t.datetime "closed_at"
    t.integer "cached_markdown_version"
    t.datetime "last_edited_at"
    t.integer "last_edited_by_id"
  end

  add_index "issues", ["assignee_id"], name: "index_issues_on_assignee_id", using: :btree
  add_index "issues", ["author_id"], name: "index_issues_on_author_id", using: :btree
  add_index "issues", ["confidential"], name: "index_issues_on_confidential", using: :btree
  add_index "issues", ["deleted_at"], name: "index_issues_on_deleted_at", using: :btree
  add_index "issues", ["description"], name: "index_issues_on_description_trigram", using: :gin, opclasses: {"description"=>"gin_trgm_ops"}
  add_index "issues", ["milestone_id"], name: "index_issues_on_milestone_id", using: :btree
  add_index "issues", ["project_id", "created_at", "id", "state"], name: "index_issues_on_project_id_and_created_at_and_id_and_state", using: :btree
  add_index "issues", ["project_id", "due_date", "id", "state"], name: "index_issues_on_project_id_and_due_date_and_id_and_state", using: :btree
  add_index "issues", ["project_id", "iid"], name: "index_issues_on_project_id_and_iid", unique: true, using: :btree
  add_index "issues", ["project_id", "updated_at", "id", "state"], name: "index_issues_on_project_id_and_updated_at_and_id_and_state", using: :btree
  add_index "issues", ["relative_position"], name: "index_issues_on_relative_position", using: :btree
  add_index "issues", ["state"], name: "index_issues_on_state", using: :btree
  add_index "issues", ["title"], name: "index_issues_on_title_trigram", using: :gin, opclasses: {"title"=>"gin_trgm_ops"}

  create_table "keys", force: :cascade do |t|
    t.integer "user_id"
    t.datetime "created_at"
    t.datetime "updated_at"
    t.text "key"
    t.string "title"
    t.string "type"
    t.string "fingerprint"
    t.boolean "public", default: false, null: false
    t.boolean "can_push", default: false, null: false
    t.datetime "last_used_at"
  end

  add_index "keys", ["fingerprint"], name: "index_keys_on_fingerprint", unique: true, using: :btree
  add_index "keys", ["user_id"], name: "index_keys_on_user_id", using: :btree

  create_table "label_links", force: :cascade do |t|
    t.integer "label_id"
    t.integer "target_id"
    t.string "target_type"
    t.datetime "created_at"
    t.datetime "updated_at"
  end

  add_index "label_links", ["label_id"], name: "index_label_links_on_label_id", using: :btree
  add_index "label_links", ["target_id", "target_type"], name: "index_label_links_on_target_id_and_target_type", using: :btree

  create_table "label_priorities", force: :cascade do |t|
    t.integer "project_id", null: false
    t.integer "label_id", null: false
    t.integer "priority", null: false
    t.datetime "created_at", null: false
    t.datetime "updated_at", null: false
  end

  add_index "label_priorities", ["priority"], name: "index_label_priorities_on_priority", using: :btree
  add_index "label_priorities", ["project_id", "label_id"], name: "index_label_priorities_on_project_id_and_label_id", unique: true, using: :btree

  create_table "labels", force: :cascade do |t|
    t.string "title"
    t.string "color"
    t.integer "project_id"
    t.datetime "created_at"
    t.datetime "updated_at"
    t.boolean "template", default: false
    t.string "description"
    t.text "description_html"
    t.string "type"
    t.integer "group_id"
    t.integer "cached_markdown_version"
  end

  add_index "labels", ["group_id", "project_id", "title"], name: "index_labels_on_group_id_and_project_id_and_title", unique: true, using: :btree
  add_index "labels", ["project_id"], name: "index_labels_on_project_id", using: :btree
  add_index "labels", ["template"], name: "index_labels_on_template", where: "template", using: :btree
  add_index "labels", ["title"], name: "index_labels_on_title", using: :btree
  add_index "labels", ["type", "project_id"], name: "index_labels_on_type_and_project_id", using: :btree

  create_table "lfs_objects", force: :cascade do |t|
    t.string "oid", null: false
    t.integer "size", limit: 8, null: false
    t.datetime "created_at"
    t.datetime "updated_at"
    t.string "file"
  end

  add_index "lfs_objects", ["oid"], name: "index_lfs_objects_on_oid", unique: true, using: :btree

  create_table "lfs_objects_projects", force: :cascade do |t|
    t.integer "lfs_object_id", null: false
    t.integer "project_id", null: false
    t.datetime "created_at"
    t.datetime "updated_at"
  end

  add_index "lfs_objects_projects", ["project_id"], name: "index_lfs_objects_projects_on_project_id", using: :btree

  create_table "lists", force: :cascade do |t|
    t.integer "board_id", null: false
    t.integer "label_id"
    t.integer "list_type", default: 1, null: false
    t.integer "position"
    t.datetime "created_at", null: false
    t.datetime "updated_at", null: false
  end

  add_index "lists", ["board_id", "label_id"], name: "index_lists_on_board_id_and_label_id", unique: true, using: :btree
  add_index "lists", ["label_id"], name: "index_lists_on_label_id", using: :btree

  create_table "members", force: :cascade do |t|
    t.integer "access_level", null: false
    t.integer "source_id", null: false
    t.string "source_type", null: false
    t.integer "user_id"
    t.integer "notification_level", null: false
    t.string "type"
    t.datetime "created_at"
    t.datetime "updated_at"
    t.integer "created_by_id"
    t.string "invite_email"
    t.string "invite_token"
    t.datetime "invite_accepted_at"
    t.datetime "requested_at"
    t.date "expires_at"
  end

  add_index "members", ["access_level"], name: "index_members_on_access_level", using: :btree
  add_index "members", ["invite_token"], name: "index_members_on_invite_token", unique: true, using: :btree
  add_index "members", ["requested_at"], name: "index_members_on_requested_at", using: :btree
  add_index "members", ["source_id", "source_type"], name: "index_members_on_source_id_and_source_type", using: :btree
  add_index "members", ["user_id"], name: "index_members_on_user_id", using: :btree

  create_table "merge_request_diff_commits", id: false, force: :cascade do |t|
    t.datetime_with_timezone "authored_date"
    t.datetime_with_timezone "committed_date"
    t.integer "merge_request_diff_id", null: false
    t.integer "relative_order", null: false
    t.binary "sha", null: false
    t.text "author_name"
    t.text "author_email"
    t.text "committer_name"
    t.text "committer_email"
    t.text "message"
  end

  add_index "merge_request_diff_commits", ["merge_request_diff_id", "relative_order"], name: "index_merge_request_diff_commits_on_mr_diff_id_and_order", unique: true, using: :btree

  create_table "merge_request_diff_files", id: false, force: :cascade do |t|
    t.integer "merge_request_diff_id", null: false
    t.integer "relative_order", null: false
    t.boolean "new_file", null: false
    t.boolean "renamed_file", null: false
    t.boolean "deleted_file", null: false
    t.boolean "too_large", null: false
    t.string "a_mode", null: false
    t.string "b_mode", null: false
    t.text "new_path", null: false
    t.text "old_path", null: false
    t.text "diff", null: false
    t.boolean "binary"
  end

  add_index "merge_request_diff_files", ["merge_request_diff_id", "relative_order"], name: "index_merge_request_diff_files_on_mr_diff_id_and_order", unique: true, using: :btree

  create_table "merge_request_diffs", force: :cascade do |t|
    t.string "state"
    t.text "st_commits"
    t.text "st_diffs"
    t.integer "merge_request_id", null: false
    t.datetime "created_at"
    t.datetime "updated_at"
    t.string "base_commit_sha"
    t.string "real_size"
    t.string "head_commit_sha"
    t.string "start_commit_sha"
  end

  add_index "merge_request_diffs", ["merge_request_id"], name: "index_merge_request_diffs_on_merge_request_id", using: :btree

  create_table "merge_request_metrics", force: :cascade do |t|
    t.integer "merge_request_id", null: false
    t.datetime "latest_build_started_at"
    t.datetime "latest_build_finished_at"
    t.datetime "first_deployed_to_production_at"
    t.datetime "merged_at"
    t.datetime "created_at", null: false
    t.datetime "updated_at", null: false
    t.integer "pipeline_id"
  end

  add_index "merge_request_metrics", ["first_deployed_to_production_at"], name: "index_merge_request_metrics_on_first_deployed_to_production_at", using: :btree
  add_index "merge_request_metrics", ["merge_request_id"], name: "index_merge_request_metrics", using: :btree
  add_index "merge_request_metrics", ["pipeline_id"], name: "index_merge_request_metrics_on_pipeline_id", using: :btree

  create_table "merge_requests", force: :cascade do |t|
    t.string "target_branch", null: false
    t.string "source_branch", null: false
    t.integer "source_project_id", null: false
    t.integer "author_id"
    t.integer "assignee_id"
    t.string "title"
    t.datetime "created_at"
    t.datetime "updated_at"
    t.integer "milestone_id"
    t.string "state"
    t.string "merge_status"
    t.integer "target_project_id", null: false
    t.integer "iid"
    t.text "description"
    t.integer "updated_by_id"
    t.text "merge_error"
    t.text "merge_params"
    t.boolean "merge_when_pipeline_succeeds", default: false, null: false
    t.integer "merge_user_id"
    t.string "merge_commit_sha"
    t.datetime "deleted_at"
    t.string "in_progress_merge_commit_sha"
    t.integer "lock_version"
    t.text "title_html"
    t.text "description_html"
    t.integer "time_estimate"
    t.integer "cached_markdown_version"
    t.datetime "last_edited_at"
    t.integer "last_edited_by_id"
    t.integer "head_pipeline_id"
    t.boolean "ref_fetched"
    t.string "merge_jid"
  end

  add_index "merge_requests", ["assignee_id"], name: "index_merge_requests_on_assignee_id", using: :btree
  add_index "merge_requests", ["author_id"], name: "index_merge_requests_on_author_id", using: :btree
  add_index "merge_requests", ["created_at"], name: "index_merge_requests_on_created_at", using: :btree
  add_index "merge_requests", ["deleted_at"], name: "index_merge_requests_on_deleted_at", using: :btree
  add_index "merge_requests", ["description"], name: "index_merge_requests_on_description_trigram", using: :gin, opclasses: {"description"=>"gin_trgm_ops"}
  add_index "merge_requests", ["head_pipeline_id"], name: "index_merge_requests_on_head_pipeline_id", using: :btree
  add_index "merge_requests", ["milestone_id"], name: "index_merge_requests_on_milestone_id", using: :btree
  add_index "merge_requests", ["source_branch"], name: "index_merge_requests_on_source_branch", using: :btree
  add_index "merge_requests", ["source_project_id", "source_branch"], name: "index_merge_requests_on_source_project_id_and_source_branch", using: :btree
  add_index "merge_requests", ["target_branch"], name: "index_merge_requests_on_target_branch", using: :btree
  add_index "merge_requests", ["target_project_id", "iid"], name: "index_merge_requests_on_target_project_id_and_iid", unique: true, using: :btree
  add_index "merge_requests", ["target_project_id", "merge_commit_sha", "id"], name: "index_merge_requests_on_tp_id_and_merge_commit_sha_and_id", using: :btree
  add_index "merge_requests", ["title"], name: "index_merge_requests_on_title", using: :btree
  add_index "merge_requests", ["title"], name: "index_merge_requests_on_title_trigram", using: :gin, opclasses: {"title"=>"gin_trgm_ops"}

  create_table "merge_requests_closing_issues", force: :cascade do |t|
    t.integer "merge_request_id", null: false
    t.integer "issue_id", null: false
    t.datetime "created_at", null: false
    t.datetime "updated_at", null: false
  end

  add_index "merge_requests_closing_issues", ["issue_id"], name: "index_merge_requests_closing_issues_on_issue_id", using: :btree
  add_index "merge_requests_closing_issues", ["merge_request_id"], name: "index_merge_requests_closing_issues_on_merge_request_id", using: :btree

  create_table "milestones", force: :cascade do |t|
    t.string "title", null: false
    t.integer "project_id"
    t.text "description"
    t.date "due_date"
    t.datetime "created_at"
    t.datetime "updated_at"
    t.string "state"
    t.integer "iid"
    t.text "title_html"
    t.text "description_html"
    t.date "start_date"
    t.integer "cached_markdown_version"
    t.integer "group_id"
  end

  add_index "milestones", ["description"], name: "index_milestones_on_description_trigram", using: :gin, opclasses: {"description"=>"gin_trgm_ops"}
  add_index "milestones", ["due_date"], name: "index_milestones_on_due_date", using: :btree
  add_index "milestones", ["group_id"], name: "index_milestones_on_group_id", using: :btree
  add_index "milestones", ["project_id", "iid"], name: "index_milestones_on_project_id_and_iid", unique: true, using: :btree
  add_index "milestones", ["title"], name: "index_milestones_on_title", using: :btree
  add_index "milestones", ["title"], name: "index_milestones_on_title_trigram", using: :gin, opclasses: {"title"=>"gin_trgm_ops"}

  create_table "namespaces", force: :cascade do |t|
    t.string "name", null: false
    t.string "path", null: false
    t.integer "owner_id"
    t.datetime "created_at"
    t.datetime "updated_at"
    t.string "type"
    t.string "description", default: "", null: false
    t.string "avatar"
    t.boolean "share_with_group_lock", default: false
    t.integer "visibility_level", default: 20, null: false
    t.boolean "request_access_enabled", default: false, null: false
    t.datetime "deleted_at"
    t.text "description_html"
    t.boolean "lfs_enabled"
    t.integer "parent_id"
    t.boolean "require_two_factor_authentication", default: false, null: false
    t.integer "two_factor_grace_period", default: 48, null: false
    t.integer "cached_markdown_version"
  end

  add_index "namespaces", ["created_at"], name: "index_namespaces_on_created_at", using: :btree
  add_index "namespaces", ["deleted_at"], name: "index_namespaces_on_deleted_at", using: :btree
  add_index "namespaces", ["name", "parent_id"], name: "index_namespaces_on_name_and_parent_id", unique: true, using: :btree
  add_index "namespaces", ["name"], name: "index_namespaces_on_name_trigram", using: :gin, opclasses: {"name"=>"gin_trgm_ops"}
  add_index "namespaces", ["owner_id"], name: "index_namespaces_on_owner_id", using: :btree
  add_index "namespaces", ["parent_id", "id"], name: "index_namespaces_on_parent_id_and_id", unique: true, using: :btree
  add_index "namespaces", ["path"], name: "index_namespaces_on_path", using: :btree
  add_index "namespaces", ["path"], name: "index_namespaces_on_path_trigram", using: :gin, opclasses: {"path"=>"gin_trgm_ops"}
  add_index "namespaces", ["require_two_factor_authentication"], name: "index_namespaces_on_require_two_factor_authentication", using: :btree
  add_index "namespaces", ["type"], name: "index_namespaces_on_type", using: :btree

  create_table "notes", force: :cascade do |t|
    t.text "note"
    t.string "noteable_type"
    t.integer "author_id"
    t.datetime "created_at"
    t.datetime "updated_at"
    t.integer "project_id"
    t.string "attachment"
    t.string "line_code"
    t.string "commit_id"
    t.integer "noteable_id"
    t.boolean "system", default: false, null: false
    t.text "st_diff"
    t.integer "updated_by_id"
    t.string "type"
    t.text "position"
    t.text "original_position"
    t.datetime "resolved_at"
    t.integer "resolved_by_id"
    t.string "discussion_id"
    t.text "note_html"
    t.integer "cached_markdown_version"
    t.text "change_position"
    t.boolean "resolved_by_push"
  end

  add_index "notes", ["author_id"], name: "index_notes_on_author_id", using: :btree
  add_index "notes", ["commit_id"], name: "index_notes_on_commit_id", using: :btree
  add_index "notes", ["created_at"], name: "index_notes_on_created_at", using: :btree
  add_index "notes", ["discussion_id"], name: "index_notes_on_discussion_id", using: :btree
  add_index "notes", ["line_code"], name: "index_notes_on_line_code", using: :btree
  add_index "notes", ["note"], name: "index_notes_on_note_trigram", using: :gin, opclasses: {"note"=>"gin_trgm_ops"}
  add_index "notes", ["noteable_id", "noteable_type"], name: "index_notes_on_noteable_id_and_noteable_type", using: :btree
  add_index "notes", ["noteable_type"], name: "index_notes_on_noteable_type", using: :btree
  add_index "notes", ["project_id", "noteable_type"], name: "index_notes_on_project_id_and_noteable_type", using: :btree
  add_index "notes", ["updated_at"], name: "index_notes_on_updated_at", using: :btree

  create_table "notification_settings", force: :cascade do |t|
    t.integer "user_id", null: false
    t.integer "source_id"
    t.string "source_type"
    t.integer "level", default: 0, null: false
    t.datetime "created_at", null: false
    t.datetime "updated_at", null: false
    t.boolean "new_note"
    t.boolean "new_issue"
    t.boolean "reopen_issue"
    t.boolean "close_issue"
    t.boolean "reassign_issue"
    t.boolean "new_merge_request"
    t.boolean "reopen_merge_request"
    t.boolean "close_merge_request"
    t.boolean "reassign_merge_request"
    t.boolean "merge_merge_request"
    t.boolean "failed_pipeline"
    t.boolean "success_pipeline"
  end

  add_index "notification_settings", ["source_id", "source_type"], name: "index_notification_settings_on_source_id_and_source_type", using: :btree
  add_index "notification_settings", ["user_id", "source_id", "source_type"], name: "index_notifications_on_user_id_and_source_id_and_source_type", unique: true, using: :btree
  add_index "notification_settings", ["user_id"], name: "index_notification_settings_on_user_id", using: :btree

  create_table "oauth_access_grants", force: :cascade do |t|
    t.integer "resource_owner_id", null: false
    t.integer "application_id", null: false
    t.string "token", null: false
    t.integer "expires_in", null: false
    t.text "redirect_uri", null: false
    t.datetime "created_at", null: false
    t.datetime "revoked_at"
    t.string "scopes"
  end

  add_index "oauth_access_grants", ["token"], name: "index_oauth_access_grants_on_token", unique: true, using: :btree

  create_table "oauth_access_tokens", force: :cascade do |t|
    t.integer "resource_owner_id"
    t.integer "application_id"
    t.string "token", null: false
    t.string "refresh_token"
    t.integer "expires_in"
    t.datetime "revoked_at"
    t.datetime "created_at", null: false
    t.string "scopes"
  end

  add_index "oauth_access_tokens", ["refresh_token"], name: "index_oauth_access_tokens_on_refresh_token", unique: true, using: :btree
  add_index "oauth_access_tokens", ["resource_owner_id"], name: "index_oauth_access_tokens_on_resource_owner_id", using: :btree
  add_index "oauth_access_tokens", ["token"], name: "index_oauth_access_tokens_on_token", unique: true, using: :btree

  create_table "oauth_applications", force: :cascade do |t|
    t.string "name", null: false
    t.string "uid", null: false
    t.string "secret", null: false
    t.text "redirect_uri", null: false
    t.string "scopes", default: "", null: false
    t.datetime "created_at"
    t.datetime "updated_at"
    t.integer "owner_id"
    t.string "owner_type"
    t.boolean "trusted", default: false, null: false
  end

  add_index "oauth_applications", ["owner_id", "owner_type"], name: "index_oauth_applications_on_owner_id_and_owner_type", using: :btree
  add_index "oauth_applications", ["uid"], name: "index_oauth_applications_on_uid", unique: true, using: :btree

  create_table "oauth_openid_requests", force: :cascade do |t|
    t.integer "access_grant_id", null: false
    t.string "nonce", null: false
  end

  create_table "pages_domains", force: :cascade do |t|
    t.integer "project_id"
    t.text "certificate"
    t.text "encrypted_key"
    t.string "encrypted_key_iv"
    t.string "encrypted_key_salt"
    t.string "domain"
  end

  add_index "pages_domains", ["domain"], name: "index_pages_domains_on_domain", unique: true, using: :btree
  add_index "pages_domains", ["project_id"], name: "index_pages_domains_on_project_id", using: :btree

  create_table "personal_access_tokens", force: :cascade do |t|
    t.integer "user_id", null: false
    t.string "token", null: false
    t.string "name", null: false
    t.boolean "revoked", default: false
    t.date "expires_at"
    t.datetime "created_at", null: false
    t.datetime "updated_at", null: false
    t.string "scopes", default: "--- []\n", null: false
    t.boolean "impersonation", default: false, null: false
  end

  add_index "personal_access_tokens", ["token"], name: "index_personal_access_tokens_on_token", unique: true, using: :btree
  add_index "personal_access_tokens", ["user_id"], name: "index_personal_access_tokens_on_user_id", using: :btree

  create_table "project_authorizations", id: false, force: :cascade do |t|
    t.integer "user_id"
    t.integer "project_id"
    t.integer "access_level"
  end

  add_index "project_authorizations", ["project_id"], name: "index_project_authorizations_on_project_id", using: :btree
  add_index "project_authorizations", ["user_id", "project_id", "access_level"], name: "index_project_authorizations_on_user_id_project_id_access_level", unique: true, using: :btree

  create_table "project_auto_devops", force: :cascade do |t|
    t.integer "project_id", null: false
    t.datetime_with_timezone "created_at", null: false
    t.datetime_with_timezone "updated_at", null: false
    t.boolean "enabled"
    t.string "domain"
  end

  add_index "project_auto_devops", ["project_id"], name: "index_project_auto_devops_on_project_id", unique: true, using: :btree

  create_table "project_features", force: :cascade do |t|
    t.integer "project_id"
    t.integer "merge_requests_access_level"
    t.integer "issues_access_level"
    t.integer "wiki_access_level"
    t.integer "snippets_access_level"
    t.integer "builds_access_level"
    t.datetime "created_at"
    t.datetime "updated_at"
    t.integer "repository_access_level", default: 20, null: false
  end

  add_index "project_features", ["project_id"], name: "index_project_features_on_project_id", using: :btree

  create_table "project_group_links", force: :cascade do |t|
    t.integer "project_id", null: false
    t.integer "group_id", null: false
    t.datetime "created_at"
    t.datetime "updated_at"
    t.integer "group_access", default: 30, null: false
    t.date "expires_at"
  end

  add_index "project_group_links", ["group_id"], name: "index_project_group_links_on_group_id", using: :btree
  add_index "project_group_links", ["project_id"], name: "index_project_group_links_on_project_id", using: :btree

  create_table "project_import_data", force: :cascade do |t|
    t.integer "project_id"
    t.text "data"
    t.text "encrypted_credentials"
    t.string "encrypted_credentials_iv"
    t.string "encrypted_credentials_salt"
  end

  add_index "project_import_data", ["project_id"], name: "index_project_import_data_on_project_id", using: :btree

  create_table "project_statistics", force: :cascade do |t|
    t.integer "project_id", null: false
    t.integer "namespace_id", null: false
    t.integer "commit_count", limit: 8, default: 0, null: false
    t.integer "storage_size", limit: 8, default: 0, null: false
    t.integer "repository_size", limit: 8, default: 0, null: false
    t.integer "lfs_objects_size", limit: 8, default: 0, null: false
    t.integer "build_artifacts_size", limit: 8, default: 0, null: false
  end

  add_index "project_statistics", ["namespace_id"], name: "index_project_statistics_on_namespace_id", using: :btree
  add_index "project_statistics", ["project_id"], name: "index_project_statistics_on_project_id", unique: true, using: :btree

  create_table "projects", force: :cascade do |t|
    t.string "name"
    t.string "path"
    t.text "description"
    t.datetime "created_at"
    t.datetime "updated_at"
    t.integer "creator_id"
    t.integer "namespace_id"
    t.datetime "last_activity_at"
    t.string "import_url"
    t.integer "visibility_level", default: 0, null: false
    t.boolean "archived", default: false, null: false
    t.string "avatar"
    t.string "import_status"
    t.integer "star_count", default: 0, null: false
    t.string "import_type"
    t.string "import_source"
    t.text "import_error"
    t.integer "ci_id"
    t.boolean "shared_runners_enabled", default: true, null: false
    t.string "runners_token"
    t.string "build_coverage_regex"
    t.boolean "build_allow_git_fetch", default: true, null: false
    t.integer "build_timeout", default: 3600, null: false
    t.boolean "pending_delete", default: false
    t.boolean "public_builds", default: true, null: false
    t.boolean "last_repository_check_failed"
    t.datetime "last_repository_check_at"
    t.boolean "container_registry_enabled"
    t.boolean "only_allow_merge_if_pipeline_succeeds", default: false, null: false
    t.boolean "has_external_issue_tracker"
    t.string "repository_storage", default: "default", null: false
    t.boolean "request_access_enabled", default: false, null: false
    t.boolean "has_external_wiki"
    t.string "ci_config_path"
    t.boolean "lfs_enabled"
    t.text "description_html"
    t.boolean "only_allow_merge_if_all_discussions_are_resolved"
    t.boolean "printing_merge_request_link_enabled", default: true, null: false
    t.integer "auto_cancel_pending_pipelines", default: 1, null: false
    t.string "import_jid"
    t.integer "cached_markdown_version"
    t.text "delete_error"
    t.datetime "last_repository_updated_at"
    t.integer "storage_version", limit: 2
    t.boolean "resolve_outdated_diff_discussions"
    t.boolean "repository_read_only"
    t.boolean "merge_requests_ff_only_enabled", default: false
    t.boolean "merge_requests_rebase_enabled", default: false, null: false
  end

  add_index "projects", ["ci_id"], name: "index_projects_on_ci_id", using: :btree
  add_index "projects", ["created_at"], name: "index_projects_on_created_at", using: :btree
  add_index "projects", ["creator_id"], name: "index_projects_on_creator_id", using: :btree
  add_index "projects", ["description"], name: "index_projects_on_description_trigram", using: :gin, opclasses: {"description"=>"gin_trgm_ops"}
  add_index "projects", ["last_activity_at"], name: "index_projects_on_last_activity_at", using: :btree
  add_index "projects", ["last_repository_check_failed"], name: "index_projects_on_last_repository_check_failed", using: :btree
  add_index "projects", ["last_repository_updated_at"], name: "index_projects_on_last_repository_updated_at", using: :btree
  add_index "projects", ["name"], name: "index_projects_on_name_trigram", using: :gin, opclasses: {"name"=>"gin_trgm_ops"}
  add_index "projects", ["namespace_id"], name: "index_projects_on_namespace_id", using: :btree
  add_index "projects", ["path"], name: "index_projects_on_path", using: :btree
  add_index "projects", ["path"], name: "index_projects_on_path_trigram", using: :gin, opclasses: {"path"=>"gin_trgm_ops"}
  add_index "projects", ["pending_delete"], name: "index_projects_on_pending_delete", using: :btree
  add_index "projects", ["repository_storage"], name: "index_projects_on_repository_storage", using: :btree
  add_index "projects", ["runners_token"], name: "index_projects_on_runners_token", using: :btree
  add_index "projects", ["star_count"], name: "index_projects_on_star_count", using: :btree
  add_index "projects", ["visibility_level"], name: "index_projects_on_visibility_level", using: :btree

  create_table "protected_branch_merge_access_levels", force: :cascade do |t|
    t.integer "protected_branch_id", null: false
    t.integer "access_level", default: 40, null: false
    t.datetime "created_at", null: false
    t.datetime "updated_at", null: false
  end

  add_index "protected_branch_merge_access_levels", ["protected_branch_id"], name: "index_protected_branch_merge_access", using: :btree

  create_table "protected_branch_push_access_levels", force: :cascade do |t|
    t.integer "protected_branch_id", null: false
    t.integer "access_level", default: 40, null: false
    t.datetime "created_at", null: false
    t.datetime "updated_at", null: false
  end

  add_index "protected_branch_push_access_levels", ["protected_branch_id"], name: "index_protected_branch_push_access", using: :btree

  create_table "protected_branches", force: :cascade do |t|
    t.integer "project_id", null: false
    t.string "name", null: false
    t.datetime "created_at"
    t.datetime "updated_at"
  end

  add_index "protected_branches", ["project_id"], name: "index_protected_branches_on_project_id", using: :btree

  create_table "protected_tag_create_access_levels", force: :cascade do |t|
    t.integer "protected_tag_id", null: false
    t.integer "access_level", default: 40
    t.integer "user_id"
    t.integer "group_id"
    t.datetime "created_at", null: false
    t.datetime "updated_at", null: false
  end

  add_index "protected_tag_create_access_levels", ["protected_tag_id"], name: "index_protected_tag_create_access", using: :btree
  add_index "protected_tag_create_access_levels", ["user_id"], name: "index_protected_tag_create_access_levels_on_user_id", using: :btree

  create_table "protected_tags", force: :cascade do |t|
    t.integer "project_id", null: false
    t.string "name", null: false
    t.datetime "created_at", null: false
    t.datetime "updated_at", null: false
  end

  add_index "protected_tags", ["project_id"], name: "index_protected_tags_on_project_id", using: :btree

  create_table "push_event_payloads", id: false, force: :cascade do |t|
    t.integer "commit_count", limit: 8, null: false
    t.integer "event_id", null: false
    t.integer "action", limit: 2, null: false
    t.integer "ref_type", limit: 2, null: false
    t.binary "commit_from"
    t.binary "commit_to"
    t.text "ref"
    t.string "commit_title", limit: 70
  end

  add_index "push_event_payloads", ["event_id"], name: "index_push_event_payloads_on_event_id", unique: true, using: :btree

  create_table "redirect_routes", force: :cascade do |t|
    t.integer "source_id", null: false
    t.string "source_type", null: false
    t.string "path", null: false
    t.datetime "created_at", null: false
    t.datetime "updated_at", null: false
  end

  add_index "redirect_routes", ["path"], name: "index_redirect_routes_on_path", unique: true, using: :btree
  add_index "redirect_routes", ["path"], name: "index_redirect_routes_on_path_text_pattern_ops", using: :btree, opclasses: {"path"=>"varchar_pattern_ops"}
  add_index "redirect_routes", ["source_type", "source_id"], name: "index_redirect_routes_on_source_type_and_source_id", using: :btree

  create_table "releases", force: :cascade do |t|
    t.string "tag"
    t.text "description"
    t.integer "project_id"
    t.datetime "created_at"
    t.datetime "updated_at"
    t.text "description_html"
    t.integer "cached_markdown_version"
  end

  add_index "releases", ["project_id", "tag"], name: "index_releases_on_project_id_and_tag", using: :btree
  add_index "releases", ["project_id"], name: "index_releases_on_project_id", using: :btree

  create_table "routes", force: :cascade do |t|
    t.integer "source_id", null: false
    t.string "source_type", null: false
    t.string "path", null: false
    t.datetime "created_at"
    t.datetime "updated_at"
    t.string "name"
  end

  add_index "routes", ["path"], name: "index_routes_on_path", unique: true, using: :btree
  add_index "routes", ["path"], name: "index_routes_on_path_text_pattern_ops", using: :btree, opclasses: {"path"=>"varchar_pattern_ops"}
  add_index "routes", ["source_type", "source_id"], name: "index_routes_on_source_type_and_source_id", unique: true, using: :btree

  create_table "sent_notifications", force: :cascade do |t|
    t.integer "project_id"
    t.integer "noteable_id"
    t.string "noteable_type"
    t.integer "recipient_id"
    t.string "commit_id"
    t.string "reply_key", null: false
    t.string "line_code"
    t.string "note_type"
    t.text "position"
    t.string "in_reply_to_discussion_id"
  end

  add_index "sent_notifications", ["reply_key"], name: "index_sent_notifications_on_reply_key", unique: true, using: :btree

  create_table "services", force: :cascade do |t|
    t.string "type"
    t.string "title"
    t.integer "project_id"
    t.datetime "created_at"
    t.datetime "updated_at"
    t.boolean "active", default: false, null: false
    t.text "properties"
    t.boolean "template", default: false
    t.boolean "push_events", default: true
    t.boolean "issues_events", default: true
    t.boolean "merge_requests_events", default: true
    t.boolean "tag_push_events", default: true
    t.boolean "note_events", default: true, null: false
    t.string "category", default: "common", null: false
    t.boolean "default", default: false
    t.boolean "wiki_page_events", default: true
    t.boolean "pipeline_events", default: false, null: false
    t.boolean "confidential_issues_events", default: true, null: false
    t.boolean "commit_events", default: true, null: false
    t.boolean "job_events", default: false, null: false
  end

  add_index "services", ["project_id"], name: "index_services_on_project_id", using: :btree
  add_index "services", ["template"], name: "index_services_on_template", using: :btree

  create_table "snippets", force: :cascade do |t|
    t.string "title"
    t.text "content"
    t.integer "author_id", null: false
    t.integer "project_id"
    t.datetime "created_at"
    t.datetime "updated_at"
    t.string "file_name"
    t.string "type"
    t.integer "visibility_level", default: 0, null: false
    t.text "title_html"
    t.text "content_html"
    t.integer "cached_markdown_version"
    t.text "description"
    t.text "description_html"
  end

  add_index "snippets", ["author_id"], name: "index_snippets_on_author_id", using: :btree
  add_index "snippets", ["file_name"], name: "index_snippets_on_file_name_trigram", using: :gin, opclasses: {"file_name"=>"gin_trgm_ops"}
  add_index "snippets", ["project_id"], name: "index_snippets_on_project_id", using: :btree
  add_index "snippets", ["title"], name: "index_snippets_on_title_trigram", using: :gin, opclasses: {"title"=>"gin_trgm_ops"}
  add_index "snippets", ["updated_at"], name: "index_snippets_on_updated_at", using: :btree
  add_index "snippets", ["visibility_level"], name: "index_snippets_on_visibility_level", using: :btree

  create_table "spam_logs", force: :cascade do |t|
    t.integer "user_id"
    t.string "source_ip"
    t.string "user_agent"
    t.boolean "via_api"
    t.string "noteable_type"
    t.string "title"
    t.text "description"
    t.datetime "created_at", null: false
    t.datetime "updated_at", null: false
    t.boolean "submitted_as_ham", default: false, null: false
    t.boolean "recaptcha_verified", default: false, null: false
  end

  create_table "subscriptions", force: :cascade do |t|
    t.integer "user_id"
    t.integer "subscribable_id"
    t.string "subscribable_type"
    t.boolean "subscribed"
    t.datetime "created_at"
    t.datetime "updated_at"
    t.integer "project_id"
  end

  add_index "subscriptions", ["subscribable_id", "subscribable_type", "user_id", "project_id"], name: "index_subscriptions_on_subscribable_and_user_id_and_project_id", unique: true, using: :btree

  create_table "system_note_metadata", force: :cascade do |t|
    t.integer "note_id", null: false
    t.integer "commit_count"
    t.string "action"
    t.datetime "created_at", null: false
    t.datetime "updated_at", null: false
  end

  add_index "system_note_metadata", ["note_id"], name: "index_system_note_metadata_on_note_id", unique: true, using: :btree

  create_table "taggings", force: :cascade do |t|
    t.integer "tag_id"
    t.integer "taggable_id"
    t.string "taggable_type"
    t.integer "tagger_id"
    t.string "tagger_type"
    t.string "context"
    t.datetime "created_at"
  end

  add_index "taggings", ["tag_id", "taggable_id", "taggable_type", "context", "tagger_id", "tagger_type"], name: "taggings_idx", unique: true, using: :btree
  add_index "taggings", ["taggable_id", "taggable_type", "context"], name: "index_taggings_on_taggable_id_and_taggable_type_and_context", using: :btree

  create_table "tags", force: :cascade do |t|
    t.string "name"
    t.integer "taggings_count", default: 0
  end

  add_index "tags", ["name"], name: "index_tags_on_name", unique: true, using: :btree

  create_table "timelogs", force: :cascade do |t|
    t.integer "time_spent", null: false
    t.integer "user_id"
    t.datetime "created_at", null: false
    t.datetime "updated_at", null: false
    t.integer "issue_id"
    t.integer "merge_request_id"
  end

  add_index "timelogs", ["issue_id"], name: "index_timelogs_on_issue_id", using: :btree
  add_index "timelogs", ["merge_request_id"], name: "index_timelogs_on_merge_request_id", using: :btree
  add_index "timelogs", ["user_id"], name: "index_timelogs_on_user_id", using: :btree

  create_table "todos", force: :cascade do |t|
    t.integer "user_id", null: false
    t.integer "project_id", null: false
    t.integer "target_id"
    t.string "target_type", null: false
    t.integer "author_id"
    t.integer "action", null: false
    t.string "state", null: false
    t.datetime "created_at"
    t.datetime "updated_at"
    t.integer "note_id"
    t.string "commit_id"
  end

  add_index "todos", ["author_id"], name: "index_todos_on_author_id", using: :btree
  add_index "todos", ["commit_id"], name: "index_todos_on_commit_id", using: :btree
  add_index "todos", ["note_id"], name: "index_todos_on_note_id", using: :btree
  add_index "todos", ["project_id"], name: "index_todos_on_project_id", using: :btree
  add_index "todos", ["target_type", "target_id"], name: "index_todos_on_target_type_and_target_id", using: :btree
  add_index "todos", ["user_id"], name: "index_todos_on_user_id", using: :btree

  create_table "trending_projects", force: :cascade do |t|
    t.integer "project_id", null: false
  end

  add_index "trending_projects", ["project_id"], name: "index_trending_projects_on_project_id", using: :btree

  create_table "u2f_registrations", force: :cascade do |t|
    t.text "certificate"
    t.string "key_handle"
    t.string "public_key"
    t.integer "counter"
    t.integer "user_id"
    t.datetime "created_at", null: false
    t.datetime "updated_at", null: false
    t.string "name"
  end

  add_index "u2f_registrations", ["key_handle"], name: "index_u2f_registrations_on_key_handle", using: :btree
  add_index "u2f_registrations", ["user_id"], name: "index_u2f_registrations_on_user_id", using: :btree

  create_table "uploads", force: :cascade do |t|
    t.integer "size", limit: 8, null: false
    t.string "path", null: false
    t.string "checksum", limit: 64
    t.integer "model_id"
    t.string "model_type"
    t.string "uploader", null: false
    t.datetime "created_at", null: false
  end

  add_index "uploads", ["checksum"], name: "index_uploads_on_checksum", using: :btree
  add_index "uploads", ["model_id", "model_type"], name: "index_uploads_on_model_id_and_model_type", using: :btree
  add_index "uploads", ["path"], name: "index_uploads_on_path", using: :btree

  create_table "user_agent_details", force: :cascade do |t|
    t.string "user_agent", null: false
    t.string "ip_address", null: false
    t.integer "subject_id", null: false
    t.string "subject_type", null: false
    t.boolean "submitted", default: false, null: false
    t.datetime "created_at", null: false
    t.datetime "updated_at", null: false
  end

  add_index "user_agent_details", ["subject_id", "subject_type"], name: "index_user_agent_details_on_subject_id_and_subject_type", using: :btree

  create_table "user_custom_attributes", force: :cascade do |t|
    t.datetime "created_at", null: false
    t.datetime "updated_at", null: false
    t.integer "user_id", null: false
    t.string "key", null: false
    t.string "value", null: false
  end

  add_index "user_custom_attributes", ["key", "value"], name: "index_user_custom_attributes_on_key_and_value", using: :btree
  add_index "user_custom_attributes", ["user_id", "key"], name: "index_user_custom_attributes_on_user_id_and_key", unique: true, using: :btree

  create_table "user_synced_attributes_metadata", force: :cascade do |t|
    t.boolean "name_synced", default: false
    t.boolean "email_synced", default: false
    t.boolean "location_synced", default: false
    t.integer "user_id", null: false
    t.string "provider"
  end

  add_index "user_synced_attributes_metadata", ["user_id"], name: "index_user_synced_attributes_metadata_on_user_id", unique: true, using: :btree

  create_table "users", force: :cascade do |t|
    t.string "email", default: "", null: false
    t.string "encrypted_password", default: "", null: false
    t.string "reset_password_token"
    t.datetime "reset_password_sent_at"
    t.datetime "remember_created_at"
    t.integer "sign_in_count", default: 0
    t.datetime "current_sign_in_at"
    t.datetime "last_sign_in_at"
    t.string "current_sign_in_ip"
    t.string "last_sign_in_ip"
    t.datetime "created_at"
    t.datetime "updated_at"
    t.string "name"
    t.boolean "admin", default: false, null: false
    t.integer "projects_limit", default: 10
    t.string "skype", default: "", null: false
    t.string "linkedin", default: "", null: false
    t.string "twitter", default: "", null: false
    t.string "authentication_token"
    t.string "bio"
    t.integer "failed_attempts", default: 0
    t.datetime "locked_at"
    t.string "username"
    t.boolean "can_create_group", default: true, null: false
    t.boolean "can_create_team", default: true, null: false
    t.string "state"
    t.integer "color_scheme_id", default: 1, null: false
    t.datetime "password_expires_at"
    t.integer "created_by_id"
    t.datetime "last_credential_check_at"
    t.string "avatar"
    t.string "confirmation_token"
    t.datetime "confirmed_at"
    t.datetime "confirmation_sent_at"
    t.string "unconfirmed_email"
    t.boolean "hide_no_ssh_key", default: false
    t.string "website_url", default: "", null: false
    t.string "notification_email"
    t.boolean "hide_no_password", default: false
    t.boolean "password_automatically_set", default: false
    t.string "location"
    t.string "encrypted_otp_secret"
    t.string "encrypted_otp_secret_iv"
    t.string "encrypted_otp_secret_salt"
    t.boolean "otp_required_for_login", default: false, null: false
    t.text "otp_backup_codes"
    t.string "public_email", default: "", null: false
    t.integer "dashboard", default: 0
    t.integer "project_view", default: 0
    t.integer "consumed_timestep"
    t.integer "layout", default: 0
    t.boolean "hide_project_limit", default: false
    t.string "unlock_token"
    t.datetime "otp_grace_period_started_at"
    t.boolean "external", default: false
    t.string "incoming_email_token"
    t.string "organization"
    t.boolean "require_two_factor_authentication_from_group", default: false, null: false
    t.integer "two_factor_grace_period", default: 48, null: false
    t.boolean "ghost"
    t.date "last_activity_on"
    t.boolean "notified_of_own_activity"
    t.string "preferred_language"
    t.string "rss_token"
    t.integer "theme_id", limit: 2
  end

  add_index "users", ["admin"], name: "index_users_on_admin", using: :btree
  add_index "users", ["authentication_token"], name: "index_users_on_authentication_token", unique: true, using: :btree
  add_index "users", ["confirmation_token"], name: "index_users_on_confirmation_token", unique: true, using: :btree
  add_index "users", ["created_at"], name: "index_users_on_created_at", using: :btree
  add_index "users", ["email"], name: "index_users_on_email", unique: true, using: :btree
  add_index "users", ["email"], name: "index_users_on_email_trigram", using: :gin, opclasses: {"email"=>"gin_trgm_ops"}
  add_index "users", ["ghost"], name: "index_users_on_ghost", using: :btree
  add_index "users", ["incoming_email_token"], name: "index_users_on_incoming_email_token", using: :btree
  add_index "users", ["name"], name: "index_users_on_name", using: :btree
  add_index "users", ["name"], name: "index_users_on_name_trigram", using: :gin, opclasses: {"name"=>"gin_trgm_ops"}
  add_index "users", ["reset_password_token"], name: "index_users_on_reset_password_token", unique: true, using: :btree
  add_index "users", ["rss_token"], name: "index_users_on_rss_token", using: :btree
  add_index "users", ["state"], name: "index_users_on_state", using: :btree
  add_index "users", ["username"], name: "index_users_on_username", using: :btree
  add_index "users", ["username"], name: "index_users_on_username_trigram", using: :gin, opclasses: {"username"=>"gin_trgm_ops"}

  create_table "users_star_projects", force: :cascade do |t|
    t.integer "project_id", null: false
    t.integer "user_id", null: false
    t.datetime "created_at"
    t.datetime "updated_at"
  end

  add_index "users_star_projects", ["project_id"], name: "index_users_star_projects_on_project_id", using: :btree
  add_index "users_star_projects", ["user_id", "project_id"], name: "index_users_star_projects_on_user_id_and_project_id", unique: true, using: :btree

  create_table "web_hook_logs", force: :cascade do |t|
    t.integer "web_hook_id", null: false
    t.string "trigger"
    t.string "url"
    t.text "request_headers"
    t.text "request_data"
    t.text "response_headers"
    t.text "response_body"
    t.string "response_status"
    t.float "execution_duration"
    t.string "internal_error_message"
    t.datetime "created_at", null: false
    t.datetime "updated_at", null: false
  end

  add_index "web_hook_logs", ["web_hook_id"], name: "index_web_hook_logs_on_web_hook_id", using: :btree

  create_table "web_hooks", force: :cascade do |t|
    t.string "url", limit: 2000
    t.integer "project_id"
    t.datetime "created_at"
    t.datetime "updated_at"
    t.string "type", default: "ProjectHook"
    t.integer "service_id"
    t.boolean "push_events", default: true, null: false
    t.boolean "issues_events", default: false, null: false
    t.boolean "merge_requests_events", default: false, null: false
    t.boolean "tag_push_events", default: false
    t.boolean "note_events", default: false, null: false
    t.boolean "enable_ssl_verification", default: true
    t.boolean "wiki_page_events", default: false, null: false
    t.string "token"
    t.boolean "pipeline_events", default: false, null: false
    t.boolean "confidential_issues_events", default: false, null: false
    t.boolean "repository_update_events", default: false, null: false
    t.boolean "job_events", default: false, null: false
  end

  add_index "web_hooks", ["project_id"], name: "index_web_hooks_on_project_id", using: :btree
  add_index "web_hooks", ["type"], name: "index_web_hooks_on_type", using: :btree

  add_foreign_key "boards", "projects", name: "fk_f15266b5f9", on_delete: :cascade
  add_foreign_key "chat_teams", "namespaces", on_delete: :cascade
  add_foreign_key "ci_builds", "ci_pipelines", column: "auto_canceled_by_id", name: "fk_a2141b1522", on_delete: :nullify
  add_foreign_key "ci_builds", "ci_stages", column: "stage_id", name: "fk_3a9eaa254d", on_delete: :cascade
  add_foreign_key "ci_builds", "projects", name: "fk_befce0568a", on_delete: :cascade
  add_foreign_key "ci_group_variables", "namespaces", column: "group_id", name: "fk_33ae4d58d8", on_delete: :cascade
  add_foreign_key "ci_pipeline_schedule_variables", "ci_pipeline_schedules", column: "pipeline_schedule_id", name: "fk_41c35fda51", on_delete: :cascade
  add_foreign_key "ci_pipeline_schedules", "projects", name: "fk_8ead60fcc4", on_delete: :cascade
  add_foreign_key "ci_pipeline_schedules", "users", column: "owner_id", name: "fk_9ea99f58d2", on_delete: :nullify
  add_foreign_key "ci_pipeline_variables", "ci_pipelines", column: "pipeline_id", name: "fk_f29c5f4380", on_delete: :cascade
  add_foreign_key "ci_pipelines", "ci_pipeline_schedules", column: "pipeline_schedule_id", name: "fk_3d34ab2e06", on_delete: :nullify
  add_foreign_key "ci_pipelines", "ci_pipelines", column: "auto_canceled_by_id", name: "fk_262d4c2d19", on_delete: :nullify
  add_foreign_key "ci_pipelines", "projects", name: "fk_86635dbd80", on_delete: :cascade
  add_foreign_key "ci_runner_projects", "projects", name: "fk_4478a6f1e4", on_delete: :cascade
  add_foreign_key "ci_stages", "ci_pipelines", column: "pipeline_id", name: "fk_fb57e6cc56", on_delete: :cascade
  add_foreign_key "ci_stages", "projects", name: "fk_2360681d1d", on_delete: :cascade
  add_foreign_key "ci_trigger_requests", "ci_triggers", column: "trigger_id", name: "fk_b8ec8b7245", on_delete: :cascade
  add_foreign_key "ci_triggers", "projects", name: "fk_e3e63f966e", on_delete: :cascade
  add_foreign_key "ci_triggers", "users", column: "owner_id", name: "fk_e8e10d1964", on_delete: :cascade
  add_foreign_key "ci_variables", "projects", name: "fk_ada5eb64b3", on_delete: :cascade
  add_foreign_key "container_repositories", "projects"
  add_foreign_key "deploy_keys_projects", "projects", name: "fk_58a901ca7e", on_delete: :cascade
  add_foreign_key "deployments", "projects", name: "fk_b9a3851b82", on_delete: :cascade
  add_foreign_key "environments", "projects", name: "fk_d1c8c1da6a", on_delete: :cascade
  add_foreign_key "events", "projects", on_delete: :cascade
  add_foreign_key "events", "users", column: "author_id", name: "fk_edfd187b6f", on_delete: :cascade
  add_foreign_key "forked_project_links", "projects", column: "forked_to_project_id", name: "fk_434510edb0", on_delete: :cascade
<<<<<<< HEAD
  add_foreign_key "gcp_clusters", "projects", on_delete: :cascade
  add_foreign_key "gcp_clusters", "services", on_delete: :nullify
  add_foreign_key "gcp_clusters", "users", on_delete: :nullify
=======
  add_foreign_key "gpg_key_subkeys", "gpg_keys", on_delete: :cascade
>>>>>>> 7f8e720f
  add_foreign_key "gpg_keys", "users", on_delete: :cascade
  add_foreign_key "gpg_signatures", "gpg_key_subkeys", on_delete: :nullify
  add_foreign_key "gpg_signatures", "gpg_keys", on_delete: :nullify
  add_foreign_key "gpg_signatures", "projects", on_delete: :cascade
  add_foreign_key "issue_assignees", "issues", name: "fk_b7d881734a", on_delete: :cascade
  add_foreign_key "issue_assignees", "users", name: "fk_5e0c8d9154", on_delete: :cascade
  add_foreign_key "issue_metrics", "issues", on_delete: :cascade
  add_foreign_key "issues", "projects", name: "fk_899c8f3231", on_delete: :cascade
  add_foreign_key "issues", "users", column: "author_id", name: "fk_05f1e72feb", on_delete: :nullify
  add_foreign_key "label_priorities", "labels", on_delete: :cascade
  add_foreign_key "label_priorities", "projects", on_delete: :cascade
  add_foreign_key "labels", "namespaces", column: "group_id", on_delete: :cascade
  add_foreign_key "labels", "projects", name: "fk_7de4989a69", on_delete: :cascade
  add_foreign_key "lists", "boards", name: "fk_0d3f677137", on_delete: :cascade
  add_foreign_key "lists", "labels", name: "fk_7a5553d60f", on_delete: :cascade
  add_foreign_key "merge_request_diff_commits", "merge_request_diffs", on_delete: :cascade
  add_foreign_key "merge_request_diff_files", "merge_request_diffs", on_delete: :cascade
  add_foreign_key "merge_request_diffs", "merge_requests", name: "fk_8483f3258f", on_delete: :cascade
  add_foreign_key "merge_request_metrics", "ci_pipelines", column: "pipeline_id", on_delete: :cascade
  add_foreign_key "merge_request_metrics", "merge_requests", on_delete: :cascade
  add_foreign_key "merge_requests", "ci_pipelines", column: "head_pipeline_id", name: "fk_fd82eae0b9", on_delete: :nullify
  add_foreign_key "merge_requests", "projects", column: "target_project_id", name: "fk_a6963e8447", on_delete: :cascade
  add_foreign_key "merge_requests_closing_issues", "issues", on_delete: :cascade
  add_foreign_key "merge_requests_closing_issues", "merge_requests", on_delete: :cascade
  add_foreign_key "milestones", "namespaces", column: "group_id", name: "fk_95650a40d4", on_delete: :cascade
  add_foreign_key "milestones", "projects", name: "fk_9bd0a0c791", on_delete: :cascade
  add_foreign_key "notes", "projects", name: "fk_99e097b079", on_delete: :cascade
  add_foreign_key "oauth_openid_requests", "oauth_access_grants", column: "access_grant_id", name: "fk_oauth_openid_requests_oauth_access_grants_access_grant_id"
  add_foreign_key "pages_domains", "projects", name: "fk_ea2f6dfc6f", on_delete: :cascade
  add_foreign_key "personal_access_tokens", "users"
  add_foreign_key "project_authorizations", "projects", on_delete: :cascade
  add_foreign_key "project_authorizations", "users", on_delete: :cascade
  add_foreign_key "project_auto_devops", "projects", on_delete: :cascade
  add_foreign_key "project_features", "projects", name: "fk_18513d9b92", on_delete: :cascade
  add_foreign_key "project_group_links", "projects", name: "fk_daa8cee94c", on_delete: :cascade
  add_foreign_key "project_import_data", "projects", name: "fk_ffb9ee3a10", on_delete: :cascade
  add_foreign_key "project_statistics", "projects", on_delete: :cascade
  add_foreign_key "protected_branch_merge_access_levels", "protected_branches", name: "fk_8a3072ccb3", on_delete: :cascade
  add_foreign_key "protected_branch_push_access_levels", "protected_branches", name: "fk_9ffc86a3d9", on_delete: :cascade
  add_foreign_key "protected_branches", "projects", name: "fk_7a9c6d93e7", on_delete: :cascade
  add_foreign_key "protected_tag_create_access_levels", "namespaces", column: "group_id"
  add_foreign_key "protected_tag_create_access_levels", "protected_tags", name: "fk_f7dfda8c51", on_delete: :cascade
  add_foreign_key "protected_tag_create_access_levels", "users"
  add_foreign_key "protected_tags", "projects", name: "fk_8e4af87648", on_delete: :cascade
  add_foreign_key "push_event_payloads", "events", name: "fk_36c74129da", on_delete: :cascade
  add_foreign_key "releases", "projects", name: "fk_47fe2a0596", on_delete: :cascade
  add_foreign_key "services", "projects", name: "fk_71cce407f9", on_delete: :cascade
  add_foreign_key "snippets", "projects", name: "fk_be41fd4bb7", on_delete: :cascade
  add_foreign_key "subscriptions", "projects", on_delete: :cascade
  add_foreign_key "system_note_metadata", "notes", name: "fk_d83a918cb1", on_delete: :cascade
  add_foreign_key "timelogs", "issues", name: "fk_timelogs_issues_issue_id", on_delete: :cascade
  add_foreign_key "timelogs", "merge_requests", name: "fk_timelogs_merge_requests_merge_request_id", on_delete: :cascade
  add_foreign_key "todos", "projects", name: "fk_45054f9c45", on_delete: :cascade
  add_foreign_key "trending_projects", "projects", on_delete: :cascade
  add_foreign_key "u2f_registrations", "users"
  add_foreign_key "user_custom_attributes", "users", on_delete: :cascade
  add_foreign_key "user_synced_attributes_metadata", "users", on_delete: :cascade
  add_foreign_key "users_star_projects", "projects", name: "fk_22cd27ddfc", on_delete: :cascade
  add_foreign_key "web_hook_logs", "web_hooks", on_delete: :cascade
  add_foreign_key "web_hooks", "projects", name: "fk_0c8ca6d9d1", on_delete: :cascade
end<|MERGE_RESOLUTION|>--- conflicted
+++ resolved
@@ -580,7 +580,6 @@
 
   add_index "forked_project_links", ["forked_to_project_id"], name: "index_forked_project_links_on_forked_to_project_id", unique: true, using: :btree
 
-<<<<<<< HEAD
   create_table "gcp_clusters", force: :cascade do |t|
     t.integer "project_id", null: false
     t.integer "user_id"
@@ -609,7 +608,7 @@
   end
 
   add_index "gcp_clusters", ["project_id"], name: "index_gcp_clusters_on_project_id", unique: true, using: :btree
-=======
+
   create_table "gpg_key_subkeys", force: :cascade do |t|
     t.integer "gpg_key_id", null: false
     t.binary "keyid"
@@ -619,7 +618,6 @@
   add_index "gpg_key_subkeys", ["fingerprint"], name: "index_gpg_key_subkeys_on_fingerprint", unique: true, using: :btree
   add_index "gpg_key_subkeys", ["gpg_key_id"], name: "index_gpg_key_subkeys_on_gpg_key_id", using: :btree
   add_index "gpg_key_subkeys", ["keyid"], name: "index_gpg_key_subkeys_on_keyid", unique: true, using: :btree
->>>>>>> 7f8e720f
 
   create_table "gpg_keys", force: :cascade do |t|
     t.datetime_with_timezone "created_at", null: false
@@ -1770,13 +1768,10 @@
   add_foreign_key "events", "projects", on_delete: :cascade
   add_foreign_key "events", "users", column: "author_id", name: "fk_edfd187b6f", on_delete: :cascade
   add_foreign_key "forked_project_links", "projects", column: "forked_to_project_id", name: "fk_434510edb0", on_delete: :cascade
-<<<<<<< HEAD
   add_foreign_key "gcp_clusters", "projects", on_delete: :cascade
   add_foreign_key "gcp_clusters", "services", on_delete: :nullify
   add_foreign_key "gcp_clusters", "users", on_delete: :nullify
-=======
   add_foreign_key "gpg_key_subkeys", "gpg_keys", on_delete: :cascade
->>>>>>> 7f8e720f
   add_foreign_key "gpg_keys", "users", on_delete: :cascade
   add_foreign_key "gpg_signatures", "gpg_key_subkeys", on_delete: :nullify
   add_foreign_key "gpg_signatures", "gpg_keys", on_delete: :nullify
