--- conflicted
+++ resolved
@@ -1055,27 +1055,19 @@
     t.boolean "archived", default: false, null: false
     t.string "avatar"
     t.string "import_status"
-<<<<<<< HEAD
-    t.float "repository_size", default: 0.0
     t.text "merge_requests_template"
-=======
->>>>>>> 47b35dde
     t.integer "star_count", default: 0, null: false
     t.boolean "merge_requests_rebase_enabled", default: false
     t.string "import_type"
     t.string "import_source"
-<<<<<<< HEAD
     t.integer "approvals_before_merge", default: 0, null: false
     t.boolean "reset_approvals_on_push", default: true
-    t.integer "commit_count", default: 0
     t.boolean "merge_requests_ff_only_enabled", default: false
     t.text "issues_template"
     t.boolean "mirror", default: false, null: false
     t.datetime "mirror_last_update_at"
     t.datetime "mirror_last_successful_update_at"
     t.integer "mirror_user_id"
-=======
->>>>>>> 47b35dde
     t.text "import_error"
     t.integer "ci_id"
     t.boolean "shared_runners_enabled", default: true, null: false
@@ -1506,11 +1498,8 @@
   add_foreign_key "personal_access_tokens", "users"
   add_foreign_key "project_authorizations", "projects", on_delete: :cascade
   add_foreign_key "project_authorizations", "users", on_delete: :cascade
-<<<<<<< HEAD
   add_foreign_key "protected_branch_merge_access_levels", "namespaces", column: "group_id"
-=======
   add_foreign_key "project_statistics", "projects", on_delete: :cascade
->>>>>>> 47b35dde
   add_foreign_key "protected_branch_merge_access_levels", "protected_branches"
   add_foreign_key "protected_branch_merge_access_levels", "users"
   add_foreign_key "protected_branch_push_access_levels", "namespaces", column: "group_id"
