--- conflicted
+++ resolved
@@ -568,12 +568,12 @@
   add_index "tags", ["name"], name: "index_tags_on_name", unique: true, using: :btree
 
   create_table "users", force: true do |t|
-    t.string   "email",                         default: "",    null: false
-    t.string   "encrypted_password",            default: "",    null: false
+    t.string   "email",                       default: "",    null: false
+    t.string   "encrypted_password",          default: "",    null: false
     t.string   "reset_password_token"
     t.datetime "reset_password_sent_at"
     t.datetime "remember_created_at"
-    t.integer  "sign_in_count",                 default: 0
+    t.integer  "sign_in_count",               default: 0
     t.datetime "current_sign_in_at"
     t.datetime "last_sign_in_at"
     t.string   "current_sign_in_ip"
@@ -581,22 +581,22 @@
     t.datetime "created_at"
     t.datetime "updated_at"
     t.string   "name"
-    t.boolean  "admin",                         default: false, null: false
-    t.integer  "projects_limit",                default: 10
-    t.string   "skype",                         default: "",    null: false
-    t.string   "linkedin",                      default: "",    null: false
-    t.string   "twitter",                       default: "",    null: false
+    t.boolean  "admin",                       default: false, null: false
+    t.integer  "projects_limit",              default: 10
+    t.string   "skype",                       default: "",    null: false
+    t.string   "linkedin",                    default: "",    null: false
+    t.string   "twitter",                     default: "",    null: false
     t.string   "authentication_token"
-    t.integer  "theme_id",                      default: 1,     null: false
+    t.integer  "theme_id",                    default: 1,     null: false
     t.string   "bio"
-    t.integer  "failed_attempts",               default: 0
+    t.integer  "failed_attempts",             default: 0
     t.datetime "locked_at"
     t.string   "username"
-    t.boolean  "can_create_group",              default: true,  null: false
-    t.boolean  "can_create_team",               default: true,  null: false
+    t.boolean  "can_create_group",            default: true,  null: false
+    t.boolean  "can_create_team",             default: true,  null: false
     t.string   "state"
-    t.integer  "color_scheme_id",               default: 1,     null: false
-    t.integer  "notification_level",            default: 1,     null: false
+    t.integer  "color_scheme_id",             default: 1,     null: false
+    t.integer  "notification_level",          default: 1,     null: false
     t.datetime "password_expires_at"
     t.integer  "created_by_id"
     t.datetime "last_credential_check_at"
@@ -605,26 +605,21 @@
     t.datetime "confirmed_at"
     t.datetime "confirmation_sent_at"
     t.string   "unconfirmed_email"
-    t.boolean  "hide_no_ssh_key",               default: false
-    t.string   "website_url",                   default: "",    null: false
-<<<<<<< HEAD
+    t.boolean  "hide_no_ssh_key",             default: false
+    t.string   "website_url",                 default: "",    null: false
     t.datetime "admin_email_unsubscribed_at"
-    t.string   "github_access_token"
-    t.string   "gitlab_access_token"
-=======
->>>>>>> 6c23fd38
     t.string   "notification_email"
-    t.boolean  "hide_no_password",              default: false
-    t.boolean  "password_automatically_set",    default: false
+    t.boolean  "hide_no_password",            default: false
+    t.boolean  "password_automatically_set",  default: false
     t.string   "location"
     t.string   "encrypted_otp_secret"
     t.string   "encrypted_otp_secret_iv"
     t.string   "encrypted_otp_secret_salt"
-    t.boolean  "otp_required_for_login",        default: false, null: false
+    t.boolean  "otp_required_for_login",      default: false, null: false
     t.text     "otp_backup_codes"
-    t.string   "public_email",                  default: "",    null: false
-    t.integer  "dashboard",                     default: 0
-    t.integer  "project_view",                  default: 0
+    t.string   "public_email",                default: "",    null: false
+    t.integer  "dashboard",                   default: 0
+    t.integer  "project_view",                default: 0
   end
 
   add_index "users", ["admin"], name: "index_users_on_admin", using: :btree
