# encoding: UTF-8
# This file is auto-generated from the current state of the database. Instead
# of editing this file, please use the migrations feature of Active Record to
# incrementally modify your database, and then regenerate this schema definition.
#
# Note that this schema.rb definition is the authoritative source for your
# database schema. If you need to create the application database on another
# system, you should be using db:schema:load, not running all the migrations
# from scratch. The latter is a flawed and unsustainable approach (the more migrations
# you'll amass, the slower it'll run and the greater likelihood for issues).
#
# It's strongly recommended that you check this file into your version control system.

ActiveRecord::Schema.define(version: 20160716115710) do

  # These are extensions that must be enabled in order to support this database
  enable_extension "plpgsql"
  enable_extension "pg_trgm"

  create_table "abuse_reports", force: :cascade do |t|
    t.integer  "reporter_id"
    t.integer  "user_id"
    t.text     "message"
    t.datetime "created_at"
    t.datetime "updated_at"
  end

  create_table "appearances", force: :cascade do |t|
    t.string   "title"
    t.text     "description"
    t.string   "header_logo"
    t.string   "logo"
    t.datetime "created_at",  null: false
    t.datetime "updated_at",  null: false
  end

  create_table "application_settings", force: :cascade do |t|
    t.integer  "default_projects_limit"
    t.boolean  "signup_enabled"
    t.boolean  "signin_enabled"
    t.boolean  "gravatar_enabled"
    t.text     "sign_in_text"
    t.datetime "created_at"
    t.datetime "updated_at"
    t.string   "home_page_url"
    t.integer  "default_branch_protection",             default: 2
    t.text     "restricted_visibility_levels"
    t.boolean  "version_check_enabled",                 default: true
    t.integer  "max_attachment_size",                   default: 10,          null: false
    t.integer  "default_project_visibility"
    t.integer  "default_snippet_visibility"
    t.text     "restricted_signup_domains"
    t.boolean  "user_oauth_applications",               default: true
    t.string   "after_sign_out_path"
    t.integer  "session_expire_delay",                  default: 10080,       null: false
    t.text     "import_sources"
    t.text     "help_page_text"
    t.string   "admin_notification_email"
    t.boolean  "shared_runners_enabled",                default: true,        null: false
    t.integer  "max_artifacts_size",                    default: 100,         null: false
    t.string   "runners_registration_token"
    t.boolean  "require_two_factor_authentication",     default: false
    t.integer  "two_factor_grace_period",               default: 48
    t.boolean  "metrics_enabled",                       default: false
    t.string   "metrics_host",                          default: "localhost"
    t.integer  "metrics_pool_size",                     default: 16
    t.integer  "metrics_timeout",                       default: 10
    t.integer  "metrics_method_call_threshold",         default: 10
    t.boolean  "recaptcha_enabled",                     default: false
    t.string   "recaptcha_site_key"
    t.string   "recaptcha_private_key"
    t.integer  "metrics_port",                          default: 8089
    t.integer  "metrics_sample_interval",               default: 15
    t.boolean  "sentry_enabled",                        default: false
    t.string   "sentry_dsn"
    t.boolean  "akismet_enabled",                       default: false
    t.string   "akismet_api_key"
    t.boolean  "email_author_in_body",                  default: false
    t.integer  "default_group_visibility"
    t.boolean  "repository_checks_enabled",             default: false
    t.text     "shared_runners_text"
    t.integer  "metrics_packet_size",                   default: 1
    t.text     "disabled_oauth_sign_in_sources"
    t.string   "health_check_access_token"
    t.boolean  "send_user_confirmation_email",          default: false
    t.integer  "container_registry_token_expire_delay", default: 5
    t.text     "after_sign_up_text"
    t.string   "repository_storage",                    default: "default"
    t.string   "enabled_git_access_protocol"
    t.boolean  "user_default_external",                 default: false,       null: false
  end

  create_table "audit_events", force: :cascade do |t|
    t.integer  "author_id",   null: false
    t.string   "type",        null: false
    t.integer  "entity_id",   null: false
    t.string   "entity_type", null: false
    t.text     "details"
    t.datetime "created_at"
    t.datetime "updated_at"
  end

  add_index "audit_events", ["author_id"], name: "index_audit_events_on_author_id", using: :btree
  add_index "audit_events", ["entity_id", "entity_type"], name: "index_audit_events_on_entity_id_and_entity_type", using: :btree
  add_index "audit_events", ["type"], name: "index_audit_events_on_type", using: :btree

  create_table "award_emoji", force: :cascade do |t|
    t.string   "name"
    t.integer  "user_id"
    t.integer  "awardable_id"
    t.string   "awardable_type"
    t.datetime "created_at"
    t.datetime "updated_at"
  end

  add_index "award_emoji", ["awardable_type", "awardable_id"], name: "index_award_emoji_on_awardable_type_and_awardable_id", using: :btree
  add_index "award_emoji", ["user_id", "name"], name: "index_award_emoji_on_user_id_and_name", using: :btree
  add_index "award_emoji", ["user_id"], name: "index_award_emoji_on_user_id", using: :btree

  create_table "broadcast_messages", force: :cascade do |t|
    t.text     "message",    null: false
    t.datetime "starts_at"
    t.datetime "ends_at"
    t.datetime "created_at"
    t.datetime "updated_at"
    t.string   "color"
    t.string   "font"
  end

  create_table "ci_application_settings", force: :cascade do |t|
    t.boolean  "all_broken_builds"
    t.boolean  "add_pusher"
    t.datetime "created_at"
    t.datetime "updated_at"
  end

  create_table "ci_builds", force: :cascade do |t|
    t.integer  "project_id"
    t.string   "status"
    t.datetime "finished_at"
    t.text     "trace"
    t.datetime "created_at"
    t.datetime "updated_at"
    t.datetime "started_at"
    t.integer  "runner_id"
    t.float    "coverage"
    t.integer  "commit_id"
    t.text     "commands"
    t.integer  "job_id"
    t.string   "name"
    t.boolean  "deploy",              default: false
    t.text     "options"
    t.boolean  "allow_failure",       default: false, null: false
    t.string   "stage"
    t.integer  "trigger_request_id"
    t.integer  "stage_idx"
    t.boolean  "tag"
    t.string   "ref"
    t.integer  "user_id"
    t.string   "type"
    t.string   "target_url"
    t.string   "description"
    t.text     "artifacts_file"
    t.integer  "gl_project_id"
    t.text     "artifacts_metadata"
    t.integer  "erased_by_id"
    t.datetime "erased_at"
    t.datetime "artifacts_expire_at"
    t.string   "environment"
    t.integer  "artifacts_size"
    t.string   "when"
    t.text     "yaml_variables"
<<<<<<< HEAD
    t.datetime "queued_at"
=======
>>>>>>> 9912ad26
  end

  add_index "ci_builds", ["commit_id", "stage_idx", "created_at"], name: "index_ci_builds_on_commit_id_and_stage_idx_and_created_at", using: :btree
  add_index "ci_builds", ["commit_id", "status", "type"], name: "index_ci_builds_on_commit_id_and_status_and_type", using: :btree
  add_index "ci_builds", ["commit_id", "type", "name", "ref"], name: "index_ci_builds_on_commit_id_and_type_and_name_and_ref", using: :btree
  add_index "ci_builds", ["commit_id", "type", "ref"], name: "index_ci_builds_on_commit_id_and_type_and_ref", using: :btree
  add_index "ci_builds", ["commit_id"], name: "index_ci_builds_on_commit_id", using: :btree
  add_index "ci_builds", ["erased_by_id"], name: "index_ci_builds_on_erased_by_id", using: :btree
  add_index "ci_builds", ["gl_project_id"], name: "index_ci_builds_on_gl_project_id", using: :btree
  add_index "ci_builds", ["project_id", "commit_id"], name: "index_ci_builds_on_project_id_and_commit_id", using: :btree
  add_index "ci_builds", ["project_id"], name: "index_ci_builds_on_project_id", using: :btree
  add_index "ci_builds", ["runner_id"], name: "index_ci_builds_on_runner_id", using: :btree
  add_index "ci_builds", ["status"], name: "index_ci_builds_on_status", using: :btree
  add_index "ci_builds", ["type"], name: "index_ci_builds_on_type", using: :btree

  create_table "ci_commits", force: :cascade do |t|
    t.integer  "project_id"
    t.string   "ref"
    t.string   "sha"
    t.string   "before_sha"
    t.text     "push_data"
    t.datetime "created_at"
    t.datetime "updated_at"
    t.boolean  "tag",           default: false
    t.text     "yaml_errors"
    t.datetime "committed_at"
    t.integer  "gl_project_id"
    t.string   "status"
    t.datetime "started_at"
    t.datetime "finished_at"
    t.integer  "duration"
  end

  add_index "ci_commits", ["gl_project_id", "sha"], name: "index_ci_commits_on_gl_project_id_and_sha", using: :btree
  add_index "ci_commits", ["gl_project_id", "status"], name: "index_ci_commits_on_gl_project_id_and_status", using: :btree
  add_index "ci_commits", ["gl_project_id"], name: "index_ci_commits_on_gl_project_id", using: :btree
  add_index "ci_commits", ["project_id", "committed_at", "id"], name: "index_ci_commits_on_project_id_and_committed_at_and_id", using: :btree
  add_index "ci_commits", ["project_id", "committed_at"], name: "index_ci_commits_on_project_id_and_committed_at", using: :btree
  add_index "ci_commits", ["project_id", "sha"], name: "index_ci_commits_on_project_id_and_sha", using: :btree
  add_index "ci_commits", ["project_id"], name: "index_ci_commits_on_project_id", using: :btree
  add_index "ci_commits", ["sha"], name: "index_ci_commits_on_sha", using: :btree
  add_index "ci_commits", ["status"], name: "index_ci_commits_on_status", using: :btree

  create_table "ci_events", force: :cascade do |t|
    t.integer  "project_id"
    t.integer  "user_id"
    t.integer  "is_admin"
    t.text     "description"
    t.datetime "created_at"
    t.datetime "updated_at"
  end

  add_index "ci_events", ["created_at"], name: "index_ci_events_on_created_at", using: :btree
  add_index "ci_events", ["is_admin"], name: "index_ci_events_on_is_admin", using: :btree
  add_index "ci_events", ["project_id"], name: "index_ci_events_on_project_id", using: :btree

  create_table "ci_jobs", force: :cascade do |t|
    t.integer  "project_id",                          null: false
    t.text     "commands"
    t.boolean  "active",         default: true,       null: false
    t.datetime "created_at"
    t.datetime "updated_at"
    t.string   "name"
    t.boolean  "build_branches", default: true,       null: false
    t.boolean  "build_tags",     default: false,      null: false
    t.string   "job_type",       default: "parallel"
    t.string   "refs"
    t.datetime "deleted_at"
  end

  add_index "ci_jobs", ["deleted_at"], name: "index_ci_jobs_on_deleted_at", using: :btree
  add_index "ci_jobs", ["project_id"], name: "index_ci_jobs_on_project_id", using: :btree

  create_table "ci_projects", force: :cascade do |t|
    t.string   "name"
    t.integer  "timeout",                  default: 3600,  null: false
    t.datetime "created_at"
    t.datetime "updated_at"
    t.string   "token"
    t.string   "default_ref"
    t.string   "path"
    t.boolean  "always_build",             default: false, null: false
    t.integer  "polling_interval"
    t.boolean  "public",                   default: false, null: false
    t.string   "ssh_url_to_repo"
    t.integer  "gitlab_id"
    t.boolean  "allow_git_fetch",          default: true,  null: false
    t.string   "email_recipients",         default: "",    null: false
    t.boolean  "email_add_pusher",         default: true,  null: false
    t.boolean  "email_only_broken_builds", default: true,  null: false
    t.string   "skip_refs"
    t.string   "coverage_regex"
    t.boolean  "shared_runners_enabled",   default: false
    t.text     "generated_yaml_config"
  end

  add_index "ci_projects", ["gitlab_id"], name: "index_ci_projects_on_gitlab_id", using: :btree
  add_index "ci_projects", ["shared_runners_enabled"], name: "index_ci_projects_on_shared_runners_enabled", using: :btree

  create_table "ci_runner_projects", force: :cascade do |t|
    t.integer  "runner_id",     null: false
    t.integer  "project_id"
    t.datetime "created_at"
    t.datetime "updated_at"
    t.integer  "gl_project_id"
  end

  add_index "ci_runner_projects", ["gl_project_id"], name: "index_ci_runner_projects_on_gl_project_id", using: :btree
  add_index "ci_runner_projects", ["runner_id"], name: "index_ci_runner_projects_on_runner_id", using: :btree

  create_table "ci_runners", force: :cascade do |t|
    t.string   "token"
    t.datetime "created_at"
    t.datetime "updated_at"
    t.string   "description"
    t.datetime "contacted_at"
    t.boolean  "active",       default: true,  null: false
    t.boolean  "is_shared",    default: false
    t.string   "name"
    t.string   "version"
    t.string   "revision"
    t.string   "platform"
    t.string   "architecture"
    t.boolean  "run_untagged", default: true,  null: false
    t.boolean  "locked",       default: false, null: false
  end

  add_index "ci_runners", ["description"], name: "index_ci_runners_on_description_trigram", using: :gin, opclasses: {"description"=>"gin_trgm_ops"}
  add_index "ci_runners", ["locked"], name: "index_ci_runners_on_locked", using: :btree
  add_index "ci_runners", ["token"], name: "index_ci_runners_on_token", using: :btree
  add_index "ci_runners", ["token"], name: "index_ci_runners_on_token_trigram", using: :gin, opclasses: {"token"=>"gin_trgm_ops"}

  create_table "ci_services", force: :cascade do |t|
    t.string   "type"
    t.string   "title"
    t.integer  "project_id",                 null: false
    t.datetime "created_at"
    t.datetime "updated_at"
    t.boolean  "active",     default: false, null: false
    t.text     "properties"
  end

  add_index "ci_services", ["project_id"], name: "index_ci_services_on_project_id", using: :btree

  create_table "ci_sessions", force: :cascade do |t|
    t.string   "session_id", null: false
    t.text     "data"
    t.datetime "created_at"
    t.datetime "updated_at"
  end

  add_index "ci_sessions", ["session_id"], name: "index_ci_sessions_on_session_id", using: :btree
  add_index "ci_sessions", ["updated_at"], name: "index_ci_sessions_on_updated_at", using: :btree

  create_table "ci_taggings", force: :cascade do |t|
    t.integer  "tag_id"
    t.integer  "taggable_id"
    t.string   "taggable_type"
    t.integer  "tagger_id"
    t.string   "tagger_type"
    t.string   "context",       limit: 128
    t.datetime "created_at"
  end

  add_index "ci_taggings", ["tag_id", "taggable_id", "taggable_type", "context", "tagger_id", "tagger_type"], name: "ci_taggings_idx", unique: true, using: :btree
  add_index "ci_taggings", ["taggable_id", "taggable_type", "context"], name: "index_ci_taggings_on_taggable_id_and_taggable_type_and_context", using: :btree

  create_table "ci_tags", force: :cascade do |t|
    t.string  "name"
    t.integer "taggings_count", default: 0
  end

  add_index "ci_tags", ["name"], name: "index_ci_tags_on_name", unique: true, using: :btree

  create_table "ci_trigger_requests", force: :cascade do |t|
    t.integer  "trigger_id", null: false
    t.text     "variables"
    t.datetime "created_at"
    t.datetime "updated_at"
    t.integer  "commit_id"
  end

  create_table "ci_triggers", force: :cascade do |t|
    t.string   "token"
    t.integer  "project_id"
    t.datetime "deleted_at"
    t.datetime "created_at"
    t.datetime "updated_at"
    t.integer  "gl_project_id"
  end

  add_index "ci_triggers", ["deleted_at"], name: "index_ci_triggers_on_deleted_at", using: :btree
  add_index "ci_triggers", ["gl_project_id"], name: "index_ci_triggers_on_gl_project_id", using: :btree

  create_table "ci_variables", force: :cascade do |t|
    t.integer "project_id"
    t.string  "key"
    t.text    "value"
    t.text    "encrypted_value"
    t.string  "encrypted_value_salt"
    t.string  "encrypted_value_iv"
    t.integer "gl_project_id"
  end

  add_index "ci_variables", ["gl_project_id"], name: "index_ci_variables_on_gl_project_id", using: :btree

  create_table "ci_web_hooks", force: :cascade do |t|
    t.string   "url",        null: false
    t.integer  "project_id", null: false
    t.datetime "created_at"
    t.datetime "updated_at"
  end

  create_table "deploy_keys_projects", force: :cascade do |t|
    t.integer  "deploy_key_id", null: false
    t.integer  "project_id",    null: false
    t.datetime "created_at"
    t.datetime "updated_at"
  end

  add_index "deploy_keys_projects", ["project_id"], name: "index_deploy_keys_projects_on_project_id", using: :btree

  create_table "deployments", force: :cascade do |t|
    t.integer  "iid",             null: false
    t.integer  "project_id",      null: false
    t.integer  "environment_id",  null: false
    t.string   "ref",             null: false
    t.boolean  "tag",             null: false
    t.string   "sha",             null: false
    t.integer  "user_id"
    t.integer  "deployable_id"
    t.string   "deployable_type"
    t.datetime "created_at"
    t.datetime "updated_at"
  end

  add_index "deployments", ["project_id", "environment_id", "iid"], name: "index_deployments_on_project_id_and_environment_id_and_iid", using: :btree
  add_index "deployments", ["project_id", "environment_id"], name: "index_deployments_on_project_id_and_environment_id", using: :btree
  add_index "deployments", ["project_id", "iid"], name: "index_deployments_on_project_id_and_iid", unique: true, using: :btree
  add_index "deployments", ["project_id"], name: "index_deployments_on_project_id", using: :btree

  create_table "emails", force: :cascade do |t|
    t.integer  "user_id",    null: false
    t.string   "email",      null: false
    t.datetime "created_at"
    t.datetime "updated_at"
  end

  add_index "emails", ["email"], name: "index_emails_on_email", unique: true, using: :btree
  add_index "emails", ["user_id"], name: "index_emails_on_user_id", using: :btree

  create_table "environments", force: :cascade do |t|
    t.integer  "project_id"
    t.string   "name",       null: false
    t.datetime "created_at"
    t.datetime "updated_at"
  end

  add_index "environments", ["project_id", "name"], name: "index_environments_on_project_id_and_name", using: :btree

  create_table "events", force: :cascade do |t|
    t.string   "target_type"
    t.integer  "target_id"
    t.string   "title"
    t.text     "data"
    t.integer  "project_id"
    t.datetime "created_at"
    t.datetime "updated_at"
    t.integer  "action"
    t.integer  "author_id"
  end

  add_index "events", ["action"], name: "index_events_on_action", using: :btree
  add_index "events", ["author_id"], name: "index_events_on_author_id", using: :btree
  add_index "events", ["created_at"], name: "index_events_on_created_at", using: :btree
  add_index "events", ["project_id"], name: "index_events_on_project_id", using: :btree
  add_index "events", ["target_id"], name: "index_events_on_target_id", using: :btree
  add_index "events", ["target_type"], name: "index_events_on_target_type", using: :btree

  create_table "forked_project_links", force: :cascade do |t|
    t.integer  "forked_to_project_id",   null: false
    t.integer  "forked_from_project_id", null: false
    t.datetime "created_at"
    t.datetime "updated_at"
  end

  add_index "forked_project_links", ["forked_to_project_id"], name: "index_forked_project_links_on_forked_to_project_id", unique: true, using: :btree

  create_table "identities", force: :cascade do |t|
    t.string   "extern_uid"
    t.string   "provider"
    t.integer  "user_id"
    t.datetime "created_at"
    t.datetime "updated_at"
  end

  add_index "identities", ["created_at", "id"], name: "index_identities_on_created_at_and_id", using: :btree
  add_index "identities", ["user_id"], name: "index_identities_on_user_id", using: :btree

  create_table "issues", force: :cascade do |t|
    t.string   "title"
    t.integer  "assignee_id"
    t.integer  "author_id"
    t.integer  "project_id"
    t.datetime "created_at"
    t.datetime "updated_at"
    t.integer  "position",      default: 0
    t.string   "branch_name"
    t.text     "description"
    t.integer  "milestone_id"
    t.string   "state"
    t.integer  "iid"
    t.integer  "updated_by_id"
    t.integer  "moved_to_id"
    t.boolean  "confidential",  default: false
    t.datetime "deleted_at"
    t.date     "due_date"
    t.integer  "lock_version",  default: 0,     null: false
  end

  add_index "issues", ["assignee_id"], name: "index_issues_on_assignee_id", using: :btree
  add_index "issues", ["author_id"], name: "index_issues_on_author_id", using: :btree
  add_index "issues", ["confidential"], name: "index_issues_on_confidential", using: :btree
  add_index "issues", ["created_at", "id"], name: "index_issues_on_created_at_and_id", using: :btree
  add_index "issues", ["created_at"], name: "index_issues_on_created_at", using: :btree
  add_index "issues", ["deleted_at"], name: "index_issues_on_deleted_at", using: :btree
  add_index "issues", ["description"], name: "index_issues_on_description_trigram", using: :gin, opclasses: {"description"=>"gin_trgm_ops"}
  add_index "issues", ["due_date"], name: "index_issues_on_due_date", using: :btree
  add_index "issues", ["milestone_id"], name: "index_issues_on_milestone_id", using: :btree
  add_index "issues", ["project_id", "iid"], name: "index_issues_on_project_id_and_iid", unique: true, using: :btree
  add_index "issues", ["project_id"], name: "index_issues_on_project_id", using: :btree
  add_index "issues", ["state"], name: "index_issues_on_state", using: :btree
  add_index "issues", ["title"], name: "index_issues_on_title", using: :btree
  add_index "issues", ["title"], name: "index_issues_on_title_trigram", using: :gin, opclasses: {"title"=>"gin_trgm_ops"}

  create_table "keys", force: :cascade do |t|
    t.integer  "user_id"
    t.datetime "created_at"
    t.datetime "updated_at"
    t.text     "key"
    t.string   "title"
    t.string   "type"
    t.string   "fingerprint"
    t.boolean  "public",      default: false, null: false
  end

  add_index "keys", ["created_at", "id"], name: "index_keys_on_created_at_and_id", using: :btree
  add_index "keys", ["fingerprint"], name: "index_keys_on_fingerprint", unique: true, using: :btree
  add_index "keys", ["user_id"], name: "index_keys_on_user_id", using: :btree

  create_table "label_links", force: :cascade do |t|
    t.integer  "label_id"
    t.integer  "target_id"
    t.string   "target_type"
    t.datetime "created_at"
    t.datetime "updated_at"
  end

  add_index "label_links", ["label_id"], name: "index_label_links_on_label_id", using: :btree
  add_index "label_links", ["target_id", "target_type"], name: "index_label_links_on_target_id_and_target_type", using: :btree

  create_table "labels", force: :cascade do |t|
    t.string   "title"
    t.string   "color"
    t.integer  "project_id"
    t.datetime "created_at"
    t.datetime "updated_at"
    t.boolean  "template",    default: false
    t.string   "description"
    t.integer  "priority"
  end

  add_index "labels", ["priority"], name: "index_labels_on_priority", using: :btree
  add_index "labels", ["project_id"], name: "index_labels_on_project_id", using: :btree

  create_table "lfs_objects", force: :cascade do |t|
    t.string   "oid",                  null: false
    t.integer  "size",       limit: 8, null: false
    t.datetime "created_at"
    t.datetime "updated_at"
    t.string   "file"
  end

  add_index "lfs_objects", ["oid"], name: "index_lfs_objects_on_oid", unique: true, using: :btree

  create_table "lfs_objects_projects", force: :cascade do |t|
    t.integer  "lfs_object_id", null: false
    t.integer  "project_id",    null: false
    t.datetime "created_at"
    t.datetime "updated_at"
  end

  add_index "lfs_objects_projects", ["project_id"], name: "index_lfs_objects_projects_on_project_id", using: :btree

  create_table "members", force: :cascade do |t|
    t.integer  "access_level",       null: false
    t.integer  "source_id",          null: false
    t.string   "source_type",        null: false
    t.integer  "user_id"
    t.integer  "notification_level", null: false
    t.string   "type"
    t.datetime "created_at"
    t.datetime "updated_at"
    t.integer  "created_by_id"
    t.string   "invite_email"
    t.string   "invite_token"
    t.datetime "invite_accepted_at"
    t.datetime "requested_at"
  end

  add_index "members", ["access_level"], name: "index_members_on_access_level", using: :btree
  add_index "members", ["created_at", "id"], name: "index_members_on_created_at_and_id", using: :btree
  add_index "members", ["invite_token"], name: "index_members_on_invite_token", unique: true, using: :btree
  add_index "members", ["requested_at"], name: "index_members_on_requested_at", using: :btree
  add_index "members", ["source_id", "source_type"], name: "index_members_on_source_id_and_source_type", using: :btree
  add_index "members", ["type"], name: "index_members_on_type", using: :btree
  add_index "members", ["user_id"], name: "index_members_on_user_id", using: :btree

  create_table "merge_request_diffs", force: :cascade do |t|
    t.string   "state"
    t.text     "st_commits"
    t.text     "st_diffs"
    t.integer  "merge_request_id", null: false
    t.datetime "created_at"
    t.datetime "updated_at"
    t.string   "base_commit_sha"
    t.string   "real_size"
    t.string   "head_commit_sha"
    t.string   "start_commit_sha"
  end

  add_index "merge_request_diffs", ["merge_request_id"], name: "index_merge_request_diffs_on_merge_request_id", unique: true, using: :btree

  create_table "merge_requests", force: :cascade do |t|
    t.string   "target_branch",                             null: false
    t.string   "source_branch",                             null: false
    t.integer  "source_project_id",                         null: false
    t.integer  "author_id"
    t.integer  "assignee_id"
    t.string   "title"
    t.datetime "created_at"
    t.datetime "updated_at"
    t.integer  "milestone_id"
    t.string   "state"
    t.string   "merge_status"
    t.integer  "target_project_id",                         null: false
    t.integer  "iid"
    t.text     "description"
    t.integer  "position",                  default: 0
    t.datetime "locked_at"
    t.integer  "updated_by_id"
    t.string   "merge_error"
    t.text     "merge_params"
    t.boolean  "merge_when_build_succeeds", default: false, null: false
    t.integer  "merge_user_id"
    t.string   "merge_commit_sha"
    t.datetime "deleted_at"
    t.integer  "lock_version",              default: 0,     null: false
  end

  add_index "merge_requests", ["assignee_id"], name: "index_merge_requests_on_assignee_id", using: :btree
  add_index "merge_requests", ["author_id"], name: "index_merge_requests_on_author_id", using: :btree
  add_index "merge_requests", ["created_at", "id"], name: "index_merge_requests_on_created_at_and_id", using: :btree
  add_index "merge_requests", ["created_at"], name: "index_merge_requests_on_created_at", using: :btree
  add_index "merge_requests", ["deleted_at"], name: "index_merge_requests_on_deleted_at", using: :btree
  add_index "merge_requests", ["description"], name: "index_merge_requests_on_description_trigram", using: :gin, opclasses: {"description"=>"gin_trgm_ops"}
  add_index "merge_requests", ["milestone_id"], name: "index_merge_requests_on_milestone_id", using: :btree
  add_index "merge_requests", ["source_branch"], name: "index_merge_requests_on_source_branch", using: :btree
  add_index "merge_requests", ["source_project_id"], name: "index_merge_requests_on_source_project_id", using: :btree
  add_index "merge_requests", ["target_branch"], name: "index_merge_requests_on_target_branch", using: :btree
  add_index "merge_requests", ["target_project_id", "iid"], name: "index_merge_requests_on_target_project_id_and_iid", unique: true, using: :btree
  add_index "merge_requests", ["title"], name: "index_merge_requests_on_title", using: :btree
  add_index "merge_requests", ["title"], name: "index_merge_requests_on_title_trigram", using: :gin, opclasses: {"title"=>"gin_trgm_ops"}

  create_table "milestones", force: :cascade do |t|
    t.string   "title",       null: false
    t.integer  "project_id",  null: false
    t.text     "description"
    t.date     "due_date"
    t.datetime "created_at"
    t.datetime "updated_at"
    t.string   "state"
    t.integer  "iid"
  end

  add_index "milestones", ["created_at", "id"], name: "index_milestones_on_created_at_and_id", using: :btree
  add_index "milestones", ["description"], name: "index_milestones_on_description_trigram", using: :gin, opclasses: {"description"=>"gin_trgm_ops"}
  add_index "milestones", ["due_date"], name: "index_milestones_on_due_date", using: :btree
  add_index "milestones", ["project_id", "iid"], name: "index_milestones_on_project_id_and_iid", unique: true, using: :btree
  add_index "milestones", ["project_id"], name: "index_milestones_on_project_id", using: :btree
  add_index "milestones", ["title"], name: "index_milestones_on_title", using: :btree
  add_index "milestones", ["title"], name: "index_milestones_on_title_trigram", using: :gin, opclasses: {"title"=>"gin_trgm_ops"}

  create_table "namespaces", force: :cascade do |t|
    t.string   "name",                                  null: false
    t.string   "path",                                  null: false
    t.integer  "owner_id"
    t.datetime "created_at"
    t.datetime "updated_at"
    t.string   "type"
    t.string   "description",           default: "",    null: false
    t.string   "avatar"
    t.boolean  "share_with_group_lock", default: false
    t.integer  "visibility_level",      default: 20,    null: false
  end

  add_index "namespaces", ["created_at", "id"], name: "index_namespaces_on_created_at_and_id", using: :btree
  add_index "namespaces", ["name"], name: "index_namespaces_on_name", unique: true, using: :btree
  add_index "namespaces", ["name"], name: "index_namespaces_on_name_trigram", using: :gin, opclasses: {"name"=>"gin_trgm_ops"}
  add_index "namespaces", ["owner_id"], name: "index_namespaces_on_owner_id", using: :btree
  add_index "namespaces", ["path"], name: "index_namespaces_on_path", unique: true, using: :btree
  add_index "namespaces", ["path"], name: "index_namespaces_on_path_trigram", using: :gin, opclasses: {"path"=>"gin_trgm_ops"}
  add_index "namespaces", ["type"], name: "index_namespaces_on_type", using: :btree
  add_index "namespaces", ["visibility_level"], name: "index_namespaces_on_visibility_level", using: :btree

  create_table "notes", force: :cascade do |t|
    t.text     "note"
    t.string   "noteable_type"
    t.integer  "author_id"
    t.datetime "created_at"
    t.datetime "updated_at"
    t.integer  "project_id"
    t.string   "attachment"
    t.string   "line_code"
    t.string   "commit_id"
    t.integer  "noteable_id"
    t.boolean  "system",            default: false, null: false
    t.text     "st_diff"
    t.integer  "updated_by_id"
    t.string   "type"
    t.text     "position"
    t.text     "original_position"
  end

  add_index "notes", ["author_id"], name: "index_notes_on_author_id", using: :btree
  add_index "notes", ["commit_id"], name: "index_notes_on_commit_id", using: :btree
  add_index "notes", ["created_at", "id"], name: "index_notes_on_created_at_and_id", using: :btree
  add_index "notes", ["created_at"], name: "index_notes_on_created_at", using: :btree
  add_index "notes", ["line_code"], name: "index_notes_on_line_code", using: :btree
  add_index "notes", ["note"], name: "index_notes_on_note_trigram", using: :gin, opclasses: {"note"=>"gin_trgm_ops"}
  add_index "notes", ["noteable_id", "noteable_type"], name: "index_notes_on_noteable_id_and_noteable_type", using: :btree
  add_index "notes", ["noteable_type"], name: "index_notes_on_noteable_type", using: :btree
  add_index "notes", ["project_id", "noteable_type"], name: "index_notes_on_project_id_and_noteable_type", using: :btree
  add_index "notes", ["project_id"], name: "index_notes_on_project_id", using: :btree
  add_index "notes", ["updated_at"], name: "index_notes_on_updated_at", using: :btree

  create_table "notification_settings", force: :cascade do |t|
    t.integer  "user_id",                 null: false
    t.integer  "source_id"
    t.string   "source_type"
    t.integer  "level",       default: 0, null: false
    t.datetime "created_at",              null: false
    t.datetime "updated_at",              null: false
    t.text     "events"
  end

  add_index "notification_settings", ["source_id", "source_type"], name: "index_notification_settings_on_source_id_and_source_type", using: :btree
  add_index "notification_settings", ["user_id", "source_id", "source_type"], name: "index_notifications_on_user_id_and_source_id_and_source_type", unique: true, using: :btree
  add_index "notification_settings", ["user_id"], name: "index_notification_settings_on_user_id", using: :btree

  create_table "oauth_access_grants", force: :cascade do |t|
    t.integer  "resource_owner_id", null: false
    t.integer  "application_id",    null: false
    t.string   "token",             null: false
    t.integer  "expires_in",        null: false
    t.text     "redirect_uri",      null: false
    t.datetime "created_at",        null: false
    t.datetime "revoked_at"
    t.string   "scopes"
  end

  add_index "oauth_access_grants", ["token"], name: "index_oauth_access_grants_on_token", unique: true, using: :btree

  create_table "oauth_access_tokens", force: :cascade do |t|
    t.integer  "resource_owner_id"
    t.integer  "application_id"
    t.string   "token",             null: false
    t.string   "refresh_token"
    t.integer  "expires_in"
    t.datetime "revoked_at"
    t.datetime "created_at",        null: false
    t.string   "scopes"
  end

  add_index "oauth_access_tokens", ["refresh_token"], name: "index_oauth_access_tokens_on_refresh_token", unique: true, using: :btree
  add_index "oauth_access_tokens", ["resource_owner_id"], name: "index_oauth_access_tokens_on_resource_owner_id", using: :btree
  add_index "oauth_access_tokens", ["token"], name: "index_oauth_access_tokens_on_token", unique: true, using: :btree

  create_table "oauth_applications", force: :cascade do |t|
    t.string   "name",                      null: false
    t.string   "uid",                       null: false
    t.string   "secret",                    null: false
    t.text     "redirect_uri",              null: false
    t.string   "scopes",       default: "", null: false
    t.datetime "created_at"
    t.datetime "updated_at"
    t.integer  "owner_id"
    t.string   "owner_type"
  end

  add_index "oauth_applications", ["owner_id", "owner_type"], name: "index_oauth_applications_on_owner_id_and_owner_type", using: :btree
  add_index "oauth_applications", ["uid"], name: "index_oauth_applications_on_uid", unique: true, using: :btree

  create_table "personal_access_tokens", force: :cascade do |t|
    t.integer  "user_id",                    null: false
    t.string   "token",                      null: false
    t.string   "name",                       null: false
    t.boolean  "revoked",    default: false
    t.datetime "expires_at"
    t.datetime "created_at",                 null: false
    t.datetime "updated_at",                 null: false
  end

  add_index "personal_access_tokens", ["token"], name: "index_personal_access_tokens_on_token", unique: true, using: :btree
  add_index "personal_access_tokens", ["user_id"], name: "index_personal_access_tokens_on_user_id", using: :btree

  create_table "project_group_links", force: :cascade do |t|
    t.integer  "project_id",                null: false
    t.integer  "group_id",                  null: false
    t.datetime "created_at"
    t.datetime "updated_at"
    t.integer  "group_access", default: 30, null: false
  end

  create_table "project_import_data", force: :cascade do |t|
    t.integer "project_id"
    t.text    "data"
    t.text    "encrypted_credentials"
    t.string  "encrypted_credentials_iv"
    t.string  "encrypted_credentials_salt"
  end

  create_table "projects", force: :cascade do |t|
    t.string   "name"
    t.string   "path"
    t.text     "description"
    t.datetime "created_at"
    t.datetime "updated_at"
    t.integer  "creator_id"
    t.boolean  "issues_enabled",                     default: true,      null: false
    t.boolean  "merge_requests_enabled",             default: true,      null: false
    t.boolean  "wiki_enabled",                       default: true,      null: false
    t.integer  "namespace_id"
    t.boolean  "snippets_enabled",                   default: true,      null: false
    t.datetime "last_activity_at"
    t.string   "import_url"
    t.integer  "visibility_level",                   default: 0,         null: false
    t.boolean  "archived",                           default: false,     null: false
    t.string   "avatar"
    t.string   "import_status"
    t.float    "repository_size",                    default: 0.0
    t.integer  "star_count",                         default: 0,         null: false
    t.string   "import_type"
    t.string   "import_source"
    t.integer  "commit_count",                       default: 0
    t.text     "import_error"
    t.integer  "ci_id"
    t.boolean  "builds_enabled",                     default: true,      null: false
    t.boolean  "shared_runners_enabled",             default: true,      null: false
    t.string   "runners_token"
    t.string   "build_coverage_regex"
    t.boolean  "build_allow_git_fetch",              default: true,      null: false
    t.integer  "build_timeout",                      default: 3600,      null: false
    t.boolean  "pending_delete",                     default: false
    t.boolean  "public_builds",                      default: true,      null: false
    t.integer  "pushes_since_gc",                    default: 0
    t.boolean  "last_repository_check_failed"
    t.datetime "last_repository_check_at"
    t.boolean  "container_registry_enabled"
    t.boolean  "only_allow_merge_if_build_succeeds", default: false,     null: false
    t.boolean  "has_external_issue_tracker"
    t.string   "repository_storage",                 default: "default", null: false
  end

  add_index "projects", ["builds_enabled", "shared_runners_enabled"], name: "index_projects_on_builds_enabled_and_shared_runners_enabled", using: :btree
  add_index "projects", ["builds_enabled"], name: "index_projects_on_builds_enabled", using: :btree
  add_index "projects", ["ci_id"], name: "index_projects_on_ci_id", using: :btree
  add_index "projects", ["created_at", "id"], name: "index_projects_on_created_at_and_id", using: :btree
  add_index "projects", ["creator_id"], name: "index_projects_on_creator_id", using: :btree
  add_index "projects", ["description"], name: "index_projects_on_description_trigram", using: :gin, opclasses: {"description"=>"gin_trgm_ops"}
  add_index "projects", ["last_activity_at"], name: "index_projects_on_last_activity_at", using: :btree
  add_index "projects", ["last_repository_check_failed"], name: "index_projects_on_last_repository_check_failed", using: :btree
  add_index "projects", ["name"], name: "index_projects_on_name_trigram", using: :gin, opclasses: {"name"=>"gin_trgm_ops"}
  add_index "projects", ["namespace_id"], name: "index_projects_on_namespace_id", using: :btree
  add_index "projects", ["path"], name: "index_projects_on_path", using: :btree
  add_index "projects", ["path"], name: "index_projects_on_path_trigram", using: :gin, opclasses: {"path"=>"gin_trgm_ops"}
  add_index "projects", ["pending_delete"], name: "index_projects_on_pending_delete", using: :btree
  add_index "projects", ["runners_token"], name: "index_projects_on_runners_token", using: :btree
  add_index "projects", ["star_count"], name: "index_projects_on_star_count", using: :btree
  add_index "projects", ["visibility_level"], name: "index_projects_on_visibility_level", using: :btree

  create_table "protected_branches", force: :cascade do |t|
    t.integer  "project_id",                          null: false
    t.string   "name",                                null: false
    t.datetime "created_at"
    t.datetime "updated_at"
    t.boolean  "developers_can_push", default: false, null: false
  end

  add_index "protected_branches", ["project_id"], name: "index_protected_branches_on_project_id", using: :btree

  create_table "releases", force: :cascade do |t|
    t.string   "tag"
    t.text     "description"
    t.integer  "project_id"
    t.datetime "created_at"
    t.datetime "updated_at"
  end

  add_index "releases", ["project_id", "tag"], name: "index_releases_on_project_id_and_tag", using: :btree
  add_index "releases", ["project_id"], name: "index_releases_on_project_id", using: :btree

  create_table "sent_notifications", force: :cascade do |t|
    t.integer "project_id"
    t.integer "noteable_id"
    t.string  "noteable_type"
    t.integer "recipient_id"
    t.string  "commit_id"
    t.string  "reply_key",     null: false
    t.string  "line_code"
    t.string  "note_type"
    t.text    "position"
  end

  add_index "sent_notifications", ["reply_key"], name: "index_sent_notifications_on_reply_key", unique: true, using: :btree

  create_table "services", force: :cascade do |t|
    t.string   "type"
    t.string   "title"
    t.integer  "project_id"
    t.datetime "created_at",                               null: false
    t.datetime "updated_at",                               null: false
    t.boolean  "active",                                   null: false
    t.text     "properties"
    t.boolean  "template",              default: false
    t.boolean  "push_events",           default: true
    t.boolean  "issues_events",         default: true
    t.boolean  "merge_requests_events", default: true
    t.boolean  "tag_push_events",       default: true
    t.boolean  "note_events",           default: true,     null: false
    t.boolean  "build_events",          default: false,    null: false
    t.string   "category",              default: "common", null: false
    t.boolean  "default",               default: false
    t.boolean  "wiki_page_events",      default: true
  end

  add_index "services", ["category"], name: "index_services_on_category", using: :btree
  add_index "services", ["created_at", "id"], name: "index_services_on_created_at_and_id", using: :btree
  add_index "services", ["default"], name: "index_services_on_default", using: :btree
  add_index "services", ["project_id"], name: "index_services_on_project_id", using: :btree
  add_index "services", ["template"], name: "index_services_on_template", using: :btree

  create_table "snippets", force: :cascade do |t|
    t.string   "title"
    t.text     "content"
    t.integer  "author_id",                    null: false
    t.integer  "project_id"
    t.datetime "created_at"
    t.datetime "updated_at"
    t.string   "file_name"
    t.string   "type"
    t.integer  "visibility_level", default: 0, null: false
  end

  add_index "snippets", ["author_id"], name: "index_snippets_on_author_id", using: :btree
  add_index "snippets", ["created_at", "id"], name: "index_snippets_on_created_at_and_id", using: :btree
  add_index "snippets", ["created_at"], name: "index_snippets_on_created_at", using: :btree
  add_index "snippets", ["file_name"], name: "index_snippets_on_file_name_trigram", using: :gin, opclasses: {"file_name"=>"gin_trgm_ops"}
  add_index "snippets", ["project_id"], name: "index_snippets_on_project_id", using: :btree
  add_index "snippets", ["title"], name: "index_snippets_on_title_trigram", using: :gin, opclasses: {"title"=>"gin_trgm_ops"}
  add_index "snippets", ["updated_at"], name: "index_snippets_on_updated_at", using: :btree
  add_index "snippets", ["visibility_level"], name: "index_snippets_on_visibility_level", using: :btree

  create_table "spam_logs", force: :cascade do |t|
    t.integer  "user_id"
    t.string   "source_ip"
    t.string   "user_agent"
    t.boolean  "via_api"
    t.integer  "project_id"
    t.string   "noteable_type"
    t.string   "title"
    t.text     "description"
    t.datetime "created_at",    null: false
    t.datetime "updated_at",    null: false
  end

  create_table "subscriptions", force: :cascade do |t|
    t.integer  "user_id"
    t.integer  "subscribable_id"
    t.string   "subscribable_type"
    t.boolean  "subscribed"
    t.datetime "created_at"
    t.datetime "updated_at"
  end

  add_index "subscriptions", ["subscribable_id", "subscribable_type", "user_id"], name: "subscriptions_user_id_and_ref_fields", unique: true, using: :btree

  create_table "taggings", force: :cascade do |t|
    t.integer  "tag_id"
    t.integer  "taggable_id"
    t.string   "taggable_type"
    t.integer  "tagger_id"
    t.string   "tagger_type"
    t.string   "context"
    t.datetime "created_at"
  end

  add_index "taggings", ["tag_id", "taggable_id", "taggable_type", "context", "tagger_id", "tagger_type"], name: "taggings_idx", unique: true, using: :btree
  add_index "taggings", ["taggable_id", "taggable_type", "context"], name: "index_taggings_on_taggable_id_and_taggable_type_and_context", using: :btree

  create_table "tags", force: :cascade do |t|
    t.string  "name"
    t.integer "taggings_count", default: 0
  end

  add_index "tags", ["name"], name: "index_tags_on_name", unique: true, using: :btree

  create_table "todos", force: :cascade do |t|
    t.integer  "user_id",     null: false
    t.integer  "project_id",  null: false
    t.integer  "target_id"
    t.string   "target_type", null: false
    t.integer  "author_id"
    t.integer  "action",      null: false
    t.string   "state",       null: false
    t.datetime "created_at"
    t.datetime "updated_at"
    t.integer  "note_id"
    t.string   "commit_id"
  end

  add_index "todos", ["author_id"], name: "index_todos_on_author_id", using: :btree
  add_index "todos", ["commit_id"], name: "index_todos_on_commit_id", using: :btree
  add_index "todos", ["note_id"], name: "index_todos_on_note_id", using: :btree
  add_index "todos", ["project_id"], name: "index_todos_on_project_id", using: :btree
  add_index "todos", ["state"], name: "index_todos_on_state", using: :btree
  add_index "todos", ["target_type", "target_id"], name: "index_todos_on_target_type_and_target_id", using: :btree
  add_index "todos", ["user_id"], name: "index_todos_on_user_id", using: :btree

  create_table "u2f_registrations", force: :cascade do |t|
    t.text     "certificate"
    t.string   "key_handle"
    t.string   "public_key"
    t.integer  "counter"
    t.integer  "user_id"
    t.datetime "created_at",  null: false
    t.datetime "updated_at",  null: false
  end

  add_index "u2f_registrations", ["key_handle"], name: "index_u2f_registrations_on_key_handle", using: :btree
  add_index "u2f_registrations", ["user_id"], name: "index_u2f_registrations_on_user_id", using: :btree

  create_table "users", force: :cascade do |t|
    t.string   "email",                       default: "",    null: false
    t.string   "encrypted_password",          default: "",    null: false
    t.string   "reset_password_token"
    t.datetime "reset_password_sent_at"
    t.datetime "remember_created_at"
    t.integer  "sign_in_count",               default: 0
    t.datetime "current_sign_in_at"
    t.datetime "last_sign_in_at"
    t.string   "current_sign_in_ip"
    t.string   "last_sign_in_ip"
    t.datetime "created_at"
    t.datetime "updated_at"
    t.string   "name"
    t.boolean  "admin",                       default: false, null: false
    t.integer  "projects_limit",              default: 10
    t.string   "skype",                       default: "",    null: false
    t.string   "linkedin",                    default: "",    null: false
    t.string   "twitter",                     default: "",    null: false
    t.string   "authentication_token"
    t.integer  "theme_id",                    default: 1,     null: false
    t.string   "bio"
    t.integer  "failed_attempts",             default: 0
    t.datetime "locked_at"
    t.string   "username"
    t.boolean  "can_create_group",            default: true,  null: false
    t.boolean  "can_create_team",             default: true,  null: false
    t.string   "state"
    t.integer  "color_scheme_id",             default: 1,     null: false
    t.datetime "password_expires_at"
    t.integer  "created_by_id"
    t.datetime "last_credential_check_at"
    t.string   "avatar"
    t.string   "confirmation_token"
    t.datetime "confirmed_at"
    t.datetime "confirmation_sent_at"
    t.string   "unconfirmed_email"
    t.boolean  "hide_no_ssh_key",             default: false
    t.string   "website_url",                 default: "",    null: false
    t.string   "notification_email"
    t.boolean  "hide_no_password",            default: false
    t.boolean  "password_automatically_set",  default: false
    t.string   "location"
    t.string   "encrypted_otp_secret"
    t.string   "encrypted_otp_secret_iv"
    t.string   "encrypted_otp_secret_salt"
    t.boolean  "otp_required_for_login",      default: false, null: false
    t.text     "otp_backup_codes"
    t.string   "public_email",                default: "",    null: false
    t.integer  "dashboard",                   default: 0
    t.integer  "project_view",                default: 0
    t.integer  "consumed_timestep"
    t.integer  "layout",                      default: 0
    t.boolean  "hide_project_limit",          default: false
    t.string   "unlock_token"
    t.datetime "otp_grace_period_started_at"
    t.boolean  "ldap_email",                  default: false, null: false
    t.boolean  "external",                    default: false
  end

  add_index "users", ["admin"], name: "index_users_on_admin", using: :btree
  add_index "users", ["authentication_token"], name: "index_users_on_authentication_token", unique: true, using: :btree
  add_index "users", ["confirmation_token"], name: "index_users_on_confirmation_token", unique: true, using: :btree
  add_index "users", ["created_at", "id"], name: "index_users_on_created_at_and_id", using: :btree
  add_index "users", ["current_sign_in_at"], name: "index_users_on_current_sign_in_at", using: :btree
  add_index "users", ["email"], name: "index_users_on_email", unique: true, using: :btree
  add_index "users", ["email"], name: "index_users_on_email_trigram", using: :gin, opclasses: {"email"=>"gin_trgm_ops"}
  add_index "users", ["name"], name: "index_users_on_name", using: :btree
  add_index "users", ["name"], name: "index_users_on_name_trigram", using: :gin, opclasses: {"name"=>"gin_trgm_ops"}
  add_index "users", ["reset_password_token"], name: "index_users_on_reset_password_token", unique: true, using: :btree
  add_index "users", ["state"], name: "index_users_on_state", using: :btree
  add_index "users", ["username"], name: "index_users_on_username", using: :btree
  add_index "users", ["username"], name: "index_users_on_username_trigram", using: :gin, opclasses: {"username"=>"gin_trgm_ops"}

  create_table "users_star_projects", force: :cascade do |t|
    t.integer  "project_id", null: false
    t.integer  "user_id",    null: false
    t.datetime "created_at"
    t.datetime "updated_at"
  end

  add_index "users_star_projects", ["project_id"], name: "index_users_star_projects_on_project_id", using: :btree
  add_index "users_star_projects", ["user_id", "project_id"], name: "index_users_star_projects_on_user_id_and_project_id", unique: true, using: :btree
  add_index "users_star_projects", ["user_id"], name: "index_users_star_projects_on_user_id", using: :btree

  create_table "web_hooks", force: :cascade do |t|
    t.string   "url",                     limit: 2000
    t.integer  "project_id"
    t.datetime "created_at"
    t.datetime "updated_at"
    t.string   "type",                                 default: "ProjectHook"
    t.integer  "service_id"
    t.boolean  "push_events",                          default: true,          null: false
    t.boolean  "issues_events",                        default: false,         null: false
    t.boolean  "merge_requests_events",                default: false,         null: false
    t.boolean  "tag_push_events",                      default: false
    t.boolean  "note_events",                          default: false,         null: false
    t.boolean  "enable_ssl_verification",              default: true
    t.boolean  "build_events",                         default: false,         null: false
    t.boolean  "wiki_page_events",                     default: false,         null: false
    t.string   "token"
  end

  add_index "web_hooks", ["created_at", "id"], name: "index_web_hooks_on_created_at_and_id", using: :btree
  add_index "web_hooks", ["project_id"], name: "index_web_hooks_on_project_id", using: :btree

  add_foreign_key "personal_access_tokens", "users"
  add_foreign_key "u2f_registrations", "users"
end<|MERGE_RESOLUTION|>--- conflicted
+++ resolved
@@ -11,7 +11,7 @@
 #
 # It's strongly recommended that you check this file into your version control system.
 
-ActiveRecord::Schema.define(version: 20160716115710) do
+ActiveRecord::Schema.define(version: 20160716115711) do
 
   # These are extensions that must be enabled in order to support this database
   enable_extension "plpgsql"
@@ -170,10 +170,7 @@
     t.integer  "artifacts_size"
     t.string   "when"
     t.text     "yaml_variables"
-<<<<<<< HEAD
     t.datetime "queued_at"
-=======
->>>>>>> 9912ad26
   end
 
   add_index "ci_builds", ["commit_id", "stage_idx", "created_at"], name: "index_ci_builds_on_commit_id_and_stage_idx_and_created_at", using: :btree
