# encoding: UTF-8
# This file is auto-generated from the current state of the database. Instead
# of editing this file, please use the migrations feature of Active Record to
# incrementally modify your database, and then regenerate this schema definition.
#
# Note that this schema.rb definition is the authoritative source for your
# database schema. If you need to create the application database on another
# system, you should be using db:schema:load, not running all the migrations
# from scratch. The latter is a flawed and unsustainable approach (the more migrations
# you'll amass, the slower it'll run and the greater likelihood for issues).
#
# It's strongly recommended that you check this file into your version control system.

<<<<<<< HEAD
ActiveRecord::Schema.define(version: 20150324223425) do
=======
ActiveRecord::Schema.define(version: 20150413192223) do
>>>>>>> 9193b94e

  # These are extensions that must be enabled in order to support this database
  enable_extension "plpgsql"

  create_table "appearances", force: true do |t|
    t.string   "title"
    t.text     "description"
    t.string   "logo"
    t.integer  "updated_by"
    t.datetime "created_at"
    t.datetime "updated_at"
    t.string   "dark_logo"
    t.string   "light_logo"
  end

  create_table "application_settings", force: true do |t|
    t.integer  "default_projects_limit"
    t.boolean  "signup_enabled"
    t.boolean  "signin_enabled"
    t.boolean  "gravatar_enabled"
    t.text     "sign_in_text"
    t.datetime "created_at"
    t.datetime "updated_at"
    t.string   "home_page_url"
    t.integer  "default_branch_protection",    default: 2
    t.boolean  "twitter_sharing_enabled",      default: true
    t.text     "help_text"
    t.text     "restricted_visibility_levels"
    t.integer  "max_attachment_size",          default: 10,   null: false
  end

  create_table "audit_events", force: true do |t|
    t.integer  "author_id",   null: false
    t.string   "type",        null: false
    t.integer  "entity_id",   null: false
    t.string   "entity_type", null: false
    t.text     "details"
    t.datetime "created_at"
    t.datetime "updated_at"
  end

  add_index "audit_events", ["author_id"], name: "index_audit_events_on_author_id", using: :btree
  add_index "audit_events", ["entity_id", "entity_type"], name: "index_audit_events_on_entity_id_and_entity_type", using: :btree
  add_index "audit_events", ["type"], name: "index_audit_events_on_type", using: :btree

  create_table "broadcast_messages", force: true do |t|
    t.text     "message",    null: false
    t.datetime "starts_at"
    t.datetime "ends_at"
    t.integer  "alert_type"
    t.datetime "created_at"
    t.datetime "updated_at"
    t.string   "color"
    t.string   "font"
  end

  create_table "deploy_keys_projects", force: true do |t|
    t.integer  "deploy_key_id", null: false
    t.integer  "project_id",    null: false
    t.datetime "created_at"
    t.datetime "updated_at"
  end

  add_index "deploy_keys_projects", ["project_id"], name: "index_deploy_keys_projects_on_project_id", using: :btree

  create_table "emails", force: true do |t|
    t.integer  "user_id",    null: false
    t.string   "email",      null: false
    t.datetime "created_at"
    t.datetime "updated_at"
  end

  add_index "emails", ["email"], name: "index_emails_on_email", unique: true, using: :btree
  add_index "emails", ["user_id"], name: "index_emails_on_user_id", using: :btree

  create_table "events", force: true do |t|
    t.string   "target_type"
    t.integer  "target_id"
    t.string   "title"
    t.text     "data"
    t.integer  "project_id"
    t.datetime "created_at"
    t.datetime "updated_at"
    t.integer  "action"
    t.integer  "author_id"
  end

  add_index "events", ["action"], name: "index_events_on_action", using: :btree
  add_index "events", ["author_id"], name: "index_events_on_author_id", using: :btree
  add_index "events", ["created_at"], name: "index_events_on_created_at", using: :btree
  add_index "events", ["project_id"], name: "index_events_on_project_id", using: :btree
  add_index "events", ["target_id"], name: "index_events_on_target_id", using: :btree
  add_index "events", ["target_type"], name: "index_events_on_target_type", using: :btree

  create_table "forked_project_links", force: true do |t|
    t.integer  "forked_to_project_id",   null: false
    t.integer  "forked_from_project_id", null: false
    t.datetime "created_at"
    t.datetime "updated_at"
  end

  add_index "forked_project_links", ["forked_to_project_id"], name: "index_forked_project_links_on_forked_to_project_id", unique: true, using: :btree

  create_table "git_hooks", force: true do |t|
    t.string   "force_push_regex"
    t.string   "delete_branch_regex"
    t.string   "commit_message_regex"
    t.boolean  "deny_delete_tag"
    t.integer  "project_id"
    t.datetime "created_at"
    t.datetime "updated_at"
    t.string   "author_email_regex"
    t.boolean  "member_check",         default: false, null: false
    t.string   "file_name_regex"
    t.boolean  "is_sample",            default: false
  end

  create_table "identities", force: true do |t|
    t.string   "extern_uid"
    t.string   "provider"
    t.integer  "user_id"
    t.datetime "created_at"
    t.datetime "updated_at"
  end

  add_index "identities", ["created_at", "id"], name: "index_identities_on_created_at_and_id", using: :btree
  add_index "identities", ["user_id"], name: "index_identities_on_user_id", using: :btree

  create_table "issues", force: true do |t|
    t.string   "title"
    t.integer  "assignee_id"
    t.integer  "author_id"
    t.integer  "project_id"
    t.datetime "created_at"
    t.datetime "updated_at"
    t.integer  "position",     default: 0
    t.string   "branch_name"
    t.text     "description"
    t.integer  "milestone_id"
    t.string   "state"
    t.integer  "iid"
  end

  add_index "issues", ["assignee_id"], name: "index_issues_on_assignee_id", using: :btree
  add_index "issues", ["author_id"], name: "index_issues_on_author_id", using: :btree
  add_index "issues", ["created_at", "id"], name: "index_issues_on_created_at_and_id", using: :btree
  add_index "issues", ["created_at"], name: "index_issues_on_created_at", using: :btree
  add_index "issues", ["milestone_id"], name: "index_issues_on_milestone_id", using: :btree
  add_index "issues", ["project_id", "iid"], name: "index_issues_on_project_id_and_iid", unique: true, using: :btree
  add_index "issues", ["project_id"], name: "index_issues_on_project_id", using: :btree
  add_index "issues", ["title"], name: "index_issues_on_title", using: :btree

  create_table "keys", force: true do |t|
    t.integer  "user_id"
    t.datetime "created_at"
    t.datetime "updated_at"
    t.text     "key"
    t.string   "title"
    t.string   "type"
    t.string   "fingerprint"
    t.boolean  "public",      default: false, null: false
  end

  add_index "keys", ["created_at", "id"], name: "index_keys_on_created_at_and_id", using: :btree
  add_index "keys", ["user_id"], name: "index_keys_on_user_id", using: :btree

  create_table "label_links", force: true do |t|
    t.integer  "label_id"
    t.integer  "target_id"
    t.string   "target_type"
    t.datetime "created_at"
    t.datetime "updated_at"
  end

  add_index "label_links", ["label_id"], name: "index_label_links_on_label_id", using: :btree
  add_index "label_links", ["target_id", "target_type"], name: "index_label_links_on_target_id_and_target_type", using: :btree

  create_table "labels", force: true do |t|
    t.string   "title"
    t.string   "color"
    t.integer  "project_id"
    t.datetime "created_at"
    t.datetime "updated_at"
  end

  add_index "labels", ["project_id"], name: "index_labels_on_project_id", using: :btree

  create_table "ldap_group_links", force: true do |t|
    t.string   "cn",           null: false
    t.integer  "group_access", null: false
    t.integer  "group_id",     null: false
    t.datetime "created_at"
    t.datetime "updated_at"
    t.string   "provider"
  end

  create_table "members", force: true do |t|
    t.integer  "access_level",       null: false
    t.integer  "source_id",          null: false
    t.string   "source_type",        null: false
    t.integer  "user_id"
    t.integer  "notification_level", null: false
    t.string   "type"
    t.datetime "created_at"
    t.datetime "updated_at"
    t.integer  "created_by_id"
    t.string   "invite_email"
    t.string   "invite_token"
    t.datetime "invite_accepted_at"
  end

  add_index "members", ["access_level"], name: "index_members_on_access_level", using: :btree
  add_index "members", ["created_at", "id"], name: "index_members_on_created_at_and_id", using: :btree
  add_index "members", ["invite_token"], name: "index_members_on_invite_token", unique: true, using: :btree
  add_index "members", ["source_id", "source_type"], name: "index_members_on_source_id_and_source_type", using: :btree
  add_index "members", ["type"], name: "index_members_on_type", using: :btree
  add_index "members", ["user_id"], name: "index_members_on_user_id", using: :btree

  create_table "merge_request_diffs", force: true do |t|
    t.string   "state"
    t.text     "st_commits"
    t.text     "st_diffs"
    t.integer  "merge_request_id", null: false
    t.datetime "created_at"
    t.datetime "updated_at"
  end

  add_index "merge_request_diffs", ["merge_request_id"], name: "index_merge_request_diffs_on_merge_request_id", unique: true, using: :btree

  create_table "merge_requests", force: true do |t|
    t.string   "target_branch",                 null: false
    t.string   "source_branch",                 null: false
    t.integer  "source_project_id",             null: false
    t.integer  "author_id"
    t.integer  "assignee_id"
    t.string   "title"
    t.datetime "created_at"
    t.datetime "updated_at"
    t.integer  "milestone_id"
    t.string   "state"
    t.string   "merge_status"
    t.integer  "target_project_id",             null: false
    t.integer  "iid"
    t.text     "description"
    t.integer  "position",          default: 0
    t.datetime "locked_at"
  end

  add_index "merge_requests", ["assignee_id"], name: "index_merge_requests_on_assignee_id", using: :btree
  add_index "merge_requests", ["author_id"], name: "index_merge_requests_on_author_id", using: :btree
  add_index "merge_requests", ["created_at", "id"], name: "index_merge_requests_on_created_at_and_id", using: :btree
  add_index "merge_requests", ["created_at"], name: "index_merge_requests_on_created_at", using: :btree
  add_index "merge_requests", ["milestone_id"], name: "index_merge_requests_on_milestone_id", using: :btree
  add_index "merge_requests", ["source_branch"], name: "index_merge_requests_on_source_branch", using: :btree
  add_index "merge_requests", ["source_project_id"], name: "index_merge_requests_on_source_project_id", using: :btree
  add_index "merge_requests", ["target_branch"], name: "index_merge_requests_on_target_branch", using: :btree
  add_index "merge_requests", ["target_project_id", "iid"], name: "index_merge_requests_on_target_project_id_and_iid", unique: true, using: :btree
  add_index "merge_requests", ["title"], name: "index_merge_requests_on_title", using: :btree

  create_table "milestones", force: true do |t|
    t.string   "title",       null: false
    t.integer  "project_id",  null: false
    t.text     "description"
    t.date     "due_date"
    t.datetime "created_at"
    t.datetime "updated_at"
    t.string   "state"
    t.integer  "iid"
  end

  add_index "milestones", ["created_at", "id"], name: "index_milestones_on_created_at_and_id", using: :btree
  add_index "milestones", ["due_date"], name: "index_milestones_on_due_date", using: :btree
  add_index "milestones", ["project_id", "iid"], name: "index_milestones_on_project_id_and_iid", unique: true, using: :btree
  add_index "milestones", ["project_id"], name: "index_milestones_on_project_id", using: :btree

  create_table "namespaces", force: true do |t|
    t.string   "name",                            null: false
    t.string   "path",                            null: false
    t.integer  "owner_id"
    t.datetime "created_at"
    t.datetime "updated_at"
    t.string   "type"
    t.string   "description",     default: "",    null: false
    t.string   "avatar"
    t.boolean  "membership_lock", default: false
  end

  add_index "namespaces", ["created_at", "id"], name: "index_namespaces_on_created_at_and_id", using: :btree
  add_index "namespaces", ["name"], name: "index_namespaces_on_name", unique: true, using: :btree
  add_index "namespaces", ["owner_id"], name: "index_namespaces_on_owner_id", using: :btree
  add_index "namespaces", ["path"], name: "index_namespaces_on_path", unique: true, using: :btree
  add_index "namespaces", ["type"], name: "index_namespaces_on_type", using: :btree

  create_table "notes", force: true do |t|
    t.text     "note"
    t.string   "noteable_type"
    t.integer  "author_id"
    t.datetime "created_at"
    t.datetime "updated_at"
    t.integer  "project_id"
    t.string   "attachment"
    t.string   "line_code"
    t.string   "commit_id"
    t.integer  "noteable_id"
    t.boolean  "system",        default: false, null: false
    t.text     "st_diff"
  end

  add_index "notes", ["author_id"], name: "index_notes_on_author_id", using: :btree
  add_index "notes", ["commit_id"], name: "index_notes_on_commit_id", using: :btree
  add_index "notes", ["created_at", "id"], name: "index_notes_on_created_at_and_id", using: :btree
  add_index "notes", ["created_at"], name: "index_notes_on_created_at", using: :btree
  add_index "notes", ["noteable_id", "noteable_type"], name: "index_notes_on_noteable_id_and_noteable_type", using: :btree
  add_index "notes", ["noteable_type"], name: "index_notes_on_noteable_type", using: :btree
  add_index "notes", ["project_id", "noteable_type"], name: "index_notes_on_project_id_and_noteable_type", using: :btree
  add_index "notes", ["project_id"], name: "index_notes_on_project_id", using: :btree
  add_index "notes", ["updated_at"], name: "index_notes_on_updated_at", using: :btree

  create_table "oauth_access_grants", force: true do |t|
    t.integer  "resource_owner_id", null: false
    t.integer  "application_id",    null: false
    t.string   "token",             null: false
    t.integer  "expires_in",        null: false
    t.text     "redirect_uri",      null: false
    t.datetime "created_at",        null: false
    t.datetime "revoked_at"
    t.string   "scopes"
  end

  add_index "oauth_access_grants", ["token"], name: "index_oauth_access_grants_on_token", unique: true, using: :btree

  create_table "oauth_access_tokens", force: true do |t|
    t.integer  "resource_owner_id"
    t.integer  "application_id"
    t.string   "token",             null: false
    t.string   "refresh_token"
    t.integer  "expires_in"
    t.datetime "revoked_at"
    t.datetime "created_at",        null: false
    t.string   "scopes"
  end

  add_index "oauth_access_tokens", ["refresh_token"], name: "index_oauth_access_tokens_on_refresh_token", unique: true, using: :btree
  add_index "oauth_access_tokens", ["resource_owner_id"], name: "index_oauth_access_tokens_on_resource_owner_id", using: :btree
  add_index "oauth_access_tokens", ["token"], name: "index_oauth_access_tokens_on_token", unique: true, using: :btree

  create_table "oauth_applications", force: true do |t|
    t.string   "name",                      null: false
    t.string   "uid",                       null: false
    t.string   "secret",                    null: false
    t.text     "redirect_uri",              null: false
    t.string   "scopes",       default: "", null: false
    t.datetime "created_at"
    t.datetime "updated_at"
    t.integer  "owner_id"
    t.string   "owner_type"
  end

  add_index "oauth_applications", ["owner_id", "owner_type"], name: "index_oauth_applications_on_owner_id_and_owner_type", using: :btree
  add_index "oauth_applications", ["uid"], name: "index_oauth_applications_on_uid", unique: true, using: :btree

  create_table "project_group_links", force: true do |t|
    t.integer  "project_id",                null: false
    t.integer  "group_id",                  null: false
    t.datetime "created_at"
    t.datetime "updated_at"
    t.integer  "group_access", default: 30, null: false
  end

  create_table "projects", force: true do |t|
    t.string   "name"
    t.string   "path"
    t.text     "description"
    t.datetime "created_at"
    t.datetime "updated_at"
    t.integer  "creator_id"
    t.boolean  "issues_enabled",                default: true,     null: false
    t.boolean  "wall_enabled",                  default: true,     null: false
    t.boolean  "merge_requests_enabled",        default: true,     null: false
    t.boolean  "wiki_enabled",                  default: true,     null: false
    t.integer  "namespace_id"
    t.string   "issues_tracker",                default: "gitlab", null: false
    t.string   "issues_tracker_id"
    t.boolean  "snippets_enabled",              default: true,     null: false
    t.datetime "last_activity_at"
    t.string   "import_url"
    t.integer  "visibility_level",              default: 0,        null: false
    t.boolean  "archived",                      default: false,    null: false
    t.string   "avatar"
    t.string   "import_status"
    t.float    "repository_size",               default: 0.0
    t.text     "merge_requests_template"
    t.integer  "star_count",                    default: 0,        null: false
    t.boolean  "merge_requests_rebase_enabled", default: false
    t.string   "import_type"
    t.string   "import_source"
<<<<<<< HEAD
    t.boolean  "merge_requests_rebase_default", default: true
=======
    t.text     "import_data"
>>>>>>> 9193b94e
  end

  add_index "projects", ["created_at", "id"], name: "index_projects_on_created_at_and_id", using: :btree
  add_index "projects", ["creator_id"], name: "index_projects_on_creator_id", using: :btree
  add_index "projects", ["last_activity_at"], name: "index_projects_on_last_activity_at", using: :btree
  add_index "projects", ["namespace_id"], name: "index_projects_on_namespace_id", using: :btree
  add_index "projects", ["star_count"], name: "index_projects_on_star_count", using: :btree

  create_table "protected_branches", force: true do |t|
    t.integer  "project_id",                          null: false
    t.string   "name",                                null: false
    t.datetime "created_at"
    t.datetime "updated_at"
    t.boolean  "developers_can_push", default: false, null: false
  end

  add_index "protected_branches", ["project_id"], name: "index_protected_branches_on_project_id", using: :btree

  create_table "services", force: true do |t|
    t.string   "type"
    t.string   "title"
    t.integer  "project_id"
    t.datetime "created_at"
    t.datetime "updated_at"
    t.boolean  "active",                default: false, null: false
    t.text     "properties"
    t.boolean  "template",              default: false
    t.boolean  "push_events",           default: true
    t.boolean  "issues_events",         default: true
    t.boolean  "merge_requests_events", default: true
    t.boolean  "tag_push_events",       default: true
    t.boolean  "note_events",           default: true,  null: false
  end

  add_index "services", ["created_at", "id"], name: "index_services_on_created_at_and_id", using: :btree
  add_index "services", ["project_id"], name: "index_services_on_project_id", using: :btree

  create_table "snippets", force: true do |t|
    t.string   "title"
    t.text     "content"
    t.integer  "author_id",                    null: false
    t.integer  "project_id"
    t.datetime "created_at"
    t.datetime "updated_at"
    t.string   "file_name"
    t.datetime "expires_at"
    t.string   "type"
    t.integer  "visibility_level", default: 0, null: false
  end

  add_index "snippets", ["author_id"], name: "index_snippets_on_author_id", using: :btree
  add_index "snippets", ["created_at", "id"], name: "index_snippets_on_created_at_and_id", using: :btree
  add_index "snippets", ["created_at"], name: "index_snippets_on_created_at", using: :btree
  add_index "snippets", ["expires_at"], name: "index_snippets_on_expires_at", using: :btree
  add_index "snippets", ["project_id"], name: "index_snippets_on_project_id", using: :btree
  add_index "snippets", ["visibility_level"], name: "index_snippets_on_visibility_level", using: :btree

  create_table "subscriptions", force: true do |t|
    t.integer  "user_id"
    t.integer  "subscribable_id"
    t.string   "subscribable_type"
    t.boolean  "subscribed"
    t.datetime "created_at"
    t.datetime "updated_at"
  end

  add_index "subscriptions", ["subscribable_id", "subscribable_type", "user_id"], name: "subscriptions_user_id_and_ref_fields", unique: true, using: :btree

  create_table "taggings", force: true do |t|
    t.integer  "tag_id"
    t.integer  "taggable_id"
    t.string   "taggable_type"
    t.integer  "tagger_id"
    t.string   "tagger_type"
    t.string   "context"
    t.datetime "created_at"
  end

  add_index "taggings", ["tag_id"], name: "index_taggings_on_tag_id", using: :btree
  add_index "taggings", ["taggable_id", "taggable_type", "context"], name: "index_taggings_on_taggable_id_and_taggable_type_and_context", using: :btree

  create_table "tags", force: true do |t|
    t.string "name"
  end

  create_table "users", force: true do |t|
    t.string   "email",                         default: "",    null: false
    t.string   "encrypted_password",            default: "",    null: false
    t.string   "reset_password_token"
    t.datetime "reset_password_sent_at"
    t.datetime "remember_created_at"
    t.integer  "sign_in_count",                 default: 0
    t.datetime "current_sign_in_at"
    t.datetime "last_sign_in_at"
    t.string   "current_sign_in_ip"
    t.string   "last_sign_in_ip"
    t.datetime "created_at"
    t.datetime "updated_at"
    t.string   "name"
    t.boolean  "admin",                         default: false, null: false
    t.integer  "projects_limit",                default: 10
    t.string   "skype",                         default: "",    null: false
    t.string   "linkedin",                      default: "",    null: false
    t.string   "twitter",                       default: "",    null: false
    t.string   "authentication_token"
    t.integer  "theme_id",                      default: 1,     null: false
    t.string   "bio"
    t.integer  "failed_attempts",               default: 0
    t.datetime "locked_at"
    t.string   "username"
    t.boolean  "can_create_group",              default: true,  null: false
    t.boolean  "can_create_team",               default: true,  null: false
    t.string   "state"
    t.integer  "color_scheme_id",               default: 1,     null: false
    t.integer  "notification_level",            default: 1,     null: false
    t.datetime "password_expires_at"
    t.integer  "created_by_id"
    t.datetime "last_credential_check_at"
    t.string   "avatar"
    t.string   "confirmation_token"
    t.datetime "confirmed_at"
    t.datetime "confirmation_sent_at"
    t.string   "unconfirmed_email"
    t.boolean  "hide_no_ssh_key",               default: false
    t.string   "website_url",                   default: "",    null: false
<<<<<<< HEAD
    t.datetime "admin_email_unsubscribed_at"
=======
>>>>>>> 9193b94e
    t.string   "github_access_token"
    t.string   "gitlab_access_token"
    t.string   "notification_email"
    t.boolean  "hide_no_password",              default: false
    t.boolean  "password_automatically_set",    default: false
    t.string   "bitbucket_access_token"
    t.string   "bitbucket_access_token_secret"
    t.string   "location"
    t.string   "public_email",                  default: "",    null: false
  end

  add_index "users", ["admin"], name: "index_users_on_admin", using: :btree
  add_index "users", ["authentication_token"], name: "index_users_on_authentication_token", unique: true, using: :btree
  add_index "users", ["confirmation_token"], name: "index_users_on_confirmation_token", unique: true, using: :btree
  add_index "users", ["created_at", "id"], name: "index_users_on_created_at_and_id", using: :btree
  add_index "users", ["current_sign_in_at"], name: "index_users_on_current_sign_in_at", using: :btree
  add_index "users", ["email"], name: "index_users_on_email", unique: true, using: :btree
  add_index "users", ["name"], name: "index_users_on_name", using: :btree
  add_index "users", ["reset_password_token"], name: "index_users_on_reset_password_token", unique: true, using: :btree
  add_index "users", ["username"], name: "index_users_on_username", using: :btree

  create_table "users_star_projects", force: true do |t|
    t.integer  "project_id", null: false
    t.integer  "user_id",    null: false
    t.datetime "created_at"
    t.datetime "updated_at"
  end

  add_index "users_star_projects", ["project_id"], name: "index_users_star_projects_on_project_id", using: :btree
  add_index "users_star_projects", ["user_id", "project_id"], name: "index_users_star_projects_on_user_id_and_project_id", unique: true, using: :btree
  add_index "users_star_projects", ["user_id"], name: "index_users_star_projects_on_user_id", using: :btree

  create_table "web_hooks", force: true do |t|
    t.string   "url"
    t.integer  "project_id"
    t.datetime "created_at"
    t.datetime "updated_at"
    t.string   "type",                  default: "ProjectHook"
    t.integer  "service_id"
    t.boolean  "push_events",           default: true,          null: false
    t.boolean  "issues_events",         default: false,         null: false
    t.boolean  "merge_requests_events", default: false,         null: false
    t.boolean  "tag_push_events",       default: false
    t.integer  "group_id"
  end

  add_index "web_hooks", ["created_at", "id"], name: "index_web_hooks_on_created_at_and_id", using: :btree
  add_index "web_hooks", ["project_id"], name: "index_web_hooks_on_project_id", using: :btree

end<|MERGE_RESOLUTION|>--- conflicted
+++ resolved
@@ -11,11 +11,7 @@
 #
 # It's strongly recommended that you check this file into your version control system.
 
-<<<<<<< HEAD
-ActiveRecord::Schema.define(version: 20150324223425) do
-=======
 ActiveRecord::Schema.define(version: 20150413192223) do
->>>>>>> 9193b94e
 
   # These are extensions that must be enabled in order to support this database
   enable_extension "plpgsql"
@@ -412,11 +408,8 @@
     t.boolean  "merge_requests_rebase_enabled", default: false
     t.string   "import_type"
     t.string   "import_source"
-<<<<<<< HEAD
     t.boolean  "merge_requests_rebase_default", default: true
-=======
     t.text     "import_data"
->>>>>>> 9193b94e
   end
 
   add_index "projects", ["created_at", "id"], name: "index_projects_on_created_at_and_id", using: :btree
@@ -542,10 +535,7 @@
     t.string   "unconfirmed_email"
     t.boolean  "hide_no_ssh_key",               default: false
     t.string   "website_url",                   default: "",    null: false
-<<<<<<< HEAD
     t.datetime "admin_email_unsubscribed_at"
-=======
->>>>>>> 9193b94e
     t.string   "github_access_token"
     t.string   "gitlab_access_token"
     t.string   "notification_email"
