--- conflicted
+++ resolved
@@ -664,6 +664,7 @@
     t.datetime "locked_at"
     t.integer  "updated_by_id"
     t.string   "merge_error"
+    t.text     "merge_params"
     t.boolean  "merge_when_build_succeeds",    default: false, null: false
     t.integer  "merge_user_id"
     t.string   "merge_commit_sha"
@@ -671,7 +672,6 @@
     t.integer  "approvals_before_merge"
     t.string   "rebase_commit_sha"
     t.string   "in_progress_merge_commit_sha"
-    t.text     "merge_params"
   end
 
   add_index "merge_requests", ["assignee_id"], name: "index_merge_requests_on_assignee_id", using: :btree
@@ -714,7 +714,6 @@
     t.string   "type"
     t.string   "description",                         default: "",      null: false
     t.string   "avatar"
-<<<<<<< HEAD
     t.boolean  "membership_lock",                     default: false
     t.boolean  "share_with_group_lock",               default: false
     t.integer  "visibility_level",                    default: 20,      null: false
@@ -724,21 +723,13 @@
     t.datetime "ldap_sync_last_update_at"
     t.datetime "ldap_sync_last_successful_update_at"
     t.datetime "ldap_sync_last_sync_at"
+    t.datetime "deleted_at"
   end
 
   add_index "namespaces", ["created_at"], name: "index_namespaces_on_created_at", using: :btree
+  add_index "namespaces", ["deleted_at"], name: "index_namespaces_on_deleted_at", using: :btree
   add_index "namespaces", ["ldap_sync_last_successful_update_at"], name: "index_namespaces_on_ldap_sync_last_successful_update_at", using: :btree
   add_index "namespaces", ["ldap_sync_last_update_at"], name: "index_namespaces_on_ldap_sync_last_update_at", using: :btree
-=======
-    t.boolean  "share_with_group_lock",  default: false
-    t.integer  "visibility_level",       default: 20,    null: false
-    t.boolean  "request_access_enabled", default: true,  null: false
-    t.datetime "deleted_at"
-  end
-
-  add_index "namespaces", ["created_at"], name: "index_namespaces_on_created_at", using: :btree
-  add_index "namespaces", ["deleted_at"], name: "index_namespaces_on_deleted_at", using: :btree
->>>>>>> d1da2e81
   add_index "namespaces", ["name"], name: "index_namespaces_on_name", unique: true, using: :btree
   add_index "namespaces", ["name"], name: "index_namespaces_on_name_trigram", using: :gin, opclasses: {"name"=>"gin_trgm_ops"}
   add_index "namespaces", ["owner_id"], name: "index_namespaces_on_owner_id", using: :btree
@@ -1094,8 +1085,8 @@
     t.string   "noteable_type"
     t.string   "title"
     t.text     "description"
-    t.datetime "created_at",    null: false
-    t.datetime "updated_at",    null: false
+    t.datetime "created_at",                       null: false
+    t.datetime "updated_at",                       null: false
     t.boolean  "submitted_as_ham", default: false, null: false
   end
 
@@ -1165,13 +1156,13 @@
   add_index "u2f_registrations", ["user_id"], name: "index_u2f_registrations_on_user_id", using: :btree
 
   create_table "user_agent_details", force: :cascade do |t|
-    t.string   "user_agent",   null: false
-    t.string   "ip_address",   null: false
-    t.integer  "subject_id",   null: false
-    t.string   "subject_type", null: false
+    t.string   "user_agent",                   null: false
+    t.string   "ip_address",                   null: false
+    t.integer  "subject_id",                   null: false
+    t.string   "subject_type",                 null: false
     t.boolean  "submitted",    default: false, null: false
-    t.datetime "created_at",   null: false
-    t.datetime "updated_at",   null: false
+    t.datetime "created_at",                   null: false
+    t.datetime "updated_at",                   null: false
   end
 
   create_table "users", force: :cascade do |t|
@@ -1277,11 +1268,8 @@
     t.boolean  "enable_ssl_verification",              default: true
     t.boolean  "build_events",                         default: false,         null: false
     t.string   "token"
-<<<<<<< HEAD
     t.boolean  "wiki_page_events",                     default: false,         null: false
-=======
     t.boolean  "pipeline_events",                      default: false,         null: false
->>>>>>> d1da2e81
   end
 
   add_index "web_hooks", ["project_id"], name: "index_web_hooks_on_project_id", using: :btree
