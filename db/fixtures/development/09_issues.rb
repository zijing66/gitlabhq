ActiveRecord::Base.observers.disable :all

Gitlab::Seeder.quiet do
  (1..300).each  do |i|
    # Random Project
    project = Project.all.sample

    # Random user
    user = project.users.sample

    next unless user

    user_id = user.id
<<<<<<< HEAD
=======
    Thread.current[:current_user] = user
>>>>>>> 884498c5

    Issue.seed(:id, [{
      id: i,
      project_id: project.id,
      author_id: user_id,
      assignee_id: user_id,
      state: ['opened', 'closed'].sample,
      milestone: project.milestones.sample,
      title: Faker::Lorem.sentence(6)
    }])
    print('.')
  end
end<|MERGE_RESOLUTION|>--- conflicted
+++ resolved
@@ -11,10 +11,7 @@
     next unless user
 
     user_id = user.id
-<<<<<<< HEAD
-=======
     Thread.current[:current_user] = user
->>>>>>> 884498c5
 
     Issue.seed(:id, [{
       id: i,
