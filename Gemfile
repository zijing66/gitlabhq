--- conflicted
+++ resolved
@@ -32,12 +32,8 @@
 gem 'omniauth-shibboleth',    '~> 1.2.0'
 gem 'omniauth-twitter',       '~> 1.2.0'
 gem 'omniauth_crowd'
-<<<<<<< HEAD
 gem 'gssapi', group: :kerberos
-gem 'rack-oauth2',            '~> 1.0.5'
-=======
 gem 'rack-oauth2',            '~> 1.2.1'
->>>>>>> e6149a7e
 
 # Two-factor authentication
 gem 'devise-two-factor', '~> 2.0.0'
@@ -71,6 +67,9 @@
 # Format dates and times
 # based on human-friendly examples
 gem "stamp", '~> 0.6.0'
+
+# Enumeration fields
+gem 'enumerize', '~> 0.7.0'
 
 # Pagination
 gem "kaminari", "~> 0.16.3"
@@ -133,6 +132,7 @@
 gem "httparty", '~> 0.13.3'
 
 # Colored output to console
+gem "colored", '~> 1.2'
 gem "colorize", '~> 0.7.0'
 
 # GitLab settings
