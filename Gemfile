--- conflicted
+++ resolved
@@ -427,13 +427,8 @@
 end
 
 # Gitaly GRPC client
-<<<<<<< HEAD
-gem 'gitaly-proto', '~> 0.112.0', require: 'gitaly'
+gem 'gitaly-proto', '~> 0.113.0', require: 'gitaly'
 gem 'grpc', '~> 1.14.1'
-=======
-gem 'gitaly-proto', '~> 0.113.0', require: 'gitaly'
-gem 'grpc', '~> 1.11.0'
->>>>>>> c0dcf8ce
 
 # Locked until https://github.com/google/protobuf/issues/4210 is closed
 gem 'google-protobuf', '= 3.5.1'
