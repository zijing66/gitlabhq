--- conflicted
+++ resolved
@@ -235,12 +235,9 @@
 gem 'select2-rails',      '~> 3.5.9'
 gem 'virtus',             '~> 1.0.1'
 gem 'net-ssh',            '~> 3.0.1'
-<<<<<<< HEAD
+gem 'base32',             '~> 0.3.0'
 gem "gitlab-license", "~> 0.0.4"
-=======
-gem 'base32',             '~> 0.3.0'
-
->>>>>>> a08e3c67
+
 # Sentry integration
 gem 'sentry-raven', '~> 0.15'
 
