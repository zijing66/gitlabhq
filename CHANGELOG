Please view this file on the master branch, on stable branches it's out of date.

v 8.3.0 (unreleased)
<<<<<<< HEAD
- Merge when build succeeds (Zeger-Jan van de Weg)
=======
  - Fix: Assignee selector is empty when 'Unassigned' is selected (Jose Corcuera)
  - Fix 500 error when update group member permission
  - Trim leading and trailing whitespace of milestone and issueable titles (Jose Corcuera)
  - Recognize issue/MR/snippet/commit links as references
  - Add ignore whitespace change option to commit view
  - Fire update hook from GitLab
  - Don't show project fork event as "imported"
  - Add API endpoint to fetch merge request commits list
  - Expose events API with comment information and author info
  - Fix: Ensure "Remove Source Branch" button is not shown when branch is being deleted. #3583

v 8.2.3
  - Fix application settings cache not expiring after changes (Stan Hu)

v 8.2.2
  - Fix 404 in redirection after removing a project (Stan Hu)
  - Ensure cached application settings are refreshed at startup (Stan Hu)
  - Fix Error 500 when viewing user's personal projects from admin page (Stan Hu)
  - Fix: Raw private snippets access workflow
  - Prevent "413 Request entity too large" errors when pushing large files with LFS
  - Fix invalid links within projects dashboard header
  - Make current user the first user in assignee dropdown in issues detail page (Stan Hu)
  - Fix: duplicate email notifications on issue comments

v 8.2.1
  - Forcefully update builds that didn't want to update with state machine
  - Fix: saving GitLabCiService as Admin Template
>>>>>>> 234f4bf2

v 8.2.0
  - Improved performance of finding projects and groups in various places
  - Improved performance of rendering user profile pages and Atom feeds
  - Expose build artifacts path as config option
  - Fix grouping of contributors by email in graph.
  - Improved performance of finding issues with/without labels
  - Fix Drone CI service template not saving properly (Stan Hu)
  - Fix avatars not showing in Atom feeds and project issues when Gravatar disabled (Stan Hu)
  - Added a GitLab specific profiling tool called "Sherlock" (see GitLab CE merge request #1749)
  - Upgrade gitlab_git to 7.2.20 and rugged to 0.23.3 (Stan Hu)
  - Improved performance of finding users by one of their Email addresses
  - Add allow_failure field to commit status API (Stan Hu)
  - Commits without .gitlab-ci.yml are marked as skipped
  - Save detailed error when YAML syntax is invalid
  - Since GitLab CI is enabled by default, remove enabling it by pushing .gitlab-ci.yml
  - Added build artifacts
  - Improved performance of replacing references in comments
  - Show last project commit to default branch on project home page
  - Highlight comment based on anchor in URL
  - Adds ability to remove the forked relationship from project settings screen. (Han Loong Liauw)
  - Improved performance of sorting milestone issues
  - Allow users to select the Files view as default project view (Cristian Bica)
  - Show "Empty Repository Page" for repository without branches (Artem V. Navrotskiy)
  - Fix: Inability to reply to code comments in the MR view, if the MR comes from a fork
  - Use git follow flag for commits page when retrieve history for file or directory
  - Show merge request CI status on merge requests index page
  - Send build name and stage in CI notification e-mail
  - Extend yml syntax for only and except to support specifying repository path
  - Enable shared runners to all new projects
  - Bump GitLab-Workhorse to 0.4.1
  - Allow to define cache in `.gitlab-ci.yml`
  - Fix: 500 error returned if destroy request without HTTP referer (Kazuki Shimizu)
  - Remove deprecated CI events from project settings page
  - Improve personal snippet access workflow (Douglas Alexandre)
  - [API] Add ability to fetch the commit ID of the last commit that actually touched a file
  - Fix omniauth documentation setting for omnibus configuration (Jon Cairns)
  - Add "New file" link to dropdown on project page
  - Include commit logs in project search
  - Add "added", "modified" and "removed" properties to commit object in webhook
  - Rename "Back to" links to "Go to" because its not always a case it point to place user come from
  - Allow groups to appear in the search results if the group owner allows it
  - Add email notification to former assignee upon unassignment (Adam Lieskovský)
  - New design for project graphs page
  - Remove deprecated dumped yaml file generated from previous job definitions
  - Fix incoming email config defaults
  - Show specific runners from projects where user is master or owner
  - MR target branch is now visible on a list view when it is different from project's default one
  - Improve Continuous Integration graphs page
  - Make color of "Accept Merge Request" button consistent with current build status
  - Add ignore white space option in merge request diff and commit and compare view
  - Ability to add release notes (markdown text and attachments) to git tags (aka Releases)
  - Relative links from a repositories README.md now link to the default branch
  - Fix trailing whitespace issue in merge request/issue title
  - Fix bug when milestone/label filter was empty for dashboard issues page
  - Add ability to create milestone in group projects from single form
  - Add option to create merge request when editing/creating a file (Dirceu Tiegs)
  - Prevent the last owner of a group from being able to delete themselves by 'adding' themselves as a master (James Lopez)
  - Add Award Emoji to issue and merge request pages

v 8.1.4
  - Fix bug where manually merged branches in a MR would end up with an empty diff (Stan Hu)
  - Prevent redirect loop when home_page_url is set to the root URL
  - Fix incoming email config defaults
  - Remove CSS property preventing hard tabs from rendering in Chromium 45 (Stan Hu)

v 8.1.3
  - Force update refs/merge-requests/X/head upon a push to the source branch of a merge request (Stan Hu)
  - Spread out runner contacted_at updates
  - Use issue editor as cross reference comment author when issue is edited with a new mention
  - Add Facebook authentication

v 8.1.2
  - Fix cloning Wiki repositories via HTTP (Stan Hu)
  - Add migration to remove satellites directory
  - Fix specific runners visibility
  - Fix 500 when editing CI service
  - Require CI jobs to be named
  - Fix CSS for runner status
  - Fix CI badge
  - Allow developer to manage builds

v 8.1.1
  - Removed, see 8.1.2

v 8.1.0
  - Ensure MySQL CI limits DB migrations occur after the fields have been created (Stan Hu)
  - Fix duplicate repositories in GitHub import page (Stan Hu)
  - Redirect to a default path if HTTP_REFERER is not set (Stan Hu)
  - Adds ability to create directories using the web editor (Ben Ford)
  - Cleanup stuck CI builds
  - Send an email to admin email when a user is reported for spam (Jonathan Rochkind)
  - Show notifications button when user is member of group rather than project (Grzegorz Bizon)
  - Fix bug preventing mentioned issued from being closed when MR is merged using fast-forward merge.
  - Fix nonatomic database update potentially causing project star counts to go negative (Stan Hu)
  - Don't show "Add README" link in an empty repository if user doesn't have access to push (Stan Hu)
  - Fix error preventing displaying of commit data for a directory with a leading dot (Stan Hu)
  - Speed up load times of issue detail pages by roughly 1.5x
  - Fix CI rendering regressions
  - If a merge request is to close an issue, show this on the issue page (Zeger-Jan van de Weg)
  - Add a system note and update relevant merge requests when a branch is deleted or re-added (Stan Hu)
  - Make diff file view easier to use on mobile screens (Stan Hu)
  - Improved performance of finding users by username or Email address
  - Fix bug where merge request comments created by API would not trigger notifications (Stan Hu)
  - Add support for creating directories from Files page (Stan Hu)
  - Allow removing of project without confirmation when JavaScript is disabled (Stan Hu)
  - Support filtering by "Any" milestone or issue and fix "No Milestone" and "No Label" filters (Stan Hu)
  - Improved performance of the trending projects page
  - Remove CI migration task
  - Improved performance of finding projects by their namespace
  - Fix bug where transferring a project would result in stale commit links (Stan Hu)
  - Fix build trace updating
  - Include full path of source and target branch names in New Merge Request page (Stan Hu)
  - Add user preference to view activities as default dashboard (Stan Hu)
  - Add option to admin area to sign in as a specific user (Pavel Forkert)
  - Show CI status on all pages where commits list is rendered
  - Automatically enable CI when push .gitlab-ci.yml file to repository
  - Move CI charts to project graphs area
  - Fix cases where Markdown did not render links in activity feed (Stan Hu)
  - Add first and last to pagination (Zeger-Jan van de Weg)
  - Added Commit Status API
  - Added Builds View
  - Added when to .gitlab-ci.yml
  - Show CI status on commit page
  - Added CI_BUILD_TAG, _STAGE, _NAME and _TRIGGERED to CI builds
  - Show CI status on Your projects page and Starred projects page
  - Remove "Continuous Integration" page from dashboard
  - Add notes and SSL verification entries to hook APIs (Ben Boeckel)
  - Fix grammar in admin area "labels" .nothing-here-block when no labels exist.
  - Move CI runners page to project settings area
  - Move CI variables page to project settings area
  - Move CI triggers page to project settings area
  - Move CI project settings page to CE project settings area
  - Fix bug when removed file was not appearing in merge request diff
  - Show warning when build cannot be served by any of the available CI runners
  - Note the original location of a moved project when notifying users of the move
  - Improve error message when merging fails
  - Add support of multibyte characters in LDAP UID (Roman Petrov)
  - Show additions/deletions stats on merge request diff
  - Remove footer text in emails (Zeger-Jan van de Weg)
  - Ensure code blocks are properly highlighted after a note is updated
  - Fix wrong access level badge on MR comments
  - Hide password in the service settings form
  - Move CI web hooks page to project settings area
  - Fix User Identities API. It now allows you to properly create or update user's identities.
  - Add user preference to change layout width (Peter Göbel)
  - Use commit status in merge request widget as preferred source of CI status
  - Integrate CI commit and build pages into project pages
  - Move CI services page to project settings area
  - Add "Quick Submit" behavior to input fields throughout the application. Use
    Cmd+Enter on Mac and Ctrl+Enter on Windows/Linux.
  - Fix position of hamburger in header for smaller screens (Han Loong Liauw)
  - Fix bug where Emojis in Markdown would truncate remaining text (Sakata Sinji)
  - Persist filters when sorting on admin user page (Jerry Lukins)
  - Update style of snippets pages (Han Loong Liauw)
  - Allow dashboard and group issues/MRs to be filtered by label
  - Add spellcheck=false to certain input fields
  - Invalidate stored service password if the endpoint URL is changed
  - Project names are not fully shown if group name is too big, even on group page view
  - Apply new design for Files page
  - Add "New Page" button to Wiki Pages tab (Stan Hu)
  - Only render 404 page from /public
  - Hide passwords from services API (Alex Lossent)
  - Fix: Images cannot show when projects' path was changed
  - Let gitlab-git-http-server generate and serve 'git archive' downloads
  - Optimize query when filtering on issuables (Zeger-Jan van de Weg)
  - Fix padding of outdated discussion item.
  - Animate the logo on hover

v 8.0.5
  - Correct lookup-by-email for LDAP logins
  - Fix loading spinner sometimes not being hidden on Merge Request tab switches

v 8.0.4
  - Fix Message-ID header to be RFC 2111-compliant to prevent e-mails being dropped (Stan Hu)
  - Fix referrals for :back and relative URL installs
  - Fix anchors to comments in diffs
  - Remove CI token from build traces
  - Fix "Assign All" button on Runner admin page
  - Fix search in Files
  - Add full project namespace to payload of system webhooks (Ricardo Band)

v 8.0.3
  - Fix URL shown in Slack notifications
  - Fix bug where projects would appear to be stuck in the forked import state (Stan Hu)
  - Fix Error 500 in creating merge requests with > 1000 diffs (Stan Hu)
  - Add work_in_progress key to MR web hooks (Ben Boeckel)

v 8.0.2
  - Fix default avatar not rendering in network graph (Stan Hu)
  - Skip check_initd_configured_correctly on omnibus installs
  - Prevent double-prefixing of help page paths
  - Clarify confirmation text on user deletion
  - Make commit graphs responsive to window width changes (Stan Hu)
  - Fix top margin for sign-in button on public pages
  - Fix LDAP attribute mapping
  - Remove git refs used internally by GitLab from network graph (Stan Hu)
  - Use standard Markdown font in Markdown preview instead of fixed-width font (Stan Hu)
  - Fix Reply by email for non-UTF-8 messages.
  - Add option to use StartTLS with Reply by email IMAP server.
  - Allow AWS S3 Server-Side Encryption with Amazon S3-Managed Keys for backups (Paul Beattie)

v 8.0.1
  - Remove git refs used internally by GitLab from network graph (Stan Hu)
  - Improve CI migration procedure and documentation

v 8.0.0
  - Fix Markdown links not showing up in dashboard activity feed (Stan Hu)
  - Remove milestones from merge requests when milestones are deleted (Stan Hu)
  - Fix HTML link that was improperly escaped in new user e-mail (Stan Hu)
  - Fix broken sort in merge request API (Stan Hu)
  - Bump rouge to 1.10.1 to remove warning noise and fix other syntax highlighting bugs (Stan Hu)
  - Gracefully handle errors in syntax highlighting by leaving the block unformatted (Stan Hu)
  - Add "replace" and "upload" functionalities to allow user replace existing file and upload new file into current repository
  - Fix URL construction for merge requests, issues, notes, and commits for relative URL config (Stan Hu)
  - Fix emoji URLs in Markdown when relative_url_root is used (Stan Hu)
  - Omit filename in Content-Disposition header in raw file download to avoid RFC 6266 encoding issues (Stan HU)
  - Fix broken Wiki Page History (Stan Hu)
  - Import forked repositories asynchronously to prevent large repositories from timing out (Stan Hu)
  - Prevent anchors from being hidden by header (Stan Hu)
  - Fix bug where only the first 15 Bitbucket issues would be imported (Stan Hu)
  - Sort issues by creation date in Bitbucket importer (Stan Hu)
  - Prevent too many redirects upon login when home page URL is set to external_url (Stan Hu)
  - Improve dropdown positioning on the project home page (Hannes Rosenögger)
  - Upgrade browser gem to 1.0.0 to avoid warning in IE11 compatibilty mode (Stan Hu)
  - Remove user OAuth tokens from the database and request new tokens each session (Stan Hu)
  - Restrict users API endpoints to use integer IDs (Stan Hu)
  - Only show recent push event if the branch still exists or a recent merge request has not been created (Stan Hu)
  - Remove satellites
  - Better performance for web editor (switched from satellites to rugged)
  - Faster merge
  - Ability to fetch merge requests from refs/merge-requests/:id
  - Allow displaying of archived projects in the admin interface (Artem Sidorenko)
  - Allow configuration of import sources for new projects (Artem Sidorenko)
  - Search for comments should be case insensetive
  - Create cross-reference for closing references on commits pushed to non-default branches (Maël Valais)
  - Ability to search milestones
  - Gracefully handle SMTP user input errors (e.g. incorrect email addresses) to prevent Sidekiq retries (Stan Hu)
  - Move dashboard activity to separate page (for your projects and starred projects)
  - Improve performance of git blame
  - Limit content width to 1200px for most of pages to improve readability on big screens
  - Fix 500 error when submit project snippet without body
  - Improve search page usability
  - Bring more UI consistency in way how projects, snippets and groups lists are rendered
  - Make all profiles and group public
  - Fixed login failure when extern_uid changes (Joel Koglin)
  - Don't notify users without access to the project when they are (accidentally) mentioned in a note.
  - Retrieving oauth token with LDAP credentials
  - Load Application settings from running database unless env var USE_DB=false
  - Added Drone CI integration (Kirill Zaitsev)
  - Allow developers to retry builds
  - Hide advanced project options for non-admin users
  - Fail builds if no .gitlab-ci.yml is found
  - Refactored service API and added automatically service docs generator (Kirill Zaitsev)
  - Added web_url key project hook_attrs (Kirill Zaitsev)
  - Add ability to get user information by ID of an SSH key via the API
  - Fix bug which IE cannot show image at markdown when the image is raw file of gitlab
  - Add support for Crowd
  - Global Labels that are available to all projects
  - Fix highlighting of deleted lines in diffs.
  - Project notification level can be set on the project page itself
  - Added service API endpoint to retrieve service parameters (Petheő Bence)
  - Add FogBugz project import (Jared Szechy)
  - Sort users autocomplete lists by user (Allister Antosik)
  - Webhook for issue now contains repository field (Jungkook Park)
  - Add ability to add custom text to the help page (Jeroen van Baarsen)
  - Add pg_schema to backup config
  - Fix references to target project issues in Merge Requests markdown preview and textareas (Francesco Levorato)
  - Redirect from incorrectly cased group or project path to correct one (Francesco Levorato)
  - Removed API calls from CE to CI

v 7.14.3
  - No changes

v 7.14.2
  - Upgrade gitlab_git to 7.2.15 to fix `git blame` errors with ISO-encoded files (Stan Hu)
  - Allow configuration of LDAP attributes GitLab will use for the new user account.

v 7.14.1
  - Improve abuse reports management from admin area
  - Fix "Reload with full diff" URL button in compare branch view (Stan Hu)
  - Disabled DNS lookups for SSH in docker image (Rowan Wookey)
  - Only include base URL in OmniAuth full_host parameter (Stan Hu)
  - Fix Error 500 in API when accessing a group that has an avatar (Stan Hu)
  - Ability to enable SSL verification for Webhooks

v 7.14.0
  - Fix bug where non-project members of the target project could set labels on new merge requests.
  - Update default robots.txt rules to disallow crawling of irrelevant pages (Ben Bodenmiller)
  - Fix redirection after sign in when using auto_sign_in_with_provider
  - Upgrade gitlab_git to 7.2.14 to ignore CRLFs in .gitmodules (Stan Hu)
  - Clear cache to prevent listing deleted branches after MR removes source branch (Stan Hu)
  - Provide more feedback what went wrong if HipChat service failed test (Stan Hu)
  - Fix bug where backslashes in inline diffs could be dropped (Stan Hu)
  - Disable turbolinks when linking to Bitbucket import status (Stan Hu)
  - Fix broken code import and display error messages if something went wrong with creating project (Stan Hu)
  - Fix corrupted binary files when using API files endpoint (Stan Hu)
  - Bump Haml to 4.0.7 to speed up textarea rendering (Stan Hu)
  - Show incompatible projects in Bitbucket import status (Stan Hu)
  - Fix coloring of diffs on MR Discussion-tab (Gert Goet)
  - Fix "Network" and "Graphs" pages for branches with encoded slashes (Stan Hu)
  - Fix errors deleting and creating branches with encoded slashes (Stan Hu)
  - Always add current user to autocomplete controller to support filter by "Me" (Stan Hu)
  - Fix multi-line syntax highlighting (Stan Hu)
  - Fix network graph when branch name has single quotes (Stan Hu)
  - Add "Confirm user" button in user admin page (Stan Hu)
  - Upgrade gitlab_git to version 7.2.6 to fix Error 500 when creating network graphs (Stan Hu)
  - Add support for Unicode filenames in relative links (Hiroyuki Sato)
  - Fix URL used for refreshing notes if relative_url is present (Bartłomiej Święcki)
  - Fix commit data retrieval when branch name has single quotes (Stan Hu)
  - Check that project was actually created rather than just validated in import:repos task (Stan Hu)
  - Fix full screen mode for snippet comments (Daniel Gerhardt)
  - Fix 404 error in files view after deleting the last file in a repository (Stan Hu)
  - Fix the "Reload with full diff" URL button (Stan Hu)
  - Fix label read access for unauthenticated users (Daniel Gerhardt)
  - Fix access to disabled features for unauthenticated users (Daniel Gerhardt)
  - Fix OAuth provider bug where GitLab would not go return to the redirect_uri after sign-in (Stan Hu)
  - Fix file upload dialog for comment editing (Daniel Gerhardt)
  - Set OmniAuth full_host parameter to ensure redirect URIs are correct (Stan Hu)
  - Return comments in created order in merge request API (Stan Hu)
  - Disable internal issue tracker controller if external tracker is used (Stan Hu)
  - Expire Rails cache entries after two weeks to prevent endless Redis growth
  - Add support for destroying project milestones (Stan Hu)
  - Allow custom backup archive permissions
  - Add project star and fork count, group avatar URL and user/group web URL attributes to API
  - Show who last edited a comment if it wasn't the original author
  - Send notification to all participants when MR is merged.
  - Add ability to manage user email addresses via the API.
  - Show buttons to add license, changelog and contribution guide if they're missing.
  - Tweak project page buttons.
  - Disabled autocapitalize and autocorrect on login field (Daryl Chan)
  - Mention group and project name in creation, update and deletion notices (Achilleas Pipinellis)
  - Update gravatar link on profile page to link to configured gravatar host (Ben Bodenmiller)
  - Remove redis-store TTL monkey patch
  - Add support for CI skipped status
  - Fetch code from forks to refs/merge-requests/:id/head when merge request created
  - Remove comments and email addresses when publicly exposing ssh keys (Zeger-Jan van de Weg)
  - Add "Check out branch" button to the MR page.
  - Improve MR merge widget text and UI consistency.
  - Improve text in MR "How To Merge" modal.
  - Cache all events
  - Order commits by date when comparing branches
  - Fix bug causing error when the target branch of a symbolic ref was deleted
  - Include branch/tag name in archive file and directory name
  - Add dropzone upload progress
  - Add a label for merged branches on branches page (Florent Baldino)
  - Detect .mkd and .mkdn files as markdown (Ben Boeckel)
  - Fix: User search feature in admin area does not respect filters
  - Set max-width for README, issue and merge request description for easier read on big screens
  - Update Flowdock integration to support new Flowdock API (Boyan Tabakov)
  - Remove author from files view (Sven Strickroth)
  - Fix infinite loop when SAML was incorrectly configured.

v 7.13.5
  - Satellites reverted

v 7.13.4
  - Allow users to send abuse reports

v 7.13.3
  - Fix bug causing Bitbucket importer to crash when OAuth application had been removed.
  - Allow users to send abuse reports
  - Remove satellites
  - Link username to profile on Group Members page (Tom Webster)

v 7.13.2
  - Fix randomly failed spec
  - Create project services on Project creation
  - Add admin_merge_request ability to Developer level and up
  - Fix Error 500 when browsing projects with no HEAD (Stan Hu)
  - Fix labels / assignee / milestone for the merge requests when issues are disabled
  - Show the first tab automatically on MergeRequests#new
  - Add rake task 'gitlab:update_commit_count' (Daniel Gerhardt)
  - Fix Gmail Actions

v 7.13.1
  - Fix: Label modifications are not reflected in existing notes and in the issue list
  - Fix: Label not shown in the Issue list, although it's set through web interface
  - Fix: Group/project references are linked incorrectly
  - Improve documentation
  - Fix of migration: Check if session_expire_delay column exists before adding the column
  - Fix: ActionView::Template::Error
  - Fix: "Create Merge Request" isn't always shown in event for newly pushed branch
  - Fix bug causing "Remove source-branch" option not to work for merge requests from the same project.
  - Render Note field hints consistently for "new" and "edit" forms

v 7.13.0
  - Remove repository graph log to fix slow cache updates after push event (Stan Hu)
  - Only enable HSTS header for HTTPS and port 443 (Stan Hu)
  - Fix user autocomplete for unauthenticated users accessing public projects (Stan Hu)
  - Fix redirection to home page URL for unauthorized users (Daniel Gerhardt)
  - Add branch switching support for graphs (Daniel Gerhardt)
  - Fix external issue tracker hook/test for HTTPS URLs (Daniel Gerhardt)
  - Remove link leading to a 404 error in Deploy Keys page (Stan Hu)
  - Add support for unlocking users in admin settings (Stan Hu)
  - Add Irker service configuration options (Stan Hu)
  - Fix order of issues imported from GitHub (Hiroyuki Sato)
  - Bump rugments to 1.0.0beta8 to fix C prototype function highlighting (Jonathon Reinhart)
  - Fix Merge Request webhook to properly fire "merge" action when accepted from the web UI
  - Add `two_factor_enabled` field to admin user API (Stan Hu)
  - Fix invalid timestamps in RSS feeds (Rowan Wookey)
  - Fix downloading of patches on public merge requests when user logged out (Stan Hu)
  - Fix Error 500 when relative submodule resolves to a namespace that has a different name from its path (Stan Hu)
  - Extract the longest-matching ref from a commit path when multiple matches occur (Stan Hu)
  - Update maintenance documentation to explain no need to recompile asssets for omnibus installations (Stan Hu)
  - Support commenting on diffs in side-by-side mode (Stan Hu)
  - Fix JavaScript error when clicking on the comment button on a diff line that has a comment already (Stan Hu)
  - Return 40x error codes if branch could not be deleted in UI (Stan Hu)
  - Remove project visibility icons from dashboard projects list
  - Rename "Design" profile settings page to "Preferences".
  - Allow users to customize their default Dashboard page.
  - Update ssl_ciphers in Nginx example to remove DHE settings. This will deny forward secrecy for Android 2.3.7, Java 6 and OpenSSL 0.9.8
  - Admin can edit and remove user identities
  - Convert CRLF newlines to LF when committing using the web editor.
  - API request /projects/:project_id/merge_requests?state=closed will return only closed merge requests without merged one. If you need ones that were merged - use state=merged.
  - Allow Administrators to filter the user list by those with or without Two-factor Authentication enabled.
  - Show a user's Two-factor Authentication status in the administration area.
  - Explicit error when commit not found in the CI
  - Improve performance for issue and merge request pages
  - Users with guest access level can not set assignee, labels or milestones for issue and merge request
  - Reporter role can manage issue tracker now: edit any issue, set assignee or milestone and manage labels
  - Better performance for pages with events list, issues list and commits list
  - Faster automerge check and merge itself when source and target branches are in same repository
  - Correctly show anonymous authorized applications under Profile > Applications.
  - Query Optimization in MySQL.
  - Allow users to be blocked and unblocked via the API
  - Use native Postgres database cleaning during backup restore
  - Redesign project page. Show README as default instead of activity. Move project activity to separate page
  - Make left menu more hierarchical and less contextual by adding back item at top
  - A fork can’t have a visibility level that is greater than the original project.
  - Faster code search in repository and wiki. Fixes search page timeout for big repositories
  - Allow administrators to disable 2FA for a specific user
  - Add error message for SSH key linebreaks
  - Store commits count in database (will populate with valid values only after first push)
  - Rebuild cache after push to repository in background job
  - Fix transferring of project to another group using the API.

v 7.12.2
  - Correctly show anonymous authorized applications under Profile > Applications.
  - Faster automerge check and merge itself when source and target branches are in same repository
  - Audit log for user authentication
  - Allow custom label to be set for authentication providers.

v 7.12.1
  - Fix error when deleting a user who has projects (Stan Hu)
  - Fix post-receive errors on a push when an external issue tracker is configured (Stan Hu)
  - Add SAML to list of social_provider (Matt Firtion)
  - Fix merge requests API scope to keep compatibility in 7.12.x patch release (Dmitriy Zaporozhets)
  - Fix closed merge request scope at milestone page (Dmitriy Zaporozhets)
  - Revert merge request states renaming
  - Fix hooks for web based events with external issue references (Daniel Gerhardt)
  - Improve performance for issue and merge request pages
  - Compress database dumps to reduce backup size

v 7.12.0
  - Fix Error 500 when one user attempts to access a personal, internal snippet (Stan Hu)
  - Disable changing of target branch in new merge request page when a branch has already been specified (Stan Hu)
  - Fix post-receive errors on a push when an external issue tracker is configured (Stan Hu)
  - Update oauth button logos for Twitter and Google to recommended assets
  - Update browser gem to version 0.8.0 for IE11 support (Stan Hu)
  - Fix timeout when rendering file with thousands of lines.
  - Add "Remember me" checkbox to LDAP signin form.
  - Add session expiration delay configuration through UI application settings
  - Don't notify users mentioned in code blocks or blockquotes.
  - Omit link to generate labels if user does not have access to create them (Stan Hu)
  - Show warning when a comment will add 10 or more people to the discussion.
  - Disable changing of the source branch in merge request update API (Stan Hu)
  - Shorten merge request WIP text.
  - Add option to disallow users from registering any application to use GitLab as an OAuth provider
  - Support editing target branch of merge request (Stan Hu)
  - Refactor permission checks with issues and merge requests project settings (Stan Hu)
  - Fix Markdown preview not working in Edit Milestone page (Stan Hu)
  - Fix Zen Mode not closing with ESC key (Stan Hu)
  - Allow HipChat API version to be blank and default to v2 (Stan Hu)
  - Add file attachment support in Milestone description (Stan Hu)
  - Fix milestone "Browse Issues" button.
  - Set milestone on new issue when creating issue from index with milestone filter active.
  - Make namespace API available to all users (Stan Hu)
  - Add web hook support for note events (Stan Hu)
  - Disable "New Issue" and "New Merge Request" buttons when features are disabled in project settings (Stan Hu)
  - Remove Rack Attack monkey patches and bump to version 4.3.0 (Stan Hu)
  - Fix clone URL losing selection after a single click in Safari and Chrome (Stan Hu)
  - Fix git blame syntax highlighting when different commits break up lines (Stan Hu)
  - Add "Resend confirmation e-mail" link in profile settings (Stan Hu)
  - Allow to configure location of the `.gitlab_shell_secret` file. (Jakub Jirutka)
  - Disabled expansion of top/bottom blobs for new file diffs
  - Update Asciidoctor gem to version 1.5.2. (Jakub Jirutka)
  - Fix resolving of relative links to repository files in AsciiDoc documents. (Jakub Jirutka)
  - Use the user list from the target project in a merge request (Stan Hu)
  - Default extention for wiki pages is now .md instead of .markdown (Jeroen van Baarsen)
  - Add validation to wiki page creation (only [a-zA-Z0-9/_-] are allowed) (Jeroen van Baarsen)
  - Fix new/empty milestones showing 100% completion value (Jonah Bishop)
  - Add a note when an Issue or Merge Request's title changes
  - Consistently refer to MRs as either Merged or Closed.
  - Add Merged tab to MR lists.
  - Prefix EmailsOnPush email subject with `[Git]`.
  - Group project contributions by both name and email.
  - Clarify navigation labels for Project Settings and Group Settings.
  - Move user avatar and logout button to sidebar
  - You can not remove user if he/she is an only owner of group
  - User should be able to leave group. If not - show him proper message
  - User has ability to leave project
  - Add SAML support as an omniauth provider
  - Allow to configure a URL to show after sign out
  - Add an option to automatically sign-in with an Omniauth provider
  - GitLab CI service sends .gitlab-ci.yml in each push call
  - When remove project - move repository and schedule it removal
  - Improve group removing logic
  - Trigger create-hooks on backup restore task
  - Add option to automatically link omniauth and LDAP identities
  - Allow special character in users bio. I.e.: I <3 GitLab

v 7.11.4
  - Fix missing bullets when creating lists
  - Set rel="nofollow" on external links

v 7.11.3
  - no changes
  - Fix upgrader script (Martins Polakovs)

v 7.11.2
  - no changes

v 7.11.1
  - no changes

v 7.11.0
  - Fall back to Plaintext when Syntaxhighlighting doesn't work. Fixes some buggy lexers (Hannes Rosenögger)
  - Get editing comments to work in Chrome 43 again.
  - Fix broken view when viewing history of a file that includes a path that used to be another file (Stan Hu)
  - Don't show duplicate deploy keys
  - Fix commit time being displayed in the wrong timezone in some cases (Hannes Rosenögger)
  - Make the first branch pushed to an empty repository the default HEAD (Stan Hu)
  - Fix broken view when using a tag to display a tree that contains git submodules (Stan Hu)
  - Make Reply-To config apply to change e-mail confirmation and other Devise notifications (Stan Hu)
  - Add application setting to restrict user signups to e-mail domains (Stan Hu)
  - Don't allow a merge request to be merged when its title starts with "WIP".
  - Add a page title to every page.
  - Allow primary email to be set to an email that you've already added.
  - Fix clone URL field and X11 Primary selection (Dmitry Medvinsky)
  - Ignore invalid lines in .gitmodules
  - Fix "Cannot move project" error message from popping up after a successful transfer (Stan Hu)
  - Redirect to sign in page after signing out.
  - Fix "Hello @username." references not working by no longer allowing usernames to end in period.
  - Fix "Revspec not found" errors when viewing diffs in a forked project with submodules (Stan Hu)
  - Improve project page UI
  - Fix broken file browsing with relative submodule in personal projects (Stan Hu)
  - Add "Reply quoting selected text" shortcut key (`r`)
  - Fix bug causing `@whatever` inside an issue's first code block to be picked up as a user mention.
  - Fix bug causing `@whatever` inside an inline code snippet (backtick-style) to be picked up as a user mention.
  - When use change branches link at MR form - save source branch selection instead of target one
  - Improve handling of large diffs
  - Added GitLab Event header for project hooks
  - Add Two-factor authentication (2FA) for GitLab logins
  - Show Atom feed buttons everywhere where applicable.
  - Add project activity atom feed.
  - Don't crash when an MR from a fork has a cross-reference comment from the target project on one of its commits.
  - Explain how to get a new password reset token in welcome emails
  - Include commit comments in MR from a forked project.
  - Group milestones by title in the dashboard and all other issue views.
  - Query issues, merge requests and milestones with their IID through API (Julien Bianchi)
  - Add default project and snippet visibility settings to the admin web UI.
  - Show incompatible projects in Google Code import status (Stan Hu)
  - Fix bug where commit data would not appear in some subdirectories (Stan Hu)
  - Task lists are now usable in comments, and will show up in Markdown previews.
  - Fix bug where avatar filenames were not actually deleted from the database during removal (Stan Hu)
  - Fix bug where Slack service channel was not saved in admin template settings. (Stan Hu)
  - Protect OmniAuth request phase against CSRF.
  - Don't send notifications to mentioned users that don't have access to the project in question.
  - Add search issues/MR by number
  - Change plots to bar graphs in commit statistics screen
  - Move snippets UI to fluid layout
  - Improve UI for sidebar. Increase separation between navigation and content
  - Improve new project command options (Ben Bodenmiller)
  - Add common method to force UTF-8 and use it to properly handle non-ascii OAuth user properties (Onur Küçük)
  - Prevent sending empty messages to HipChat (Chulki Lee)
  - Improve UI for mobile phones on dashboard and project pages
  - Add room notification and message color option for HipChat
  - Allow to use non-ASCII letters and dashes in project and namespace name. (Jakub Jirutka)
  - Add footnotes support to Markdown (Guillaume Delbergue)
  - Add current_sign_in_at to UserFull REST api.
  - Make Sidekiq MemoryKiller shutdown signal configurable
  - Add "Create Merge Request" buttons to commits and branches pages and push event.
  - Show user roles by comments.
  - Fix automatic blocking of auto-created users from Active Directory.
  - Call merge request web hook for each new commits (Arthur Gautier)
  - Use SIGKILL by default in Sidekiq::MemoryKiller
  - Fix mentioning of private groups.
  - Add style for <kbd> element in markdown
  - Spin spinner icon next to "Checking for CI status..." on MR page.
  - Fix reference links in dashboard activity and ATOM feeds.
  - Ensure that the first added admin performs repository imports

v 7.10.4
  - Fix migrations broken in 7.10.2
  - Make tags for GitLab installations running on MySQL case sensitive
  - Get Gitorious importer to work again.
  - Fix adding new group members from admin area
  - Fix DB error when trying to tag a repository (Stan Hu)
  - Fix Error 500 when searching Wiki pages (Stan Hu)
  - Unescape branch names in compare commit (Stan Hu)
  - Order commit comments chronologically in API.

v 7.10.2
  - Fix CI links on MR page

v 7.10.0
  - Ignore submodules that are defined in .gitmodules but are checked in as directories.
  - Allow projects to be imported from Google Code.
  - Remove access control for uploaded images to fix broken images in emails (Hannes Rosenögger)
  - Allow users to be invited by email to join a group or project.
  - Don't crash when project repository doesn't exist.
  - Add config var to block auto-created LDAP users.
  - Don't use HTML ellipsis in EmailsOnPush subject truncated commit message.
  - Set EmailsOnPush reply-to address to committer email when enabled.
  - Fix broken file browsing with a submodule that contains a relative link (Stan Hu)
  - Fix persistent XSS vulnerability around profile website URLs.
  - Fix project import URL regex to prevent arbitary local repos from being imported.
  - Fix directory traversal vulnerability around uploads routes.
  - Fix directory traversal vulnerability around help pages.
  - Don't leak existence of project via search autocomplete.
  - Don't leak existence of group or project via search.
  - Fix bug where Wiki pages that included a '/' were no longer accessible (Stan Hu)
  - Fix bug where error messages from Dropzone would not be displayed on the issues page (Stan Hu)
  - Add a rake task to check repository integrity with `git fsck`
  - Add ability to configure Reply-To address in gitlab.yml (Stan Hu)
  - Move current user to the top of the list in assignee/author filters (Stan Hu)
  - Fix broken side-by-side diff view on merge request page (Stan Hu)
  - Set Application controller default URL options to ensure all url_for calls are consistent (Stan Hu)
  - Allow HTML tags in Markdown input
  - Fix code unfold not working on Compare commits page (Stan Hu)
  - Fix generating SSH key fingerprints with OpenSSH 6.8. (Sašo Stanovnik)
  - Fix "Import projects from" button to show the correct instructions (Stan Hu)
  - Fix dots in Wiki slugs causing errors (Stan Hu)
  - Make maximum attachment size configurable via Application Settings (Stan Hu)
  - Update poltergeist to version 1.6.0 to support PhantomJS 2.0 (Zeger-Jan van de Weg)
  - Fix cross references when usernames, milestones, or project names contain underscores (Stan Hu)
  - Disable reference creation for comments surrounded by code/preformatted blocks (Stan Hu)
  - Reduce Rack Attack false positives causing 403 errors during HTTP authentication (Stan Hu)
  - enable line wrapping per default and remove the checkbox to toggle it (Hannes Rosenögger)
  - Fix a link in the patch update guide
  - Add a service to support external wikis (Hannes Rosenögger)
  - Omit the "email patches" link and fix plain diff view for merge commits
  - List new commits for newly pushed branch in activity view.
  - Add sidetiq gem dependency to match EE
  - Add changelog, license and contribution guide links to project tab bar.
  - Improve diff UI
  - Fix alignment of navbar toggle button (Cody Mize)
  - Fix checkbox rendering for nested task lists
  - Identical look of selectboxes in UI
  - Upgrade the gitlab_git gem to version 7.1.3
  - Move "Import existing repository by URL" option to button.
  - Improve error message when save profile has error.
  - Passing the name of pushed ref to CI service (requires GitLab CI 7.9+)
  - Add location field to user profile
  - Fix print view for markdown files and wiki pages
  - Fix errors when deleting old backups
  - Improve GitLab performance when working with git repositories
  - Add tag message and last commit to tag hook (Kamil Trzciński)
  - Restrict permissions on backup files
  - Improve oauth accounts UI in profile page
  - Add ability to unlink connected accounts
  - Replace commits calendar with faster contribution calendar that includes issues and merge requests
  - Add inifinite scroll to user page activity
  - Don't include system notes in issue/MR comment count.
  - Don't mark merge request as updated when merge status relative to target branch changes.
  - Link note avatar to user.
  - Make Git-over-SSH errors more descriptive.
  - Fix EmailsOnPush.
  - Refactor issue filtering
  - AJAX selectbox for issue assignee and author filters
  - Fix issue with missing options in issue filtering dropdown if selected one
  - Prevent holding Control-Enter or Command-Enter from posting comment multiple times.
  - Prevent note form from being cleared when submitting failed.
  - Improve file icons rendering on tree (Sullivan Sénéchal)
  - API: Add pagination to project events
  - Get issue links in notification mail to work again.
  - Don't show commit comment button when user is not signed in.
  - Fix admin user projects lists.
  - Don't leak private group existence by redirecting from namespace controller to group controller.
  - Ability to skip some items from backup (database, respositories or uploads)
  - Archive repositories in background worker.
  - Import GitHub, Bitbucket or GitLab.com projects owned by authenticated user into current namespace.
  - Project labels are now available over the API under the "tag_list" field (Cristian Medina)
  - Fixed link paths for HTTP and SSH on the admin project view (Jeremy Maziarz)
  - Fix and improve help rendering (Sullivan Sénéchal)
  - Fix final line in EmailsOnPush email diff being rendered as error.
  - Prevent duplicate Buildkite service creation.
  - Fix git over ssh errors 'fatal: protocol error: bad line length character'
  - Automatically setup GitLab CI project for forks if origin project has GitLab CI enabled
  - Bust group page project list cache when namespace name or path changes.
  - Explicitly set image alt-attribute to prevent graphical glitches if gravatars could not be loaded
  - Allow user to choose a public email to show on public profile
  - Remove truncation from issue titles on milestone page (Jason Blanchard)
  - Fix stuck Merge Request merging events from old installations (Ben Bodenmiller)
  - Fix merge request comments on files with multiple commits
  - Fix Resource Owner Password Authentication Flow

v 7.9.4
  - Security: Fix project import URL regex to prevent arbitary local repos from being imported
  - Fixed issue where only 25 commits would load in file listings
  - Fix LDAP identities  after config update

v 7.9.3
  - Contains no changes
  - Add icons to Add dropdown items.
  - Allow admin to create public deploy keys that are accessible to any project.
  - Warn when gitlab-shell version doesn't match requirement.
  - Skip email confirmation when set by admin or via LDAP.
  - Only allow users to reference groups, projects, issues, MRs, commits they have access to.

v 7.9.3
  - Contains no changes

v 7.9.2
  - Contains no changes

v 7.9.1
  - Include missing events and fix save functionality in admin service template settings form (Stan Hu)
  - Fix "Import projects from" button to show the correct instructions (Stan Hu)
  - Fix OAuth2 issue importing a new project from GitHub and GitLab (Stan Hu)
  - Fix for LDAP with commas in DN
  - Fix missing events and in admin Slack service template settings form (Stan Hu)
  - Don't show commit comment button when user is not signed in.
  - Downgrade gemnasium-gitlab-service gem

v 7.9.0
  - Add HipChat integration documentation (Stan Hu)
  - Update documentation for object_kind field in Webhook push and tag push Webhooks (Stan Hu)
  - Fix broken email images (Hannes Rosenögger)
  - Automatically config git if user forgot, where possible (Zeger-Jan van de Weg)
  - Fix mass SQL statements on initial push (Hannes Rosenögger)
  - Add tag push notifications and normalize HipChat and Slack messages to be consistent (Stan Hu)
  - Add comment notification events to HipChat and Slack services (Stan Hu)
  - Add issue and merge request events to HipChat and Slack services (Stan Hu)
  - Fix merge request URL passed to Webhooks. (Stan Hu)
  - Fix bug that caused a server error when editing a comment to "+1" or "-1" (Stan Hu)
  - Fix code preview theme setting for comments, issues, merge requests, and snippets (Stan Hu)
  - Move labels/milestones tabs to sidebar
  - Upgrade Rails gem to version 4.1.9.
  - Improve error messages for file edit failures
  - Improve UI for commits, issues and merge request lists
  - Fix commit comments on first line of diff not rendering in Merge Request Discussion view.
  - Allow admins to override restricted project visibility settings.
  - Move restricted visibility settings from gitlab.yml into the web UI.
  - Improve trigger merge request hook when source project branch has been updated (Kirill Zaitsev)
  - Save web edit in new branch
  - Fix ordering of imported but unchanged projects (Marco Wessel)
  - Mobile UI improvements: make aside content expandable
  - Expose avatar_url in projects API
  - Fix checkbox alignment on the application settings page.
  - Generalize image upload in drag and drop in markdown to all files (Hannes Rosenögger)
  - Fix mass-unassignment of issues (Robert Speicher)
  - Fix hidden diff comments in merge request discussion view
  - Allow user confirmation to be skipped for new users via API
  - Add a service to send updates to an Irker gateway (Romain Coltel)
  - Add brakeman (security scanner for Ruby on Rails)
  - Slack username and channel options
  - Add grouped milestones from all projects to dashboard.
  - Web hook sends pusher email as well as commiter
  - Add Bitbucket omniauth provider.
  - Add Bitbucket importer.
  - Support referencing issues to a project whose name starts with a digit
  - Condense commits already in target branch when updating merge request source branch.
  - Send notifications and leave system comments when bulk updating issues.
  - Automatically link commit ranges to compare page: sha1...sha4 or sha1..sha4 (includes sha1 in comparison)
  - Move groups page from profile to dashboard
  - Starred projects page at dashboard
  - Blocking user does not remove him/her from project/groups but show blocked label
  - Change subject of EmailsOnPush emails to include namespace, project and branch.
  - Change subject of EmailsOnPush emails to include first commit message when multiple were pushed.
  - Remove confusing footer from EmailsOnPush mail body.
  - Add list of changed files to EmailsOnPush emails.
  - Add option to send EmailsOnPush emails from committer email if domain matches.
  - Add option to disable code diffs in EmailOnPush emails.
  - Wrap commit message in EmailsOnPush email.
  - Send EmailsOnPush emails when deleting commits using force push.
  - Fix EmailsOnPush email comparison link to include first commit.
  - Fix highliht of selected lines in file
  - Reject access to group/project avatar if the user doesn't have access.
  - Add database migration to clean group duplicates with same path and name (Make sure you have a backup before update)
  - Add GitLab active users count to rake gitlab:check
  - Starred projects page at dashboard
  - Make email display name configurable
  - Improve json validation in hook data
  - Use Emoji One
  - Updated emoji help documentation to properly reference EmojiOne.
  - Fix missing GitHub organisation repositories on import page.
  - Added blue theme
  - Remove annoying notice messages when create/update merge request
  - Allow smb:// links in Markdown text.
  - Filter merge request by title or description at Merge Requests page
  - Block user if he/she was blocked in Active Directory
  - Fix import pages not working after first load.
  - Use custom LDAP label in LDAP signin form.
  - Execute hooks and services when branch or tag is created or deleted through web interface.
  - Block and unblock user if he/she was blocked/unblocked in Active Directory
  - Raise recommended number of unicorn workers from 2 to 3
  - Use same layout and interactivity for project members as group members.
  - Prevent gitlab-shell character encoding issues by receiving its changes as raw data.
  - Ability to unsubscribe/subscribe to issue or merge request
  - Delete deploy key when last connection to a project is destroyed.
  - Fix invalid Atom feeds when using emoji, horizontal rules, or images (Christian Walther)
  - Backup of repositories with tar instead of git bundle (only now are git-annex files included in the backup)
  - Add canceled status for CI
  - Send EmailsOnPush email when branch or tag is created or deleted.
  - Faster merge request processing for large repository
  - Prevent doubling AJAX request with each commit visit via Turbolink
  - Prevent unnecessary doubling of js events on import pages and user calendar

v 7.8.4
  - Fix issue_tracker_id substitution in custom issue trackers
  - Fix path and name duplication in namespaces

v 7.8.3
  - Bump version of gitlab_git fixing annotated tags without message

v 7.8.2
  - Fix service migration issue when upgrading from versions prior to 7.3
  - Fix setting of the default use project limit via admin UI
  - Fix showing of already imported projects for GitLab and Gitorious importers
  - Fix response of push to repository to return "Not found" if user doesn't have access
  - Fix check if user is allowed to view the file attachment
  - Fix import check for case sensetive namespaces
  - Increase timeout for Git-over-HTTP requests to 1 hour since large pulls/pushes can take a long time.
  - Properly handle autosave local storage exceptions.
  - Escape wildcards when searching LDAP by username.

v 7.8.1
  - Fix run of custom post receive hooks
  - Fix migration that caused issues when upgrading to version 7.8 from versions prior to 7.3
  - Fix the warning for LDAP users about need to set password
  - Fix avatars which were not shown for non logged in users
  - Fix urls for the issues when relative url was enabled

v 7.8.0
  - Fix access control and protection against XSS for note attachments and other uploads.
  - Replace highlight.js with rouge-fork rugments (Stefan Tatschner)
  - Make project search case insensitive (Hannes Rosenögger)
  - Include issue/mr participants in list of recipients for reassign/close/reopen emails
  - Expose description in groups API
  - Better UI for project services page
  - Cleaner UI for web editor
  - Add diff syntax highlighting in email-on-push service notifications (Hannes Rosenögger)
  - Add API endpoint to fetch all changes on a MergeRequest (Jeroen van Baarsen)
  - View note image attachments in new tab when clicked instead of downloading them
  - Improve sorting logic in UI and API. Explicitly define what sorting method is used by default
  - Fix overflow at sidebar when have several items
  - Add notes for label changes in issue and merge requests
  - Show tags in commit view (Hannes Rosenögger)
  - Only count a user's vote once on a merge request or issue (Michael Clarke)
  - Increase font size when browse source files and diffs
  - Service Templates now let you set default values for all services
  - Create new file in empty repository using GitLab UI
  - Ability to clone project using oauth2 token
  - Upgrade Sidekiq gem to version 3.3.0
  - Stop git zombie creation during force push check
  - Show success/error messages for test setting button in services
  - Added Rubocop for code style checks
  - Fix commits pagination
  - Async load a branch information at the commit page
  - Disable blacklist validation for project names
  - Allow configuring protection of the default branch upon first push (Marco Wessel)
  - Add gitlab.com importer
  - Add an ability to login with gitlab.com
  - Add a commit calendar to the user profile (Hannes Rosenögger)
  - Submit comment on command-enter
  - Notify all members of a group when that group is mentioned in a comment, for example: `@gitlab-org` or `@sales`.
  - Extend issue clossing pattern to include "Resolve", "Resolves", "Resolved", "Resolving" and "Close" (Julien Bianchi and Hannes Rosenögger)
  - Fix long broadcast message cut-off on left sidebar (Visay Keo)
  - Add Project Avatars (Steven Thonus and Hannes Rosenögger)
  - Password reset token validity increased from 2 hours to 2 days since it is also send on account creation.
  - Edit group members via API
  - Enable raw image paste from clipboard, currently Chrome only (Marco Cyriacks)
  - Add action property to merge request hook (Julien Bianchi)
  - Remove duplicates from group milestone participants list.
  - Add a new API function that retrieves all issues assigned to a single milestone (Justin Whear and Hannes Rosenögger)
  - API: Access groups with their path (Julien Bianchi)
  - Added link to milestone and keeping resource context on smaller viewports for issues and merge requests (Jason Blanchard)
  - Allow notification email to be set separately from primary email.
  - API: Add support for editing an existing project (Mika Mäenpää and Hannes Rosenögger)
  - Don't have Markdown preview fail for long comments/wiki pages.
  - When test web hook - show error message instead of 500 error page if connection to hook url was reset
  - Added support for firing system hooks on group create/destroy and adding/removing users to group (Boyan Tabakov)
  - Added persistent collapse button for left side nav bar (Jason Blanchard)
  - Prevent losing unsaved comments by automatically restoring them when comment page is loaded again.
  - Don't allow page to be scaled on mobile.
  - Clean the username acquired from OAuth/LDAP so it doesn't fail username validation and block signing up.
  - Show assignees in merge request index page (Kelvin Mutuma)
  - Link head panel titles to relevant root page.
  - Allow users that signed up via OAuth to set their password in order to use Git over HTTP(S).
  - Show users button to share their newly created public or internal projects on twitter
  - Add quick help links to the GitLab pricing and feature comparison pages.
  - Fix duplicate authorized applications in user profile and incorrect application client count in admin area.
  - Make sure Markdown previews always use the same styling as the eventual destination.
  - Remove deprecated Group#owner_id from API
  - Show projects user contributed to on user page. Show stars near project on user page.
  - Improve database performance for GitLab
  - Add Asana service (Jeremy Benoist)
  - Improve project web hooks with extra data

v 7.7.2
  - Update GitLab Shell to version 2.4.2 that fixes a bug when developers can push to protected branch
  - Fix issue when LDAP user can't login with existing GitLab account

v 7.7.1
  - Improve mention autocomplete performance
  - Show setup instructions for GitHub import if disabled
  - Allow use http for OAuth applications

v 7.7.0
  - Import from GitHub.com feature
  - Add Jetbrains Teamcity CI service (Jason Lippert)
  - Mention notification level
  - Markdown preview in wiki (Yuriy Glukhov)
  - Raise group avatar filesize limit to 200kb
  - OAuth applications feature
  - Show user SSH keys in admin area
  - Developer can push to protected branches option
  - Set project path instead of project name in create form
  - Block Git HTTP access after 10 failed authentication attempts
  - Updates to the messages returned by API (sponsored by O'Reilly Media)
  - New UI layout with side navigation
  - Add alert message in case of outdated browser (IE < 10)
  - Added API support for sorting projects
  - Update gitlab_git to version 7.0.0.rc14
  - Add API project search filter option for authorized projects
  - Fix File blame not respecting branch selection
  - Change some of application settings on fly in admin area UI
  - Redesign signin/signup pages
  - Close standard input in Gitlab::Popen.popen
  - Trigger GitLab CI when push tags
  - When accept merge request - do merge using sidaekiq job
  - Enable web signups by default
  - Fixes for diff comments: drag-n-drop images, selecting images
  - Fixes for edit comments: drag-n-drop images, preview mode, selecting images, save & update
  - Remove password strength indicator



v 7.6.0
  - Fork repository to groups
  - New rugged version
  - Add CRON=1 backup setting for quiet backups
  - Fix failing wiki restore
  - Add optional Sidekiq MemoryKiller middleware (enabled via SIDEKIQ_MAX_RSS env variable)
  - Monokai highlighting style now more faithful to original design (Mark Riedesel)
  - Create project with repository in synchrony
  - Added ability to create empty repo or import existing one if project does not have repository
  - Reactivate highlight.js language autodetection
  - Mobile UI improvements
  - Change maximum avatar file size from 100KB to 200KB
  - Strict validation for snippet file names
  - Enable Markdown preview for issues, merge requests, milestones, and notes (Vinnie Okada)
  - In the docker directory is a container template based on the Omnibus packages.
  - Update Sidekiq to version 2.17.8
  - Add author filter to project issues and merge requests pages
  - Atom feed for user activity
  - Support multiple omniauth providers for the same user
  - Rendering cross reference in issue title and tooltip for merge request
  - Show username in comments
  - Possibility to create Milestones or Labels when Issues are disabled
  - Fix bug with showing gpg signature in tag

v 7.5.3
  - Bump gitlab_git to 7.0.0.rc12 (includes Rugged 0.21.2)

v 7.5.2
  - Don't log Sidekiq arguments by default
  - Fix restore of wiki repositories from backups

v 7.5.1
  - Add missing timestamps to 'members' table

v 7.5.0
  - API: Add support for Hipchat (Kevin Houdebert)
  - Add time zone configuration in gitlab.yml (Sullivan Senechal)
  - Fix LDAP authentication for Git HTTP access
  - Run 'GC.start' after every EmailsOnPushWorker job
  - Fix LDAP config lookup for provider 'ldap'
  - Drop all sequences during Postgres database restore
  - Project title links to project homepage (Ben Bodenmiller)
  - Add Atlassian Bamboo CI service (Drew Blessing)
  - Mentioned @user will receive email even if he is not participating in issue or commit
  - Session API: Use case-insensitive authentication like in UI (Andrey Krivko)
  - Tie up loose ends with annotated tags: API & UI (Sean Edge)
  - Return valid json for deleting branch via API (sponsored by O'Reilly Media)
  - Expose username in project events API (sponsored by O'Reilly Media)
  - Adds comments to commits in the API
  - Performance improvements
  - Fix post-receive issue for projects with deleted forks
  - New gitlab-shell version with custom hooks support
  - Improve code
  - GitLab CI 5.2+ support (does not support older versions)
  - Fixed bug when you can not push commits starting with 000000 to protected branches
  - Added a password strength indicator
  - Change project name and path in one form
  - Display renamed files in diff views (Vinnie Okada)
  - Fix raw view for public snippets
  - Use secret token with GitLab internal API.
  - Add missing timestamps to 'members' table

v 7.4.5
  - Bump gitlab_git to 7.0.0.rc12 (includes Rugged 0.21.2)

v 7.4.4
  - No changes

v 7.4.3
  - Fix raw snippets view
  - Fix security issue for member api
  - Fix buildbox integration

v 7.4.2
  - Fix internal snippet exposing for unauthenticated users

v 7.4.1
  - Fix LDAP authentication for Git HTTP access
  - Fix LDAP config lookup for provider 'ldap'
  - Fix public snippets
  - Fix 500 error on projects with nested submodules

v 7.4.0
  - Refactored membership logic
  - Improve error reporting on users API (Julien Bianchi)
  - Refactor test coverage tools usage. Use SIMPLECOV=true to generate it locally
  - Default branch is protected by default
  - Increase unicorn timeout to 60 seconds
  - Sort search autocomplete projects by stars count so most popular go first
  - Add README to tab on project show page
  - Do not delete tmp/repositories itself during clean-up, only its contents
  - Support for backup uploads to remote storage
  - Prevent notes polling when there are not notes
  - Internal ForkService: Prepare support for fork to a given namespace
  - API: Add support for forking a project via the API (Bernhard Kaindl)
  - API: filter project issues by milestone (Julien Bianchi)
  - Fail harder in the backup script
  - Changes to Slack service structure, only webhook url needed
  - Zen mode for wiki and milestones (Robert Schilling)
  - Move Emoji parsing to html-pipeline-gitlab (Robert Schilling)
  - Font Awesome 4.2 integration (Sullivan Senechal)
  - Add Pushover service integration (Sullivan Senechal)
  - Add select field type for services options (Sullivan Senechal)
  - Add cross-project references to the Markdown parser (Vinnie Okada)
  - Add task lists to issue and merge request descriptions (Vinnie Okada)
  - Snippets can be public, internal or private
  - Improve danger zone: ask project path to confirm data-loss action
  - Raise exception on forgery
  - Show build coverage in Merge Requests (requires GitLab CI v5.1)
  - New milestone and label links on issue edit form
  - Improved repository graphs
  - Improve event note display in dashboard and project activity views (Vinnie Okada)
  - Add users sorting to admin area
  - UI improvements
  - Fix ambiguous sha problem with mentioned commit
  - Fixed bug with apostrophe when at mentioning users
  - Add active directory ldap option
  - Developers can push to wiki repo. Protected branches does not affect wiki repo any more
  - Faster rev list
  - Fix branch removal

v 7.3.2
  - Fix creating new file via web editor
  - Use gitlab-shell v2.0.1

v 7.3.1
  - Fix ref parsing in Gitlab::GitAccess
  - Fix error 500 when viewing diff on a file with changed permissions
  - Fix adding comments to MR when source branch is master
  - Fix error 500 when searching description contains relative link

v 7.3.0
  - Always set the 'origin' remote in satellite actions
  - Write authorized_keys in tmp/ during tests
  - Use sockets to connect to Redis
  - Add dormant New Relic gem (can be enabled via environment variables)
  - Expire Rack sessions after 1 week
  - Cleaner signin/signup pages
  - Improved comments UI
  - Better search with filtering, pagination etc
  - Added a checkbox to toggle line wrapping in diff (Yuriy Glukhov)
  - Prevent project stars duplication when fork project
  - Use the default Unicorn socket backlog value of 1024
  - Support Unix domain sockets for Redis
  - Store session Redis keys in 'session:gitlab:' namespace
  - Deprecate LDAP account takeover based on partial LDAP email / GitLab username match
  - Use /bin/sh instead of Bash in bin/web, bin/background_jobs (Pavel Novitskiy)
  - Keyboard shortcuts for productivity (Robert Schilling)
  - API: filter issues by state (Julien Bianchi)
  - API: filter issues by labels (Julien Bianchi)
  - Add system hook for ssh key changes
  - Add blob permalink link (Ciro Santilli)
  - Create annotated tags through UI and API (Sean Edge)
  - Snippets search (Charles Bushong)
  - Comment new push to existing MR
  - Add 'ci' to the blacklist of forbidden names
  - Improve text filtering on issues page
  - Comment & Close button
  - Process git push --all much faster
  - Don't allow edit of system notes
  - Project wiki search (Ralf Seidler)
  - Enabled Shibboleth authentication support (Matus Banas)
  - Zen mode (fullscreen) for issues/MR/notes (Robert Schilling)
  - Add ability to configure webhook timeout via gitlab.yml (Wes Gurney)
  - Sort project merge requests in asc or desc order for updated_at or created_at field (sponsored by O'Reilly Media)
  - Add Redis socket support to 'rake gitlab:shell:install'

v 7.2.1
  - Delete orphaned labels during label migration (James Brooks)
  - Security: prevent XSS with stricter MIME types for raw repo files

v 7.2.0
  - Explore page
  - Add project stars (Ciro Santilli)
  - Log Sidekiq arguments
  - Better labels: colors, ability to rename and remove
  - Improve the way merge request collects diffs
  - Improve compare page for large diffs
  - Expose the full commit message via API
  - Fix 500 error on repository rename
  - Fix bug when MR download patch return invalid diff
  - Test gitlab-shell integration
  - Repository import timeout increased from 2 to 4 minutes allowing larger repos to be imported
  - API for labels (Robert Schilling)
  - API: ability to set an import url when creating project for specific user

v 7.1.1
  - Fix cpu usage issue in Firefox
  - Fix redirect loop when changing password by new user
  - Fix 500 error on new merge request page

v 7.1.0
  - Remove observers
  - Improve MR discussions
  - Filter by description on Issues#index page
  - Fix bug with namespace select when create new project page
  - Show README link after description for non-master members
  - Add @all mention for comments
  - Dont show reply button if user is not signed in
  - Expose more information for issues with webhook
  - Add a mention of the merge request into the default merge request commit message
  - Improve code highlight, introduce support for more languages like Go, Clojure, Erlang etc
  - Fix concurrency issue in repository download
  - Dont allow repository name start with ?
  - Improve email threading (Pierre de La Morinerie)
  - Cleaner help page
  - Group milestones
  - Improved email notifications
  - Contributors API (sponsored by Mobbr)
  - Fix LDAP TLS authentication (Boris HUISGEN)
  - Show VERSION information on project sidebar
  - Improve branch removal logic when accept MR
  - Fix bug where comment form is spawned inside the Reply button
  - Remove Dir.chdir from Satellite#lock for thread-safety
  - Increased default git max_size value from 5MB to 20MB in gitlab.yml. Please update your configs!
  - Show error message in case of timeout in satellite when create MR
  - Show first 100 files for huge diff instead of hiding all
  - Change default admin email from admin@local.host to admin@example.com

v 7.0.0
  - The CPU no longer overheats when you hold down the spacebar
  - Improve edit file UI
  - Add ability to upload group avatar when create
  - Protected branch cannot be removed
  - Developers can remove normal branches with UI
  - Remove branch via API (sponsored by O'Reilly Media)
  - Move protected branches page to Project settings area
  - Redirect to Files view when create new branch via UI
  - Drag and drop upload of image in every markdown-area (Earle Randolph Bunao and Neil Francis Calabroso)
  - Refactor the markdown relative links processing
  - Make it easier to implement other CI services for GitLab
  - Group masters can create projects in group
  - Deprecate ruby 1.9.3 support
  - Only masters can rewrite/remove git tags
  - Add X-Frame-Options SAMEORIGIN to Nginx config so Sidekiq admin is visible
  - UI improvements
  - Case-insensetive search for issues
  - Update to rails 4.1
  - Improve performance of application for projects and groups with a lot of members
  - Formally support Ruby 2.1
  - Include Nginx gitlab-ssl config
  - Add manual language detection for highlight.js
  - Added example.com/:username routing
  - Show notice if your profile is public
  - UI improvements for mobile devices
  - Improve diff rendering performance
  - Drag-n-drop for issues and merge requests between states at milestone page
  - Fix '0 commits' message for huge repositories on project home page
  - Prevent 500 error page when visit commit page from large repo
  - Add notice about huge push over http to unicorn config
  - File action in satellites uses default 30 seconds timeout instead of old 10 seconds one
  - Overall performance improvements
  - Skip init script check on omnibus-gitlab
  - Be more selective when killing stray Sidekiqs
  - Check LDAP user filter during sign-in
  - Remove wall feature (no data loss - you can take it from database)
  - Dont expose user emails via API unless you are admin
  - Detect issues closed by Merge Request description
  - Better email subject lines from email on push service (Alex Elman)
  - Enable identicon for gravatar be default

v 6.9.2
  - Revert the commit that broke the LDAP user filter

v 6.9.1
  - Fix scroll to highlighted line
  - Fix the pagination on load for commits page

v 6.9.0
  - Store Rails cache data in the Redis `cache:gitlab` namespace
  - Adjust MySQL limits for existing installations
  - Add db index on project_id+iid column. This prevents duplicate on iid (During migration duplicates will be removed)
  - Markdown preview or diff during editing via web editor (Evgeniy Sokovikov)
  - Give the Rails cache its own Redis namespace
  - Add ability to set different ssh host, if different from http/https
  - Fix syntax highlighting for code comments blocks
  - Improve comments loading logic
  - Stop refreshing comments when the tab is hidden
  - Improve issue and merge request mobile UI (Drew Blessing)
  - Document how to convert a backup to PostgreSQL
  - Fix locale bug in backup manager
  - Fix can not automerge when MR description is too long
  - Fix wiki backup skip bug
  - Two Step MR creation process
  - Remove unwanted files from satellite working directory with git clean -fdx
  - Accept merge request via API (sponsored by O'Reilly Media)
  - Add more access checks during API calls
  - Block SSH access for 'disabled' Active Directory users
  - Labels for merge requests (Drew Blessing)
  - Threaded emails by setting a Message-ID (Philip Blatter)

v 6.8.0
  - Ability to at mention users that are participating in issue and merge req. discussion
  - Enabled GZip Compression for assets in example Nginx, make sure that Nginx is compiled with --with-http_gzip_static_module flag (this is default in Ubuntu)
  - Make user search case-insensitive (Christopher Arnold)
  - Remove omniauth-ldap nickname bug workaround
  - Drop all tables before restoring a Postgres backup
  - Make the repository downloads path configurable
  - Create branches via API (sponsored by O'Reilly Media)
  - Changed permission of gitlab-satellites directory not to be world accessible
  - Protected branch does not allow force push
  - Fix popen bug in `rake gitlab:satellites:create`
  - Disable connection reaping for MySQL
  - Allow oauth signup without email for twitter and github
  - Fix faulty namespace names that caused 500 on user creation
  - Option to disable standard login
  - Clean old created archives from repository downloads directory
  - Fix download link for huge MR diffs
  - Expose event and mergerequest timestamps in API
  - Fix emails on push service when only one commit is pushed

v 6.7.3
  - Fix the merge notification email not being sent (Pierre de La Morinerie)
  - Drop all tables before restoring a Postgres backup
  - Remove yanked modernizr gem

v 6.7.2
  - Fix upgrader script

v 6.7.1
  - Fix GitLab CI integration

v 6.7.0
  - Increased the example Nginx client_max_body_size from 5MB to 20MB, consider updating it manually on existing installations
  - Add support for Gemnasium as a Project Service (Olivier Gonzalez)
  - Add edit file button to MergeRequest diff
  - Public groups (Jason Hollingsworth)
  - Cleaner headers in Notification Emails (Pierre de La Morinerie)
  - Blob and tree gfm links to anchors work
  - Piwik Integration (Sebastian Winkler)
  - Show contribution guide link for new issue form (Jeroen van Baarsen)
  - Fix CI status for merge requests from fork
  - Added option to remove issue assignee on project issue page and issue edit page (Jason Blanchard)
  - New page load indicator that includes a spinner that scrolls with the page
  - Converted all the help sections into markdown
  - LDAP user filters
  - Streamline the content of notification emails (Pierre de La Morinerie)
  - Fixes a bug with group member administration (Matt DeTullio)
  - Sort tag names using VersionSorter (Robert Speicher)
  - Add GFM autocompletion for MergeRequests (Robert Speicher)
  - Add webhook when a new tag is pushed (Jeroen van Baarsen)
  - Add button for toggling inline comments in diff view
  - Add retry feature for repository import
  - Reuse the GitLab LDAP connection within each request
  - Changed markdown new line behaviour to conform to markdown standards
  - Fix global search
  - Faster authorized_keys rebuilding in `rake gitlab:shell:setup` (requires gitlab-shell 1.8.5)
  - Create and Update MR calls now support the description parameter (Greg Messner)
  - Markdown relative links in the wiki link to wiki pages, markdown relative links in repositories link to files in the repository
  - Added Slack service integration (Federico Ravasio)
  - Better API responses for access_levels (sponsored by O'Reilly Media)
  - Requires at least 2 unicorn workers
  - Requires gitlab-shell v1.9+
  - Replaced gemoji(due to closed licencing problem) with Phantom Open Emoji library(combined SIL Open Font License, MIT License and the CC 3.0 License)
  - Fix `/:username.keys` response content type (Dmitry Medvinsky)

v 6.6.5
  - Added option to remove issue assignee on project issue page and issue edit page (Jason Blanchard)
  - Hide mr close button for comment form if merge request was closed or inline comment
  - Adds ability to reopen closed merge request

v 6.6.4
  - Add missing html escape for highlighted code blocks in comments, issues

v 6.6.3
  - Fix 500 error when edit yourself from admin area
  - Hide private groups for public profiles

v 6.6.2
  - Fix 500 error on branch/tag create or remove via UI

v 6.6.1
  - Fix 500 error on files tab if submodules presents

v 6.6.0
  - Retrieving user ssh keys publically(github style): http://__HOST__/__USERNAME__.keys
  - Permissions: Developer now can manage issue tracker (modify any issue)
  - Improve Code Compare page performance
  - Group avatar
  - Pygments.rb replaced with highlight.js
  - Improve Merge request diff store logic
  - Improve render performnace for MR show page
  - Fixed Assembla hardcoded project name
  - Jira integration documentation
  - Refactored app/services
  - Remove snippet expiration
  - Mobile UI improvements (Drew Blessing)
  - Fix block/remove UI for admin::users#show page
  - Show users' group membership on users' activity page (Robert Djurasaj)
  - User pages are visible without login if user is authorized to a public project
  - Markdown rendered headers have id derived from their name and link to their id
  - Improve application to work faster with large groups (100+ members)
  - Multiple emails per user
  - Show last commit for file when view file source
  - Restyle Issue#show page and MR#show page
  - Ability to filter by multiple labels for Issues page
  - Rails version to 4.0.3
  - Fixed attachment identifier displaying underneath note text (Jason Blanchard)

v 6.5.1
  - Fix branch selectbox when create merge request from fork

v 6.5.0
  - Dropdown menus on issue#show page for assignee and milestone (Jason Blanchard)
  - Add color custimization and previewing to broadcast messages
  - Fixed notes anchors
  - Load new comments in issues dynamically
  - Added sort options to Public page
  - New filters (assigned/authored/all) for Dashboard#issues/merge_requests (sponsored by Say Media)
  - Add project visibility icons to dashboard
  - Enable secure cookies if https used
  - Protect users/confirmation with rack_attack
  - Default HTTP headers to protect against MIME-sniffing, force https if enabled
  - Bootstrap 3 with responsive UI
  - New repository download formats: tar.bz2, zip, tar (Jason Hollingsworth)
  - Restyled accept widgets for MR
  - SCSS refactored
  - Use jquery timeago plugin
  - Fix 500 error for rdoc files
  - Ability to customize merge commit message (sponsored by Say Media)
  - Search autocomplete via ajax
  - Add website url to user profile
  - Files API supports base64 encoded content (sponsored by O'Reilly Media)
  - Added support for Go's repository retrieval (Bruno Albuquerque)

v6.4.3
  - Don't use unicorn worker killer if PhusionPassenger is defined

v6.4.2
  - Fixed wrong behaviour of script/upgrade.rb

v6.4.1
  - Fixed bug with repository rename
  - Fixed bug with project transfer

v 6.4.0
  - Added sorting to project issues page (Jason Blanchard)
  - Assembla integration (Carlos Paramio)
  - Fixed another 500 error with submodules
  - UI: More compact issues page
  - Minimal password length increased to 8 symbols
  - Side-by-side diff view (Steven Thonus)
  - Internal projects (Jason Hollingsworth)
  - Allow removal of avatar (Drew Blessing)
  - Project web hooks now support issues and merge request events
  - Visiting project page while not logged in will redirect to sign-in instead of 404 (Jason Hollingsworth)
  - Expire event cache on avatar creation/removal (Drew Blessing)
  - Archiving old projects (Steven Thonus)
  - Rails 4
  - Add time ago tooltips to show actual date/time
  - UI: Fixed UI for admin system hooks
  - Ruby script for easier GitLab upgrade
  - Do not remove Merge requests if fork project was removed
  - Improve sign-in/signup UX
  - Add resend confirmation link to sign-in page
  - Set noreply@HOSTNAME for reply_to field in all emails
  - Show GitLab API version on Admin#dashboard
  - API Cross-origin resource sharing
  - Show READMe link at project home page
  - Show repo size for projects in Admin area

v 6.3.0
  - API for adding gitlab-ci service
  - Init script now waits for pids to appear after (re)starting before reporting status (Rovanion Luckey)
  - Restyle project home page
  - Grammar fixes
  - Show branches list (which branches contains commit) on commit page (Andrew Kumanyaev)
  - Security improvements
  - Added support for GitLab CI 4.0
  - Fixed issue with 500 error when group did not exist
  - Ability to leave project
  - You can create file in repo using UI
  - You can remove file from repo using UI
  - API: dropped default_branch attribute from project during creation
  - Project default_branch is not stored in db any more. It takes from repo now.
  - Admin broadcast messages
  - UI improvements
  - Dont show last push widget if user removed this branch
  - Fix 500 error for repos with newline in file name
  - Extended html titles
  - API: create/update/delete repo files
  - Admin can transfer project to any namespace
  - API: projects/all for admin users
  - Fix recent branches order

v 6.2.4
  - Security: Cast API private_token to string (CVE-2013-4580)
  - Security: Require gitlab-shell 1.7.8 (CVE-2013-4581, CVE-2013-4582, CVE-2013-4583)
  - Fix for Git SSH access for LDAP users

v 6.2.3
  - Security: More protection against CVE-2013-4489
  - Security: Require gitlab-shell 1.7.4 (CVE-2013-4490, CVE-2013-4546)
  - Fix sidekiq rake tasks

v 6.2.2
  - Security: Update gitlab_git (CVE-2013-4489)

v 6.2.1
  - Security: Fix issue with generated passwords for new users

v 6.2.0
  - Public project pages are now visible to everyone (files, issues, wik, etc.)
    THIS MEANS YOUR ISSUES AND WIKI FOR PUBLIC PROJECTS ARE PUBLICLY VISIBLE AFTER THE UPGRADE
  - Add group access to permissions page
  - Require current password to change one
  - Group owner or admin can remove other group owners
  - Remove group transfer since we have multiple owners
  - Respect authorization in Repository API
  - Improve UI for Project#files page
  - Add more security specs
  - Added search for projects by name to api (Izaak Alpert)
  - Make default user theme configurable (Izaak Alpert)
  - Update logic for validates_merge_request for tree of MR (Andrew Kumanyaev)
  - Rake tasks for web hooks management (Jonhnny Weslley)
  - Extended User API to expose admin and can_create_group for user creation/updating (Boyan Tabakov)
  - API: Remove group
  - API: Remove project
  - Avatar upload on profile page with a maximum of 100KB (Steven Thonus)
  - Store the sessions in Redis instead of the cookie store
  - Fixed relative links in markdown
  - User must confirm their email if signup enabled
  - User must confirm changed email

v 6.1.0
  - Project specific IDs for issues, mr, milestones
    Above items will get a new id and for example all bookmarked issue urls will change.
    Old issue urls are redirected to the new one if the issue id is too high for an internal id.
  - Description field added to Merge Request
  - API: Sudo api calls (Izaak Alpert)
  - API: Group membership api (Izaak Alpert)
  - Improved commit diff
  - Improved large commit handling (Boyan Tabakov)
  - Rewrite: Init script now less prone to errors and keeps better track of the service (Rovanion Luckey)
  - Link issues, merge requests, and commits when they reference each other with GFM (Ash Wilson)
  - Close issues automatically when pushing commits with a special message
  - Improve user removal from admin area
  - Invalidate events cache when project was moved
  - Remove deprecated classes and rake tasks
  - Add event filter for group and project show pages
  - Add links to create branch/tag from project home page
  - Add public-project? checkbox to new-project view
  - Improved compare page. Added link to proceed into Merge Request
  - Send an email to a user when they are added to group
  - New landing page when you have 0 projects

v 6.0.0
  - Feature: Replace teams with group membership
    We introduce group membership in 6.0 as a replacement for teams.
    The old combination of groups and teams was confusing for a lot of people.
    And when the members of a team where changed this wasn't reflected in the project permissions.
    In GitLab 6.0 you will be able to add members to a group with a permission level for each member.
    These group members will have access to the projects in that group.
    Any changes to group members will immediately be reflected in the project permissions.
    You can even have multiple owners for a group, greatly simplifying administration.
  - Feature: Ability to have multiple owners for group
  - Feature: Merge Requests between fork and project (Izaak Alpert)
  - Feature: Generate fingerprint for ssh keys
  - Feature: Ability to create and remove branches with UI
  - Feature: Ability to create and remove git tags with UI
  - Feature: Groups page in profile. You can leave group there
  - API: Allow login with LDAP credentials
  - Redesign: project settings navigation
  - Redesign: snippets area
  - Redesign: ssh keys page
  - Redesign: buttons, blocks and other ui elements
  - Add comment title to rss feed
  - You can use arrows to navigate at tree view
  - Add project filter on dashboard
  - Cache project graph
  - Drop support of root namespaces
  - Default theme is classic now
  - Cache result of methods like authorize_projects, project.team.members etc
  - Remove $.ready events
  - Fix onclick events being double binded
  - Add notification level to group membership
  - Move all project controllers/views under Projects:: module
  - Move all profile controllers/views under Profiles:: module
  - Apply user project limit only for personal projects
  - Unicorn is default web server again
  - Store satellites lock files inside satellites dir
  - Disabled threadsafety mode in rails
  - Fixed bug with loosing MR comments
  - Improved MR comments logic
  - Render readme file for projects in public area

v 5.4.2
  - Security: Cast API private_token to string (CVE-2013-4580)
  - Security: Require gitlab-shell 1.7.8 (CVE-2013-4581, CVE-2013-4582, CVE-2013-4583)

v 5.4.1
  - Security: Fixes for CVE-2013-4489
  - Security: Require gitlab-shell 1.7.4 (CVE-2013-4490, CVE-2013-4546)

v 5.4.0
  - Ability to edit own comments
  - Documentation improvements
  - Improve dashboard projects page
  - Fixed nav for empty repos
  - GitLab Markdown help page
  - Misspelling fixes
  - Added support of unicorn and fog gems
  - Added client list to API doc
  - Fix PostgreSQL database restoration problem
  - Increase snippet content column size
  - allow project import via git:// url
  - Show participants on issues, including mentions
  - Notify mentioned users with email

v 5.3.0
  - Refactored services
  - Campfire service added
  - HipChat service added
  - Fixed bug with LDAP + git over http
  - Fixed bug with google analytics code being ignored
  - Improve sign-in page if ldap enabled
  - Respect newlines in wall messages
  - Generate the Rails secret token on first run
  - Rename repo feature
  - Init.d: remove gitlab.socket on service start
  - Api: added teams api
  - Api: Prevent blob content being escaped
  - Api: Smart deploy key add behaviour
  - Api: projects/owned.json return user owned project
  - Fix bug with team assignation on project from #4109
  - Advanced snippets: public/private, project/personal (Andrew Kulakov)
  - Repository Graphs (Karlo Nicholas T. Soriano)
  - Fix dashboard lost if comment on commit
  - Update gitlab-grack. Fixes issue with --depth option
  - Fix project events duplicate on project page
  - Fix postgres error when displaying network graph.
  - Fix dashboard event filter when navigate via turbolinks
  - init.d: Ensure socket is removed before starting service
  - Admin area: Style teams:index, group:show pages
  - Own page for failed forking
  - Scrum view for milestone

v 5.2.0
  - Turbolinks
  - Git over http with ldap credentials
  - Diff with better colors and some spacing on the corners
  - Default values for project features
  - Fixed huge_commit view
  - Restyle project clone panel
  - Move Gitlab::Git code to gitlab_git gem
  - Move update docs in repo
  - Requires gitlab-shell v1.4.0
  - Fixed submodules listing under file tab
  - Fork feature (Angus MacArthur)
  - git version check in gitlab:check
  - Shared deploy keys feature
  - Ability to generate default labels set for issues
  - Improve gfm autocomplete (Harold Luo)
  - Added support for Google Analytics
  - Code search feature (Javier Castro)

v 5.1.0
  - You can login with email or username now
  - Corrected project transfer rollback when repository cannot be moved
  - Move both repo and wiki when project transfer requested
  - Admin area: project editing was removed from admin namespace
  - Access: admin user has now access to any project.
  - Notification settings
  - Gitlab::Git set of objects to abstract from grit library
  - Replace Unicorn web server with Puma
  - Backup/Restore refactored. Backup dump project wiki too now
  - Restyled Issues list. Show milestone version in issue row
  - Restyled Merge Request list
  - Backup now dump/restore uploads
  - Improved performance of dashboard (Andrew Kumanyaev)
  - File history now tracks renames (Akzhan Abdulin)
  - Drop wiki migration tools
  - Drop sqlite migration tools
  - project tagging
  - Paginate users in API
  - Restyled network graph (Hiroyuki Sato)

v 5.0.1
  - Fixed issue with gitlab-grit being overridden by grit

v 5.0.0
  - Replaced gitolite with gitlab-shell
  - Removed gitolite-related libraries
  - State machine added
  - Setup gitlab as git user
  - Internal API
  - Show team tab for empty projects
  - Import repository feature
  - Updated rails
  - Use lambda for scopes
  - Redesign admin area -> users
  - Redesign admin area -> user
  - Secure link to file attachments
  - Add validations for Group and Team names
  - Restyle team page for project
  - Update capybara, rspec-rails, poltergeist to recent versions
  - Wiki on git using Gollum
  - Added Solarized Dark theme for code review
  - Don't show user emails in autocomplete lists, profile pages
  - Added settings tab for group, team, project
  - Replace user popup with icons in header
  - Handle project moving with gitlab-shell
  - Added select2-rails for selectboxes with ajax data load
  - Fixed search field on projects page
  - Added teams to search autocomplete
  - Move groups and teams on dashboard sidebar to sub-tabs
  - API: improved return codes and docs. (Felix Gilcher, Sebastian Ziebell)
  - Redesign wall to be more like chat
  - Snippets, Wall features are disabled by default for new projects

v 4.2.0
  - Teams
  - User show page. Via /u/username
  - Show help contents on pages for better navigation
  - Async gitolite calls
  - added satellites logs
  - can_create_group, can_create_team booleans for User
  - Process web hooks async
  - GFM: Fix images escaped inside links
  - Network graph improved
  - Switchable branches for network graph
  - API: Groups
  - Fixed project download

v 4.1.0
  - Optional Sign-Up
  - Discussions
  - Satellites outside of tmp
  - Line numbers for blame
  - Project public mode
  - Public area with unauthorized access
  - Load dashboard events with ajax
  - remember dashboard filter in cookies
  - replace resque with sidekiq
  - fix routing issues
  - cleanup rake tasks
  - fix backup/restore
  - scss cleanup
  - show preview for note images
  - improved network-graph
  - get rid of app/roles/
  - added new classes Team, Repository
  - Reduce amount of gitolite calls
  - Ability to add user in all group projects
  - remove deprecated configs
  - replaced Korolev font with open font
  - restyled admin/dashboard page
  - restyled admin/projects page

v 4.0.0
  - Remove project code and path from API. Use id instead
  - Return valid cloneable url to repo for web hook
  - Fixed backup issue
  - Reorganized settings
  - Fixed commits compare
  - Refactored scss
  - Improve status checks
  - Validates presence of User#name
  - Fixed postgres support
  - Removed sqlite support
  - Modified post-receive hook
  - Milestones can be closed now
  - Show comment events on dashboard
  - Quick add team members via group#people page
  - [API] expose created date for hooks and SSH keys
  - [API] list, create issue notes
  - [API] list, create snippet notes
  - [API] list, create wall notes
  - Remove project code - use path instead
  - added username field to user
  - rake task to fill usernames based on emails create namespaces for users
  - STI Group < Namespace
  - Project has namespace_id
  - Projects with namespaces also namespaced in gitolite and stored in subdir
  - Moving project to group will move it under group namespace
  - Ability to move project from namespaces to another
  - Fixes commit patches getting escaped (see #2036)
  - Support diff and patch generation for commits and merge request
  - MergeReqest doesn't generate a temporary file for the patch any more
  - Update the UI to allow downloading Patch or Diff

v 3.1.0
  - Updated gems
  - Services: Gitlab CI integration
  - Events filter on dashboard
  - Own namespace for redis/resque
  - Optimized commit diff views
  - add alphabetical order for projects admin page
  - Improved web editor
  - Commit stats page
  - Documentation split and cleanup
  - Link to commit authors everywhere
  - Restyled milestones list
  - added Milestone to Merge Request
  - Restyled Top panel
  - Refactored Satellite Code
  - Added file line links
  - moved from capybara-webkit to poltergeist + phantomjs

v 3.0.3
  - Fixed bug with issues list in Chrome
  - New Feature: Import team from another project

v 3.0.2
  - Fixed gitlab:app:setup
  - Fixed application error on empty project in admin area
  - Restyled last push widget

v 3.0.1
  - Fixed git over http

v 3.0.0
  - Projects groups
  - Web Editor
  - Fixed bug with gitolite keys
  - UI improved
  - Increased performance of application
  - Show user avatar in last commit when browsing Files
  - Refactored Gitlab::Merge
  - Use Font Awesome for icons
  - Separate observing of Note and MergeRequests
  - Milestone "All Issues" filter
  - Fix issue close and reopen button text and styles
  - Fix forward/back while browsing Tree hierarchy
  - Show number of notes for commits and merge requests
  - Added support pg from box and update installation doc
  - Reject ssh keys that break gitolite
  - [API] list one project hook
  - [API] edit project hook
  - [API] list project snippets
  - [API] allow to authorize using private token in HTTP header
  - [API] add user creation

v 2.9.1
  - Fixed resque custom config init

v 2.9.0
  - fixed inline notes bugs
  - refactored rspecs
  - refactored gitolite backend
  - added factory_girl
  - restyled projects list on dashboard
  - ssh keys validation to prevent gitolite crash
  - send notifications if changed permission in project
  - scss refactoring. gitlab_bootstrap/ dir
  - fix git push http body bigger than 112k problem
  - list of labels  page under issues tab
  - API for milestones, keys
  - restyled buttons
  - OAuth
  - Comment order changed

v 2.8.1
  - ability to disable gravatars
  - improved MR diff logic
  - ssh key help page

v 2.8.0
  - Gitlab Flavored Markdown
  - Bulk issues update
  - Issues API
  - Cucumber coverage increased
  - Post-receive files fixed
  - UI improved
  - Application cleanup
  - more cucumber
  - capybara-webkit + headless

v 2.7.0
  - Issue Labels
  - Inline diff
  - Git HTTP
  - API
  - UI improved
  - System hooks
  - UI improved
  - Dashboard events endless scroll
  - Source performance increased

v 2.6.0
  - UI polished
  - Improved network graph + keyboard nav
  - Handle huge commits
  - Last Push widget
  - Bugfix
  - Better performance
  - Email in resque
  - Increased test coverage
  - Ability to remove branch with MR accept
  - a lot of code refactored

v 2.5.0
  - UI polished
  - Git blame for file
  - Bugfix
  - Email in resque
  - Better test coverage

v 2.4.0
  - Admin area stats page
  - Ability to block user
  - Simplified dashboard area
  - Improved admin area
  - Bootstrap 2.0
  - Responsive layout
  - Big commits handling
  - Performance improved
  - Milestones

v 2.3.1
  - Issues pagination
  - ssl fixes
  - Merge Request pagination

v 2.3.0
  - Dashboard r1
  - Search r1
  - Project page
  - Close merge request on push
  - Persist MR diff after merge
  - mysql support
  - Documentation

v 2.2.0
  - We’ve added support of LDAP auth
  - Improved permission logic (4 roles system)
  - Protected branches (now only masters can push to protected branches)
  - Usability improved
  - twitter bootstrap integrated
  - compare view between commits
  - wiki feature
  - now you can enable/disable issues, wiki, wall features per project
  - security fixes
  - improved code browsing (ajax branch switch etc)
  - improved per-line commenting
  - git submodules displayed
  - moved to rails 3.2
  - help section improved

v 2.1.0
  - Project tab r1
  - List branches/tags
  - per line comments
  - mass user import

v 2.0.0
  - gitolite as main git host system
  - merge requests
  - project/repo access
  - link to commit/issue feed
  - design tab
  - improved email notifications
  - restyled dashboard
  - bugfix

v 1.2.2
  - common config file gitlab.yml
  - issues restyle
  - snippets restyle
  - clickable news feed header on dashboard
  - bugfix

v 1.2.1
  - bugfix

v 1.2.0
  - new design
  - user dashboard
  - network graph
  - markdown support for comments
  - encoding issues
  - wall like twitter timeline

v 1.1.0
  - project dashboard
  - wall redesigned
  - feature: code snippets
  - fixed horizontal scroll on file preview
  - fixed app crash if commit message has invalid chars
  - bugfix & code cleaning

v 1.0.2
  - fixed bug with empty project
  - added adv validation for project path & code
  - feature: issues can be sortable
  - bugfix
  - username displayed on top panel

v 1.0.1
  - fixed: with invalid source code for commit
  - fixed: lose branch/tag selection when use tree navigation
  - when history clicked - display path
  - bug fix & code cleaning

v 1.0.0
  - bug fix
  - projects preview mode

v 0.9.6
  - css fix
  - new repo empty tree until restart server - fixed

v 0.9.4
  - security improved
  - authorization improved
  - html escaping
  - bug fix
  - increased test coverage
  - design improvements

v 0.9.1
  - increased test coverage
  - design improvements
  - new issue email notification
  - updated app name
  - issue redesigned
  - issue can be edit

v 0.8.0
  - syntax highlight for main file types
  - redesign
  - stability
  - security fixes
  - increased test coverage
  - email notification<|MERGE_RESOLUTION|>--- conflicted
+++ resolved
@@ -1,9 +1,7 @@
 Please view this file on the master branch, on stable branches it's out of date.
 
 v 8.3.0 (unreleased)
-<<<<<<< HEAD
 - Merge when build succeeds (Zeger-Jan van de Weg)
-=======
   - Fix: Assignee selector is empty when 'Unassigned' is selected (Jose Corcuera)
   - Fix 500 error when update group member permission
   - Trim leading and trailing whitespace of milestone and issueable titles (Jose Corcuera)
@@ -31,7 +29,6 @@
 v 8.2.1
   - Forcefully update builds that didn't want to update with state machine
   - Fix: saving GitLabCiService as Admin Template
->>>>>>> 234f4bf2
 
 v 8.2.0
   - Improved performance of finding projects and groups in various places
