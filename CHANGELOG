--- conflicted
+++ resolved
@@ -1,13 +1,10 @@
 Please view this file on the master branch, on stable branches it's out of date.
 
 v 7.14.0 (unreleased)
-<<<<<<< HEAD
   - Fix label read access for unauthenticated users (Daniel Gerhardt)
   - Fix OAuth provider bug where GitLab would not go return to the redirect_uri after sign-in (Stan Hu)
   - Fix file upload dialog for comment editing (Daniel Gerhardt)
-=======
   - Set OmniAuth full_host parameter to ensure redirect URIs are correct (Stan Hu)
->>>>>>> 5f4dcbf8
   - Expire Rails cache entries after two weeks to prevent endless Redis growth
   - Add support for destroying project milestones (Stan Hu)
 
