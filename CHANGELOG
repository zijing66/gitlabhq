Please view this file on the master branch, on stable branches it's out of date.

v 8.3.0 (unreleased)

<<<<<<< HEAD
v 8.2.0
=======
v 8.0.1
v 8.1.0 (unreleased)
v 8.2.0 (unreleased)
v 8.3.0 (unreleased)

v 8.2.0
  - Improved performance of finding projects and groups in various places
  - Improved performance of rendering user profile pages and Atom feeds
  - Fix grouping of contributors by email in graph.
>>>>>>> 07140614
  - Remove CSS property preventing hard tabs from rendering in Chromium 45 (Stan Hu)
  - Fix Drone CI service template not saving properly (Stan Hu)
  - Fix avatars not showing in Atom feeds and project issues when Gravatar disabled (Stan Hu)
  - Added a GitLab specific profiling tool called "Sherlock" (see GitLab CE merge request #1749)
  - Upgrade gitlab_git to 7.2.20 and rugged to 0.23.3 (Stan Hu)
  - Improved performance of finding users by one of their Email addresses
  - Add allow_failure field to commit status API (Stan Hu)
  - Commits without .gitlab-ci.yml are marked as skipped
  - Save detailed error when YAML syntax is invalid
  - Since GitLab CI is enabled by default, remove enabling it by pushing .gitlab-ci.yml
  - Added build artifacts
  - Improved performance of replacing references in comments
  - Show last project commit to default branch on project home page
  - Highlight comment based on anchor in URL
  - Adds ability to remove the forked relationship from project settings screen. (Han Loong Liauw)
  - Improved performance of sorting milestone issues
  - Allow users to select the Files view as default project view (Cristian Bica)
  - Show "Empty Repository Page" for repository without branches (Artem V. Navrotskiy)
  - Fix: Inability to reply to code comments in the MR view, if the MR comes from a fork
  - Use git follow flag for commits page when retrieve history for file or directory
  - Show merge request CI status on merge requests index page
  - Send build name and stage in CI notification e-mail
  - Extend yml syntax for only and except to support specifying repository path
  - Enable shared runners to all new projects
  - Bump GitLab-Workhorse to 0.4.1
  - Allow to define cache in `.gitlab-ci.yml`
  - Fix: 500 error returned if destroy request without HTTP referer (Kazuki Shimizu)
  - Remove deprecated CI events from project settings page
  - Improve personal snippet access workflow (Douglas Alexandre)
  - [API] Add ability to fetch the commit ID of the last commit that actually touched a file
  - Fix omniauth documentation setting for omnibus configuration (Jon Cairns)
  - Add "New file" link to dropdown on project page
  - Include commit logs in project search
  - Add "added", "modified" and "removed" properties to commit object in webhook
  - Rename "Back to" links to "Go to" because its not always a case it point to place user come from
  - Allow groups to appear in the search results if the group owner allows it
  - Add email notification to former assignee upon unassignment (Adam Lieskovský)
  - New design for project graphs page
  - Remove deprecated dumped yaml file generated from previous job definitions
  - Fix incoming email config defaults
  - Show specific runners from projects where user is master or owner
  - MR target branch is now visible on a list view when it is different from project's default one
  - Improve Continuous Integration graphs page
  - Make color of "Accept Merge Request" button consistent with current build status
  - Add ignore white space option in merge request diff and commit and compare view
  - Ability to add release notes (markdown text and attachments) to git tags (aka Releases)
  - Relative links from a repositories README.md now link to the default branch
  - Fix trailing whitespace issue in merge request/issue title
  - Fix bug when milestone/label filter was empty for dashboard issues page
  - Add ability to create milestone in group projects from single form
<<<<<<< HEAD
=======
  - Add option to create merge request when editing/creating a file (Dirceu Tiegs)
  - Prevent the last owner of a group from being able to delete themselves by 'adding' themselves as a master (James Lopez)
  - Add Award Emoji to issue and merge request pages
>>>>>>> 07140614

v 8.1.4
  - Fix bug where manually merged branches in a MR would end up with an empty diff (Stan Hu)
  - Prevent redirect loop when home_page_url is set to the root URL
  - Fix incoming email config defaults
  - Remove CSS property preventing hard tabs from rendering in Chromium 45 (Stan Hu)

v 8.1.3
  - Force update refs/merge-requests/X/head upon a push to the source branch of a merge request (Stan Hu)
  - Spread out runner contacted_at updates
  - Use issue editor as cross reference comment author when issue is edited with a new mention
  - Add Facebook authentication

v 8.1.2
  - Fix cloning Wiki repositories via HTTP (Stan Hu)
  - Add migration to remove satellites directory
  - Fix specific runners visibility
  - Fix 500 when editing CI service
  - Require CI jobs to be named
  - Fix CSS for runner status
  - Fix CI badge
  - Allow developer to manage builds

v 8.1.1
  - Removed, see 8.1.2

v 8.1.0
  - Ensure MySQL CI limits DB migrations occur after the fields have been created (Stan Hu)
  - Fix duplicate repositories in GitHub import page (Stan Hu)
  - Redirect to a default path if HTTP_REFERER is not set (Stan Hu)
  - Adds ability to create directories using the web editor (Ben Ford)
  - Cleanup stuck CI builds
  - Send an email to admin email when a user is reported for spam (Jonathan Rochkind)
  - Show notifications button when user is member of group rather than project (Grzegorz Bizon)
  - Fix bug preventing mentioned issued from being closed when MR is merged using fast-forward merge.
  - Fix nonatomic database update potentially causing project star counts to go negative (Stan Hu)
  - Don't show "Add README" link in an empty repository if user doesn't have access to push (Stan Hu)
  - Fix error preventing displaying of commit data for a directory with a leading dot (Stan Hu)
  - Speed up load times of issue detail pages by roughly 1.5x
  - Fix CI rendering regressions
  - If a merge request is to close an issue, show this on the issue page (Zeger-Jan van de Weg)
  - Add a system note and update relevant merge requests when a branch is deleted or re-added (Stan Hu)
  - Make diff file view easier to use on mobile screens (Stan Hu)
  - Improved performance of finding users by username or Email address
  - Fix bug where merge request comments created by API would not trigger notifications (Stan Hu)
  - Add support for creating directories from Files page (Stan Hu)
  - Allow removing of project without confirmation when JavaScript is disabled (Stan Hu)
  - Support filtering by "Any" milestone or issue and fix "No Milestone" and "No Label" filters (Stan Hu)
  - Improved performance of the trending projects page
  - Remove CI migration task
  - Improved performance of finding projects by their namespace
  - Fix bug where transferring a project would result in stale commit links (Stan Hu)
  - Fix build trace updating
  - Include full path of source and target branch names in New Merge Request page (Stan Hu)
  - Add user preference to view activities as default dashboard (Stan Hu)
  - Add option to admin area to sign in as a specific user (Pavel Forkert)
  - Show CI status on all pages where commits list is rendered
  - Automatically enable CI when push .gitlab-ci.yml file to repository
  - Move CI charts to project graphs area
  - Fix cases where Markdown did not render links in activity feed (Stan Hu)
  - Add first and last to pagination (Zeger-Jan van de Weg)
  - Added Commit Status API
  - Added Builds View
  - Added when to .gitlab-ci.yml
  - Show CI status on commit page
  - Added CI_BUILD_TAG, _STAGE, _NAME and _TRIGGERED to CI builds
  - Show CI status on Your projects page and Starred projects page
  - Remove "Continuous Integration" page from dashboard
  - Add notes and SSL verification entries to hook APIs (Ben Boeckel)
  - Added build artifacts
  - Fix grammar in admin area "labels" .nothing-here-block when no labels exist.
  - Move CI runners page to project settings area
  - Move CI variables page to project settings area
  - Move CI triggers page to project settings area
  - Move CI project settings page to CE project settings area
  - Fix bug when removed file was not appearing in merge request diff
  - Show warning when build cannot be served by any of the available CI runners
  - Note the original location of a moved project when notifying users of the move
  - Improve error message when merging fails
  - Add support of multibyte characters in LDAP UID (Roman Petrov)
  - Show additions/deletions stats on merge request diff
  - Remove footer text in emails (Zeger-Jan van de Weg)
  - Ensure code blocks are properly highlighted after a note is updated
  - Fix wrong access level badge on MR comments
  - Hide password in the service settings form
  - Move CI web hooks page to project settings area
  - Fix User Identities API. It now allows you to properly create or update user's identities.
  - Add user preference to change layout width (Peter Göbel)
  - Use commit status in merge request widget as preferred source of CI status
  - Integrate CI commit and build pages into project pages
  - Move CI services page to project settings area
  - Add "Quick Submit" behavior to input fields throughout the application. Use
    Cmd+Enter on Mac and Ctrl+Enter on Windows/Linux.
  - Fix position of hamburger in header for smaller screens (Han Loong Liauw)
  - Fix bug where Emojis in Markdown would truncate remaining text (Sakata Sinji)
  - Persist filters when sorting on admin user page (Jerry Lukins)
  - Update style of snippets pages (Han Loong Liauw)
  - Allow dashboard and group issues/MRs to be filtered by label
  - Add spellcheck=false to certain input fields
  - Invalidate stored service password if the endpoint URL is changed
  - Project names are not fully shown if group name is too big, even on group page view
  - Apply new design for Files page
  - Add "New Page" button to Wiki Pages tab (Stan Hu)
  - Only render 404 page from /public
  - Hide passwords from services API (Alex Lossent)
  - Fix: Images cannot show when projects' path was changed
  - Let gitlab-git-http-server generate and serve 'git archive' downloads
  - Optimize query when filtering on issuables (Zeger-Jan van de Weg)
  - Fix padding of outdated discussion item.
  - Animate the logo on hover

v 8.0.5
  - Correct lookup-by-email for LDAP logins
  - Fix loading spinner sometimes not being hidden on Merge Request tab switches

v 8.0.4
  - Fix Message-ID header to be RFC 2111-compliant to prevent e-mails being dropped (Stan Hu)
  - Fix referrals for :back and relative URL installs
  - Fix anchors to comments in diffs
  - Remove CI token from build traces
  - Fix "Assign All" button on Runner admin page
  - Fix search in Files
  - Add full project namespace to payload of system webhooks (Ricardo Band)

v 8.0.3
  - Fix URL shown in Slack notifications
  - Fix bug where projects would appear to be stuck in the forked import state (Stan Hu)
  - Fix Error 500 in creating merge requests with > 1000 diffs (Stan Hu)
  - Add work_in_progress key to MR web hooks (Ben Boeckel)

v 8.0.2
  - Fix default avatar not rendering in network graph (Stan Hu)
  - Skip check_initd_configured_correctly on omnibus installs
  - Prevent double-prefixing of help page paths
  - Clarify confirmation text on user deletion
  - Make commit graphs responsive to window width changes (Stan Hu)
  - Fix top margin for sign-in button on public pages
  - Fix LDAP attribute mapping
  - Remove git refs used internally by GitLab from network graph (Stan Hu)
  - Use standard Markdown font in Markdown preview instead of fixed-width font (Stan Hu)
  - Fix Reply by email for non-UTF-8 messages.
  - Add option to use StartTLS with Reply by email IMAP server.
  - Allow AWS S3 Server-Side Encryption with Amazon S3-Managed Keys for backups (Paul Beattie)

v 8.0.1
  - Remove git refs used internally by GitLab from network graph (Stan Hu)
  - Improve CI migration procedure and documentation

v 8.0.0
  - Fix Markdown links not showing up in dashboard activity feed (Stan Hu)
  - Remove milestones from merge requests when milestones are deleted (Stan Hu)
  - Fix HTML link that was improperly escaped in new user e-mail (Stan Hu)
  - Fix broken sort in merge request API (Stan Hu)
  - Bump rouge to 1.10.1 to remove warning noise and fix other syntax highlighting bugs (Stan Hu)
  - Gracefully handle errors in syntax highlighting by leaving the block unformatted (Stan Hu)
  - Add "replace" and "upload" functionalities to allow user replace existing file and upload new file into current repository
  - Fix URL construction for merge requests, issues, notes, and commits for relative URL config (Stan Hu)
  - Fix emoji URLs in Markdown when relative_url_root is used (Stan Hu)
  - Omit filename in Content-Disposition header in raw file download to avoid RFC 6266 encoding issues (Stan HU)
  - Fix broken Wiki Page History (Stan Hu)
  - Import forked repositories asynchronously to prevent large repositories from timing out (Stan Hu)
  - Prevent anchors from being hidden by header (Stan Hu)
  - Fix bug where only the first 15 Bitbucket issues would be imported (Stan Hu)
  - Sort issues by creation date in Bitbucket importer (Stan Hu)
  - Prevent too many redirects upon login when home page URL is set to external_url (Stan Hu)
  - Improve dropdown positioning on the project home page (Hannes Rosenögger)
  - Upgrade browser gem to 1.0.0 to avoid warning in IE11 compatibilty mode (Stan Hu)
  - Remove user OAuth tokens from the database and request new tokens each session (Stan Hu)
  - Restrict users API endpoints to use integer IDs (Stan Hu)
  - Only show recent push event if the branch still exists or a recent merge request has not been created (Stan Hu)
  - Remove satellites
  - Better performance for web editor (switched from satellites to rugged)
  - Faster merge
  - Ability to fetch merge requests from refs/merge-requests/:id
  - Allow displaying of archived projects in the admin interface (Artem Sidorenko)
  - Allow configuration of import sources for new projects (Artem Sidorenko)
  - Search for comments should be case insensetive
  - Create cross-reference for closing references on commits pushed to non-default branches (Maël Valais)
  - Ability to search milestones
  - Gracefully handle SMTP user input errors (e.g. incorrect email addresses) to prevent Sidekiq retries (Stan Hu)
  - Move dashboard activity to separate page (for your projects and starred projects)
  - Improve performance of git blame
  - Limit content width to 1200px for most of pages to improve readability on big screens
  - Fix 500 error when submit project snippet without body
  - Improve search page usability
  - Bring more UI consistency in way how projects, snippets and groups lists are rendered
  - Make all profiles and group public
  - Fixed login failure when extern_uid changes (Joel Koglin)
  - Don't notify users without access to the project when they are (accidentally) mentioned in a note.
  - Retrieving oauth token with LDAP credentials
  - Load Application settings from running database unless env var USE_DB=false
  - Added Drone CI integration (Kirill Zaitsev)
  - Allow developers to retry builds
  - Hide advanced project options for non-admin users
  - Fail builds if no .gitlab-ci.yml is found
  - Refactored service API and added automatically service docs generator (Kirill Zaitsev)
  - Added web_url key project hook_attrs (Kirill Zaitsev)
  - Add ability to get user information by ID of an SSH key via the API
  - Fix bug which IE cannot show image at markdown when the image is raw file of gitlab
  - Add support for Crowd
  - Global Labels that are available to all projects
  - Fix highlighting of deleted lines in diffs.
  - Project notification level can be set on the project page itself
  - Added service API endpoint to retrieve service parameters (Petheő Bence)
  - Add FogBugz project import (Jared Szechy)
  - Sort users autocomplete lists by user (Allister Antosik)
  - Webhook for issue now contains repository field (Jungkook Park)
  - Add ability to add custom text to the help page (Jeroen van Baarsen)
  - Add pg_schema to backup config
  - Fix references to target project issues in Merge Requests markdown preview and textareas (Francesco Levorato)
  - Redirect from incorrectly cased group or project path to correct one (Francesco Levorato)
  - Removed API calls from CE to CI

v 7.14.3
  - No changes

v 7.14.2
  - Upgrade gitlab_git to 7.2.15 to fix `git blame` errors with ISO-encoded files (Stan Hu)
  - Allow configuration of LDAP attributes GitLab will use for the new user account.

v 7.14.1
  - Improve abuse reports management from admin area
  - Fix "Reload with full diff" URL button in compare branch view (Stan Hu)
  - Disabled DNS lookups for SSH in docker image (Rowan Wookey)
  - Only include base URL in OmniAuth full_host parameter (Stan Hu)
  - Fix Error 500 in API when accessing a group that has an avatar (Stan Hu)
  - Ability to enable SSL verification for Webhooks

v 7.14.0
  - Fix bug where non-project members of the target project could set labels on new merge requests.
  - Update default robots.txt rules to disallow crawling of irrelevant pages (Ben Bodenmiller)
  - Fix redirection after sign in when using auto_sign_in_with_provider
  - Upgrade gitlab_git to 7.2.14 to ignore CRLFs in .gitmodules (Stan Hu)
  - Clear cache to prevent listing deleted branches after MR removes source branch (Stan Hu)
  - Provide more feedback what went wrong if HipChat service failed test (Stan Hu)
  - Fix bug where backslashes in inline diffs could be dropped (Stan Hu)
  - Disable turbolinks when linking to Bitbucket import status (Stan Hu)
  - Fix broken code import and display error messages if something went wrong with creating project (Stan Hu)
  - Fix corrupted binary files when using API files endpoint (Stan Hu)
  - Bump Haml to 4.0.7 to speed up textarea rendering (Stan Hu)
  - Show incompatible projects in Bitbucket import status (Stan Hu)
  - Fix coloring of diffs on MR Discussion-tab (Gert Goet)
  - Fix "Network" and "Graphs" pages for branches with encoded slashes (Stan Hu)
  - Fix errors deleting and creating branches with encoded slashes (Stan Hu)
  - Always add current user to autocomplete controller to support filter by "Me" (Stan Hu)
  - Fix multi-line syntax highlighting (Stan Hu)
  - Fix network graph when branch name has single quotes (Stan Hu)
  - Add "Confirm user" button in user admin page (Stan Hu)
  - Upgrade gitlab_git to version 7.2.6 to fix Error 500 when creating network graphs (Stan Hu)
  - Add support for Unicode filenames in relative links (Hiroyuki Sato)
  - Fix URL used for refreshing notes if relative_url is present (Bartłomiej Święcki)
  - Fix commit data retrieval when branch name has single quotes (Stan Hu)
  - Check that project was actually created rather than just validated in import:repos task (Stan Hu)
  - Fix full screen mode for snippet comments (Daniel Gerhardt)
  - Fix 404 error in files view after deleting the last file in a repository (Stan Hu)
  - Fix the "Reload with full diff" URL button (Stan Hu)
  - Fix label read access for unauthenticated users (Daniel Gerhardt)
  - Fix access to disabled features for unauthenticated users (Daniel Gerhardt)
  - Fix OAuth provider bug where GitLab would not go return to the redirect_uri after sign-in (Stan Hu)
  - Fix file upload dialog for comment editing (Daniel Gerhardt)
  - Set OmniAuth full_host parameter to ensure redirect URIs are correct (Stan Hu)
  - Return comments in created order in merge request API (Stan Hu)
  - Disable internal issue tracker controller if external tracker is used (Stan Hu)
  - Expire Rails cache entries after two weeks to prevent endless Redis growth
  - Add support for destroying project milestones (Stan Hu)
  - Allow custom backup archive permissions
  - Add project star and fork count, group avatar URL and user/group web URL attributes to API
  - Show who last edited a comment if it wasn't the original author
  - Send notification to all participants when MR is merged.
  - Add ability to manage user email addresses via the API.
  - Show buttons to add license, changelog and contribution guide if they're missing.
  - Tweak project page buttons.
  - Disabled autocapitalize and autocorrect on login field (Daryl Chan)
  - Mention group and project name in creation, update and deletion notices (Achilleas Pipinellis)
  - Update gravatar link on profile page to link to configured gravatar host (Ben Bodenmiller)
  - Remove redis-store TTL monkey patch
  - Add support for CI skipped status
  - Fetch code from forks to refs/merge-requests/:id/head when merge request created
  - Remove comments and email addresses when publicly exposing ssh keys (Zeger-Jan van de Weg)
  - Add "Check out branch" button to the MR page.
  - Improve MR merge widget text and UI consistency.
  - Improve text in MR "How To Merge" modal.
  - Cache all events
  - Order commits by date when comparing branches
  - Fix bug causing error when the target branch of a symbolic ref was deleted
  - Include branch/tag name in archive file and directory name
  - Add dropzone upload progress
  - Add a label for merged branches on branches page (Florent Baldino)
  - Detect .mkd and .mkdn files as markdown (Ben Boeckel)
  - Fix: User search feature in admin area does not respect filters
  - Set max-width for README, issue and merge request description for easier read on big screens
  - Update Flowdock integration to support new Flowdock API (Boyan Tabakov)
  - Remove author from files view (Sven Strickroth)
  - Fix infinite loop when SAML was incorrectly configured.

v 7.13.5
  - Satellites reverted

v 7.13.4
  - Allow users to send abuse reports

v 7.13.3
  - Fix bug causing Bitbucket importer to crash when OAuth application had been removed.
  - Allow users to send abuse reports
  - Remove satellites
  - Link username to profile on Group Members page (Tom Webster)

v 7.13.2
  - Fix randomly failed spec
  - Create project services on Project creation
  - Add admin_merge_request ability to Developer level and up
  - Fix Error 500 when browsing projects with no HEAD (Stan Hu)
  - Fix labels / assignee / milestone for the merge requests when issues are disabled
  - Show the first tab automatically on MergeRequests#new
  - Add rake task 'gitlab:update_commit_count' (Daniel Gerhardt)
  - Fix Gmail Actions

v 7.13.1
  - Fix: Label modifications are not reflected in existing notes and in the issue list
  - Fix: Label not shown in the Issue list, although it's set through web interface
  - Fix: Group/project references are linked incorrectly
  - Improve documentation
  - Fix of migration: Check if session_expire_delay column exists before adding the column
  - Fix: ActionView::Template::Error
  - Fix: "Create Merge Request" isn't always shown in event for newly pushed branch
  - Fix bug causing "Remove source-branch" option not to work for merge requests from the same project.
  - Render Note field hints consistently for "new" and "edit" forms

v 7.13.0
  - Remove repository graph log to fix slow cache updates after push event (Stan Hu)
  - Only enable HSTS header for HTTPS and port 443 (Stan Hu)
  - Fix user autocomplete for unauthenticated users accessing public projects (Stan Hu)
  - Fix redirection to home page URL for unauthorized users (Daniel Gerhardt)
  - Add branch switching support for graphs (Daniel Gerhardt)
  - Fix external issue tracker hook/test for HTTPS URLs (Daniel Gerhardt)
  - Remove link leading to a 404 error in Deploy Keys page (Stan Hu)
  - Add support for unlocking users in admin settings (Stan Hu)
  - Add Irker service configuration options (Stan Hu)
  - Fix order of issues imported from GitHub (Hiroyuki Sato)
  - Bump rugments to 1.0.0beta8 to fix C prototype function highlighting (Jonathon Reinhart)
  - Fix Merge Request webhook to properly fire "merge" action when accepted from the web UI
  - Add `two_factor_enabled` field to admin user API (Stan Hu)
  - Fix invalid timestamps in RSS feeds (Rowan Wookey)
  - Fix downloading of patches on public merge requests when user logged out (Stan Hu)
  - Fix Error 500 when relative submodule resolves to a namespace that has a different name from its path (Stan Hu)
  - Extract the longest-matching ref from a commit path when multiple matches occur (Stan Hu)
  - Update maintenance documentation to explain no need to recompile asssets for omnibus installations (Stan Hu)
  - Support commenting on diffs in side-by-side mode (Stan Hu)
  - Fix JavaScript error when clicking on the comment button on a diff line that has a comment already (Stan Hu)
  - Return 40x error codes if branch could not be deleted in UI (Stan Hu)
  - Remove project visibility icons from dashboard projects list
  - Rename "Design" profile settings page to "Preferences".
  - Allow users to customize their default Dashboard page.
  - Update ssl_ciphers in Nginx example to remove DHE settings. This will deny forward secrecy for Android 2.3.7, Java 6 and OpenSSL 0.9.8
  - Admin can edit and remove user identities
  - Convert CRLF newlines to LF when committing using the web editor.
  - API request /projects/:project_id/merge_requests?state=closed will return only closed merge requests without merged one. If you need ones that were merged - use state=merged.
  - Allow Administrators to filter the user list by those with or without Two-factor Authentication enabled.
  - Show a user's Two-factor Authentication status in the administration area.
  - Explicit error when commit not found in the CI
  - Improve performance for issue and merge request pages
  - Users with guest access level can not set assignee, labels or milestones for issue and merge request
  - Reporter role can manage issue tracker now: edit any issue, set assignee or milestone and manage labels
  - Better performance for pages with events list, issues list and commits list
  - Faster automerge check and merge itself when source and target branches are in same repository
  - Correctly show anonymous authorized applications under Profile > Applications.
  - Query Optimization in MySQL.
  - Allow users to be blocked and unblocked via the API
  - Use native Postgres database cleaning during backup restore
  - Redesign project page. Show README as default instead of activity. Move project activity to separate page
  - Make left menu more hierarchical and less contextual by adding back item at top
  - A fork can’t have a visibility level that is greater than the original project.
  - Faster code search in repository and wiki. Fixes search page timeout for big repositories
  - Allow administrators to disable 2FA for a specific user
  - Add error message for SSH key linebreaks
  - Store commits count in database (will populate with valid values only after first push)
  - Rebuild cache after push to repository in background job
  - Fix transferring of project to another group using the API.

v 7.12.2
  - Correctly show anonymous authorized applications under Profile > Applications.
  - Faster automerge check and merge itself when source and target branches are in same repository
  - Audit log for user authentication
  - Allow custom label to be set for authentication providers.

v 7.12.1
  - Fix error when deleting a user who has projects (Stan Hu)
  - Fix post-receive errors on a push when an external issue tracker is configured (Stan Hu)
  - Add SAML to list of social_provider (Matt Firtion)
  - Fix merge requests API scope to keep compatibility in 7.12.x patch release (Dmitriy Zaporozhets)
  - Fix closed merge request scope at milestone page (Dmitriy Zaporozhets)
  - Revert merge request states renaming
  - Fix hooks for web based events with external issue references (Daniel Gerhardt)
  - Improve performance for issue and merge request pages
  - Compress database dumps to reduce backup size

v 7.12.0
  - Fix Error 500 when one user attempts to access a personal, internal snippet (Stan Hu)
  - Disable changing of target branch in new merge request page when a branch has already been specified (Stan Hu)
  - Fix post-receive errors on a push when an external issue tracker is configured (Stan Hu)
  - Update oauth button logos for Twitter and Google to recommended assets
  - Update browser gem to version 0.8.0 for IE11 support (Stan Hu)
  - Fix timeout when rendering file with thousands of lines.
  - Add "Remember me" checkbox to LDAP signin form.
  - Add session expiration delay configuration through UI application settings
  - Don't notify users mentioned in code blocks or blockquotes.
  - Omit link to generate labels if user does not have access to create them (Stan Hu)
  - Show warning when a comment will add 10 or more people to the discussion.
  - Disable changing of the source branch in merge request update API (Stan Hu)
  - Shorten merge request WIP text.
  - Add option to disallow users from registering any application to use GitLab as an OAuth provider
  - Support editing target branch of merge request (Stan Hu)
  - Refactor permission checks with issues and merge requests project settings (Stan Hu)
  - Fix Markdown preview not working in Edit Milestone page (Stan Hu)
  - Fix Zen Mode not closing with ESC key (Stan Hu)
  - Allow HipChat API version to be blank and default to v2 (Stan Hu)
  - Add file attachment support in Milestone description (Stan Hu)
  - Fix milestone "Browse Issues" button.
  - Set milestone on new issue when creating issue from index with milestone filter active.
  - Make namespace API available to all users (Stan Hu)
  - Add web hook support for note events (Stan Hu)
  - Disable "New Issue" and "New Merge Request" buttons when features are disabled in project settings (Stan Hu)
  - Remove Rack Attack monkey patches and bump to version 4.3.0 (Stan Hu)
  - Fix clone URL losing selection after a single click in Safari and Chrome (Stan Hu)
  - Fix git blame syntax highlighting when different commits break up lines (Stan Hu)
  - Add "Resend confirmation e-mail" link in profile settings (Stan Hu)
  - Allow to configure location of the `.gitlab_shell_secret` file. (Jakub Jirutka)
  - Disabled expansion of top/bottom blobs for new file diffs
  - Update Asciidoctor gem to version 1.5.2. (Jakub Jirutka)
  - Fix resolving of relative links to repository files in AsciiDoc documents. (Jakub Jirutka)
  - Use the user list from the target project in a merge request (Stan Hu)
  - Default extention for wiki pages is now .md instead of .markdown (Jeroen van Baarsen)
  - Add validation to wiki page creation (only [a-zA-Z0-9/_-] are allowed) (Jeroen van Baarsen)
  - Fix new/empty milestones showing 100% completion value (Jonah Bishop)
  - Add a note when an Issue or Merge Request's title changes
  - Consistently refer to MRs as either Merged or Closed.
  - Add Merged tab to MR lists.
  - Prefix EmailsOnPush email subject with `[Git]`.
  - Group project contributions by both name and email.
  - Clarify navigation labels for Project Settings and Group Settings.
  - Move user avatar and logout button to sidebar
  - You can not remove user if he/she is an only owner of group
  - User should be able to leave group. If not - show him proper message
  - User has ability to leave project
  - Add SAML support as an omniauth provider
  - Allow to configure a URL to show after sign out
  - Add an option to automatically sign-in with an Omniauth provider
  - GitLab CI service sends .gitlab-ci.yml in each push call
  - When remove project - move repository and schedule it removal
  - Improve group removing logic
  - Trigger create-hooks on backup restore task
  - Add option to automatically link omniauth and LDAP identities
  - Allow special character in users bio. I.e.: I <3 GitLab

v 7.11.4
  - Fix missing bullets when creating lists
  - Set rel="nofollow" on external links

v 7.11.3
  - no changes
  - Fix upgrader script (Martins Polakovs)

v 7.11.2
  - no changes

v 7.11.1
  - no changes

v 7.11.0
  - Fall back to Plaintext when Syntaxhighlighting doesn't work. Fixes some buggy lexers (Hannes Rosenögger)
  - Get editing comments to work in Chrome 43 again.
  - Fix broken view when viewing history of a file that includes a path that used to be another file (Stan Hu)
  - Don't show duplicate deploy keys
  - Fix commit time being displayed in the wrong timezone in some cases (Hannes Rosenögger)
  - Make the first branch pushed to an empty repository the default HEAD (Stan Hu)
  - Fix broken view when using a tag to display a tree that contains git submodules (Stan Hu)
  - Make Reply-To config apply to change e-mail confirmation and other Devise notifications (Stan Hu)
  - Add application setting to restrict user signups to e-mail domains (Stan Hu)
  - Don't allow a merge request to be merged when its title starts with "WIP".
  - Add a page title to every page.
  - Allow primary email to be set to an email that you've already added.
  - Fix clone URL field and X11 Primary selection (Dmitry Medvinsky)
  - Ignore invalid lines in .gitmodules
  - Fix "Cannot move project" error message from popping up after a successful transfer (Stan Hu)
  - Redirect to sign in page after signing out.
  - Fix "Hello @username." references not working by no longer allowing usernames to end in period.
  - Fix "Revspec not found" errors when viewing diffs in a forked project with submodules (Stan Hu)
  - Improve project page UI
  - Fix broken file browsing with relative submodule in personal projects (Stan Hu)
  - Add "Reply quoting selected text" shortcut key (`r`)
  - Fix bug causing `@whatever` inside an issue's first code block to be picked up as a user mention.
  - Fix bug causing `@whatever` inside an inline code snippet (backtick-style) to be picked up as a user mention.
  - When use change branches link at MR form - save source branch selection instead of target one
  - Improve handling of large diffs
  - Added GitLab Event header for project hooks
  - Add Two-factor authentication (2FA) for GitLab logins
  - Show Atom feed buttons everywhere where applicable.
  - Add project activity atom feed.
  - Don't crash when an MR from a fork has a cross-reference comment from the target project on one of its commits.
  - Explain how to get a new password reset token in welcome emails
  - Include commit comments in MR from a forked project.
  - Group milestones by title in the dashboard and all other issue views.
  - Query issues, merge requests and milestones with their IID through API (Julien Bianchi)
  - Add default project and snippet visibility settings to the admin web UI.
  - Show incompatible projects in Google Code import status (Stan Hu)
  - Fix bug where commit data would not appear in some subdirectories (Stan Hu)
  - Task lists are now usable in comments, and will show up in Markdown previews.
  - Fix bug where avatar filenames were not actually deleted from the database during removal (Stan Hu)
  - Fix bug where Slack service channel was not saved in admin template settings. (Stan Hu)
  - Protect OmniAuth request phase against CSRF.
  - Don't send notifications to mentioned users that don't have access to the project in question.
  - Add search issues/MR by number
  - Change plots to bar graphs in commit statistics screen
  - Move snippets UI to fluid layout
  - Improve UI for sidebar. Increase separation between navigation and content
  - Improve new project command options (Ben Bodenmiller)
  - Add common method to force UTF-8 and use it to properly handle non-ascii OAuth user properties (Onur Küçük)
  - Prevent sending empty messages to HipChat (Chulki Lee)
  - Improve UI for mobile phones on dashboard and project pages
  - Add room notification and message color option for HipChat
  - Allow to use non-ASCII letters and dashes in project and namespace name. (Jakub Jirutka)
  - Add footnotes support to Markdown (Guillaume Delbergue)
  - Add current_sign_in_at to UserFull REST api.
  - Make Sidekiq MemoryKiller shutdown signal configurable
  - Add "Create Merge Request" buttons to commits and branches pages and push event.
  - Show user roles by comments.
  - Fix automatic blocking of auto-created users from Active Directory.
  - Call merge request web hook for each new commits (Arthur Gautier)
  - Use SIGKILL by default in Sidekiq::MemoryKiller
  - Fix mentioning of private groups.
  - Add style for <kbd> element in markdown
  - Spin spinner icon next to "Checking for CI status..." on MR page.
  - Fix reference links in dashboard activity and ATOM feeds.
  - Ensure that the first added admin performs repository imports

v 7.10.4
  - Fix migrations broken in 7.10.2
  - Make tags for GitLab installations running on MySQL case sensitive
  - Get Gitorious importer to work again.
  - Fix adding new group members from admin area
  - Fix DB error when trying to tag a repository (Stan Hu)
  - Fix Error 500 when searching Wiki pages (Stan Hu)
  - Unescape branch names in compare commit (Stan Hu)
  - Order commit comments chronologically in API.

v 7.10.2
  - Fix CI links on MR page

v 7.10.0
  - Ignore submodules that are defined in .gitmodules but are checked in as directories.
  - Allow projects to be imported from Google Code.
  - Remove access control for uploaded images to fix broken images in emails (Hannes Rosenögger)
  - Allow users to be invited by email to join a group or project.
  - Don't crash when project repository doesn't exist.
  - Add config var to block auto-created LDAP users.
  - Don't use HTML ellipsis in EmailsOnPush subject truncated commit message.
  - Set EmailsOnPush reply-to address to committer email when enabled.
  - Fix broken file browsing with a submodule that contains a relative link (Stan Hu)
  - Fix persistent XSS vulnerability around profile website URLs.
  - Fix project import URL regex to prevent arbitary local repos from being imported.
  - Fix directory traversal vulnerability around uploads routes.
  - Fix directory traversal vulnerability around help pages.
  - Don't leak existence of project via search autocomplete.
  - Don't leak existence of group or project via search.
  - Fix bug where Wiki pages that included a '/' were no longer accessible (Stan Hu)
  - Fix bug where error messages from Dropzone would not be displayed on the issues page (Stan Hu)
  - Add a rake task to check repository integrity with `git fsck`
  - Add ability to configure Reply-To address in gitlab.yml (Stan Hu)
  - Move current user to the top of the list in assignee/author filters (Stan Hu)
  - Fix broken side-by-side diff view on merge request page (Stan Hu)
  - Set Application controller default URL options to ensure all url_for calls are consistent (Stan Hu)
  - Allow HTML tags in Markdown input
  - Fix code unfold not working on Compare commits page (Stan Hu)
  - Fix generating SSH key fingerprints with OpenSSH 6.8. (Sašo Stanovnik)
  - Fix "Import projects from" button to show the correct instructions (Stan Hu)
  - Fix dots in Wiki slugs causing errors (Stan Hu)
  - Make maximum attachment size configurable via Application Settings (Stan Hu)
  - Update poltergeist to version 1.6.0 to support PhantomJS 2.0 (Zeger-Jan van de Weg)
  - Fix cross references when usernames, milestones, or project names contain underscores (Stan Hu)
  - Disable reference creation for comments surrounded by code/preformatted blocks (Stan Hu)
  - Reduce Rack Attack false positives causing 403 errors during HTTP authentication (Stan Hu)
  - enable line wrapping per default and remove the checkbox to toggle it (Hannes Rosenögger)
  - Fix a link in the patch update guide
  - Add a service to support external wikis (Hannes Rosenögger)
  - Omit the "email patches" link and fix plain diff view for merge commits
  - List new commits for newly pushed branch in activity view.
  - Add sidetiq gem dependency to match EE
  - Add changelog, license and contribution guide links to project tab bar.
  - Improve diff UI
  - Fix alignment of navbar toggle button (Cody Mize)
  - Fix checkbox rendering for nested task lists
  - Identical look of selectboxes in UI
  - Upgrade the gitlab_git gem to version 7.1.3
  - Move "Import existing repository by URL" option to button.
  - Improve error message when save profile has error.
  - Passing the name of pushed ref to CI service (requires GitLab CI 7.9+)
  - Add location field to user profile
  - Fix print view for markdown files and wiki pages
  - Fix errors when deleting old backups
  - Improve GitLab performance when working with git repositories
  - Add tag message and last commit to tag hook (Kamil Trzciński)
  - Restrict permissions on backup files
  - Improve oauth accounts UI in profile page
  - Add ability to unlink connected accounts
  - Replace commits calendar with faster contribution calendar that includes issues and merge requests
  - Add inifinite scroll to user page activity
  - Don't include system notes in issue/MR comment count.
  - Don't mark merge request as updated when merge status relative to target branch changes.
  - Link note avatar to user.
  - Make Git-over-SSH errors more descriptive.
  - Fix EmailsOnPush.
  - Refactor issue filtering
  - AJAX selectbox for issue assignee and author filters
  - Fix issue with missing options in issue filtering dropdown if selected one
  - Prevent holding Control-Enter or Command-Enter from posting comment multiple times.
  - Prevent note form from being cleared when submitting failed.
  - Improve file icons rendering on tree (Sullivan Sénéchal)
  - API: Add pagination to project events
  - Get issue links in notification mail to work again.
  - Don't show commit comment button when user is not signed in.
  - Fix admin user projects lists.
  - Don't leak private group existence by redirecting from namespace controller to group controller.
  - Ability to skip some items from backup (database, respositories or uploads)
  - Archive repositories in background worker.
  - Import GitHub, Bitbucket or GitLab.com projects owned by authenticated user into current namespace.
  - Project labels are now available over the API under the "tag_list" field (Cristian Medina)
  - Fixed link paths for HTTP and SSH on the admin project view (Jeremy Maziarz)
  - Fix and improve help rendering (Sullivan Sénéchal)
  - Fix final line in EmailsOnPush email diff being rendered as error.
  - Prevent duplicate Buildkite service creation.
  - Fix git over ssh errors 'fatal: protocol error: bad line length character'
  - Automatically setup GitLab CI project for forks if origin project has GitLab CI enabled
  - Bust group page project list cache when namespace name or path changes.
  - Explicitly set image alt-attribute to prevent graphical glitches if gravatars could not be loaded
  - Allow user to choose a public email to show on public profile
  - Remove truncation from issue titles on milestone page (Jason Blanchard)
  - Fix stuck Merge Request merging events from old installations (Ben Bodenmiller)
  - Fix merge request comments on files with multiple commits
  - Fix Resource Owner Password Authentication Flow

v 7.9.4
  - Security: Fix project import URL regex to prevent arbitary local repos from being imported
  - Fixed issue where only 25 commits would load in file listings
  - Fix LDAP identities  after config update

v 7.9.3
  - Contains no changes
  - Add icons to Add dropdown items.
  - Allow admin to create public deploy keys that are accessible to any project.
  - Warn when gitlab-shell version doesn't match requirement.
  - Skip email confirmation when set by admin or via LDAP.
  - Only allow users to reference groups, projects, issues, MRs, commits they have access to.

v 7.9.3
  - Contains no changes

v 7.9.2
  - Contains no changes

v 7.9.1
  - Include missing events and fix save functionality in admin service template settings form (Stan Hu)
  - Fix "Import projects from" button to show the correct instructions (Stan Hu)
  - Fix OAuth2 issue importing a new project from GitHub and GitLab (Stan Hu)
  - Fix for LDAP with commas in DN
  - Fix missing events and in admin Slack service template settings form (Stan Hu)
  - Don't show commit comment button when user is not signed in.
  - Downgrade gemnasium-gitlab-service gem

v 7.9.0
  - Add HipChat integration documentation (Stan Hu)
  - Update documentation for object_kind field in Webhook push and tag push Webhooks (Stan Hu)
  - Fix broken email images (Hannes Rosenögger)
  - Automatically config git if user forgot, where possible (Zeger-Jan van de Weg)
  - Fix mass SQL statements on initial push (Hannes Rosenögger)
  - Add tag push notifications and normalize HipChat and Slack messages to be consistent (Stan Hu)
  - Add comment notification events to HipChat and Slack services (Stan Hu)
  - Add issue and merge request events to HipChat and Slack services (Stan Hu)
  - Fix merge request URL passed to Webhooks. (Stan Hu)
  - Fix bug that caused a server error when editing a comment to "+1" or "-1" (Stan Hu)
  - Fix code preview theme setting for comments, issues, merge requests, and snippets (Stan Hu)
  - Move labels/milestones tabs to sidebar
  - Upgrade Rails gem to version 4.1.9.
  - Improve error messages for file edit failures
  - Improve UI for commits, issues and merge request lists
  - Fix commit comments on first line of diff not rendering in Merge Request Discussion view.
  - Allow admins to override restricted project visibility settings.
  - Move restricted visibility settings from gitlab.yml into the web UI.
  - Improve trigger merge request hook when source project branch has been updated (Kirill Zaitsev)
  - Save web edit in new branch
  - Fix ordering of imported but unchanged projects (Marco Wessel)
  - Mobile UI improvements: make aside content expandable
  - Expose avatar_url in projects API
  - Fix checkbox alignment on the application settings page.
  - Generalize image upload in drag and drop in markdown to all files (Hannes Rosenögger)
  - Fix mass-unassignment of issues (Robert Speicher)
  - Fix hidden diff comments in merge request discussion view
  - Allow user confirmation to be skipped for new users via API
  - Add a service to send updates to an Irker gateway (Romain Coltel)
  - Add brakeman (security scanner for Ruby on Rails)
  - Slack username and channel options
  - Add grouped milestones from all projects to dashboard.
  - Web hook sends pusher email as well as commiter
  - Add Bitbucket omniauth provider.
  - Add Bitbucket importer.
  - Support referencing issues to a project whose name starts with a digit
  - Condense commits already in target branch when updating merge request source branch.
  - Send notifications and leave system comments when bulk updating issues.
  - Automatically link commit ranges to compare page: sha1...sha4 or sha1..sha4 (includes sha1 in comparison)
  - Move groups page from profile to dashboard
  - Starred projects page at dashboard
  - Blocking user does not remove him/her from project/groups but show blocked label
  - Change subject of EmailsOnPush emails to include namespace, project and branch.
  - Change subject of EmailsOnPush emails to include first commit message when multiple were pushed.
  - Remove confusing footer from EmailsOnPush mail body.
  - Add list of changed files to EmailsOnPush emails.
  - Add option to send EmailsOnPush emails from committer email if domain matches.
  - Add option to disable code diffs in EmailOnPush emails.
  - Wrap commit message in EmailsOnPush email.
  - Send EmailsOnPush emails when deleting commits using force push.
  - Fix EmailsOnPush email comparison link to include first commit.
  - Fix highliht of selected lines in file
  - Reject access to group/project avatar if the user doesn't have access.
  - Add database migration to clean group duplicates with same path and name (Make sure you have a backup before update)
  - Add GitLab active users count to rake gitlab:check
  - Starred projects page at dashboard
  - Make email display name configurable
  - Improve json validation in hook data
  - Use Emoji One
  - Updated emoji help documentation to properly reference EmojiOne.
  - Fix missing GitHub organisation repositories on import page.
  - Added blue theme
  - Remove annoying notice messages when create/update merge request
  - Allow smb:// links in Markdown text.
  - Filter merge request by title or description at Merge Requests page
  - Block user if he/she was blocked in Active Directory
  - Fix import pages not working after first load.
  - Use custom LDAP label in LDAP signin form.
  - Execute hooks and services when branch or tag is created or deleted through web interface.
  - Block and unblock user if he/she was blocked/unblocked in Active Directory
  - Raise recommended number of unicorn workers from 2 to 3
  - Use same layout and interactivity for project members as group members.
  - Prevent gitlab-shell character encoding issues by receiving its changes as raw data.
  - Ability to unsubscribe/subscribe to issue or merge request
  - Delete deploy key when last connection to a project is destroyed.
  - Fix invalid Atom feeds when using emoji, horizontal rules, or images (Christian Walther)
  - Backup of repositories with tar instead of git bundle (only now are git-annex files included in the backup)
  - Add canceled status for CI
  - Send EmailsOnPush email when branch or tag is created or deleted.
  - Faster merge request processing for large repository
  - Prevent doubling AJAX request with each commit visit via Turbolink
  - Prevent unnecessary doubling of js events on import pages and user calendar

v 7.8.4
  - Fix issue_tracker_id substitution in custom issue trackers
  - Fix path and name duplication in namespaces

v 7.8.3
  - Bump version of gitlab_git fixing annotated tags without message

v 7.8.2
  - Fix service migration issue when upgrading from versions prior to 7.3
  - Fix setting of the default use project limit via admin UI
  - Fix showing of already imported projects for GitLab and Gitorious importers
  - Fix response of push to repository to return "Not found" if user doesn't have access
  - Fix check if user is allowed to view the file attachment
  - Fix import check for case sensetive namespaces
  - Increase timeout for Git-over-HTTP requests to 1 hour since large pulls/pushes can take a long time.
  - Properly handle autosave local storage exceptions.
  - Escape wildcards when searching LDAP by username.

v 7.8.1
  - Fix run of custom post receive hooks
  - Fix migration that caused issues when upgrading to version 7.8 from versions prior to 7.3
  - Fix the warning for LDAP users about need to set password
  - Fix avatars which were not shown for non logged in users
  - Fix urls for the issues when relative url was enabled

v 7.8.0
  - Fix access control and protection against XSS for note attachments and other uploads.
  - Replace highlight.js with rouge-fork rugments (Stefan Tatschner)
  - Make project search case insensitive (Hannes Rosenögger)
  - Include issue/mr participants in list of recipients for reassign/close/reopen emails
  - Expose description in groups API
  - Better UI for project services page
  - Cleaner UI for web editor
  - Add diff syntax highlighting in email-on-push service notifications (Hannes Rosenögger)
  - Add API endpoint to fetch all changes on a MergeRequest (Jeroen van Baarsen)
  - View note image attachments in new tab when clicked instead of downloading them
  - Improve sorting logic in UI and API. Explicitly define what sorting method is used by default
  - Fix overflow at sidebar when have several items
  - Add notes for label changes in issue and merge requests
  - Show tags in commit view (Hannes Rosenögger)
  - Only count a user's vote once on a merge request or issue (Michael Clarke)
  - Increase font size when browse source files and diffs
  - Service Templates now let you set default values for all services
  - Create new file in empty repository using GitLab UI
  - Ability to clone project using oauth2 token
  - Upgrade Sidekiq gem to version 3.3.0
  - Stop git zombie creation during force push check
  - Show success/error messages for test setting button in services
  - Added Rubocop for code style checks
  - Fix commits pagination
  - Async load a branch information at the commit page
  - Disable blacklist validation for project names
  - Allow configuring protection of the default branch upon first push (Marco Wessel)
  - Add gitlab.com importer
  - Add an ability to login with gitlab.com
  - Add a commit calendar to the user profile (Hannes Rosenögger)
  - Submit comment on command-enter
  - Notify all members of a group when that group is mentioned in a comment, for example: `@gitlab-org` or `@sales`.
  - Extend issue clossing pattern to include "Resolve", "Resolves", "Resolved", "Resolving" and "Close" (Julien Bianchi and Hannes Rosenögger)
  - Fix long broadcast message cut-off on left sidebar (Visay Keo)
  - Add Project Avatars (Steven Thonus and Hannes Rosenögger)
  - Password reset token validity increased from 2 hours to 2 days since it is also send on account creation.
  - Edit group members via API
  - Enable raw image paste from clipboard, currently Chrome only (Marco Cyriacks)
  - Add action property to merge request hook (Julien Bianchi)
  - Remove duplicates from group milestone participants list.
  - Add a new API function that retrieves all issues assigned to a single milestone (Justin Whear and Hannes Rosenögger)
  - API: Access groups with their path (Julien Bianchi)
  - Added link to milestone and keeping resource context on smaller viewports for issues and merge requests (Jason Blanchard)
  - Allow notification email to be set separately from primary email.
  - API: Add support for editing an existing project (Mika Mäenpää and Hannes Rosenögger)
  - Don't have Markdown preview fail for long comments/wiki pages.
  - When test web hook - show error message instead of 500 error page if connection to hook url was reset
  - Added support for firing system hooks on group create/destroy and adding/removing users to group (Boyan Tabakov)
  - Added persistent collapse button for left side nav bar (Jason Blanchard)
  - Prevent losing unsaved comments by automatically restoring them when comment page is loaded again.
  - Don't allow page to be scaled on mobile.
  - Clean the username acquired from OAuth/LDAP so it doesn't fail username validation and block signing up.
  - Show assignees in merge request index page (Kelvin Mutuma)
  - Link head panel titles to relevant root page.
  - Allow users that signed up via OAuth to set their password in order to use Git over HTTP(S).
  - Show users button to share their newly created public or internal projects on twitter
  - Add quick help links to the GitLab pricing and feature comparison pages.
  - Fix duplicate authorized applications in user profile and incorrect application client count in admin area.
  - Make sure Markdown previews always use the same styling as the eventual destination.
  - Remove deprecated Group#owner_id from API
  - Show projects user contributed to on user page. Show stars near project on user page.
  - Improve database performance for GitLab
  - Add Asana service (Jeremy Benoist)
  - Improve project web hooks with extra data

v 7.7.2
  - Update GitLab Shell to version 2.4.2 that fixes a bug when developers can push to protected branch
  - Fix issue when LDAP user can't login with existing GitLab account

v 7.7.1
  - Improve mention autocomplete performance
  - Show setup instructions for GitHub import if disabled
  - Allow use http for OAuth applications

v 7.7.0
  - Import from GitHub.com feature
  - Add Jetbrains Teamcity CI service (Jason Lippert)
  - Mention notification level
  - Markdown preview in wiki (Yuriy Glukhov)
  - Raise group avatar filesize limit to 200kb
  - OAuth applications feature
  - Show user SSH keys in admin area
  - Developer can push to protected branches option
  - Set project path instead of project name in create form
  - Block Git HTTP access after 10 failed authentication attempts
  - Updates to the messages returned by API (sponsored by O'Reilly Media)
  - New UI layout with side navigation
  - Add alert message in case of outdated browser (IE < 10)
  - Added API support for sorting projects
  - Update gitlab_git to version 7.0.0.rc14
  - Add API project search filter option for authorized projects
  - Fix File blame not respecting branch selection
  - Change some of application settings on fly in admin area UI
  - Redesign signin/signup pages
  - Close standard input in Gitlab::Popen.popen
  - Trigger GitLab CI when push tags
  - When accept merge request - do merge using sidaekiq job
  - Enable web signups by default
  - Fixes for diff comments: drag-n-drop images, selecting images
  - Fixes for edit comments: drag-n-drop images, preview mode, selecting images, save & update
  - Remove password strength indicator



v 7.6.0
  - Fork repository to groups
  - New rugged version
  - Add CRON=1 backup setting for quiet backups
  - Fix failing wiki restore
  - Add optional Sidekiq MemoryKiller middleware (enabled via SIDEKIQ_MAX_RSS env variable)
  - Monokai highlighting style now more faithful to original design (Mark Riedesel)
  - Create project with repository in synchrony
  - Added ability to create empty repo or import existing one if project does not have repository
  - Reactivate highlight.js language autodetection
  - Mobile UI improvements
  - Change maximum avatar file size from 100KB to 200KB
  - Strict validation for snippet file names
  - Enable Markdown preview for issues, merge requests, milestones, and notes (Vinnie Okada)
  - In the docker directory is a container template based on the Omnibus packages.
  - Update Sidekiq to version 2.17.8
  - Add author filter to project issues and merge requests pages
  - Atom feed for user activity
  - Support multiple omniauth providers for the same user
  - Rendering cross reference in issue title and tooltip for merge request
  - Show username in comments
  - Possibility to create Milestones or Labels when Issues are disabled
  - Fix bug with showing gpg signature in tag

v 7.5.3
  - Bump gitlab_git to 7.0.0.rc12 (includes Rugged 0.21.2)

v 7.5.2
  - Don't log Sidekiq arguments by default
  - Fix restore of wiki repositories from backups

v 7.5.1
  - Add missing timestamps to 'members' table

v 7.5.0
  - API: Add support for Hipchat (Kevin Houdebert)
  - Add time zone configuration in gitlab.yml (Sullivan Senechal)
  - Fix LDAP authentication for Git HTTP access
  - Run 'GC.start' after every EmailsOnPushWorker job
  - Fix LDAP config lookup for provider 'ldap'
  - Drop all sequences during Postgres database restore
  - Project title links to project homepage (Ben Bodenmiller)
  - Add Atlassian Bamboo CI service (Drew Blessing)
  - Mentioned @user will receive email even if he is not participating in issue or commit
  - Session API: Use case-insensitive authentication like in UI (Andrey Krivko)
  - Tie up loose ends with annotated tags: API & UI (Sean Edge)
  - Return valid json for deleting branch via API (sponsored by O'Reilly Media)
  - Expose username in project events API (sponsored by O'Reilly Media)
  - Adds comments to commits in the API
  - Performance improvements
  - Fix post-receive issue for projects with deleted forks
  - New gitlab-shell version with custom hooks support
  - Improve code
  - GitLab CI 5.2+ support (does not support older versions)
  - Fixed bug when you can not push commits starting with 000000 to protected branches
  - Added a password strength indicator
  - Change project name and path in one form
  - Display renamed files in diff views (Vinnie Okada)
  - Fix raw view for public snippets
  - Use secret token with GitLab internal API.
  - Add missing timestamps to 'members' table

v 7.4.5
  - Bump gitlab_git to 7.0.0.rc12 (includes Rugged 0.21.2)

v 7.4.4
  - No changes

v 7.4.3
  - Fix raw snippets view
  - Fix security issue for member api
  - Fix buildbox integration

v 7.4.2
  - Fix internal snippet exposing for unauthenticated users

v 7.4.1
  - Fix LDAP authentication for Git HTTP access
  - Fix LDAP config lookup for provider 'ldap'
  - Fix public snippets
  - Fix 500 error on projects with nested submodules

v 7.4.0
  - Refactored membership logic
  - Improve error reporting on users API (Julien Bianchi)
  - Refactor test coverage tools usage. Use SIMPLECOV=true to generate it locally
  - Default branch is protected by default
  - Increase unicorn timeout to 60 seconds
  - Sort search autocomplete projects by stars count so most popular go first
  - Add README to tab on project show page
  - Do not delete tmp/repositories itself during clean-up, only its contents
  - Support for backup uploads to remote storage
  - Prevent notes polling when there are not notes
  - Internal ForkService: Prepare support for fork to a given namespace
  - API: Add support for forking a project via the API (Bernhard Kaindl)
  - API: filter project issues by milestone (Julien Bianchi)
  - Fail harder in the backup script
  - Changes to Slack service structure, only webhook url needed
  - Zen mode for wiki and milestones (Robert Schilling)
  - Move Emoji parsing to html-pipeline-gitlab (Robert Schilling)
  - Font Awesome 4.2 integration (Sullivan Senechal)
  - Add Pushover service integration (Sullivan Senechal)
  - Add select field type for services options (Sullivan Senechal)
  - Add cross-project references to the Markdown parser (Vinnie Okada)
  - Add task lists to issue and merge request descriptions (Vinnie Okada)
  - Snippets can be public, internal or private
  - Improve danger zone: ask project path to confirm data-loss action
  - Raise exception on forgery
  - Show build coverage in Merge Requests (requires GitLab CI v5.1)
  - New milestone and label links on issue edit form
  - Improved repository graphs
  - Improve event note display in dashboard and project activity views (Vinnie Okada)
  - Add users sorting to admin area
  - UI improvements
  - Fix ambiguous sha problem with mentioned commit
  - Fixed bug with apostrophe when at mentioning users
  - Add active directory ldap option
  - Developers can push to wiki repo. Protected branches does not affect wiki repo any more
  - Faster rev list
  - Fix branch removal

v 7.3.2
  - Fix creating new file via web editor
  - Use gitlab-shell v2.0.1

v 7.3.1
  - Fix ref parsing in Gitlab::GitAccess
  - Fix error 500 when viewing diff on a file with changed permissions
  - Fix adding comments to MR when source branch is master
  - Fix error 500 when searching description contains relative link

v 7.3.0
  - Always set the 'origin' remote in satellite actions
  - Write authorized_keys in tmp/ during tests
  - Use sockets to connect to Redis
  - Add dormant New Relic gem (can be enabled via environment variables)
  - Expire Rack sessions after 1 week
  - Cleaner signin/signup pages
  - Improved comments UI
  - Better search with filtering, pagination etc
  - Added a checkbox to toggle line wrapping in diff (Yuriy Glukhov)
  - Prevent project stars duplication when fork project
  - Use the default Unicorn socket backlog value of 1024
  - Support Unix domain sockets for Redis
  - Store session Redis keys in 'session:gitlab:' namespace
  - Deprecate LDAP account takeover based on partial LDAP email / GitLab username match
  - Use /bin/sh instead of Bash in bin/web, bin/background_jobs (Pavel Novitskiy)
  - Keyboard shortcuts for productivity (Robert Schilling)
  - API: filter issues by state (Julien Bianchi)
  - API: filter issues by labels (Julien Bianchi)
  - Add system hook for ssh key changes
  - Add blob permalink link (Ciro Santilli)
  - Create annotated tags through UI and API (Sean Edge)
  - Snippets search (Charles Bushong)
  - Comment new push to existing MR
  - Add 'ci' to the blacklist of forbidden names
  - Improve text filtering on issues page
  - Comment & Close button
  - Process git push --all much faster
  - Don't allow edit of system notes
  - Project wiki search (Ralf Seidler)
  - Enabled Shibboleth authentication support (Matus Banas)
  - Zen mode (fullscreen) for issues/MR/notes (Robert Schilling)
  - Add ability to configure webhook timeout via gitlab.yml (Wes Gurney)
  - Sort project merge requests in asc or desc order for updated_at or created_at field (sponsored by O'Reilly Media)
  - Add Redis socket support to 'rake gitlab:shell:install'

v 7.2.1
  - Delete orphaned labels during label migration (James Brooks)
  - Security: prevent XSS with stricter MIME types for raw repo files

v 7.2.0
  - Explore page
  - Add project stars (Ciro Santilli)
  - Log Sidekiq arguments
  - Better labels: colors, ability to rename and remove
  - Improve the way merge request collects diffs
  - Improve compare page for large diffs
  - Expose the full commit message via API
  - Fix 500 error on repository rename
  - Fix bug when MR download patch return invalid diff
  - Test gitlab-shell integration
  - Repository import timeout increased from 2 to 4 minutes allowing larger repos to be imported
  - API for labels (Robert Schilling)
  - API: ability to set an import url when creating project for specific user

v 7.1.1
  - Fix cpu usage issue in Firefox
  - Fix redirect loop when changing password by new user
  - Fix 500 error on new merge request page

v 7.1.0
  - Remove observers
  - Improve MR discussions
  - Filter by description on Issues#index page
  - Fix bug with namespace select when create new project page
  - Show README link after description for non-master members
  - Add @all mention for comments
  - Dont show reply button if user is not signed in
  - Expose more information for issues with webhook
  - Add a mention of the merge request into the default merge request commit message
  - Improve code highlight, introduce support for more languages like Go, Clojure, Erlang etc
  - Fix concurrency issue in repository download
  - Dont allow repository name start with ?
  - Improve email threading (Pierre de La Morinerie)
  - Cleaner help page
  - Group milestones
  - Improved email notifications
  - Contributors API (sponsored by Mobbr)
  - Fix LDAP TLS authentication (Boris HUISGEN)
  - Show VERSION information on project sidebar
  - Improve branch removal logic when accept MR
  - Fix bug where comment form is spawned inside the Reply button
  - Remove Dir.chdir from Satellite#lock for thread-safety
  - Increased default git max_size value from 5MB to 20MB in gitlab.yml. Please update your configs!
  - Show error message in case of timeout in satellite when create MR
  - Show first 100 files for huge diff instead of hiding all
  - Change default admin email from admin@local.host to admin@example.com

v 7.0.0
  - The CPU no longer overheats when you hold down the spacebar
  - Improve edit file UI
  - Add ability to upload group avatar when create
  - Protected branch cannot be removed
  - Developers can remove normal branches with UI
  - Remove branch via API (sponsored by O'Reilly Media)
  - Move protected branches page to Project settings area
  - Redirect to Files view when create new branch via UI
  - Drag and drop upload of image in every markdown-area (Earle Randolph Bunao and Neil Francis Calabroso)
  - Refactor the markdown relative links processing
  - Make it easier to implement other CI services for GitLab
  - Group masters can create projects in group
  - Deprecate ruby 1.9.3 support
  - Only masters can rewrite/remove git tags
  - Add X-Frame-Options SAMEORIGIN to Nginx config so Sidekiq admin is visible
  - UI improvements
  - Case-insensetive search for issues
  - Update to rails 4.1
  - Improve performance of application for projects and groups with a lot of members
  - Formally support Ruby 2.1
  - Include Nginx gitlab-ssl config
  - Add manual language detection for highlight.js
  - Added example.com/:username routing
  - Show notice if your profile is public
  - UI improvements for mobile devices
  - Improve diff rendering performance
  - Drag-n-drop for issues and merge requests between states at milestone page
  - Fix '0 commits' message for huge repositories on project home page
  - Prevent 500 error page when visit commit page from large repo
  - Add notice about huge push over http to unicorn config
  - File action in satellites uses default 30 seconds timeout instead of old 10 seconds one
  - Overall performance improvements
  - Skip init script check on omnibus-gitlab
  - Be more selective when killing stray Sidekiqs
  - Check LDAP user filter during sign-in
  - Remove wall feature (no data loss - you can take it from database)
  - Dont expose user emails via API unless you are admin
  - Detect issues closed by Merge Request description
  - Better email subject lines from email on push service (Alex Elman)
  - Enable identicon for gravatar be default

v 6.9.2
  - Revert the commit that broke the LDAP user filter

v 6.9.1
  - Fix scroll to highlighted line
  - Fix the pagination on load for commits page

v 6.9.0
  - Store Rails cache data in the Redis `cache:gitlab` namespace
  - Adjust MySQL limits for existing installations
  - Add db index on project_id+iid column. This prevents duplicate on iid (During migration duplicates will be removed)
  - Markdown preview or diff during editing via web editor (Evgeniy Sokovikov)
  - Give the Rails cache its own Redis namespace
  - Add ability to set different ssh host, if different from http/https
  - Fix syntax highlighting for code comments blocks
  - Improve comments loading logic
  - Stop refreshing comments when the tab is hidden
  - Improve issue and merge request mobile UI (Drew Blessing)
  - Document how to convert a backup to PostgreSQL
  - Fix locale bug in backup manager
  - Fix can not automerge when MR description is too long
  - Fix wiki backup skip bug
  - Two Step MR creation process
  - Remove unwanted files from satellite working directory with git clean -fdx
  - Accept merge request via API (sponsored by O'Reilly Media)
  - Add more access checks during API calls
  - Block SSH access for 'disabled' Active Directory users
  - Labels for merge requests (Drew Blessing)
  - Threaded emails by setting a Message-ID (Philip Blatter)

v 6.8.0
  - Ability to at mention users that are participating in issue and merge req. discussion
  - Enabled GZip Compression for assets in example Nginx, make sure that Nginx is compiled with --with-http_gzip_static_module flag (this is default in Ubuntu)
  - Make user search case-insensitive (Christopher Arnold)
  - Remove omniauth-ldap nickname bug workaround
  - Drop all tables before restoring a Postgres backup
  - Make the repository downloads path configurable
  - Create branches via API (sponsored by O'Reilly Media)
  - Changed permission of gitlab-satellites directory not to be world accessible
  - Protected branch does not allow force push
  - Fix popen bug in `rake gitlab:satellites:create`
  - Disable connection reaping for MySQL
  - Allow oauth signup without email for twitter and github
  - Fix faulty namespace names that caused 500 on user creation
  - Option to disable standard login
  - Clean old created archives from repository downloads directory
  - Fix download link for huge MR diffs
  - Expose event and mergerequest timestamps in API
  - Fix emails on push service when only one commit is pushed

v 6.7.3
  - Fix the merge notification email not being sent (Pierre de La Morinerie)
  - Drop all tables before restoring a Postgres backup
  - Remove yanked modernizr gem

v 6.7.2
  - Fix upgrader script

v 6.7.1
  - Fix GitLab CI integration

v 6.7.0
  - Increased the example Nginx client_max_body_size from 5MB to 20MB, consider updating it manually on existing installations
  - Add support for Gemnasium as a Project Service (Olivier Gonzalez)
  - Add edit file button to MergeRequest diff
  - Public groups (Jason Hollingsworth)
  - Cleaner headers in Notification Emails (Pierre de La Morinerie)
  - Blob and tree gfm links to anchors work
  - Piwik Integration (Sebastian Winkler)
  - Show contribution guide link for new issue form (Jeroen van Baarsen)
  - Fix CI status for merge requests from fork
  - Added option to remove issue assignee on project issue page and issue edit page (Jason Blanchard)
  - New page load indicator that includes a spinner that scrolls with the page
  - Converted all the help sections into markdown
  - LDAP user filters
  - Streamline the content of notification emails (Pierre de La Morinerie)
  - Fixes a bug with group member administration (Matt DeTullio)
  - Sort tag names using VersionSorter (Robert Speicher)
  - Add GFM autocompletion for MergeRequests (Robert Speicher)
  - Add webhook when a new tag is pushed (Jeroen van Baarsen)
  - Add button for toggling inline comments in diff view
  - Add retry feature for repository import
  - Reuse the GitLab LDAP connection within each request
  - Changed markdown new line behaviour to conform to markdown standards
  - Fix global search
  - Faster authorized_keys rebuilding in `rake gitlab:shell:setup` (requires gitlab-shell 1.8.5)
  - Create and Update MR calls now support the description parameter (Greg Messner)
  - Markdown relative links in the wiki link to wiki pages, markdown relative links in repositories link to files in the repository
  - Added Slack service integration (Federico Ravasio)
  - Better API responses for access_levels (sponsored by O'Reilly Media)
  - Requires at least 2 unicorn workers
  - Requires gitlab-shell v1.9+
  - Replaced gemoji(due to closed licencing problem) with Phantom Open Emoji library(combined SIL Open Font License, MIT License and the CC 3.0 License)
  - Fix `/:username.keys` response content type (Dmitry Medvinsky)

v 6.6.5
  - Added option to remove issue assignee on project issue page and issue edit page (Jason Blanchard)
  - Hide mr close button for comment form if merge request was closed or inline comment
  - Adds ability to reopen closed merge request

v 6.6.4
  - Add missing html escape for highlighted code blocks in comments, issues

v 6.6.3
  - Fix 500 error when edit yourself from admin area
  - Hide private groups for public profiles

v 6.6.2
  - Fix 500 error on branch/tag create or remove via UI

v 6.6.1
  - Fix 500 error on files tab if submodules presents

v 6.6.0
  - Retrieving user ssh keys publically(github style): http://__HOST__/__USERNAME__.keys
  - Permissions: Developer now can manage issue tracker (modify any issue)
  - Improve Code Compare page performance
  - Group avatar
  - Pygments.rb replaced with highlight.js
  - Improve Merge request diff store logic
  - Improve render performnace for MR show page
  - Fixed Assembla hardcoded project name
  - Jira integration documentation
  - Refactored app/services
  - Remove snippet expiration
  - Mobile UI improvements (Drew Blessing)
  - Fix block/remove UI for admin::users#show page
  - Show users' group membership on users' activity page (Robert Djurasaj)
  - User pages are visible without login if user is authorized to a public project
  - Markdown rendered headers have id derived from their name and link to their id
  - Improve application to work faster with large groups (100+ members)
  - Multiple emails per user
  - Show last commit for file when view file source
  - Restyle Issue#show page and MR#show page
  - Ability to filter by multiple labels for Issues page
  - Rails version to 4.0.3
  - Fixed attachment identifier displaying underneath note text (Jason Blanchard)

v 6.5.1
  - Fix branch selectbox when create merge request from fork

v 6.5.0
  - Dropdown menus on issue#show page for assignee and milestone (Jason Blanchard)
  - Add color custimization and previewing to broadcast messages
  - Fixed notes anchors
  - Load new comments in issues dynamically
  - Added sort options to Public page
  - New filters (assigned/authored/all) for Dashboard#issues/merge_requests (sponsored by Say Media)
  - Add project visibility icons to dashboard
  - Enable secure cookies if https used
  - Protect users/confirmation with rack_attack
  - Default HTTP headers to protect against MIME-sniffing, force https if enabled
  - Bootstrap 3 with responsive UI
  - New repository download formats: tar.bz2, zip, tar (Jason Hollingsworth)
  - Restyled accept widgets for MR
  - SCSS refactored
  - Use jquery timeago plugin
  - Fix 500 error for rdoc files
  - Ability to customize merge commit message (sponsored by Say Media)
  - Search autocomplete via ajax
  - Add website url to user profile
  - Files API supports base64 encoded content (sponsored by O'Reilly Media)
  - Added support for Go's repository retrieval (Bruno Albuquerque)

v6.4.3
  - Don't use unicorn worker killer if PhusionPassenger is defined

v6.4.2
  - Fixed wrong behaviour of script/upgrade.rb

v6.4.1
  - Fixed bug with repository rename
  - Fixed bug with project transfer

v 6.4.0
  - Added sorting to project issues page (Jason Blanchard)
  - Assembla integration (Carlos Paramio)
  - Fixed another 500 error with submodules
  - UI: More compact issues page
  - Minimal password length increased to 8 symbols
  - Side-by-side diff view (Steven Thonus)
  - Internal projects (Jason Hollingsworth)
  - Allow removal of avatar (Drew Blessing)
  - Project web hooks now support issues and merge request events
  - Visiting project page while not logged in will redirect to sign-in instead of 404 (Jason Hollingsworth)
  - Expire event cache on avatar creation/removal (Drew Blessing)
  - Archiving old projects (Steven Thonus)
  - Rails 4
  - Add time ago tooltips to show actual date/time
  - UI: Fixed UI for admin system hooks
  - Ruby script for easier GitLab upgrade
  - Do not remove Merge requests if fork project was removed
  - Improve sign-in/signup UX
  - Add resend confirmation link to sign-in page
  - Set noreply@HOSTNAME for reply_to field in all emails
  - Show GitLab API version on Admin#dashboard
  - API Cross-origin resource sharing
  - Show READMe link at project home page
  - Show repo size for projects in Admin area

v 6.3.0
  - API for adding gitlab-ci service
  - Init script now waits for pids to appear after (re)starting before reporting status (Rovanion Luckey)
  - Restyle project home page
  - Grammar fixes
  - Show branches list (which branches contains commit) on commit page (Andrew Kumanyaev)
  - Security improvements
  - Added support for GitLab CI 4.0
  - Fixed issue with 500 error when group did not exist
  - Ability to leave project
  - You can create file in repo using UI
  - You can remove file from repo using UI
  - API: dropped default_branch attribute from project during creation
  - Project default_branch is not stored in db any more. It takes from repo now.
  - Admin broadcast messages
  - UI improvements
  - Dont show last push widget if user removed this branch
  - Fix 500 error for repos with newline in file name
  - Extended html titles
  - API: create/update/delete repo files
  - Admin can transfer project to any namespace
  - API: projects/all for admin users
  - Fix recent branches order

v 6.2.4
  - Security: Cast API private_token to string (CVE-2013-4580)
  - Security: Require gitlab-shell 1.7.8 (CVE-2013-4581, CVE-2013-4582, CVE-2013-4583)
  - Fix for Git SSH access for LDAP users

v 6.2.3
  - Security: More protection against CVE-2013-4489
  - Security: Require gitlab-shell 1.7.4 (CVE-2013-4490, CVE-2013-4546)
  - Fix sidekiq rake tasks

v 6.2.2
  - Security: Update gitlab_git (CVE-2013-4489)

v 6.2.1
  - Security: Fix issue with generated passwords for new users

v 6.2.0
  - Public project pages are now visible to everyone (files, issues, wik, etc.)
    THIS MEANS YOUR ISSUES AND WIKI FOR PUBLIC PROJECTS ARE PUBLICLY VISIBLE AFTER THE UPGRADE
  - Add group access to permissions page
  - Require current password to change one
  - Group owner or admin can remove other group owners
  - Remove group transfer since we have multiple owners
  - Respect authorization in Repository API
  - Improve UI for Project#files page
  - Add more security specs
  - Added search for projects by name to api (Izaak Alpert)
  - Make default user theme configurable (Izaak Alpert)
  - Update logic for validates_merge_request for tree of MR (Andrew Kumanyaev)
  - Rake tasks for web hooks management (Jonhnny Weslley)
  - Extended User API to expose admin and can_create_group for user creation/updating (Boyan Tabakov)
  - API: Remove group
  - API: Remove project
  - Avatar upload on profile page with a maximum of 100KB (Steven Thonus)
  - Store the sessions in Redis instead of the cookie store
  - Fixed relative links in markdown
  - User must confirm their email if signup enabled
  - User must confirm changed email

v 6.1.0
  - Project specific IDs for issues, mr, milestones
    Above items will get a new id and for example all bookmarked issue urls will change.
    Old issue urls are redirected to the new one if the issue id is too high for an internal id.
  - Description field added to Merge Request
  - API: Sudo api calls (Izaak Alpert)
  - API: Group membership api (Izaak Alpert)
  - Improved commit diff
  - Improved large commit handling (Boyan Tabakov)
  - Rewrite: Init script now less prone to errors and keeps better track of the service (Rovanion Luckey)
  - Link issues, merge requests, and commits when they reference each other with GFM (Ash Wilson)
  - Close issues automatically when pushing commits with a special message
  - Improve user removal from admin area
  - Invalidate events cache when project was moved
  - Remove deprecated classes and rake tasks
  - Add event filter for group and project show pages
  - Add links to create branch/tag from project home page
  - Add public-project? checkbox to new-project view
  - Improved compare page. Added link to proceed into Merge Request
  - Send an email to a user when they are added to group
  - New landing page when you have 0 projects

v 6.0.0
  - Feature: Replace teams with group membership
    We introduce group membership in 6.0 as a replacement for teams.
    The old combination of groups and teams was confusing for a lot of people.
    And when the members of a team where changed this wasn't reflected in the project permissions.
    In GitLab 6.0 you will be able to add members to a group with a permission level for each member.
    These group members will have access to the projects in that group.
    Any changes to group members will immediately be reflected in the project permissions.
    You can even have multiple owners for a group, greatly simplifying administration.
  - Feature: Ability to have multiple owners for group
  - Feature: Merge Requests between fork and project (Izaak Alpert)
  - Feature: Generate fingerprint for ssh keys
  - Feature: Ability to create and remove branches with UI
  - Feature: Ability to create and remove git tags with UI
  - Feature: Groups page in profile. You can leave group there
  - API: Allow login with LDAP credentials
  - Redesign: project settings navigation
  - Redesign: snippets area
  - Redesign: ssh keys page
  - Redesign: buttons, blocks and other ui elements
  - Add comment title to rss feed
  - You can use arrows to navigate at tree view
  - Add project filter on dashboard
  - Cache project graph
  - Drop support of root namespaces
  - Default theme is classic now
  - Cache result of methods like authorize_projects, project.team.members etc
  - Remove $.ready events
  - Fix onclick events being double binded
  - Add notification level to group membership
  - Move all project controllers/views under Projects:: module
  - Move all profile controllers/views under Profiles:: module
  - Apply user project limit only for personal projects
  - Unicorn is default web server again
  - Store satellites lock files inside satellites dir
  - Disabled threadsafety mode in rails
  - Fixed bug with loosing MR comments
  - Improved MR comments logic
  - Render readme file for projects in public area

v 5.4.2
  - Security: Cast API private_token to string (CVE-2013-4580)
  - Security: Require gitlab-shell 1.7.8 (CVE-2013-4581, CVE-2013-4582, CVE-2013-4583)

v 5.4.1
  - Security: Fixes for CVE-2013-4489
  - Security: Require gitlab-shell 1.7.4 (CVE-2013-4490, CVE-2013-4546)

v 5.4.0
  - Ability to edit own comments
  - Documentation improvements
  - Improve dashboard projects page
  - Fixed nav for empty repos
  - GitLab Markdown help page
  - Misspelling fixes
  - Added support of unicorn and fog gems
  - Added client list to API doc
  - Fix PostgreSQL database restoration problem
  - Increase snippet content column size
  - allow project import via git:// url
  - Show participants on issues, including mentions
  - Notify mentioned users with email

v 5.3.0
  - Refactored services
  - Campfire service added
  - HipChat service added
  - Fixed bug with LDAP + git over http
  - Fixed bug with google analytics code being ignored
  - Improve sign-in page if ldap enabled
  - Respect newlines in wall messages
  - Generate the Rails secret token on first run
  - Rename repo feature
  - Init.d: remove gitlab.socket on service start
  - Api: added teams api
  - Api: Prevent blob content being escaped
  - Api: Smart deploy key add behaviour
  - Api: projects/owned.json return user owned project
  - Fix bug with team assignation on project from #4109
  - Advanced snippets: public/private, project/personal (Andrew Kulakov)
  - Repository Graphs (Karlo Nicholas T. Soriano)
  - Fix dashboard lost if comment on commit
  - Update gitlab-grack. Fixes issue with --depth option
  - Fix project events duplicate on project page
  - Fix postgres error when displaying network graph.
  - Fix dashboard event filter when navigate via turbolinks
  - init.d: Ensure socket is removed before starting service
  - Admin area: Style teams:index, group:show pages
  - Own page for failed forking
  - Scrum view for milestone

v 5.2.0
  - Turbolinks
  - Git over http with ldap credentials
  - Diff with better colors and some spacing on the corners
  - Default values for project features
  - Fixed huge_commit view
  - Restyle project clone panel
  - Move Gitlab::Git code to gitlab_git gem
  - Move update docs in repo
  - Requires gitlab-shell v1.4.0
  - Fixed submodules listing under file tab
  - Fork feature (Angus MacArthur)
  - git version check in gitlab:check
  - Shared deploy keys feature
  - Ability to generate default labels set for issues
  - Improve gfm autocomplete (Harold Luo)
  - Added support for Google Analytics
  - Code search feature (Javier Castro)

v 5.1.0
  - You can login with email or username now
  - Corrected project transfer rollback when repository cannot be moved
  - Move both repo and wiki when project transfer requested
  - Admin area: project editing was removed from admin namespace
  - Access: admin user has now access to any project.
  - Notification settings
  - Gitlab::Git set of objects to abstract from grit library
  - Replace Unicorn web server with Puma
  - Backup/Restore refactored. Backup dump project wiki too now
  - Restyled Issues list. Show milestone version in issue row
  - Restyled Merge Request list
  - Backup now dump/restore uploads
  - Improved performance of dashboard (Andrew Kumanyaev)
  - File history now tracks renames (Akzhan Abdulin)
  - Drop wiki migration tools
  - Drop sqlite migration tools
  - project tagging
  - Paginate users in API
  - Restyled network graph (Hiroyuki Sato)

v 5.0.1
  - Fixed issue with gitlab-grit being overridden by grit

v 5.0.0
  - Replaced gitolite with gitlab-shell
  - Removed gitolite-related libraries
  - State machine added
  - Setup gitlab as git user
  - Internal API
  - Show team tab for empty projects
  - Import repository feature
  - Updated rails
  - Use lambda for scopes
  - Redesign admin area -> users
  - Redesign admin area -> user
  - Secure link to file attachments
  - Add validations for Group and Team names
  - Restyle team page for project
  - Update capybara, rspec-rails, poltergeist to recent versions
  - Wiki on git using Gollum
  - Added Solarized Dark theme for code review
  - Don't show user emails in autocomplete lists, profile pages
  - Added settings tab for group, team, project
  - Replace user popup with icons in header
  - Handle project moving with gitlab-shell
  - Added select2-rails for selectboxes with ajax data load
  - Fixed search field on projects page
  - Added teams to search autocomplete
  - Move groups and teams on dashboard sidebar to sub-tabs
  - API: improved return codes and docs. (Felix Gilcher, Sebastian Ziebell)
  - Redesign wall to be more like chat
  - Snippets, Wall features are disabled by default for new projects

v 4.2.0
  - Teams
  - User show page. Via /u/username
  - Show help contents on pages for better navigation
  - Async gitolite calls
  - added satellites logs
  - can_create_group, can_create_team booleans for User
  - Process web hooks async
  - GFM: Fix images escaped inside links
  - Network graph improved
  - Switchable branches for network graph
  - API: Groups
  - Fixed project download

v 4.1.0
  - Optional Sign-Up
  - Discussions
  - Satellites outside of tmp
  - Line numbers for blame
  - Project public mode
  - Public area with unauthorized access
  - Load dashboard events with ajax
  - remember dashboard filter in cookies
  - replace resque with sidekiq
  - fix routing issues
  - cleanup rake tasks
  - fix backup/restore
  - scss cleanup
  - show preview for note images
  - improved network-graph
  - get rid of app/roles/
  - added new classes Team, Repository
  - Reduce amount of gitolite calls
  - Ability to add user in all group projects
  - remove deprecated configs
  - replaced Korolev font with open font
  - restyled admin/dashboard page
  - restyled admin/projects page

v 4.0.0
  - Remove project code and path from API. Use id instead
  - Return valid cloneable url to repo for web hook
  - Fixed backup issue
  - Reorganized settings
  - Fixed commits compare
  - Refactored scss
  - Improve status checks
  - Validates presence of User#name
  - Fixed postgres support
  - Removed sqlite support
  - Modified post-receive hook
  - Milestones can be closed now
  - Show comment events on dashboard
  - Quick add team members via group#people page
  - [API] expose created date for hooks and SSH keys
  - [API] list, create issue notes
  - [API] list, create snippet notes
  - [API] list, create wall notes
  - Remove project code - use path instead
  - added username field to user
  - rake task to fill usernames based on emails create namespaces for users
  - STI Group < Namespace
  - Project has namespace_id
  - Projects with namespaces also namespaced in gitolite and stored in subdir
  - Moving project to group will move it under group namespace
  - Ability to move project from namespaces to another
  - Fixes commit patches getting escaped (see #2036)
  - Support diff and patch generation for commits and merge request
  - MergeReqest doesn't generate a temporary file for the patch any more
  - Update the UI to allow downloading Patch or Diff

v 3.1.0
  - Updated gems
  - Services: Gitlab CI integration
  - Events filter on dashboard
  - Own namespace for redis/resque
  - Optimized commit diff views
  - add alphabetical order for projects admin page
  - Improved web editor
  - Commit stats page
  - Documentation split and cleanup
  - Link to commit authors everywhere
  - Restyled milestones list
  - added Milestone to Merge Request
  - Restyled Top panel
  - Refactored Satellite Code
  - Added file line links
  - moved from capybara-webkit to poltergeist + phantomjs

v 3.0.3
  - Fixed bug with issues list in Chrome
  - New Feature: Import team from another project

v 3.0.2
  - Fixed gitlab:app:setup
  - Fixed application error on empty project in admin area
  - Restyled last push widget

v 3.0.1
  - Fixed git over http

v 3.0.0
  - Projects groups
  - Web Editor
  - Fixed bug with gitolite keys
  - UI improved
  - Increased performance of application
  - Show user avatar in last commit when browsing Files
  - Refactored Gitlab::Merge
  - Use Font Awesome for icons
  - Separate observing of Note and MergeRequests
  - Milestone "All Issues" filter
  - Fix issue close and reopen button text and styles
  - Fix forward/back while browsing Tree hierarchy
  - Show number of notes for commits and merge requests
  - Added support pg from box and update installation doc
  - Reject ssh keys that break gitolite
  - [API] list one project hook
  - [API] edit project hook
  - [API] list project snippets
  - [API] allow to authorize using private token in HTTP header
  - [API] add user creation

v 2.9.1
  - Fixed resque custom config init

v 2.9.0
  - fixed inline notes bugs
  - refactored rspecs
  - refactored gitolite backend
  - added factory_girl
  - restyled projects list on dashboard
  - ssh keys validation to prevent gitolite crash
  - send notifications if changed permission in project
  - scss refactoring. gitlab_bootstrap/ dir
  - fix git push http body bigger than 112k problem
  - list of labels  page under issues tab
  - API for milestones, keys
  - restyled buttons
  - OAuth
  - Comment order changed

v 2.8.1
  - ability to disable gravatars
  - improved MR diff logic
  - ssh key help page

v 2.8.0
  - Gitlab Flavored Markdown
  - Bulk issues update
  - Issues API
  - Cucumber coverage increased
  - Post-receive files fixed
  - UI improved
  - Application cleanup
  - more cucumber
  - capybara-webkit + headless

v 2.7.0
  - Issue Labels
  - Inline diff
  - Git HTTP
  - API
  - UI improved
  - System hooks
  - UI improved
  - Dashboard events endless scroll
  - Source performance increased

v 2.6.0
  - UI polished
  - Improved network graph + keyboard nav
  - Handle huge commits
  - Last Push widget
  - Bugfix
  - Better performance
  - Email in resque
  - Increased test coverage
  - Ability to remove branch with MR accept
  - a lot of code refactored

v 2.5.0
  - UI polished
  - Git blame for file
  - Bugfix
  - Email in resque
  - Better test coverage

v 2.4.0
  - Admin area stats page
  - Ability to block user
  - Simplified dashboard area
  - Improved admin area
  - Bootstrap 2.0
  - Responsive layout
  - Big commits handling
  - Performance improved
  - Milestones

v 2.3.1
  - Issues pagination
  - ssl fixes
  - Merge Request pagination

v 2.3.0
  - Dashboard r1
  - Search r1
  - Project page
  - Close merge request on push
  - Persist MR diff after merge
  - mysql support
  - Documentation

v 2.2.0
  - We’ve added support of LDAP auth
  - Improved permission logic (4 roles system)
  - Protected branches (now only masters can push to protected branches)
  - Usability improved
  - twitter bootstrap integrated
  - compare view between commits
  - wiki feature
  - now you can enable/disable issues, wiki, wall features per project
  - security fixes
  - improved code browsing (ajax branch switch etc)
  - improved per-line commenting
  - git submodules displayed
  - moved to rails 3.2
  - help section improved

v 2.1.0
  - Project tab r1
  - List branches/tags
  - per line comments
  - mass user import

v 2.0.0
  - gitolite as main git host system
  - merge requests
  - project/repo access
  - link to commit/issue feed
  - design tab
  - improved email notifications
  - restyled dashboard
  - bugfix

v 1.2.2
  - common config file gitlab.yml
  - issues restyle
  - snippets restyle
  - clickable news feed header on dashboard
  - bugfix

v 1.2.1
  - bugfix

v 1.2.0
  - new design
  - user dashboard
  - network graph
  - markdown support for comments
  - encoding issues
  - wall like twitter timeline

v 1.1.0
  - project dashboard
  - wall redesigned
  - feature: code snippets
  - fixed horizontal scroll on file preview
  - fixed app crash if commit message has invalid chars
  - bugfix & code cleaning

v 1.0.2
  - fixed bug with empty project
  - added adv validation for project path & code
  - feature: issues can be sortable
  - bugfix
  - username displayed on top panel

v 1.0.1
  - fixed: with invalid source code for commit
  - fixed: lose branch/tag selection when use tree navigation
  - when history clicked - display path
  - bug fix & code cleaning

v 1.0.0
  - bug fix
  - projects preview mode

v 0.9.6
  - css fix
  - new repo empty tree until restart server - fixed

v 0.9.4
  - security improved
  - authorization improved
  - html escaping
  - bug fix
  - increased test coverage
  - design improvements

v 0.9.1
  - increased test coverage
  - design improvements
  - new issue email notification
  - updated app name
  - issue redesigned
  - issue can be edit

v 0.8.0
  - syntax highlight for main file types
  - redesign
  - stability
  - security fixes
  - increased test coverage
  - email notification<|MERGE_RESOLUTION|>--- conflicted
+++ resolved
@@ -2,9 +2,7 @@
 
 v 8.3.0 (unreleased)
 
-<<<<<<< HEAD
 v 8.2.0
-=======
 v 8.0.1
 v 8.1.0 (unreleased)
 v 8.2.0 (unreleased)
@@ -14,7 +12,6 @@
   - Improved performance of finding projects and groups in various places
   - Improved performance of rendering user profile pages and Atom feeds
   - Fix grouping of contributors by email in graph.
->>>>>>> 07140614
   - Remove CSS property preventing hard tabs from rendering in Chromium 45 (Stan Hu)
   - Fix Drone CI service template not saving properly (Stan Hu)
   - Fix avatars not showing in Atom feeds and project issues when Gravatar disabled (Stan Hu)
@@ -65,12 +62,9 @@
   - Fix trailing whitespace issue in merge request/issue title
   - Fix bug when milestone/label filter was empty for dashboard issues page
   - Add ability to create milestone in group projects from single form
-<<<<<<< HEAD
-=======
   - Add option to create merge request when editing/creating a file (Dirceu Tiegs)
   - Prevent the last owner of a group from being able to delete themselves by 'adding' themselves as a master (James Lopez)
   - Add Award Emoji to issue and merge request pages
->>>>>>> 07140614
 
 v 8.1.4
   - Fix bug where manually merged branches in a MR would end up with an empty diff (Stan Hu)
