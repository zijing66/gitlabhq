Please view this file on the master branch, on stable branches it's out of date.

v 8.8.0 (unreleased)

<<<<<<< HEAD
v 8.7.2
  - The "New Branch" button is now loaded asynchronously

v 8.7.1
=======
v 8.7.1 (unreleased)
  - Prevent privilege escalation via "impersonate" feature
  - Prevent privilege escalation via notes API
  - Prevent privilege escalation via project webhook API
  - Prevent XSS via Git branch and tag names
  - Prevent XSS via custom issue tracker URL
  - Prevent XSS via `window.opener`
  - Prevent XSS via label drop-down
  - Prevent information disclosure via milestone API
  - Prevent information disclosure via snippet API
  - Prevent information disclosure via project labels
  - Prevent information disclosure via new merge request page
>>>>>>> 93187cbe
  - Use the `can?` helper instead of `current_user.can?`
  - Fix .gitlab-ci.yml parsing issue when hidde job is a template without script definition. !3849
  - Fix license detection to detect all license files, not only known licenses. !3878
  - Use the `can?` helper instead of `current_user.can?`. !3882
  - Fix Error 500 due to stale cache when projects are renamed or transferred
  - Fix .gitlab-ci.yml parsing issue when hidde job is a template without script definition
  - Update width of search box to fix Safari bug. !3900 (Jedidiah)
  - Use the `can?` helper instead of `current_user.can?`

v 8.7.0
  - Gitlab::GitAccess and Gitlab::GitAccessWiki are now instrumented
  - Fix vulnerability that made it possible to gain access to private labels and milestones
  - The number of InfluxDB points stored per UDP packet can now be configured
  - Fix error when cross-project label reference used with non-existent project
  - Transactions for /internal/allowed now have an "action" tag set
  - Method instrumentation now uses Module#prepend instead of aliasing methods
  - Repository.clean_old_archives is now instrumented
  - Add support for environment variables on a job level in CI configuration file
  - SQL query counts are now tracked per transaction
  - The Projects::HousekeepingService class has extra instrumentation
  - All service classes (those residing in app/services) are now instrumented
  - Developers can now add custom tags to transactions
  - Loading of an issue's referenced merge requests and related branches is now done asynchronously
  - Enable gzip for assets, makes the page size significantly smaller. !3544 / !3632 (Connor Shea)
  - Add support to cherry-pick any commit into any branch in the web interface (Minqi Pan)
  - Project switcher uses new dropdown styling
  - Load award emoji images separately unless opening the full picker. Saves several hundred KBs of data for most pages. (Connor Shea)
  - Do not include award_emojis in issue and merge_request comment_count !3610 (Lucas Charles)
  - Restrict user profiles when public visibility level is restricted.
  - Add ability set due date to issues, sort and filter issues by due date (Mehmet Beydogan)
  - All images in discussions and wikis now link to their source files !3464 (Connor Shea).
  - Return status code 303 after a branch DELETE operation to avoid project deletion (Stan Hu)
  - Add setting for customizing the list of trusted proxies !3524
  - Allow projects to be transfered to a lower visibility level group
  - Fix `signed_in_ip` being set to 127.0.0.1 when using a reverse proxy !3524
  - Improved Markdown rendering performance !3389
  - Make shared runners text in box configurable
  - Don't attempt to look up an avatar in repo if repo directory does not exist (Stan Hu)
  - API: Ability to subscribe and unsubscribe from issues and merge requests (Robert Schilling)
  - Expose project badges in project settings
  - Make /profile/keys/new redirect to /profile/keys for back-compat. !3717
  - Preserve time notes/comments have been updated at when moving issue
  - Make HTTP(s) label consistent on clone bar (Stan Hu)
  - Add support for `after_script`, requires Runner 1.2 (Kamil Trzciński)
  - Expose label description in API (Mariusz Jachimowicz)
  - API: Ability to update a group (Robert Schilling)
  - API: Ability to move issues (Robert Schilling)
  - Fix Error 500 after renaming a project path (Stan Hu)
  - Fix a bug whith trailing slash in teamcity_url (Charles May)
  - Allow back dating on issues when created or updated through the API
  - Allow back dating on issue notes when created through the API
  - Propose license template when creating a new LICENSE file
  - API: Expose /licenses and /licenses/:key
  - Fix avatar stretching by providing a cropping feature
  - API: Expose `subscribed` for issues and merge requests (Robert Schilling)
  - Allow SAML to handle external users based on user's information !3530
  - Allow Omniauth providers to be marked as `external` !3657
  - Add endpoints to archive or unarchive a project !3372
  - Fix a bug whith trailing slash in bamboo_url
  - Add links to CI setup documentation from project settings and builds pages
  - Display project members page to all members
  - Handle nil descriptions in Slack issue messages (Stan Hu)
  - Add automated repository integrity checks (OFF by default)
  - API: Expose open_issues_count, closed_issues_count, open_merge_requests_count for labels (Robert Schilling)
  - API: Ability to star and unstar a project (Robert Schilling)
  - Add default scope to projects to exclude projects pending deletion
  - Allow to close merge requests which source projects(forks) are deleted.
  - Ensure empty recipients are rejected in BuildsEmailService
  - Use rugged to change HEAD in Project#change_head (P.S.V.R)
  - API: Ability to filter milestones by state `active` and `closed` (Robert Schilling)
  - API: Fix milestone filtering by `iid` (Robert Schilling)
  - Make before_script and after_script overridable on per-job (Kamil Trzciński)
  - API: Delete notes of issues, snippets, and merge requests (Robert Schilling)
  - Implement 'Groups View' as an option for dashboard preferences !3379 (Elias W.)
  - Better errors handling when creating milestones inside groups
  - Fix high CPU usage when PostReceive receives refs/merge-requests/<id>
  - Hide `Create a group` help block when creating a new project in a group
  - Implement 'TODOs View' as an option for dashboard preferences !3379 (Elias W.)
  - Allow issues and merge requests to be assigned to the author !2765
  - Make Ci::Commit to group only similar builds and make it stateful (ref, tag)
  - Gracefully handle notes on deleted commits in merge requests (Stan Hu)
  - Decouple membership and notifications
  - Fix creation of merge requests for orphaned branches (Stan Hu)
  - API: Ability to retrieve a single tag (Robert Schilling)
  - While signing up, don't persist the user password across form redisplays
  - Fall back to `In-Reply-To` and `References` headers when sub-addressing is not available (David Padilla)
  - Remove "Congratulations!" tweet button on newly-created project. (Connor Shea)
  - Fix admin/projects when using visibility levels on search (PotHix)
  - Build status notifications
  - Update email confirmation interface
  - API: Expose user location (Robert Schilling)
  - API: Do not leak group existence via return code (Robert Schilling)
  - ClosingIssueExtractor regex now also works with colons. e.g. "Fixes: #1234" !3591
  - Update number of Todos in the sidebar when it's marked as "Done". !3600
  - Sanitize branch names created for confidential issues
  - API: Expose 'updated_at' for issue, snippet, and merge request notes (Robert Schilling)
  - API: User can leave a project through the API when not master or owner. !3613
  - Fix repository cache invalidation issue when project is recreated with an empty repo (Stan Hu)
  - Fix: Allow empty recipients list for builds emails service when pushed is added (Frank Groeneveld)
  - Improved markdown forms
  - Diff design updates (colors, button styles, etc)
  - Copying and pasting a diff no longer pastes the line numbers or +/-
  - Add null check to formData when updating profile content to fix Firefox bug
  - Disable spellcheck and autocorrect for username field in admin page
  - Delete tags using Rugged for performance reasons (Robert Schilling)
  - Add Slack notifications when Wiki is edited (Sebastian Klier)
  - Diffs load at the correct point when linking from from number
  - Selected diff rows highlight
  - Fix emoji categories in the emoji picker
  - API: Properly display annotated tags for GET /projects/:id/repository/tags (Robert Schilling)
  - Add encrypted credentials for imported projects and migrate old ones
  - Properly format all merge request references with ! rather than # !3740 (Ben Bodenmiller)
  - Author and participants are displayed first on users autocompletion
  - Show number sign on external issue reference text (Florent Baldino)
  - Updated print style for issues
  - Use GitHub Issue/PR number as iid to keep references
  - Import GitHub labels
  - Add option to filter by "Owned projects" on dashboard page
  - Import GitHub milestones
  - Fix emoji catgories in the emoji picker
  - Execute system web hooks on push to the project
  - Allow enable/disable push events for system hooks
  - Fix GitHub project's link in the import page when provider has a custom URL
  - Add RAW build trace output and button on build page
  - Add incremental build trace update into CI API

v 8.6.7
  - Fix persistent XSS vulnerability in `commit_person_link` helper
  - Fix persistent XSS vulnerability in Label and Milestone dropdowns
  - Fix vulnerability that made it possible to enumerate private projects belonging to group

v 8.6.6
  - Expire the exists cache before deletion to ensure project dir actually exists (Stan Hu). !3413
  - Fix error on language detection when repository has no HEAD (e.g., master branch) (Jeroen Bobbeldijk). !3654
  - Fix revoking of authorized OAuth applications (Connor Shea). !3690
  - Fix error on language detection when repository has no HEAD (e.g., master branch). !3654 (Jeroen Bobbeldijk)
  - Issuable header is consistent between issues and merge requests
  - Improved spacing in issuable header on mobile

v 8.6.5
  - Fix importing from GitHub Enterprise. !3529
  - Perform the language detection after updating merge requests in `GitPushService`, leading to faster visual feedback for the end-user. !3533
  - Check permissions when user attempts to import members from another project. !3535
  - Only update repository language if it is not set to improve performance. !3556
  - Return status code 303 after a branch DELETE operation to avoid project deletion (Stan Hu). !3583
  - Unblock user when active_directory is disabled and it can be found !3550
  - Fix a 2FA authentication spoofing vulnerability.

v 8.6.4
  - Don't attempt to fetch any tags from a forked repo (Stan Hu)
  - Redesign the Labels page

v 8.6.3
  - Mentions on confidential issues doesn't create todos for non-members. !3374
  - Destroy related todos when an Issue/MR is deleted. !3376
  - Fix error 500 when target is nil on todo list. !3376
  - Fix copying uploads when moving issue to another project. !3382
  - Ensuring Merge Request API returns boolean values for work_in_progress (Abhi Rao). !3432
  - Fix raw/rendered diff producing different results on merge requests. !3450
  - Fix commit comment alignment (Stan Hu). !3466
  - Fix Error 500 when searching for a comment in a project snippet. !3468
  - Allow temporary email as notification email. !3477
  - Fix issue with dropdowns not selecting values. !3478
  - Update gitlab-shell version and doc to 2.6.12. gitlab-org/gitlab-ee!280

v 8.6.2
  - Fix dropdown alignment. !3298
  - Fix issuable sidebar overlaps on tablet. !3299
  - Make dropdowns pixel perfect. !3337
  - Fix order of steps to prevent PostgreSQL errors when running migration. !3355
  - Fix bold text in issuable sidebar. !3358
  - Fix error with anonymous token in applications settings. !3362
  - Fix the milestone 'upcoming' filter. !3364 + !3368
  - Fix comments on confidential issues showing up in activity feed to non-members. !3375
  - Fix `NoMethodError` when visiting CI root path at `/ci`. !3377
  - Add a tooltip to new branch button in issue page. !3380
  - Fix an issue hiding the password form when signed-in with a linked account. !3381
  - Add links to CI setup documentation from project settings and builds pages. !3384
  - Fix an issue with width of project select dropdown. !3386
  - Remove redundant `require`s from Banzai files. !3391
  - Fix error 500 with cancel button on issuable edit form. !3392 + !3417
  - Fix background when editing a highlighted note. !3423
  - Remove tabstop from the WIP toggle links. !3426
  - Ensure private project snippets are not viewable by unauthorized people.
  - Gracefully handle notes on deleted commits in merge requests (Stan Hu). !3402
  - Fixed issue with notification settings not saving. !3452

v 8.6.1
  - Add option to reload the schema before restoring a database backup. !2807
  - Display navigation controls on mobile. !3214
  - Fixed bug where participants would not work correctly on merge requests. !3329
  - Fix sorting issues by votes on the groups issues page results in SQL errors. !3333
  - Restrict notifications for confidential issues. !3334
  - Do not allow to move issue if it has not been persisted. !3340
  - Add a confirmation step before deleting an issuable. !3341
  - Fixes issue with signin button overflowing on mobile. !3342
  - Auto collapses the navigation sidebar when resizing. !3343
  - Fix build dependencies, when the dependency is a string. !3344
  - Shows error messages when trying to create label in dropdown menu. !3345
  - Fixes issue with assign milestone not loading milestone list. !3346
  - Fix an issue causing the Dashboard/Milestones page to be blank. !3348

v 8.6.0
  - Add ability to move issue to another project
  - Prevent tokens in the import URL to be showed by the UI
  - Fix bug where wrong commit ID was being used in a merge request diff to show old image (Stan Hu)
  - Add confidential issues
  - Bump gitlab_git to 9.0.3 (Stan Hu)
  - Fix diff image view modes (2-up, swipe, onion skin) not working (Stan Hu)
  - Support Golang subpackage fetching (Stan Hu)
  - Bump Capybara gem to 2.6.2 (Stan Hu)
  - New branch button appears on issues where applicable
  - Contributions to forked projects are included in calendar
  - Improve the formatting for the user page bio (Connor Shea)
  - Easily (un)mark merge request as WIP using link
  - Use specialized system notes when MR is (un)marked as WIP
  - Removed the default password from the initial admin account created during
    setup. A password can be provided during setup (see installation docs), or
    GitLab will ask the user to create a new one upon first visit.
  - Fix issue when pushing to projects ending in .wiki
  - Properly display YAML front matter in Markdown
  - Add support for wiki with UTF-8 page names (Hiroyuki Sato)
  - Fix wiki search results point to raw source (Hiroyuki Sato)
  - Don't load all of GitLab in mail_room
  - Add information about `image` and `services` field at `job` level in the `.gitlab-ci.yml` documentation (Pat Turner)
  - HTTP error pages work independently from location and config (Artem Sidorenko)
  - Update `omniauth-saml` to 1.5.0 to allow for custom response attributes to be set
  - Memoize @group in Admin::GroupsController (Yatish Mehta)
  - Indicate how much an MR diverged from the target branch (Pierre de La Morinerie)
  - Added omniauth-auth0 Gem (Daniel Carraro)
  - Add label description in tooltip to labels in issue index and sidebar
  - Strip leading and trailing spaces in URL validator (evuez)
  - Add "last_sign_in_at" and "confirmed_at" to GET /users/* API endpoints for admins (evuez)
  - Return empty array instead of 404 when commit has no statuses in commit status API
  - Decrease the font size and the padding of the `.anchor` icons used in the README (Roberto Dip)
  - Rewrite logo to simplify SVG code (Sean Lang)
  - Allow to use YAML anchors when parsing the `.gitlab-ci.yml` (Pascal Bach)
  - Ignore jobs that start with `.` (hidden jobs)
  - Hide builds from project's settings when the feature is disabled
  - Allow to pass name of created artifacts archive in `.gitlab-ci.yml`
  - Refactor and greatly improve search performance
  - Add support for cross-project label references
  - Ensure "new SSH key" email do not ends up as dead Sidekiq jobs
  - Update documentation to reflect Guest role not being enforced on internal projects
  - Allow search for logged out users
  - Allow to define on which builds the current one depends on
  - Allow user subscription to a label: get notified for issues/merge requests related to that label (Timothy Andrew)
  - Fix bug where Bitbucket `closed` issues were imported as `opened` (Iuri de Silvio)
  - Don't show Issues/MRs from archived projects in Groups view
  - Fix wrong "iid of max iid" in Issuable sidebar for some merged MRs
  - Fix empty source_sha on Merge Request when there is no diff (Pierre de La Morinerie)
  - Increase the notes polling timeout over time (Roberto Dip)
  - Add shortcut to toggle markdown preview (Florent Baldino)
  - Show labels in dashboard and group milestone views
  - Fix an issue when the target branch of a MR had been deleted
  - Add main language of a project in the list of projects (Tiago Botelho)
  - Add #upcoming filter to Milestone filter (Tiago Botelho)
  - Add ability to show archived projects on dashboard, explore and group pages
  - Remove fork link closes all merge requests opened on source project (Florent Baldino)
  - Move group activity to separate page
  - Create external users which are excluded of internal and private projects unless access was explicitly granted
  - Continue parameters are checked to ensure redirection goes to the same instance
  - User deletion is now done in the background so the request can not time out
  - Canceled builds are now ignored in compound build status if marked as `allowed to fail`
  - Trigger a todo for mentions on commits page
  - Let project owners and admins soft delete issues and merge requests

v 8.5.11
  - Fix persistent XSS vulnerability in `commit_person_link` helper

v 8.5.10
  - Fix a 2FA authentication spoofing vulnerability.

v 8.5.9
  - Don't attempt to fetch any tags from a forked repo (Stan Hu).

v 8.5.8
  - Bump Git version requirement to 2.7.4

v 8.5.7
  - Bump Git version requirement to 2.7.3

v 8.5.6
  - Obtain a lease before querying LDAP

v 8.5.5
  - Ensure removing a project removes associated Todo entries
  - Prevent a 500 error in Todos when author was removed
  - Fix pagination for filtered dashboard and explore pages
  - Fix "Show all" link behavior

v 8.5.4
  - Do not cache requests for badges (including builds badge)

v 8.5.3
  - Flush repository caches before renaming projects
  - Sort starred projects on dashboard based on last activity by default
  - Show commit message in JIRA mention comment
  - Makes issue page and merge request page usable on mobile browsers.
  - Improved UI for profile settings

v 8.5.2
  - Fix sidebar overlapping content when screen width was below 1200px
  - Don't repeat labels listed on Labels tab
  - Bring the "branded appearance" feature from EE to CE
  - Fix error 500 when commenting on a commit
  - Show days remaining instead of elapsed time for Milestone
  - Fix broken icons on installations with relative URL (Artem Sidorenko)
  - Fix issue where tag list wasn't refreshed after deleting a tag
  - Fix import from gitlab.com (KazSawada)
  - Improve implementation to check read access to forks and add pagination
  - Don't show any "2FA required" message if it's not actually required
  - Fix help keyboard shortcut on relative URL setups (Artem Sidorenko)
  - Update Rails to 4.2.5.2
  - Fix permissions for deprecated CI build status badge
  - Don't show "Welcome to GitLab" when the search didn't return any projects
  - Add Todos documentation

v 8.5.1
  - Fix group projects styles
  - Show Crowd login tab when sign in is disabled and Crowd is enabled (Peter Hudec)
  - Fix a set of small UI glitches in project, profile, and wiki pages
  - Restrict permissions on public/uploads
  - Fix the merge request side-by-side view after loading diff results
  - Fix the look of tooltip for the "Revert" button
  - Add when the Builds & Runners API changes got introduced
  - Fix error 500 on some merged merge requests
  - Fix an issue causing the content of the issuable sidebar to disappear
  - Fix error 500 when trying to mark an already done todo as "done"
  - Fix an issue where MRs weren't sortable
  - Issues can now be dragged & dropped into empty milestone lists. This is also
    possible with MRs
  - Changed padding & background color for highlighted notes
  - Re-add the newrelic_rpm gem which was removed without any deprecation or warning (Stan Hu)
  - Update sentry-raven gem to 0.15.6
  - Add build coverage in project's builds page (Steffen Köhler)
  - Changed # to ! for merge requests in activity view

v 8.5.0
  - Fix duplicate "me" in tooltip of the "thumbsup" awards Emoji (Stan Hu)
  - Cache various Repository methods to improve performance
  - Fix duplicated branch creation/deletion Webhooks/service notifications when using Web UI (Stan Hu)
  - Ensure rake tasks that don't need a DB connection can be run without one
  - Update New Relic gem to 3.14.1.311 (Stan Hu)
  - Add "visibility" flag to GET /projects api endpoint
  - Add an option to supply root email through an environmental variable (Koichiro Mikami)
  - Ignore binary files in code search to prevent Error 500 (Stan Hu)
  - Render sanitized SVG images (Stan Hu)
  - Support download access by PRIVATE-TOKEN header (Stan Hu)
  - Upgrade gitlab_git to 7.2.23 to fix commit message mentions in first branch push
  - Add option to include the sender name in body of Notify email (Jason Lee)
  - New UI for pagination
  - Don't prevent sign out when 2FA enforcement is enabled and user hasn't yet
    set it up
  - API: Added "merge_requests/:merge_request_id/closes_issues" (Gal Schlezinger)
  - Fix diff comments loaded by AJAX to load comment with diff in discussion tab
  - Fix relative links in other markup formats (Ben Boeckel)
  - Whitelist raw "abbr" elements when parsing Markdown (Benedict Etzel)
  - Fix label links for a merge request pointing to issues list
  - Don't vendor minified JS
  - Increase project import timeout to 15 minutes
  - Be more permissive with email address validation: it only has to contain a single '@'
  - Display 404 error on group not found
  - Track project import failure
  - Support Two-factor Authentication for LDAP users
  - Display database type and version in Administration dashboard
  - Allow limited Markdown in Broadcast Messages
  - Fix visibility level text in admin area (Zeger-Jan van de Weg)
  - Warn admin during OAuth of granting admin rights (Zeger-Jan van de Weg)
  - Update the ExternalIssue regex pattern (Blake Hitchcock)
  - Remember user's inline/side-by-side diff view preference in a cookie (Kirill Katsnelson)
  - Optimized performance of finding issues to be closed by a merge request
  - Add `avatar_url`, `description`, `git_ssh_url`, `git_http_url`, `path_with_namespace`
    and `default_branch` in `project` in push, issue, merge-request and note webhooks data (Kirill Zaitsev)
  - Deprecate the `ssh_url` in favor of `git_ssh_url` and `http_url` in favor of `git_http_url`
    in `project` for push, issue, merge-request and note webhooks data (Kirill Zaitsev)
  - Deprecate the `repository` key in push, issue, merge-request and note webhooks data, use `project` instead (Kirill Zaitsev)
  - API: Expose MergeRequest#merge_status (Andrei Dziahel)
  - Revert "Add IP check against DNSBLs at account sign-up"
  - Actually use the `skip_merges` option in Repository#commits (Tony Chu)
  - Fix API to keep request parameters in Link header (Michael Potthoff)
  - Deprecate API "merge_request/:merge_request_id/comments". Use "merge_requests/:merge_request_id/notes" instead
  - Deprecate API "merge_request/:merge_request_id/...". Use "merge_requests/:merge_request_id/..." instead
  - Prevent parse error when name of project ends with .atom and prevent path issues
  - Discover branches for commit statuses ref-less when doing merge when succeeded
  - Mark inline difference between old and new paths when a file is renamed
  - Support Akismet spam checking for creation of issues via API (Stan Hu)
  - API: Allow to set or update a merge-request's milestone (Kirill Skachkov)
  - Improve UI consistency between projects and groups lists
  - Add sort dropdown to dashboard projects page
  - Fixed logo animation on Safari (Roman Rott)
  - Fix Merge When Succeeded when multiple stages
  - Hide remove source branch button when the MR is merged but new commits are pushed (Zeger-Jan van de Weg)
  - In seach autocomplete show only groups and projects you are member of
  - Don't process cross-reference notes from forks
  - Fix: init.d script not working on OS X
  - Faster snippet search
  - Added API to download build artifacts
  - Title for milestones should be unique (Zeger-Jan van de Weg)
  - Validate correctness of maximum attachment size application setting
  - Replaces "Create merge request" link with one to the "Merge Request" when one exists
  - Fix CI builds badge, add a new link to builds badge, deprecate the old one
  - Fix broken link to project in build notification emails
  - Ability to see and sort on vote count from Issues and MR lists
  - Fix builds scheduler when first build in stage was allowed to fail
  - User project limit is reached notice is hidden if the projects limit is zero
  - Add API support for managing runners and project's runners
  - Allow SAML users to login with no previous account without having to allow
    all Omniauth providers to do so.
  - Allow existing users to auto link their SAML credentials by logging in via SAML
  - Make it possible to erase a build (trace, artifacts) using UI and API
  - Ability to revert changes from a Merge Request or Commit
  - Emoji comment on diffs are not award emoji
  - Add label description (Nuttanart Pornprasitsakul)
  - Show label row when filtering issues or merge requests by label (Nuttanart Pornprasitsakul)
  - Add Todos

v 8.4.9
  - Fix persistent XSS vulnerability in `commit_person_link` helper

v 8.4.8
  - Fix a 2FA authentication spoofing vulnerability.

v 8.4.7
  - Don't attempt to fetch any tags from a forked repo (Stan Hu).

v 8.4.6
  - Bump Git version requirement to 2.7.4

v 8.4.5
  - No CE-specific changes

v 8.4.4
  - Update omniauth-saml gem to 1.4.2
  - Prevent long-running backup tasks from timing out the database connection
  - Add a Project setting to allow guests to view build logs (defaults to true)
  - Sort project milestones by due date including issue editor (Oliver Rogers / Orih)

v 8.4.3
  - Increase lfs_objects size column to 8-byte integer to allow files larger
    than 2.1GB
  - Correctly highlight MR diff when MR has merge conflicts
  - Fix highlighting in blame view
  - Update sentry-raven gem to prevent "Not a git repository" console output
    when running certain commands
  - Add instrumentation to additional Gitlab::Git and Rugged methods for
    performance monitoring
  - Allow autosize textareas to also be manually resized

v 8.4.2
  - Bump required gitlab-workhorse version to bring in a fix for missing
    artifacts in the build artifacts browser
  - Get rid of those ugly borders on the file tree view
  - Fix updating the runner information when asking for builds
  - Bump gitlab_git version to 7.2.24 in order to bring in a performance
    improvement when checking if a repository was empty
  - Add instrumentation for Gitlab::Git::Repository instance methods so we can
    track them in Performance Monitoring.
  - Increase contrast between highlighted code comments and inline diff marker
  - Fix method undefined when using external commit status in builds
  - Fix highlighting in blame view.

v 8.4.1
  - Apply security updates for Rails (4.2.5.1), rails-html-sanitizer (1.0.3),
    and Nokogiri (1.6.7.2)
  - Fix redirect loop during import
  - Fix diff highlighting for all syntax themes
  - Delete project and associations in a background worker

v 8.4.0
  - Allow LDAP users to change their email if it was not set by the LDAP server
  - Ensure Gravatar host looks like an actual host
  - Consider re-assign as a mention from a notification point of view
  - Add pagination headers to already paginated API resources
  - Properly generate diff of orphan commits, like the first commit in a repository
  - Improve the consistency of commit titles, branch names, tag names, issue/MR titles, on their respective project pages
  - Autocomplete data is now always loaded, instead of when focusing a comment text area
  - Improved performance of finding issues for an entire group
  - Added custom application performance measuring system powered by InfluxDB
  - Add syntax highlighting to diffs
  - Gracefully handle invalid UTF-8 sequences in Markdown links (Stan Hu)
  - Bump fog to 1.36.0 (Stan Hu)
  - Add user's last used IP addresses to admin page (Stan Hu)
  - Add housekeeping function to project settings page
  - The default GitLab logo now acts as a loading indicator
  - Fix caching issue where build status was not updating in project dashboard (Stan Hu)
  - Accept 2xx status codes for successful Webhook triggers (Stan Hu)
  - Fix missing date of month in network graph when commits span a month (Stan Hu)
  - Expire view caches when application settings change (e.g. Gravatar disabled) (Stan Hu)
  - Don't notify users twice if they are both project watchers and subscribers (Stan Hu)
  - Remove gray background from layout in UI
  - Fix signup for OAuth providers that don't provide a name
  - Implement new UI for group page
  - Implement search inside emoji picker
  - Let the CI runner know about builds that this build depends on
  - Add API support for looking up a user by username (Stan Hu)
  - Add project permissions to all project API endpoints (Stan Hu)
  - Link to milestone in "Milestone changed" system note
  - Only allow group/project members to mention `@all`
  - Expose Git's version in the admin area (Trey Davis)
  - Add "Frequently used" category to emoji picker
  - Add CAS support (tduehr)
  - Add link to merge request on build detail page
  - Fix: Problem with projects ending with .keys (Jose Corcuera)
  - Revert back upvote and downvote button to the issue and MR pages
  - Swap position of Assignee and Author selector on Issuables (Zeger-Jan van de Weg)
  - Add system hook messages for project rename and transfer (Steve Norman)
  - Fix version check image in Safari
  - Show 'All' tab by default in the builds page
  - Add Open Graph and Twitter Card data to all pages
  - Fix API project lookups when querying with a namespace with dots (Stan Hu)
  - Enable forcing Two-factor authentication sitewide, with optional grace period
  - Import GitHub Pull Requests into GitLab
  - Change single user API endpoint to return more detailed data (Michael Potthoff)
  - Update version check images to use SVG
  - Validate README format before displaying
  - Enable Microsoft Azure OAuth2 support (Janis Meybohm)
  - Properly set task-list class on single item task lists
  - Add file finder feature in tree view (Kyungchul Shin)
  - Ajax filter by message for commits page
  - API: Add support for deleting a tag via the API (Robert Schilling)
  - Allow subsequent validations in CI Linter
  - Show referenced MRs & Issues only when the current viewer can access them
  - Fix Encoding::CompatibilityError bug when markdown content has some complex URL (Jason Lee)
  - Add API support for managing project's builds
  - Add API support for managing project's build triggers
  - Add API support for managing project's build variables
  - Allow broadcast messages to be edited
  - Autosize Markdown textareas
  - Import GitHub wiki into GitLab
  - Add reporters ability to download and browse build artifacts (Andrew Johnson)
  - Autofill referring url in message box when reporting user abuse.
  - Remove leading comma on award emoji when the user is the first to award the emoji (Zeger-Jan van de Weg)
  - Add build artifacts browser
  - Improve UX in builds artifacts browser
  - Increase default size of `data` column in `events` table when using MySQL
  - Expose button to CI Lint tool on project builds page
  - Fix: Creator should be added as a master of the project on creation
  - Added X-GitLab-... headers to emails from CI and Email On Push services (Anton Baklanov)
  - Add IP check against DNSBLs at account sign-up
  - Added cache:key to .gitlab-ci.yml allowing to fine tune the caching

v 8.3.8
  - Fix persistent XSS vulnerability in `commit_person_link` helper

v 8.3.7
  - Fix a 2FA authentication spoofing vulnerability.

v 8.3.6
  - Don't attempt to fetch any tags from a forked repo (Stan Hu).

v 8.3.5
  - Bump Git version requirement to 2.7.4

v 8.3.4
  - Use gitlab-workhorse 0.5.4 (fixes API routing bug)

v 8.3.3
  - Preserve CE behavior with JIRA integration by only calling API if URL is set
  - Fix duplicated branch creation/deletion events when using Web UI (Stan Hu)
  - Add configurable LDAP server query timeout
  - Get "Merge when build succeeds" to work when commits were pushed to MR target branch while builds were running
  - Suppress e-mails on failed builds if allow_failure is set (Stan Hu)
  - Fix project transfer e-mail sending incorrect paths in e-mail notification (Stan Hu)
  - Better support for referencing and closing issues in Asana service (Mike Wyatt)
  - Enable "Add key" button when user fills in a proper key (Stan Hu)
  - Fix error in processing reply-by-email messages (Jason Lee)
  - Fix Error 500 when visiting build page of project with nil runners_token (Stan Hu)
  - Use WOFF versions of SourceSansPro fonts
  - Fix regression when builds were not generated for tags created through web/api interface
  - Fix: maintain milestone filter between Open and Closed tabs (Greg Smethells)
  - Fix missing artifacts and build traces for build created before 8.3

v 8.3.2
  - Disable --follow in `git log` to avoid loading duplicate commit data in infinite scroll (Stan Hu)
  - Add support for Google reCAPTCHA in user registration

v 8.3.1
  - Fix Error 500 when global milestones have slashes (Stan Hu)
  - Fix Error 500 when doing a search in dashboard before visiting any project (Stan Hu)
  - Fix LDAP identity and user retrieval when special characters are used
  - Move Sidekiq-cron configuration to gitlab.yml

v 8.3.0
  - Bump rack-attack to 4.3.1 for security fix (Stan Hu)
  - API support for starred projects for authorized user (Zeger-Jan van de Weg)
  - Add open_issues_count to project API (Stan Hu)
  - Expand character set of usernames created by Omniauth (Corey Hinshaw)
  - Add button to automatically merge a merge request when the build succeeds (Zeger-Jan van de Weg)
  - Add unsubscribe link in the email footer (Zeger-Jan van de Weg)
  - Provide better diagnostic message upon project creation errors (Stan Hu)
  - Bump devise to 3.5.3 to fix reset token expiring after account creation (Stan Hu)
  - Remove api credentials from link to build_page
  - Deprecate GitLabCiService making it to always be inactive
  - Bump gollum-lib to 4.1.0 (Stan Hu)
  - Fix broken group avatar upload under "New group" (Stan Hu)
  - Update project repositorize size and commit count during import:repos task (Stan Hu)
  - Fix API setting of 'public' attribute to false will make a project private (Stan Hu)
  - Handle and report SSL errors in Webhook test (Stan Hu)
  - Bump Redis requirement to 2.8 for Sidekiq 4 (Stan Hu)
  - Fix: Assignee selector is empty when 'Unassigned' is selected (Jose Corcuera)
  - WIP identifier on merge requests no longer requires trailing space
  - Add rake tasks for git repository maintainance (Zeger-Jan van de Weg)
  - Fix 500 error when update group member permission
  - Fix: As an admin, cannot add oneself as a member to a group/project
  - Trim leading and trailing whitespace of milestone and issueable titles (Jose Corcuera)
  - Recognize issue/MR/snippet/commit links as references
  - Backport JIRA features from EE to CE
  - Add ignore whitespace change option to commit view
  - Fire update hook from GitLab
  - Allow account unlock via email
  - Style warning about mentioning many people in a comment
  - Fix: sort milestones by due date once again (Greg Smethells)
  - Migrate all CI::Services and CI::WebHooks to Services and WebHooks
  - Don't show project fork event as "imported"
  - Add API endpoint to fetch merge request commits list
  - Don't create CI status for refs that doesn't have .gitlab-ci.yml, even if the builds are enabled
  - Expose events API with comment information and author info
  - Fix: Ensure "Remove Source Branch" button is not shown when branch is being deleted. #3583
  - Run custom Git hooks when branch is created or deleted.
  - Fix bug when simultaneously accepting multiple MRs results in MRs that are of "merged" status, but not merged to the target branch
  - Add languages page to graphs
  - Block LDAP user when they are no longer found in the LDAP server
  - Improve wording on project visibility levels (Zeger-Jan van de Weg)
  - Fix editing notes on a merge request diff
  - Automatically select default clone protocol based on user preferences (Eirik Lygre)
  - Make Network page as sub tab of Commits
  - Add copy-to-clipboard button for Snippets
  - Add indication to merge request list item that MR cannot be merged automatically
  - Default target branch to patch-n when editing file in protected branch
  - Add Builds tab to merge request detail page
  - Allow milestones, issues and MRs to be created from dashboard and group indexes
  - Use new style for wiki
  - Use new style for milestone detail page
  - Fix sidebar tooltips when collapsed
  - Prevent possible XSS attack with award-emoji
  - Upgraded Sidekiq to 4.x
  - Accept COPYING,COPYING.lesser, and licence as license file (Zeger-Jan van de Weg)
  - Fix emoji aliases problem
  - Fix award-emojis Flash alert's width
  - Fix deleting notes on a merge request diff
  - Display referenced merge request statuses in the issue description (Greg Smethells)
  - Implement new sidebar for issue and merge request pages
  - Emoji picker improvements
  - Suppress warning about missing `.gitlab-ci.yml` if builds are disabled
  - Do not show build status unless builds are enabled and `.gitlab-ci.yml` is present
  - Persist runners registration token in database
  - Fix online editor should not remove newlines at the end of the file
  - Expose Git's version in the admin area
  - Show "New Merge Request" buttons on canonical repos when you have a fork (Josh Frye)

v 8.2.3
  - Fix application settings cache not expiring after changes (Stan Hu)
  - Fix Error 500s when creating global milestones with Unicode characters (Stan Hu)
  - Update documentation for "Guest" permissions
  - Properly convert Emoji-only comments into Award Emojis
  - Enable devise paranoid mode to prevent user enumeration attack
  - Webhook payload has an added, modified and removed properties for each commit
  - Fix 500 error when creating a merge request that removes a submodule

v 8.2.2
  - Fix 404 in redirection after removing a project (Stan Hu)
  - Ensure cached application settings are refreshed at startup (Stan Hu)
  - Fix Error 500 when viewing user's personal projects from admin page (Stan Hu)
  - Fix: Raw private snippets access workflow
  - Prevent "413 Request entity too large" errors when pushing large files with LFS
  - Fix invalid links within projects dashboard header
  - Make current user the first user in assignee dropdown in issues detail page (Stan Hu)
  - Fix: duplicate email notifications on issue comments

v 8.2.1
  - Forcefully update builds that didn't want to update with state machine
  - Fix: saving GitLabCiService as Admin Template

v 8.2.0
  - Improved performance of finding projects and groups in various places
  - Improved performance of rendering user profile pages and Atom feeds
  - Expose build artifacts path as config option
  - Fix grouping of contributors by email in graph.
  - Improved performance of finding issues with/without labels
  - Fix Drone CI service template not saving properly (Stan Hu)
  - Fix avatars not showing in Atom feeds and project issues when Gravatar disabled (Stan Hu)
  - Added a GitLab specific profiling tool called "Sherlock" (see GitLab CE merge request #1749)
  - Upgrade gitlab_git to 7.2.20 and rugged to 0.23.3 (Stan Hu)
  - Improved performance of finding users by one of their Email addresses
  - Add allow_failure field to commit status API (Stan Hu)
  - Commits without .gitlab-ci.yml are marked as skipped
  - Save detailed error when YAML syntax is invalid
  - Since GitLab CI is enabled by default, remove enabling it by pushing .gitlab-ci.yml
  - Added build artifacts
  - Improved performance of replacing references in comments
  - Show last project commit to default branch on project home page
  - Highlight comment based on anchor in URL
  - Adds ability to remove the forked relationship from project settings screen. (Han Loong Liauw)
  - Improved performance of sorting milestone issues
  - Allow users to select the Files view as default project view (Cristian Bica)
  - Show "Empty Repository Page" for repository without branches (Artem V. Navrotskiy)
  - Fix: Inability to reply to code comments in the MR view, if the MR comes from a fork
  - Use git follow flag for commits page when retrieve history for file or directory
  - Show merge request CI status on merge requests index page
  - Send build name and stage in CI notification e-mail
  - Extend yml syntax for only and except to support specifying repository path
  - Enable shared runners to all new projects
  - Bump GitLab-Workhorse to 0.4.1
  - Allow to define cache in `.gitlab-ci.yml`
  - Fix: 500 error returned if destroy request without HTTP referer (Kazuki Shimizu)
  - Remove deprecated CI events from project settings page
  - Use issue editor as cross reference comment author when issue is edited with a new mention.
  - Add graphs of commits ahead and behind default branch (Jeff Stubler)
  - Improve personal snippet access workflow (Douglas Alexandre)
  - [API] Add ability to fetch the commit ID of the last commit that actually touched a file
  - Fix omniauth documentation setting for omnibus configuration (Jon Cairns)
  - Add "New file" link to dropdown on project page
  - Include commit logs in project search
  - Add "added", "modified" and "removed" properties to commit object in webhook
  - Rename "Back to" links to "Go to" because its not always a case it point to place user come from
  - Allow groups to appear in the search results if the group owner allows it
  - Add email notification to former assignee upon unassignment (Adam Lieskovský)
  - New design for project graphs page
  - Remove deprecated dumped yaml file generated from previous job definitions
  - Show specific runners from projects where user is master or owner
  - MR target branch is now visible on a list view when it is different from project's default one
  - Improve Continuous Integration graphs page
  - Make color of "Accept Merge Request" button consistent with current build status
  - Add ignore white space option in merge request diff and commit and compare view
  - Ability to add release notes (markdown text and attachments) to git tags (aka Releases)
  - Relative links from a repositories README.md now link to the default branch
  - Fix trailing whitespace issue in merge request/issue title
  - Fix bug when milestone/label filter was empty for dashboard issues page
  - Add ability to create milestone in group projects from single form
  - Add option to create merge request when editing/creating a file (Dirceu Tiegs)
  - Prevent the last owner of a group from being able to delete themselves by 'adding' themselves as a master (James Lopez)
  - Add Award Emoji to issue and merge request pages

v 8.1.4
  - Fix bug where manually merged branches in a MR would end up with an empty diff (Stan Hu)
  - Prevent redirect loop when home_page_url is set to the root URL
  - Fix incoming email config defaults
  - Remove CSS property preventing hard tabs from rendering in Chromium 45 (Stan Hu)

v 8.1.3
  - Force update refs/merge-requests/X/head upon a push to the source branch of a merge request (Stan Hu)
  - Spread out runner contacted_at updates
  - Use issue editor as cross reference comment author when issue is edited with a new mention
  - Add Facebook authentication

v 8.1.2
  - Fix cloning Wiki repositories via HTTP (Stan Hu)
  - Add migration to remove satellites directory
  - Fix specific runners visibility
  - Fix 500 when editing CI service
  - Require CI jobs to be named
  - Fix CSS for runner status
  - Fix CI badge
  - Allow developer to manage builds

v 8.1.1
  - Removed, see 8.1.2

v 8.1.0
  - Ensure MySQL CI limits DB migrations occur after the fields have been created (Stan Hu)
  - Fix duplicate repositories in GitHub import page (Stan Hu)
  - Redirect to a default path if HTTP_REFERER is not set (Stan Hu)
  - Adds ability to create directories using the web editor (Ben Ford)
  - Cleanup stuck CI builds
  - Send an email to admin email when a user is reported for spam (Jonathan Rochkind)
  - Show notifications button when user is member of group rather than project (Grzegorz Bizon)
  - Fix bug preventing mentioned issued from being closed when MR is merged using fast-forward merge.
  - Fix nonatomic database update potentially causing project star counts to go negative (Stan Hu)
  - Don't show "Add README" link in an empty repository if user doesn't have access to push (Stan Hu)
  - Fix error preventing displaying of commit data for a directory with a leading dot (Stan Hu)
  - Speed up load times of issue detail pages by roughly 1.5x
  - Fix CI rendering regressions
  - If a merge request is to close an issue, show this on the issue page (Zeger-Jan van de Weg)
  - Add a system note and update relevant merge requests when a branch is deleted or re-added (Stan Hu)
  - Make diff file view easier to use on mobile screens (Stan Hu)
  - Improved performance of finding users by username or Email address
  - Fix bug where merge request comments created by API would not trigger notifications (Stan Hu)
  - Add support for creating directories from Files page (Stan Hu)
  - Allow removing of project without confirmation when JavaScript is disabled (Stan Hu)
  - Support filtering by "Any" milestone or issue and fix "No Milestone" and "No Label" filters (Stan Hu)
  - Improved performance of the trending projects page
  - Remove CI migration task
  - Improved performance of finding projects by their namespace
  - Add assignee data to Issuables' hook_data (Bram Daams)
  - Fix bug where transferring a project would result in stale commit links (Stan Hu)
  - Fix build trace updating
  - Include full path of source and target branch names in New Merge Request page (Stan Hu)
  - Add user preference to view activities as default dashboard (Stan Hu)
  - Add option to admin area to sign in as a specific user (Pavel Forkert)
  - Show CI status on all pages where commits list is rendered
  - Automatically enable CI when push .gitlab-ci.yml file to repository
  - Move CI charts to project graphs area
  - Fix cases where Markdown did not render links in activity feed (Stan Hu)
  - Add first and last to pagination (Zeger-Jan van de Weg)
  - Added Commit Status API
  - Added Builds View
  - Added when to .gitlab-ci.yml
  - Show CI status on commit page
  - Added CI_BUILD_TAG, _STAGE, _NAME and _TRIGGERED to CI builds
  - Show CI status on Your projects page and Starred projects page
  - Remove "Continuous Integration" page from dashboard
  - Add notes and SSL verification entries to hook APIs (Ben Boeckel)
  - Fix grammar in admin area "labels" .nothing-here-block when no labels exist.
  - Move CI runners page to project settings area
  - Move CI variables page to project settings area
  - Move CI triggers page to project settings area
  - Move CI project settings page to CE project settings area
  - Fix bug when removed file was not appearing in merge request diff
  - Show warning when build cannot be served by any of the available CI runners
  - Note the original location of a moved project when notifying users of the move
  - Improve error message when merging fails
  - Add support of multibyte characters in LDAP UID (Roman Petrov)
  - Show additions/deletions stats on merge request diff
  - Remove footer text in emails (Zeger-Jan van de Weg)
  - Ensure code blocks are properly highlighted after a note is updated
  - Fix wrong access level badge on MR comments
  - Hide password in the service settings form
  - Move CI webhooks page to project settings area
  - Fix User Identities API. It now allows you to properly create or update user's identities.
  - Add user preference to change layout width (Peter Göbel)
  - Use commit status in merge request widget as preferred source of CI status
  - Integrate CI commit and build pages into project pages
  - Move CI services page to project settings area
  - Add "Quick Submit" behavior to input fields throughout the application. Use
    Cmd+Enter on Mac and Ctrl+Enter on Windows/Linux.
  - Fix position of hamburger in header for smaller screens (Han Loong Liauw)
  - Fix bug where Emojis in Markdown would truncate remaining text (Sakata Sinji)
  - Persist filters when sorting on admin user page (Jerry Lukins)
  - Update style of snippets pages (Han Loong Liauw)
  - Allow dashboard and group issues/MRs to be filtered by label
  - Add spellcheck=false to certain input fields
  - Invalidate stored service password if the endpoint URL is changed
  - Project names are not fully shown if group name is too big, even on group page view
  - Apply new design for Files page
  - Add "New Page" button to Wiki Pages tab (Stan Hu)
  - Only render 404 page from /public
  - Hide passwords from services API (Alex Lossent)
  - Fix: Images cannot show when projects' path was changed
  - Let gitlab-git-http-server generate and serve 'git archive' downloads
  - Optimize query when filtering on issuables (Zeger-Jan van de Weg)
  - Fix padding of outdated discussion item.
  - Animate the logo on hover

v 8.0.5
  - Correct lookup-by-email for LDAP logins
  - Fix loading spinner sometimes not being hidden on Merge Request tab switches

v 8.0.4
  - Fix Message-ID header to be RFC 2111-compliant to prevent e-mails being dropped (Stan Hu)
  - Fix referrals for :back and relative URL installs
  - Fix anchors to comments in diffs
  - Remove CI token from build traces
  - Fix "Assign All" button on Runner admin page
  - Fix search in Files
  - Add full project namespace to payload of system webhooks (Ricardo Band)

v 8.0.3
  - Fix URL shown in Slack notifications
  - Fix bug where projects would appear to be stuck in the forked import state (Stan Hu)
  - Fix Error 500 in creating merge requests with > 1000 diffs (Stan Hu)
  - Add work_in_progress key to MR webhooks (Ben Boeckel)

v 8.0.2
  - Fix default avatar not rendering in network graph (Stan Hu)
  - Skip check_initd_configured_correctly on omnibus installs
  - Prevent double-prefixing of help page paths
  - Clarify confirmation text on user deletion
  - Make commit graphs responsive to window width changes (Stan Hu)
  - Fix top margin for sign-in button on public pages
  - Fix LDAP attribute mapping
  - Remove git refs used internally by GitLab from network graph (Stan Hu)
  - Use standard Markdown font in Markdown preview instead of fixed-width font (Stan Hu)
  - Fix Reply by email for non-UTF-8 messages.
  - Add option to use StartTLS with Reply by email IMAP server.
  - Allow AWS S3 Server-Side Encryption with Amazon S3-Managed Keys for backups (Paul Beattie)

v 8.0.1
  - Improve CI migration procedure and documentation

v 8.0.0
  - Fix Markdown links not showing up in dashboard activity feed (Stan Hu)
  - Remove milestones from merge requests when milestones are deleted (Stan Hu)
  - Fix HTML link that was improperly escaped in new user e-mail (Stan Hu)
  - Fix broken sort in merge request API (Stan Hu)
  - Bump rouge to 1.10.1 to remove warning noise and fix other syntax highlighting bugs (Stan Hu)
  - Gracefully handle errors in syntax highlighting by leaving the block unformatted (Stan Hu)
  - Add "replace" and "upload" functionalities to allow user replace existing file and upload new file into current repository
  - Fix URL construction for merge requests, issues, notes, and commits for relative URL config (Stan Hu)
  - Fix emoji URLs in Markdown when relative_url_root is used (Stan Hu)
  - Omit filename in Content-Disposition header in raw file download to avoid RFC 6266 encoding issues (Stan HU)
  - Fix broken Wiki Page History (Stan Hu)
  - Import forked repositories asynchronously to prevent large repositories from timing out (Stan Hu)
  - Prevent anchors from being hidden by header (Stan Hu)
  - Fix bug where only the first 15 Bitbucket issues would be imported (Stan Hu)
  - Sort issues by creation date in Bitbucket importer (Stan Hu)
  - Prevent too many redirects upon login when home page URL is set to external_url (Stan Hu)
  - Improve dropdown positioning on the project home page (Hannes Rosenögger)
  - Upgrade browser gem to 1.0.0 to avoid warning in IE11 compatibilty mode (Stan Hu)
  - Remove user OAuth tokens from the database and request new tokens each session (Stan Hu)
  - Restrict users API endpoints to use integer IDs (Stan Hu)
  - Only show recent push event if the branch still exists or a recent merge request has not been created (Stan Hu)
  - Remove satellites
  - Better performance for web editor (switched from satellites to rugged)
  - Faster merge
  - Ability to fetch merge requests from refs/merge-requests/:id
  - Allow displaying of archived projects in the admin interface (Artem Sidorenko)
  - Allow configuration of import sources for new projects (Artem Sidorenko)
  - Search for comments should be case insensetive
  - Create cross-reference for closing references on commits pushed to non-default branches (Maël Valais)
  - Ability to search milestones
  - Gracefully handle SMTP user input errors (e.g. incorrect email addresses) to prevent Sidekiq retries (Stan Hu)
  - Move dashboard activity to separate page (for your projects and starred projects)
  - Improve performance of git blame
  - Limit content width to 1200px for most of pages to improve readability on big screens
  - Fix 500 error when submit project snippet without body
  - Improve search page usability
  - Bring more UI consistency in way how projects, snippets and groups lists are rendered
  - Make all profiles and group public
  - Fixed login failure when extern_uid changes (Joel Koglin)
  - Don't notify users without access to the project when they are (accidentally) mentioned in a note.
  - Retrieving oauth token with LDAP credentials
  - Load Application settings from running database unless env var USE_DB=false
  - Added Drone CI integration (Kirill Zaitsev)
  - Allow developers to retry builds
  - Hide advanced project options for non-admin users
  - Fail builds if no .gitlab-ci.yml is found
  - Refactored service API and added automatically service docs generator (Kirill Zaitsev)
  - Added web_url key project hook_attrs (Kirill Zaitsev)
  - Add ability to get user information by ID of an SSH key via the API
  - Fix bug which IE cannot show image at markdown when the image is raw file of gitlab
  - Add support for Crowd
  - Global Labels that are available to all projects
  - Fix highlighting of deleted lines in diffs.
  - Project notification level can be set on the project page itself
  - Added service API endpoint to retrieve service parameters (Petheő Bence)
  - Add FogBugz project import (Jared Szechy)
  - Sort users autocomplete lists by user (Allister Antosik)
  - Webhook for issue now contains repository field (Jungkook Park)
  - Add ability to add custom text to the help page (Jeroen van Baarsen)
  - Add pg_schema to backup config
  - Fix references to target project issues in Merge Requests markdown preview and textareas (Francesco Levorato)
  - Redirect from incorrectly cased group or project path to correct one (Francesco Levorato)
  - Removed API calls from CE to CI

v 7.14.3
  - No changes

v 7.14.2
  - Upgrade gitlab_git to 7.2.15 to fix `git blame` errors with ISO-encoded files (Stan Hu)
  - Allow configuration of LDAP attributes GitLab will use for the new user account.

v 7.14.1
  - Improve abuse reports management from admin area
  - Fix "Reload with full diff" URL button in compare branch view (Stan Hu)
  - Disabled DNS lookups for SSH in docker image (Rowan Wookey)
  - Only include base URL in OmniAuth full_host parameter (Stan Hu)
  - Fix Error 500 in API when accessing a group that has an avatar (Stan Hu)
  - Ability to enable SSL verification for Webhooks

v 7.14.0
  - Fix bug where non-project members of the target project could set labels on new merge requests.
  - Update default robots.txt rules to disallow crawling of irrelevant pages (Ben Bodenmiller)
  - Fix redirection after sign in when using auto_sign_in_with_provider
  - Upgrade gitlab_git to 7.2.14 to ignore CRLFs in .gitmodules (Stan Hu)
  - Clear cache to prevent listing deleted branches after MR removes source branch (Stan Hu)
  - Provide more feedback what went wrong if HipChat service failed test (Stan Hu)
  - Fix bug where backslashes in inline diffs could be dropped (Stan Hu)
  - Disable turbolinks when linking to Bitbucket import status (Stan Hu)
  - Fix broken code import and display error messages if something went wrong with creating project (Stan Hu)
  - Fix corrupted binary files when using API files endpoint (Stan Hu)
  - Bump Haml to 4.0.7 to speed up textarea rendering (Stan Hu)
  - Show incompatible projects in Bitbucket import status (Stan Hu)
  - Fix coloring of diffs on MR Discussion-tab (Gert Goet)
  - Fix "Network" and "Graphs" pages for branches with encoded slashes (Stan Hu)
  - Fix errors deleting and creating branches with encoded slashes (Stan Hu)
  - Always add current user to autocomplete controller to support filter by "Me" (Stan Hu)
  - Fix multi-line syntax highlighting (Stan Hu)
  - Fix network graph when branch name has single quotes (Stan Hu)
  - Add "Confirm user" button in user admin page (Stan Hu)
  - Upgrade gitlab_git to version 7.2.6 to fix Error 500 when creating network graphs (Stan Hu)
  - Add support for Unicode filenames in relative links (Hiroyuki Sato)
  - Fix URL used for refreshing notes if relative_url is present (Bartłomiej Święcki)
  - Fix commit data retrieval when branch name has single quotes (Stan Hu)
  - Check that project was actually created rather than just validated in import:repos task (Stan Hu)
  - Fix full screen mode for snippet comments (Daniel Gerhardt)
  - Fix 404 error in files view after deleting the last file in a repository (Stan Hu)
  - Fix the "Reload with full diff" URL button (Stan Hu)
  - Fix label read access for unauthenticated users (Daniel Gerhardt)
  - Fix access to disabled features for unauthenticated users (Daniel Gerhardt)
  - Fix OAuth provider bug where GitLab would not go return to the redirect_uri after sign-in (Stan Hu)
  - Fix file upload dialog for comment editing (Daniel Gerhardt)
  - Set OmniAuth full_host parameter to ensure redirect URIs are correct (Stan Hu)
  - Return comments in created order in merge request API (Stan Hu)
  - Disable internal issue tracker controller if external tracker is used (Stan Hu)
  - Expire Rails cache entries after two weeks to prevent endless Redis growth
  - Add support for destroying project milestones (Stan Hu)
  - Allow custom backup archive permissions
  - Add project star and fork count, group avatar URL and user/group web URL attributes to API
  - Show who last edited a comment if it wasn't the original author
  - Send notification to all participants when MR is merged.
  - Add ability to manage user email addresses via the API.
  - Show buttons to add license, changelog and contribution guide if they're missing.
  - Tweak project page buttons.
  - Disabled autocapitalize and autocorrect on login field (Daryl Chan)
  - Mention group and project name in creation, update and deletion notices (Achilleas Pipinellis)
  - Update gravatar link on profile page to link to configured gravatar host (Ben Bodenmiller)
  - Remove redis-store TTL monkey patch
  - Add support for CI skipped status
  - Fetch code from forks to refs/merge-requests/:id/head when merge request created
  - Remove comments and email addresses when publicly exposing ssh keys (Zeger-Jan van de Weg)
  - Add "Check out branch" button to the MR page.
  - Improve MR merge widget text and UI consistency.
  - Improve text in MR "How To Merge" modal.
  - Cache all events
  - Order commits by date when comparing branches
  - Fix bug causing error when the target branch of a symbolic ref was deleted
  - Include branch/tag name in archive file and directory name
  - Add dropzone upload progress
  - Add a label for merged branches on branches page (Florent Baldino)
  - Detect .mkd and .mkdn files as markdown (Ben Boeckel)
  - Fix: User search feature in admin area does not respect filters
  - Set max-width for README, issue and merge request description for easier read on big screens
  - Update Flowdock integration to support new Flowdock API (Boyan Tabakov)
  - Remove author from files view (Sven Strickroth)
  - Fix infinite loop when SAML was incorrectly configured.

v 7.13.5
  - Satellites reverted

v 7.13.4
  - Allow users to send abuse reports

v 7.13.3
  - Fix bug causing Bitbucket importer to crash when OAuth application had been removed.
  - Allow users to send abuse reports
  - Remove satellites
  - Link username to profile on Group Members page (Tom Webster)

v 7.13.2
  - Fix randomly failed spec
  - Create project services on Project creation
  - Add admin_merge_request ability to Developer level and up
  - Fix Error 500 when browsing projects with no HEAD (Stan Hu)
  - Fix labels / assignee / milestone for the merge requests when issues are disabled
  - Show the first tab automatically on MergeRequests#new
  - Add rake task 'gitlab:update_commit_count' (Daniel Gerhardt)
  - Fix Gmail Actions

v 7.13.1
  - Fix: Label modifications are not reflected in existing notes and in the issue list
  - Fix: Label not shown in the Issue list, although it's set through web interface
  - Fix: Group/project references are linked incorrectly
  - Improve documentation
  - Fix of migration: Check if session_expire_delay column exists before adding the column
  - Fix: ActionView::Template::Error
  - Fix: "Create Merge Request" isn't always shown in event for newly pushed branch
  - Fix bug causing "Remove source-branch" option not to work for merge requests from the same project.
  - Render Note field hints consistently for "new" and "edit" forms

v 7.13.0
  - Remove repository graph log to fix slow cache updates after push event (Stan Hu)
  - Only enable HSTS header for HTTPS and port 443 (Stan Hu)
  - Fix user autocomplete for unauthenticated users accessing public projects (Stan Hu)
  - Fix redirection to home page URL for unauthorized users (Daniel Gerhardt)
  - Add branch switching support for graphs (Daniel Gerhardt)
  - Fix external issue tracker hook/test for HTTPS URLs (Daniel Gerhardt)
  - Remove link leading to a 404 error in Deploy Keys page (Stan Hu)
  - Add support for unlocking users in admin settings (Stan Hu)
  - Add Irker service configuration options (Stan Hu)
  - Fix order of issues imported from GitHub (Hiroyuki Sato)
  - Bump rugments to 1.0.0beta8 to fix C prototype function highlighting (Jonathon Reinhart)
  - Fix Merge Request webhook to properly fire "merge" action when accepted from the web UI
  - Add `two_factor_enabled` field to admin user API (Stan Hu)
  - Fix invalid timestamps in RSS feeds (Rowan Wookey)
  - Fix downloading of patches on public merge requests when user logged out (Stan Hu)
  - Fix Error 500 when relative submodule resolves to a namespace that has a different name from its path (Stan Hu)
  - Extract the longest-matching ref from a commit path when multiple matches occur (Stan Hu)
  - Update maintenance documentation to explain no need to recompile asssets for omnibus installations (Stan Hu)
  - Support commenting on diffs in side-by-side mode (Stan Hu)
  - Fix JavaScript error when clicking on the comment button on a diff line that has a comment already (Stan Hu)
  - Return 40x error codes if branch could not be deleted in UI (Stan Hu)
  - Remove project visibility icons from dashboard projects list
  - Rename "Design" profile settings page to "Preferences".
  - Allow users to customize their default Dashboard page.
  - Update ssl_ciphers in Nginx example to remove DHE settings. This will deny forward secrecy for Android 2.3.7, Java 6 and OpenSSL 0.9.8
  - Admin can edit and remove user identities
  - Convert CRLF newlines to LF when committing using the web editor.
  - API request /projects/:project_id/merge_requests?state=closed will return only closed merge requests without merged one. If you need ones that were merged - use state=merged.
  - Allow Administrators to filter the user list by those with or without Two-factor Authentication enabled.
  - Show a user's Two-factor Authentication status in the administration area.
  - Explicit error when commit not found in the CI
  - Improve performance for issue and merge request pages
  - Users with guest access level can not set assignee, labels or milestones for issue and merge request
  - Reporter role can manage issue tracker now: edit any issue, set assignee or milestone and manage labels
  - Better performance for pages with events list, issues list and commits list
  - Faster automerge check and merge itself when source and target branches are in same repository
  - Correctly show anonymous authorized applications under Profile > Applications.
  - Query Optimization in MySQL.
  - Allow users to be blocked and unblocked via the API
  - Use native Postgres database cleaning during backup restore
  - Redesign project page. Show README as default instead of activity. Move project activity to separate page
  - Make left menu more hierarchical and less contextual by adding back item at top
  - A fork can’t have a visibility level that is greater than the original project.
  - Faster code search in repository and wiki. Fixes search page timeout for big repositories
  - Allow administrators to disable 2FA for a specific user
  - Add error message for SSH key linebreaks
  - Store commits count in database (will populate with valid values only after first push)
  - Rebuild cache after push to repository in background job
  - Fix transferring of project to another group using the API.

v 7.12.2
  - Correctly show anonymous authorized applications under Profile > Applications.
  - Faster automerge check and merge itself when source and target branches are in same repository
  - Audit log for user authentication
  - Allow custom label to be set for authentication providers.

v 7.12.1
  - Fix error when deleting a user who has projects (Stan Hu)
  - Fix post-receive errors on a push when an external issue tracker is configured (Stan Hu)
  - Add SAML to list of social_provider (Matt Firtion)
  - Fix merge requests API scope to keep compatibility in 7.12.x patch release (Dmitriy Zaporozhets)
  - Fix closed merge request scope at milestone page (Dmitriy Zaporozhets)
  - Revert merge request states renaming
  - Fix hooks for web based events with external issue references (Daniel Gerhardt)
  - Improve performance for issue and merge request pages
  - Compress database dumps to reduce backup size

v 7.12.0
  - Fix Error 500 when one user attempts to access a personal, internal snippet (Stan Hu)
  - Disable changing of target branch in new merge request page when a branch has already been specified (Stan Hu)
  - Fix post-receive errors on a push when an external issue tracker is configured (Stan Hu)
  - Update oauth button logos for Twitter and Google to recommended assets
  - Update browser gem to version 0.8.0 for IE11 support (Stan Hu)
  - Fix timeout when rendering file with thousands of lines.
  - Add "Remember me" checkbox to LDAP signin form.
  - Add session expiration delay configuration through UI application settings
  - Don't notify users mentioned in code blocks or blockquotes.
  - Omit link to generate labels if user does not have access to create them (Stan Hu)
  - Show warning when a comment will add 10 or more people to the discussion.
  - Disable changing of the source branch in merge request update API (Stan Hu)
  - Shorten merge request WIP text.
  - Add option to disallow users from registering any application to use GitLab as an OAuth provider
  - Support editing target branch of merge request (Stan Hu)
  - Refactor permission checks with issues and merge requests project settings (Stan Hu)
  - Fix Markdown preview not working in Edit Milestone page (Stan Hu)
  - Fix Zen Mode not closing with ESC key (Stan Hu)
  - Allow HipChat API version to be blank and default to v2 (Stan Hu)
  - Add file attachment support in Milestone description (Stan Hu)
  - Fix milestone "Browse Issues" button.
  - Set milestone on new issue when creating issue from index with milestone filter active.
  - Make namespace API available to all users (Stan Hu)
  - Add webhook support for note events (Stan Hu)
  - Disable "New Issue" and "New Merge Request" buttons when features are disabled in project settings (Stan Hu)
  - Remove Rack Attack monkey patches and bump to version 4.3.0 (Stan Hu)
  - Fix clone URL losing selection after a single click in Safari and Chrome (Stan Hu)
  - Fix git blame syntax highlighting when different commits break up lines (Stan Hu)
  - Add "Resend confirmation e-mail" link in profile settings (Stan Hu)
  - Allow to configure location of the `.gitlab_shell_secret` file. (Jakub Jirutka)
  - Disabled expansion of top/bottom blobs for new file diffs
  - Update Asciidoctor gem to version 1.5.2. (Jakub Jirutka)
  - Fix resolving of relative links to repository files in AsciiDoc documents. (Jakub Jirutka)
  - Use the user list from the target project in a merge request (Stan Hu)
  - Default extention for wiki pages is now .md instead of .markdown (Jeroen van Baarsen)
  - Add validation to wiki page creation (only [a-zA-Z0-9/_-] are allowed) (Jeroen van Baarsen)
  - Fix new/empty milestones showing 100% completion value (Jonah Bishop)
  - Add a note when an Issue or Merge Request's title changes
  - Consistently refer to MRs as either Merged or Closed.
  - Add Merged tab to MR lists.
  - Prefix EmailsOnPush email subject with `[Git]`.
  - Group project contributions by both name and email.
  - Clarify navigation labels for Project Settings and Group Settings.
  - Move user avatar and logout button to sidebar
  - You can not remove user if he/she is an only owner of group
  - User should be able to leave group. If not - show him proper message
  - User has ability to leave project
  - Add SAML support as an omniauth provider
  - Allow to configure a URL to show after sign out
  - Add an option to automatically sign-in with an Omniauth provider
  - GitLab CI service sends .gitlab-ci.yml in each push call
  - When remove project - move repository and schedule it removal
  - Improve group removing logic
  - Trigger create-hooks on backup restore task
  - Add option to automatically link omniauth and LDAP identities
  - Allow special character in users bio. I.e.: I <3 GitLab

v 7.11.4
  - Fix missing bullets when creating lists
  - Set rel="nofollow" on external links

v 7.11.3
  - no changes
  - Fix upgrader script (Martins Polakovs)

v 7.11.2
  - no changes

v 7.11.1
  - no changes

v 7.11.0
  - Fall back to Plaintext when Syntaxhighlighting doesn't work. Fixes some buggy lexers (Hannes Rosenögger)
  - Get editing comments to work in Chrome 43 again.
  - Fix broken view when viewing history of a file that includes a path that used to be another file (Stan Hu)
  - Don't show duplicate deploy keys
  - Fix commit time being displayed in the wrong timezone in some cases (Hannes Rosenögger)
  - Make the first branch pushed to an empty repository the default HEAD (Stan Hu)
  - Fix broken view when using a tag to display a tree that contains git submodules (Stan Hu)
  - Make Reply-To config apply to change e-mail confirmation and other Devise notifications (Stan Hu)
  - Add application setting to restrict user signups to e-mail domains (Stan Hu)
  - Don't allow a merge request to be merged when its title starts with "WIP".
  - Add a page title to every page.
  - Allow primary email to be set to an email that you've already added.
  - Fix clone URL field and X11 Primary selection (Dmitry Medvinsky)
  - Ignore invalid lines in .gitmodules
  - Fix "Cannot move project" error message from popping up after a successful transfer (Stan Hu)
  - Redirect to sign in page after signing out.
  - Fix "Hello @username." references not working by no longer allowing usernames to end in period.
  - Fix "Revspec not found" errors when viewing diffs in a forked project with submodules (Stan Hu)
  - Improve project page UI
  - Fix broken file browsing with relative submodule in personal projects (Stan Hu)
  - Add "Reply quoting selected text" shortcut key (`r`)
  - Fix bug causing `@whatever` inside an issue's first code block to be picked up as a user mention.
  - Fix bug causing `@whatever` inside an inline code snippet (backtick-style) to be picked up as a user mention.
  - When use change branches link at MR form - save source branch selection instead of target one
  - Improve handling of large diffs
  - Added GitLab Event header for project hooks
  - Add Two-factor authentication (2FA) for GitLab logins
  - Show Atom feed buttons everywhere where applicable.
  - Add project activity atom feed.
  - Don't crash when an MR from a fork has a cross-reference comment from the target project on one of its commits.
  - Explain how to get a new password reset token in welcome emails
  - Include commit comments in MR from a forked project.
  - Group milestones by title in the dashboard and all other issue views.
  - Query issues, merge requests and milestones with their IID through API (Julien Bianchi)
  - Add default project and snippet visibility settings to the admin web UI.
  - Show incompatible projects in Google Code import status (Stan Hu)
  - Fix bug where commit data would not appear in some subdirectories (Stan Hu)
  - Task lists are now usable in comments, and will show up in Markdown previews.
  - Fix bug where avatar filenames were not actually deleted from the database during removal (Stan Hu)
  - Fix bug where Slack service channel was not saved in admin template settings. (Stan Hu)
  - Protect OmniAuth request phase against CSRF.
  - Don't send notifications to mentioned users that don't have access to the project in question.
  - Add search issues/MR by number
  - Change plots to bar graphs in commit statistics screen
  - Move snippets UI to fluid layout
  - Improve UI for sidebar. Increase separation between navigation and content
  - Improve new project command options (Ben Bodenmiller)
  - Add common method to force UTF-8 and use it to properly handle non-ascii OAuth user properties (Onur Küçük)
  - Prevent sending empty messages to HipChat (Chulki Lee)
  - Improve UI for mobile phones on dashboard and project pages
  - Add room notification and message color option for HipChat
  - Allow to use non-ASCII letters and dashes in project and namespace name. (Jakub Jirutka)
  - Add footnotes support to Markdown (Guillaume Delbergue)
  - Add current_sign_in_at to UserFull REST api.
  - Make Sidekiq MemoryKiller shutdown signal configurable
  - Add "Create Merge Request" buttons to commits and branches pages and push event.
  - Show user roles by comments.
  - Fix automatic blocking of auto-created users from Active Directory.
  - Call merge request webhook for each new commits (Arthur Gautier)
  - Use SIGKILL by default in Sidekiq::MemoryKiller
  - Fix mentioning of private groups.
  - Add style for <kbd> element in markdown
  - Spin spinner icon next to "Checking for CI status..." on MR page.
  - Fix reference links in dashboard activity and ATOM feeds.
  - Ensure that the first added admin performs repository imports

v 7.10.4
  - Fix migrations broken in 7.10.2
  - Make tags for GitLab installations running on MySQL case sensitive
  - Get Gitorious importer to work again.
  - Fix adding new group members from admin area
  - Fix DB error when trying to tag a repository (Stan Hu)
  - Fix Error 500 when searching Wiki pages (Stan Hu)
  - Unescape branch names in compare commit (Stan Hu)
  - Order commit comments chronologically in API.

v 7.10.2
  - Fix CI links on MR page

v 7.10.0
  - Ignore submodules that are defined in .gitmodules but are checked in as directories.
  - Allow projects to be imported from Google Code.
  - Remove access control for uploaded images to fix broken images in emails (Hannes Rosenögger)
  - Allow users to be invited by email to join a group or project.
  - Don't crash when project repository doesn't exist.
  - Add config var to block auto-created LDAP users.
  - Don't use HTML ellipsis in EmailsOnPush subject truncated commit message.
  - Set EmailsOnPush reply-to address to committer email when enabled.
  - Fix broken file browsing with a submodule that contains a relative link (Stan Hu)
  - Fix persistent XSS vulnerability around profile website URLs.
  - Fix project import URL regex to prevent arbitary local repos from being imported.
  - Fix directory traversal vulnerability around uploads routes.
  - Fix directory traversal vulnerability around help pages.
  - Don't leak existence of project via search autocomplete.
  - Don't leak existence of group or project via search.
  - Fix bug where Wiki pages that included a '/' were no longer accessible (Stan Hu)
  - Fix bug where error messages from Dropzone would not be displayed on the issues page (Stan Hu)
  - Add a rake task to check repository integrity with `git fsck`
  - Add ability to configure Reply-To address in gitlab.yml (Stan Hu)
  - Move current user to the top of the list in assignee/author filters (Stan Hu)
  - Fix broken side-by-side diff view on merge request page (Stan Hu)
  - Set Application controller default URL options to ensure all url_for calls are consistent (Stan Hu)
  - Allow HTML tags in Markdown input
  - Fix code unfold not working on Compare commits page (Stan Hu)
  - Fix generating SSH key fingerprints with OpenSSH 6.8. (Sašo Stanovnik)
  - Fix "Import projects from" button to show the correct instructions (Stan Hu)
  - Fix dots in Wiki slugs causing errors (Stan Hu)
  - Make maximum attachment size configurable via Application Settings (Stan Hu)
  - Update poltergeist to version 1.6.0 to support PhantomJS 2.0 (Zeger-Jan van de Weg)
  - Fix cross references when usernames, milestones, or project names contain underscores (Stan Hu)
  - Disable reference creation for comments surrounded by code/preformatted blocks (Stan Hu)
  - Reduce Rack Attack false positives causing 403 errors during HTTP authentication (Stan Hu)
  - enable line wrapping per default and remove the checkbox to toggle it (Hannes Rosenögger)
  - Fix a link in the patch update guide
  - Add a service to support external wikis (Hannes Rosenögger)
  - Omit the "email patches" link and fix plain diff view for merge commits
  - List new commits for newly pushed branch in activity view.
  - Add sidetiq gem dependency to match EE
  - Add changelog, license and contribution guide links to project tab bar.
  - Improve diff UI
  - Fix alignment of navbar toggle button (Cody Mize)
  - Fix checkbox rendering for nested task lists
  - Identical look of selectboxes in UI
  - Upgrade the gitlab_git gem to version 7.1.3
  - Move "Import existing repository by URL" option to button.
  - Improve error message when save profile has error.
  - Passing the name of pushed ref to CI service (requires GitLab CI 7.9+)
  - Add location field to user profile
  - Fix print view for markdown files and wiki pages
  - Fix errors when deleting old backups
  - Improve GitLab performance when working with git repositories
  - Add tag message and last commit to tag hook (Kamil Trzciński)
  - Restrict permissions on backup files
  - Improve oauth accounts UI in profile page
  - Add ability to unlink connected accounts
  - Replace commits calendar with faster contribution calendar that includes issues and merge requests
  - Add inifinite scroll to user page activity
  - Don't include system notes in issue/MR comment count.
  - Don't mark merge request as updated when merge status relative to target branch changes.
  - Link note avatar to user.
  - Make Git-over-SSH errors more descriptive.
  - Fix EmailsOnPush.
  - Refactor issue filtering
  - AJAX selectbox for issue assignee and author filters
  - Fix issue with missing options in issue filtering dropdown if selected one
  - Prevent holding Control-Enter or Command-Enter from posting comment multiple times.
  - Prevent note form from being cleared when submitting failed.
  - Improve file icons rendering on tree (Sullivan Sénéchal)
  - API: Add pagination to project events
  - Get issue links in notification mail to work again.
  - Don't show commit comment button when user is not signed in.
  - Fix admin user projects lists.
  - Don't leak private group existence by redirecting from namespace controller to group controller.
  - Ability to skip some items from backup (database, respositories or uploads)
  - Archive repositories in background worker.
  - Import GitHub, Bitbucket or GitLab.com projects owned by authenticated user into current namespace.
  - Project labels are now available over the API under the "tag_list" field (Cristian Medina)
  - Fixed link paths for HTTP and SSH on the admin project view (Jeremy Maziarz)
  - Fix and improve help rendering (Sullivan Sénéchal)
  - Fix final line in EmailsOnPush email diff being rendered as error.
  - Prevent duplicate Buildkite service creation.
  - Fix git over ssh errors 'fatal: protocol error: bad line length character'
  - Automatically setup GitLab CI project for forks if origin project has GitLab CI enabled
  - Bust group page project list cache when namespace name or path changes.
  - Explicitly set image alt-attribute to prevent graphical glitches if gravatars could not be loaded
  - Allow user to choose a public email to show on public profile
  - Remove truncation from issue titles on milestone page (Jason Blanchard)
  - Fix stuck Merge Request merging events from old installations (Ben Bodenmiller)
  - Fix merge request comments on files with multiple commits
  - Fix Resource Owner Password Authentication Flow

v 7.9.4
  - Security: Fix project import URL regex to prevent arbitary local repos from being imported
  - Fixed issue where only 25 commits would load in file listings
  - Fix LDAP identities  after config update

v 7.9.3
  - Contains no changes
  - Add icons to Add dropdown items.
  - Allow admin to create public deploy keys that are accessible to any project.
  - Warn when gitlab-shell version doesn't match requirement.
  - Skip email confirmation when set by admin or via LDAP.
  - Only allow users to reference groups, projects, issues, MRs, commits they have access to.

v 7.9.3
  - Contains no changes

v 7.9.2
  - Contains no changes

v 7.9.1
  - Include missing events and fix save functionality in admin service template settings form (Stan Hu)
  - Fix "Import projects from" button to show the correct instructions (Stan Hu)
  - Fix OAuth2 issue importing a new project from GitHub and GitLab (Stan Hu)
  - Fix for LDAP with commas in DN
  - Fix missing events and in admin Slack service template settings form (Stan Hu)
  - Don't show commit comment button when user is not signed in.
  - Downgrade gemnasium-gitlab-service gem

v 7.9.0
  - Add HipChat integration documentation (Stan Hu)
  - Update documentation for object_kind field in Webhook push and tag push Webhooks (Stan Hu)
  - Fix broken email images (Hannes Rosenögger)
  - Automatically config git if user forgot, where possible (Zeger-Jan van de Weg)
  - Fix mass SQL statements on initial push (Hannes Rosenögger)
  - Add tag push notifications and normalize HipChat and Slack messages to be consistent (Stan Hu)
  - Add comment notification events to HipChat and Slack services (Stan Hu)
  - Add issue and merge request events to HipChat and Slack services (Stan Hu)
  - Fix merge request URL passed to Webhooks. (Stan Hu)
  - Fix bug that caused a server error when editing a comment to "+1" or "-1" (Stan Hu)
  - Fix code preview theme setting for comments, issues, merge requests, and snippets (Stan Hu)
  - Move labels/milestones tabs to sidebar
  - Upgrade Rails gem to version 4.1.9.
  - Improve error messages for file edit failures
  - Improve UI for commits, issues and merge request lists
  - Fix commit comments on first line of diff not rendering in Merge Request Discussion view.
  - Allow admins to override restricted project visibility settings.
  - Move restricted visibility settings from gitlab.yml into the web UI.
  - Improve trigger merge request hook when source project branch has been updated (Kirill Zaitsev)
  - Save web edit in new branch
  - Fix ordering of imported but unchanged projects (Marco Wessel)
  - Mobile UI improvements: make aside content expandable
  - Expose avatar_url in projects API
  - Fix checkbox alignment on the application settings page.
  - Generalize image upload in drag and drop in markdown to all files (Hannes Rosenögger)
  - Fix mass-unassignment of issues (Robert Speicher)
  - Fix hidden diff comments in merge request discussion view
  - Allow user confirmation to be skipped for new users via API
  - Add a service to send updates to an Irker gateway (Romain Coltel)
  - Add brakeman (security scanner for Ruby on Rails)
  - Slack username and channel options
  - Add grouped milestones from all projects to dashboard.
  - Webhook sends pusher email as well as commiter
  - Add Bitbucket omniauth provider.
  - Add Bitbucket importer.
  - Support referencing issues to a project whose name starts with a digit
  - Condense commits already in target branch when updating merge request source branch.
  - Send notifications and leave system comments when bulk updating issues.
  - Automatically link commit ranges to compare page: sha1...sha4 or sha1..sha4 (includes sha1 in comparison)
  - Move groups page from profile to dashboard
  - Starred projects page at dashboard
  - Blocking user does not remove him/her from project/groups but show blocked label
  - Change subject of EmailsOnPush emails to include namespace, project and branch.
  - Change subject of EmailsOnPush emails to include first commit message when multiple were pushed.
  - Remove confusing footer from EmailsOnPush mail body.
  - Add list of changed files to EmailsOnPush emails.
  - Add option to send EmailsOnPush emails from committer email if domain matches.
  - Add option to disable code diffs in EmailOnPush emails.
  - Wrap commit message in EmailsOnPush email.
  - Send EmailsOnPush emails when deleting commits using force push.
  - Fix EmailsOnPush email comparison link to include first commit.
  - Fix highliht of selected lines in file
  - Reject access to group/project avatar if the user doesn't have access.
  - Add database migration to clean group duplicates with same path and name (Make sure you have a backup before update)
  - Add GitLab active users count to rake gitlab:check
  - Starred projects page at dashboard
  - Make email display name configurable
  - Improve json validation in hook data
  - Use Emoji One
  - Updated emoji help documentation to properly reference EmojiOne.
  - Fix missing GitHub organisation repositories on import page.
  - Added blue theme
  - Remove annoying notice messages when create/update merge request
  - Allow smb:// links in Markdown text.
  - Filter merge request by title or description at Merge Requests page
  - Block user if he/she was blocked in Active Directory
  - Fix import pages not working after first load.
  - Use custom LDAP label in LDAP signin form.
  - Execute hooks and services when branch or tag is created or deleted through web interface.
  - Block and unblock user if he/she was blocked/unblocked in Active Directory
  - Raise recommended number of unicorn workers from 2 to 3
  - Use same layout and interactivity for project members as group members.
  - Prevent gitlab-shell character encoding issues by receiving its changes as raw data.
  - Ability to unsubscribe/subscribe to issue or merge request
  - Delete deploy key when last connection to a project is destroyed.
  - Fix invalid Atom feeds when using emoji, horizontal rules, or images (Christian Walther)
  - Backup of repositories with tar instead of git bundle (only now are git-annex files included in the backup)
  - Add canceled status for CI
  - Send EmailsOnPush email when branch or tag is created or deleted.
  - Faster merge request processing for large repository
  - Prevent doubling AJAX request with each commit visit via Turbolink
  - Prevent unnecessary doubling of js events on import pages and user calendar

v 7.8.4
  - Fix issue_tracker_id substitution in custom issue trackers
  - Fix path and name duplication in namespaces

v 7.8.3
  - Bump version of gitlab_git fixing annotated tags without message

v 7.8.2
  - Fix service migration issue when upgrading from versions prior to 7.3
  - Fix setting of the default use project limit via admin UI
  - Fix showing of already imported projects for GitLab and Gitorious importers
  - Fix response of push to repository to return "Not found" if user doesn't have access
  - Fix check if user is allowed to view the file attachment
  - Fix import check for case sensetive namespaces
  - Increase timeout for Git-over-HTTP requests to 1 hour since large pulls/pushes can take a long time.
  - Properly handle autosave local storage exceptions.
  - Escape wildcards when searching LDAP by username.

v 7.8.1
  - Fix run of custom post receive hooks
  - Fix migration that caused issues when upgrading to version 7.8 from versions prior to 7.3
  - Fix the warning for LDAP users about need to set password
  - Fix avatars which were not shown for non logged in users
  - Fix urls for the issues when relative url was enabled

v 7.8.0
  - Fix access control and protection against XSS for note attachments and other uploads.
  - Replace highlight.js with rouge-fork rugments (Stefan Tatschner)
  - Make project search case insensitive (Hannes Rosenögger)
  - Include issue/mr participants in list of recipients for reassign/close/reopen emails
  - Expose description in groups API
  - Better UI for project services page
  - Cleaner UI for web editor
  - Add diff syntax highlighting in email-on-push service notifications (Hannes Rosenögger)
  - Add API endpoint to fetch all changes on a MergeRequest (Jeroen van Baarsen)
  - View note image attachments in new tab when clicked instead of downloading them
  - Improve sorting logic in UI and API. Explicitly define what sorting method is used by default
  - Fix overflow at sidebar when have several items
  - Add notes for label changes in issue and merge requests
  - Show tags in commit view (Hannes Rosenögger)
  - Only count a user's vote once on a merge request or issue (Michael Clarke)
  - Increase font size when browse source files and diffs
  - Service Templates now let you set default values for all services
  - Create new file in empty repository using GitLab UI
  - Ability to clone project using oauth2 token
  - Upgrade Sidekiq gem to version 3.3.0
  - Stop git zombie creation during force push check
  - Show success/error messages for test setting button in services
  - Added Rubocop for code style checks
  - Fix commits pagination
  - Async load a branch information at the commit page
  - Disable blacklist validation for project names
  - Allow configuring protection of the default branch upon first push (Marco Wessel)
  - Add gitlab.com importer
  - Add an ability to login with gitlab.com
  - Add a commit calendar to the user profile (Hannes Rosenögger)
  - Submit comment on command-enter
  - Notify all members of a group when that group is mentioned in a comment, for example: `@gitlab-org` or `@sales`.
  - Extend issue clossing pattern to include "Resolve", "Resolves", "Resolved", "Resolving" and "Close" (Julien Bianchi and Hannes Rosenögger)
  - Fix long broadcast message cut-off on left sidebar (Visay Keo)
  - Add Project Avatars (Steven Thonus and Hannes Rosenögger)
  - Password reset token validity increased from 2 hours to 2 days since it is also send on account creation.
  - Edit group members via API
  - Enable raw image paste from clipboard, currently Chrome only (Marco Cyriacks)
  - Add action property to merge request hook (Julien Bianchi)
  - Remove duplicates from group milestone participants list.
  - Add a new API function that retrieves all issues assigned to a single milestone (Justin Whear and Hannes Rosenögger)
  - API: Access groups with their path (Julien Bianchi)
  - Added link to milestone and keeping resource context on smaller viewports for issues and merge requests (Jason Blanchard)
  - Allow notification email to be set separately from primary email.
  - API: Add support for editing an existing project (Mika Mäenpää and Hannes Rosenögger)
  - Don't have Markdown preview fail for long comments/wiki pages.
  - When test webhook - show error message instead of 500 error page if connection to hook url was reset
  - Added support for firing system hooks on group create/destroy and adding/removing users to group (Boyan Tabakov)
  - Added persistent collapse button for left side nav bar (Jason Blanchard)
  - Prevent losing unsaved comments by automatically restoring them when comment page is loaded again.
  - Don't allow page to be scaled on mobile.
  - Clean the username acquired from OAuth/LDAP so it doesn't fail username validation and block signing up.
  - Show assignees in merge request index page (Kelvin Mutuma)
  - Link head panel titles to relevant root page.
  - Allow users that signed up via OAuth to set their password in order to use Git over HTTP(S).
  - Show users button to share their newly created public or internal projects on twitter
  - Add quick help links to the GitLab pricing and feature comparison pages.
  - Fix duplicate authorized applications in user profile and incorrect application client count in admin area.
  - Make sure Markdown previews always use the same styling as the eventual destination.
  - Remove deprecated Group#owner_id from API
  - Show projects user contributed to on user page. Show stars near project on user page.
  - Improve database performance for GitLab
  - Add Asana service (Jeremy Benoist)
  - Improve project webhooks with extra data

v 7.7.2
  - Update GitLab Shell to version 2.4.2 that fixes a bug when developers can push to protected branch
  - Fix issue when LDAP user can't login with existing GitLab account

v 7.7.1
  - Improve mention autocomplete performance
  - Show setup instructions for GitHub import if disabled
  - Allow use http for OAuth applications

v 7.7.0
  - Import from GitHub.com feature
  - Add Jetbrains Teamcity CI service (Jason Lippert)
  - Mention notification level
  - Markdown preview in wiki (Yuriy Glukhov)
  - Raise group avatar filesize limit to 200kb
  - OAuth applications feature
  - Show user SSH keys in admin area
  - Developer can push to protected branches option
  - Set project path instead of project name in create form
  - Block Git HTTP access after 10 failed authentication attempts
  - Updates to the messages returned by API (sponsored by O'Reilly Media)
  - New UI layout with side navigation
  - Add alert message in case of outdated browser (IE < 10)
  - Added API support for sorting projects
  - Update gitlab_git to version 7.0.0.rc14
  - Add API project search filter option for authorized projects
  - Fix File blame not respecting branch selection
  - Change some of application settings on fly in admin area UI
  - Redesign signin/signup pages
  - Close standard input in Gitlab::Popen.popen
  - Trigger GitLab CI when push tags
  - When accept merge request - do merge using sidaekiq job
  - Enable web signups by default
  - Fixes for diff comments: drag-n-drop images, selecting images
  - Fixes for edit comments: drag-n-drop images, preview mode, selecting images, save & update
  - Remove password strength indicator



v 7.6.0
  - Fork repository to groups
  - New rugged version
  - Add CRON=1 backup setting for quiet backups
  - Fix failing wiki restore
  - Add optional Sidekiq MemoryKiller middleware (enabled via SIDEKIQ_MAX_RSS env variable)
  - Monokai highlighting style now more faithful to original design (Mark Riedesel)
  - Create project with repository in synchrony
  - Added ability to create empty repo or import existing one if project does not have repository
  - Reactivate highlight.js language autodetection
  - Mobile UI improvements
  - Change maximum avatar file size from 100KB to 200KB
  - Strict validation for snippet file names
  - Enable Markdown preview for issues, merge requests, milestones, and notes (Vinnie Okada)
  - In the docker directory is a container template based on the Omnibus packages.
  - Update Sidekiq to version 2.17.8
  - Add author filter to project issues and merge requests pages
  - Atom feed for user activity
  - Support multiple omniauth providers for the same user
  - Rendering cross reference in issue title and tooltip for merge request
  - Show username in comments
  - Possibility to create Milestones or Labels when Issues are disabled
  - Fix bug with showing gpg signature in tag

v 7.5.3
  - Bump gitlab_git to 7.0.0.rc12 (includes Rugged 0.21.2)

v 7.5.2
  - Don't log Sidekiq arguments by default
  - Fix restore of wiki repositories from backups

v 7.5.1
  - Add missing timestamps to 'members' table

v 7.5.0
  - API: Add support for Hipchat (Kevin Houdebert)
  - Add time zone configuration in gitlab.yml (Sullivan Senechal)
  - Fix LDAP authentication for Git HTTP access
  - Run 'GC.start' after every EmailsOnPushWorker job
  - Fix LDAP config lookup for provider 'ldap'
  - Drop all sequences during Postgres database restore
  - Project title links to project homepage (Ben Bodenmiller)
  - Add Atlassian Bamboo CI service (Drew Blessing)
  - Mentioned @user will receive email even if he is not participating in issue or commit
  - Session API: Use case-insensitive authentication like in UI (Andrey Krivko)
  - Tie up loose ends with annotated tags: API & UI (Sean Edge)
  - Return valid json for deleting branch via API (sponsored by O'Reilly Media)
  - Expose username in project events API (sponsored by O'Reilly Media)
  - Adds comments to commits in the API
  - Performance improvements
  - Fix post-receive issue for projects with deleted forks
  - New gitlab-shell version with custom hooks support
  - Improve code
  - GitLab CI 5.2+ support (does not support older versions)
  - Fixed bug when you can not push commits starting with 000000 to protected branches
  - Added a password strength indicator
  - Change project name and path in one form
  - Display renamed files in diff views (Vinnie Okada)
  - Fix raw view for public snippets
  - Use secret token with GitLab internal API.
  - Add missing timestamps to 'members' table

v 7.4.5
  - Bump gitlab_git to 7.0.0.rc12 (includes Rugged 0.21.2)

v 7.4.4
  - No changes

v 7.4.3
  - Fix raw snippets view
  - Fix security issue for member api
  - Fix buildbox integration

v 7.4.2
  - Fix internal snippet exposing for unauthenticated users

v 7.4.1
  - Fix LDAP authentication for Git HTTP access
  - Fix LDAP config lookup for provider 'ldap'
  - Fix public snippets
  - Fix 500 error on projects with nested submodules

v 7.4.0
  - Refactored membership logic
  - Improve error reporting on users API (Julien Bianchi)
  - Refactor test coverage tools usage. Use SIMPLECOV=true to generate it locally
  - Default branch is protected by default
  - Increase unicorn timeout to 60 seconds
  - Sort search autocomplete projects by stars count so most popular go first
  - Add README to tab on project show page
  - Do not delete tmp/repositories itself during clean-up, only its contents
  - Support for backup uploads to remote storage
  - Prevent notes polling when there are not notes
  - Internal ForkService: Prepare support for fork to a given namespace
  - API: Add support for forking a project via the API (Bernhard Kaindl)
  - API: filter project issues by milestone (Julien Bianchi)
  - Fail harder in the backup script
  - Changes to Slack service structure, only webhook url needed
  - Zen mode for wiki and milestones (Robert Schilling)
  - Move Emoji parsing to html-pipeline-gitlab (Robert Schilling)
  - Font Awesome 4.2 integration (Sullivan Senechal)
  - Add Pushover service integration (Sullivan Senechal)
  - Add select field type for services options (Sullivan Senechal)
  - Add cross-project references to the Markdown parser (Vinnie Okada)
  - Add task lists to issue and merge request descriptions (Vinnie Okada)
  - Snippets can be public, internal or private
  - Improve danger zone: ask project path to confirm data-loss action
  - Raise exception on forgery
  - Show build coverage in Merge Requests (requires GitLab CI v5.1)
  - New milestone and label links on issue edit form
  - Improved repository graphs
  - Improve event note display in dashboard and project activity views (Vinnie Okada)
  - Add users sorting to admin area
  - UI improvements
  - Fix ambiguous sha problem with mentioned commit
  - Fixed bug with apostrophe when at mentioning users
  - Add active directory ldap option
  - Developers can push to wiki repo. Protected branches does not affect wiki repo any more
  - Faster rev list
  - Fix branch removal

v 7.3.2
  - Fix creating new file via web editor
  - Use gitlab-shell v2.0.1

v 7.3.1
  - Fix ref parsing in Gitlab::GitAccess
  - Fix error 500 when viewing diff on a file with changed permissions
  - Fix adding comments to MR when source branch is master
  - Fix error 500 when searching description contains relative link

v 7.3.0
  - Always set the 'origin' remote in satellite actions
  - Write authorized_keys in tmp/ during tests
  - Use sockets to connect to Redis
  - Add dormant New Relic gem (can be enabled via environment variables)
  - Expire Rack sessions after 1 week
  - Cleaner signin/signup pages
  - Improved comments UI
  - Better search with filtering, pagination etc
  - Added a checkbox to toggle line wrapping in diff (Yuriy Glukhov)
  - Prevent project stars duplication when fork project
  - Use the default Unicorn socket backlog value of 1024
  - Support Unix domain sockets for Redis
  - Store session Redis keys in 'session:gitlab:' namespace
  - Deprecate LDAP account takeover based on partial LDAP email / GitLab username match
  - Use /bin/sh instead of Bash in bin/web, bin/background_jobs (Pavel Novitskiy)
  - Keyboard shortcuts for productivity (Robert Schilling)
  - API: filter issues by state (Julien Bianchi)
  - API: filter issues by labels (Julien Bianchi)
  - Add system hook for ssh key changes
  - Add blob permalink link (Ciro Santilli)
  - Create annotated tags through UI and API (Sean Edge)
  - Snippets search (Charles Bushong)
  - Comment new push to existing MR
  - Add 'ci' to the blacklist of forbidden names
  - Improve text filtering on issues page
  - Comment & Close button
  - Process git push --all much faster
  - Don't allow edit of system notes
  - Project wiki search (Ralf Seidler)
  - Enabled Shibboleth authentication support (Matus Banas)
  - Zen mode (fullscreen) for issues/MR/notes (Robert Schilling)
  - Add ability to configure webhook timeout via gitlab.yml (Wes Gurney)
  - Sort project merge requests in asc or desc order for updated_at or created_at field (sponsored by O'Reilly Media)
  - Add Redis socket support to 'rake gitlab:shell:install'

v 7.2.1
  - Delete orphaned labels during label migration (James Brooks)
  - Security: prevent XSS with stricter MIME types for raw repo files

v 7.2.0
  - Explore page
  - Add project stars (Ciro Santilli)
  - Log Sidekiq arguments
  - Better labels: colors, ability to rename and remove
  - Improve the way merge request collects diffs
  - Improve compare page for large diffs
  - Expose the full commit message via API
  - Fix 500 error on repository rename
  - Fix bug when MR download patch return invalid diff
  - Test gitlab-shell integration
  - Repository import timeout increased from 2 to 4 minutes allowing larger repos to be imported
  - API for labels (Robert Schilling)
  - API: ability to set an import url when creating project for specific user

v 7.1.1
  - Fix cpu usage issue in Firefox
  - Fix redirect loop when changing password by new user
  - Fix 500 error on new merge request page

v 7.1.0
  - Remove observers
  - Improve MR discussions
  - Filter by description on Issues#index page
  - Fix bug with namespace select when create new project page
  - Show README link after description for non-master members
  - Add @all mention for comments
  - Dont show reply button if user is not signed in
  - Expose more information for issues with webhook
  - Add a mention of the merge request into the default merge request commit message
  - Improve code highlight, introduce support for more languages like Go, Clojure, Erlang etc
  - Fix concurrency issue in repository download
  - Dont allow repository name start with ?
  - Improve email threading (Pierre de La Morinerie)
  - Cleaner help page
  - Group milestones
  - Improved email notifications
  - Contributors API (sponsored by Mobbr)
  - Fix LDAP TLS authentication (Boris HUISGEN)
  - Show VERSION information on project sidebar
  - Improve branch removal logic when accept MR
  - Fix bug where comment form is spawned inside the Reply button
  - Remove Dir.chdir from Satellite#lock for thread-safety
  - Increased default git max_size value from 5MB to 20MB in gitlab.yml. Please update your configs!
  - Show error message in case of timeout in satellite when create MR
  - Show first 100 files for huge diff instead of hiding all
  - Change default admin email from admin@local.host to admin@example.com

v 7.0.0
  - The CPU no longer overheats when you hold down the spacebar
  - Improve edit file UI
  - Add ability to upload group avatar when create
  - Protected branch cannot be removed
  - Developers can remove normal branches with UI
  - Remove branch via API (sponsored by O'Reilly Media)
  - Move protected branches page to Project settings area
  - Redirect to Files view when create new branch via UI
  - Drag and drop upload of image in every markdown-area (Earle Randolph Bunao and Neil Francis Calabroso)
  - Refactor the markdown relative links processing
  - Make it easier to implement other CI services for GitLab
  - Group masters can create projects in group
  - Deprecate ruby 1.9.3 support
  - Only masters can rewrite/remove git tags
  - Add X-Frame-Options SAMEORIGIN to Nginx config so Sidekiq admin is visible
  - UI improvements
  - Case-insensetive search for issues
  - Update to rails 4.1
  - Improve performance of application for projects and groups with a lot of members
  - Formally support Ruby 2.1
  - Include Nginx gitlab-ssl config
  - Add manual language detection for highlight.js
  - Added example.com/:username routing
  - Show notice if your profile is public
  - UI improvements for mobile devices
  - Improve diff rendering performance
  - Drag-n-drop for issues and merge requests between states at milestone page
  - Fix '0 commits' message for huge repositories on project home page
  - Prevent 500 error page when visit commit page from large repo
  - Add notice about huge push over http to unicorn config
  - File action in satellites uses default 30 seconds timeout instead of old 10 seconds one
  - Overall performance improvements
  - Skip init script check on omnibus-gitlab
  - Be more selective when killing stray Sidekiqs
  - Check LDAP user filter during sign-in
  - Remove wall feature (no data loss - you can take it from database)
  - Dont expose user emails via API unless you are admin
  - Detect issues closed by Merge Request description
  - Better email subject lines from email on push service (Alex Elman)
  - Enable identicon for gravatar be default

v 6.9.2
  - Revert the commit that broke the LDAP user filter

v 6.9.1
  - Fix scroll to highlighted line
  - Fix the pagination on load for commits page

v 6.9.0
  - Store Rails cache data in the Redis `cache:gitlab` namespace
  - Adjust MySQL limits for existing installations
  - Add db index on project_id+iid column. This prevents duplicate on iid (During migration duplicates will be removed)
  - Markdown preview or diff during editing via web editor (Evgeniy Sokovikov)
  - Give the Rails cache its own Redis namespace
  - Add ability to set different ssh host, if different from http/https
  - Fix syntax highlighting for code comments blocks
  - Improve comments loading logic
  - Stop refreshing comments when the tab is hidden
  - Improve issue and merge request mobile UI (Drew Blessing)
  - Document how to convert a backup to PostgreSQL
  - Fix locale bug in backup manager
  - Fix can not automerge when MR description is too long
  - Fix wiki backup skip bug
  - Two Step MR creation process
  - Remove unwanted files from satellite working directory with git clean -fdx
  - Accept merge request via API (sponsored by O'Reilly Media)
  - Add more access checks during API calls
  - Block SSH access for 'disabled' Active Directory users
  - Labels for merge requests (Drew Blessing)
  - Threaded emails by setting a Message-ID (Philip Blatter)

v 6.8.0
  - Ability to at mention users that are participating in issue and merge req. discussion
  - Enabled GZip Compression for assets in example Nginx, make sure that Nginx is compiled with --with-http_gzip_static_module flag (this is default in Ubuntu)
  - Make user search case-insensitive (Christopher Arnold)
  - Remove omniauth-ldap nickname bug workaround
  - Drop all tables before restoring a Postgres backup
  - Make the repository downloads path configurable
  - Create branches via API (sponsored by O'Reilly Media)
  - Changed permission of gitlab-satellites directory not to be world accessible
  - Protected branch does not allow force push
  - Fix popen bug in `rake gitlab:satellites:create`
  - Disable connection reaping for MySQL
  - Allow oauth signup without email for twitter and github
  - Fix faulty namespace names that caused 500 on user creation
  - Option to disable standard login
  - Clean old created archives from repository downloads directory
  - Fix download link for huge MR diffs
  - Expose event and mergerequest timestamps in API
  - Fix emails on push service when only one commit is pushed

v 6.7.3
  - Fix the merge notification email not being sent (Pierre de La Morinerie)
  - Drop all tables before restoring a Postgres backup
  - Remove yanked modernizr gem

v 6.7.2
  - Fix upgrader script

v 6.7.1
  - Fix GitLab CI integration

v 6.7.0
  - Increased the example Nginx client_max_body_size from 5MB to 20MB, consider updating it manually on existing installations
  - Add support for Gemnasium as a Project Service (Olivier Gonzalez)
  - Add edit file button to MergeRequest diff
  - Public groups (Jason Hollingsworth)
  - Cleaner headers in Notification Emails (Pierre de La Morinerie)
  - Blob and tree gfm links to anchors work
  - Piwik Integration (Sebastian Winkler)
  - Show contribution guide link for new issue form (Jeroen van Baarsen)
  - Fix CI status for merge requests from fork
  - Added option to remove issue assignee on project issue page and issue edit page (Jason Blanchard)
  - New page load indicator that includes a spinner that scrolls with the page
  - Converted all the help sections into markdown
  - LDAP user filters
  - Streamline the content of notification emails (Pierre de La Morinerie)
  - Fixes a bug with group member administration (Matt DeTullio)
  - Sort tag names using VersionSorter (Robert Speicher)
  - Add GFM autocompletion for MergeRequests (Robert Speicher)
  - Add webhook when a new tag is pushed (Jeroen van Baarsen)
  - Add button for toggling inline comments in diff view
  - Add retry feature for repository import
  - Reuse the GitLab LDAP connection within each request
  - Changed markdown new line behaviour to conform to markdown standards
  - Fix global search
  - Faster authorized_keys rebuilding in `rake gitlab:shell:setup` (requires gitlab-shell 1.8.5)
  - Create and Update MR calls now support the description parameter (Greg Messner)
  - Markdown relative links in the wiki link to wiki pages, markdown relative links in repositories link to files in the repository
  - Added Slack service integration (Federico Ravasio)
  - Better API responses for access_levels (sponsored by O'Reilly Media)
  - Requires at least 2 unicorn workers
  - Requires gitlab-shell v1.9+
  - Replaced gemoji(due to closed licencing problem) with Phantom Open Emoji library(combined SIL Open Font License, MIT License and the CC 3.0 License)
  - Fix `/:username.keys` response content type (Dmitry Medvinsky)

v 6.6.5
  - Added option to remove issue assignee on project issue page and issue edit page (Jason Blanchard)
  - Hide mr close button for comment form if merge request was closed or inline comment
  - Adds ability to reopen closed merge request

v 6.6.4
  - Add missing html escape for highlighted code blocks in comments, issues

v 6.6.3
  - Fix 500 error when edit yourself from admin area
  - Hide private groups for public profiles

v 6.6.2
  - Fix 500 error on branch/tag create or remove via UI

v 6.6.1
  - Fix 500 error on files tab if submodules presents

v 6.6.0
  - Retrieving user ssh keys publically(github style): http://__HOST__/__USERNAME__.keys
  - Permissions: Developer now can manage issue tracker (modify any issue)
  - Improve Code Compare page performance
  - Group avatar
  - Pygments.rb replaced with highlight.js
  - Improve Merge request diff store logic
  - Improve render performnace for MR show page
  - Fixed Assembla hardcoded project name
  - Jira integration documentation
  - Refactored app/services
  - Remove snippet expiration
  - Mobile UI improvements (Drew Blessing)
  - Fix block/remove UI for admin::users#show page
  - Show users' group membership on users' activity page (Robert Djurasaj)
  - User pages are visible without login if user is authorized to a public project
  - Markdown rendered headers have id derived from their name and link to their id
  - Improve application to work faster with large groups (100+ members)
  - Multiple emails per user
  - Show last commit for file when view file source
  - Restyle Issue#show page and MR#show page
  - Ability to filter by multiple labels for Issues page
  - Rails version to 4.0.3
  - Fixed attachment identifier displaying underneath note text (Jason Blanchard)

v 6.5.1
  - Fix branch selectbox when create merge request from fork

v 6.5.0
  - Dropdown menus on issue#show page for assignee and milestone (Jason Blanchard)
  - Add color custimization and previewing to broadcast messages
  - Fixed notes anchors
  - Load new comments in issues dynamically
  - Added sort options to Public page
  - New filters (assigned/authored/all) for Dashboard#issues/merge_requests (sponsored by Say Media)
  - Add project visibility icons to dashboard
  - Enable secure cookies if https used
  - Protect users/confirmation with rack_attack
  - Default HTTP headers to protect against MIME-sniffing, force https if enabled
  - Bootstrap 3 with responsive UI
  - New repository download formats: tar.bz2, zip, tar (Jason Hollingsworth)
  - Restyled accept widgets for MR
  - SCSS refactored
  - Use jquery timeago plugin
  - Fix 500 error for rdoc files
  - Ability to customize merge commit message (sponsored by Say Media)
  - Search autocomplete via ajax
  - Add website url to user profile
  - Files API supports base64 encoded content (sponsored by O'Reilly Media)
  - Added support for Go's repository retrieval (Bruno Albuquerque)

v6.4.3
  - Don't use unicorn worker killer if PhusionPassenger is defined

v6.4.2
  - Fixed wrong behaviour of script/upgrade.rb

v6.4.1
  - Fixed bug with repository rename
  - Fixed bug with project transfer

v 6.4.0
  - Added sorting to project issues page (Jason Blanchard)
  - Assembla integration (Carlos Paramio)
  - Fixed another 500 error with submodules
  - UI: More compact issues page
  - Minimal password length increased to 8 symbols
  - Side-by-side diff view (Steven Thonus)
  - Internal projects (Jason Hollingsworth)
  - Allow removal of avatar (Drew Blessing)
  - Project webhooks now support issues and merge request events
  - Visiting project page while not logged in will redirect to sign-in instead of 404 (Jason Hollingsworth)
  - Expire event cache on avatar creation/removal (Drew Blessing)
  - Archiving old projects (Steven Thonus)
  - Rails 4
  - Add time ago tooltips to show actual date/time
  - UI: Fixed UI for admin system hooks
  - Ruby script for easier GitLab upgrade
  - Do not remove Merge requests if fork project was removed
  - Improve sign-in/signup UX
  - Add resend confirmation link to sign-in page
  - Set noreply@HOSTNAME for reply_to field in all emails
  - Show GitLab API version on Admin#dashboard
  - API Cross-origin resource sharing
  - Show READMe link at project home page
  - Show repo size for projects in Admin area

v 6.3.0
  - API for adding gitlab-ci service
  - Init script now waits for pids to appear after (re)starting before reporting status (Rovanion Luckey)
  - Restyle project home page
  - Grammar fixes
  - Show branches list (which branches contains commit) on commit page (Andrew Kumanyaev)
  - Security improvements
  - Added support for GitLab CI 4.0
  - Fixed issue with 500 error when group did not exist
  - Ability to leave project
  - You can create file in repo using UI
  - You can remove file from repo using UI
  - API: dropped default_branch attribute from project during creation
  - Project default_branch is not stored in db any more. It takes from repo now.
  - Admin broadcast messages
  - UI improvements
  - Dont show last push widget if user removed this branch
  - Fix 500 error for repos with newline in file name
  - Extended html titles
  - API: create/update/delete repo files
  - Admin can transfer project to any namespace
  - API: projects/all for admin users
  - Fix recent branches order

v 6.2.4
  - Security: Cast API private_token to string (CVE-2013-4580)
  - Security: Require gitlab-shell 1.7.8 (CVE-2013-4581, CVE-2013-4582, CVE-2013-4583)
  - Fix for Git SSH access for LDAP users

v 6.2.3
  - Security: More protection against CVE-2013-4489
  - Security: Require gitlab-shell 1.7.4 (CVE-2013-4490, CVE-2013-4546)
  - Fix sidekiq rake tasks

v 6.2.2
  - Security: Update gitlab_git (CVE-2013-4489)

v 6.2.1
  - Security: Fix issue with generated passwords for new users

v 6.2.0
  - Public project pages are now visible to everyone (files, issues, wik, etc.)
    THIS MEANS YOUR ISSUES AND WIKI FOR PUBLIC PROJECTS ARE PUBLICLY VISIBLE AFTER THE UPGRADE
  - Add group access to permissions page
  - Require current password to change one
  - Group owner or admin can remove other group owners
  - Remove group transfer since we have multiple owners
  - Respect authorization in Repository API
  - Improve UI for Project#files page
  - Add more security specs
  - Added search for projects by name to api (Izaak Alpert)
  - Make default user theme configurable (Izaak Alpert)
  - Update logic for validates_merge_request for tree of MR (Andrew Kumanyaev)
  - Rake tasks for webhooks management (Jonhnny Weslley)
  - Extended User API to expose admin and can_create_group for user creation/updating (Boyan Tabakov)
  - API: Remove group
  - API: Remove project
  - Avatar upload on profile page with a maximum of 100KB (Steven Thonus)
  - Store the sessions in Redis instead of the cookie store
  - Fixed relative links in markdown
  - User must confirm their email if signup enabled
  - User must confirm changed email

v 6.1.0
  - Project specific IDs for issues, mr, milestones
    Above items will get a new id and for example all bookmarked issue urls will change.
    Old issue urls are redirected to the new one if the issue id is too high for an internal id.
  - Description field added to Merge Request
  - API: Sudo api calls (Izaak Alpert)
  - API: Group membership api (Izaak Alpert)
  - Improved commit diff
  - Improved large commit handling (Boyan Tabakov)
  - Rewrite: Init script now less prone to errors and keeps better track of the service (Rovanion Luckey)
  - Link issues, merge requests, and commits when they reference each other with GFM (Ash Wilson)
  - Close issues automatically when pushing commits with a special message
  - Improve user removal from admin area
  - Invalidate events cache when project was moved
  - Remove deprecated classes and rake tasks
  - Add event filter for group and project show pages
  - Add links to create branch/tag from project home page
  - Add public-project? checkbox to new-project view
  - Improved compare page. Added link to proceed into Merge Request
  - Send an email to a user when they are added to group
  - New landing page when you have 0 projects

v 6.0.0
  - Feature: Replace teams with group membership
    We introduce group membership in 6.0 as a replacement for teams.
    The old combination of groups and teams was confusing for a lot of people.
    And when the members of a team where changed this wasn't reflected in the project permissions.
    In GitLab 6.0 you will be able to add members to a group with a permission level for each member.
    These group members will have access to the projects in that group.
    Any changes to group members will immediately be reflected in the project permissions.
    You can even have multiple owners for a group, greatly simplifying administration.
  - Feature: Ability to have multiple owners for group
  - Feature: Merge Requests between fork and project (Izaak Alpert)
  - Feature: Generate fingerprint for ssh keys
  - Feature: Ability to create and remove branches with UI
  - Feature: Ability to create and remove git tags with UI
  - Feature: Groups page in profile. You can leave group there
  - API: Allow login with LDAP credentials
  - Redesign: project settings navigation
  - Redesign: snippets area
  - Redesign: ssh keys page
  - Redesign: buttons, blocks and other ui elements
  - Add comment title to rss feed
  - You can use arrows to navigate at tree view
  - Add project filter on dashboard
  - Cache project graph
  - Drop support of root namespaces
  - Default theme is classic now
  - Cache result of methods like authorize_projects, project.team.members etc
  - Remove $.ready events
  - Fix onclick events being double binded
  - Add notification level to group membership
  - Move all project controllers/views under Projects:: module
  - Move all profile controllers/views under Profiles:: module
  - Apply user project limit only for personal projects
  - Unicorn is default web server again
  - Store satellites lock files inside satellites dir
  - Disabled threadsafety mode in rails
  - Fixed bug with loosing MR comments
  - Improved MR comments logic
  - Render readme file for projects in public area

v 5.4.2
  - Security: Cast API private_token to string (CVE-2013-4580)
  - Security: Require gitlab-shell 1.7.8 (CVE-2013-4581, CVE-2013-4582, CVE-2013-4583)

v 5.4.1
  - Security: Fixes for CVE-2013-4489
  - Security: Require gitlab-shell 1.7.4 (CVE-2013-4490, CVE-2013-4546)

v 5.4.0
  - Ability to edit own comments
  - Documentation improvements
  - Improve dashboard projects page
  - Fixed nav for empty repos
  - GitLab Markdown help page
  - Misspelling fixes
  - Added support of unicorn and fog gems
  - Added client list to API doc
  - Fix PostgreSQL database restoration problem
  - Increase snippet content column size
  - allow project import via git:// url
  - Show participants on issues, including mentions
  - Notify mentioned users with email

v 5.3.0
  - Refactored services
  - Campfire service added
  - HipChat service added
  - Fixed bug with LDAP + git over http
  - Fixed bug with google analytics code being ignored
  - Improve sign-in page if ldap enabled
  - Respect newlines in wall messages
  - Generate the Rails secret token on first run
  - Rename repo feature
  - Init.d: remove gitlab.socket on service start
  - Api: added teams api
  - Api: Prevent blob content being escaped
  - Api: Smart deploy key add behaviour
  - Api: projects/owned.json return user owned project
  - Fix bug with team assignation on project from #4109
  - Advanced snippets: public/private, project/personal (Andrew Kulakov)
  - Repository Graphs (Karlo Nicholas T. Soriano)
  - Fix dashboard lost if comment on commit
  - Update gitlab-grack. Fixes issue with --depth option
  - Fix project events duplicate on project page
  - Fix postgres error when displaying network graph.
  - Fix dashboard event filter when navigate via turbolinks
  - init.d: Ensure socket is removed before starting service
  - Admin area: Style teams:index, group:show pages
  - Own page for failed forking
  - Scrum view for milestone

v 5.2.0
  - Turbolinks
  - Git over http with ldap credentials
  - Diff with better colors and some spacing on the corners
  - Default values for project features
  - Fixed huge_commit view
  - Restyle project clone panel
  - Move Gitlab::Git code to gitlab_git gem
  - Move update docs in repo
  - Requires gitlab-shell v1.4.0
  - Fixed submodules listing under file tab
  - Fork feature (Angus MacArthur)
  - git version check in gitlab:check
  - Shared deploy keys feature
  - Ability to generate default labels set for issues
  - Improve gfm autocomplete (Harold Luo)
  - Added support for Google Analytics
  - Code search feature (Javier Castro)

v 5.1.0
  - You can login with email or username now
  - Corrected project transfer rollback when repository cannot be moved
  - Move both repo and wiki when project transfer requested
  - Admin area: project editing was removed from admin namespace
  - Access: admin user has now access to any project.
  - Notification settings
  - Gitlab::Git set of objects to abstract from grit library
  - Replace Unicorn web server with Puma
  - Backup/Restore refactored. Backup dump project wiki too now
  - Restyled Issues list. Show milestone version in issue row
  - Restyled Merge Request list
  - Backup now dump/restore uploads
  - Improved performance of dashboard (Andrew Kumanyaev)
  - File history now tracks renames (Akzhan Abdulin)
  - Drop wiki migration tools
  - Drop sqlite migration tools
  - project tagging
  - Paginate users in API
  - Restyled network graph (Hiroyuki Sato)

v 5.0.1
  - Fixed issue with gitlab-grit being overridden by grit

v 5.0.0
  - Replaced gitolite with gitlab-shell
  - Removed gitolite-related libraries
  - State machine added
  - Setup gitlab as git user
  - Internal API
  - Show team tab for empty projects
  - Import repository feature
  - Updated rails
  - Use lambda for scopes
  - Redesign admin area -> users
  - Redesign admin area -> user
  - Secure link to file attachments
  - Add validations for Group and Team names
  - Restyle team page for project
  - Update capybara, rspec-rails, poltergeist to recent versions
  - Wiki on git using Gollum
  - Added Solarized Dark theme for code review
  - Don't show user emails in autocomplete lists, profile pages
  - Added settings tab for group, team, project
  - Replace user popup with icons in header
  - Handle project moving with gitlab-shell
  - Added select2-rails for selectboxes with ajax data load
  - Fixed search field on projects page
  - Added teams to search autocomplete
  - Move groups and teams on dashboard sidebar to sub-tabs
  - API: improved return codes and docs. (Felix Gilcher, Sebastian Ziebell)
  - Redesign wall to be more like chat
  - Snippets, Wall features are disabled by default for new projects

v 4.2.0
  - Teams
  - User show page. Via /u/username
  - Show help contents on pages for better navigation
  - Async gitolite calls
  - added satellites logs
  - can_create_group, can_create_team booleans for User
  - Process webhooks async
  - GFM: Fix images escaped inside links
  - Network graph improved
  - Switchable branches for network graph
  - API: Groups
  - Fixed project download

v 4.1.0
  - Optional Sign-Up
  - Discussions
  - Satellites outside of tmp
  - Line numbers for blame
  - Project public mode
  - Public area with unauthorized access
  - Load dashboard events with ajax
  - remember dashboard filter in cookies
  - replace resque with sidekiq
  - fix routing issues
  - cleanup rake tasks
  - fix backup/restore
  - scss cleanup
  - show preview for note images
  - improved network-graph
  - get rid of app/roles/
  - added new classes Team, Repository
  - Reduce amount of gitolite calls
  - Ability to add user in all group projects
  - remove deprecated configs
  - replaced Korolev font with open font
  - restyled admin/dashboard page
  - restyled admin/projects page

v 4.0.0
  - Remove project code and path from API. Use id instead
  - Return valid cloneable url to repo for webhook
  - Fixed backup issue
  - Reorganized settings
  - Fixed commits compare
  - Refactored scss
  - Improve status checks
  - Validates presence of User#name
  - Fixed postgres support
  - Removed sqlite support
  - Modified post-receive hook
  - Milestones can be closed now
  - Show comment events on dashboard
  - Quick add team members via group#people page
  - [API] expose created date for hooks and SSH keys
  - [API] list, create issue notes
  - [API] list, create snippet notes
  - [API] list, create wall notes
  - Remove project code - use path instead
  - added username field to user
  - rake task to fill usernames based on emails create namespaces for users
  - STI Group < Namespace
  - Project has namespace_id
  - Projects with namespaces also namespaced in gitolite and stored in subdir
  - Moving project to group will move it under group namespace
  - Ability to move project from namespaces to another
  - Fixes commit patches getting escaped (see #2036)
  - Support diff and patch generation for commits and merge request
  - MergeReqest doesn't generate a temporary file for the patch any more
  - Update the UI to allow downloading Patch or Diff

v 3.1.0
  - Updated gems
  - Services: Gitlab CI integration
  - Events filter on dashboard
  - Own namespace for redis/resque
  - Optimized commit diff views
  - add alphabetical order for projects admin page
  - Improved web editor
  - Commit stats page
  - Documentation split and cleanup
  - Link to commit authors everywhere
  - Restyled milestones list
  - added Milestone to Merge Request
  - Restyled Top panel
  - Refactored Satellite Code
  - Added file line links
  - moved from capybara-webkit to poltergeist + phantomjs

v 3.0.3
  - Fixed bug with issues list in Chrome
  - New Feature: Import team from another project

v 3.0.2
  - Fixed gitlab:app:setup
  - Fixed application error on empty project in admin area
  - Restyled last push widget

v 3.0.1
  - Fixed git over http

v 3.0.0
  - Projects groups
  - Web Editor
  - Fixed bug with gitolite keys
  - UI improved
  - Increased performance of application
  - Show user avatar in last commit when browsing Files
  - Refactored Gitlab::Merge
  - Use Font Awesome for icons
  - Separate observing of Note and MergeRequests
  - Milestone "All Issues" filter
  - Fix issue close and reopen button text and styles
  - Fix forward/back while browsing Tree hierarchy
  - Show number of notes for commits and merge requests
  - Added support pg from box and update installation doc
  - Reject ssh keys that break gitolite
  - [API] list one project hook
  - [API] edit project hook
  - [API] list project snippets
  - [API] allow to authorize using private token in HTTP header
  - [API] add user creation

v 2.9.1
  - Fixed resque custom config init

v 2.9.0
  - fixed inline notes bugs
  - refactored rspecs
  - refactored gitolite backend
  - added factory_girl
  - restyled projects list on dashboard
  - ssh keys validation to prevent gitolite crash
  - send notifications if changed permission in project
  - scss refactoring. gitlab_bootstrap/ dir
  - fix git push http body bigger than 112k problem
  - list of labels  page under issues tab
  - API for milestones, keys
  - restyled buttons
  - OAuth
  - Comment order changed

v 2.8.1
  - ability to disable gravatars
  - improved MR diff logic
  - ssh key help page

v 2.8.0
  - Gitlab Flavored Markdown
  - Bulk issues update
  - Issues API
  - Cucumber coverage increased
  - Post-receive files fixed
  - UI improved
  - Application cleanup
  - more cucumber
  - capybara-webkit + headless

v 2.7.0
  - Issue Labels
  - Inline diff
  - Git HTTP
  - API
  - UI improved
  - System hooks
  - UI improved
  - Dashboard events endless scroll
  - Source performance increased

v 2.6.0
  - UI polished
  - Improved network graph + keyboard nav
  - Handle huge commits
  - Last Push widget
  - Bugfix
  - Better performance
  - Email in resque
  - Increased test coverage
  - Ability to remove branch with MR accept
  - a lot of code refactored

v 2.5.0
  - UI polished
  - Git blame for file
  - Bugfix
  - Email in resque
  - Better test coverage

v 2.4.0
  - Admin area stats page
  - Ability to block user
  - Simplified dashboard area
  - Improved admin area
  - Bootstrap 2.0
  - Responsive layout
  - Big commits handling
  - Performance improved
  - Milestones

v 2.3.1
  - Issues pagination
  - ssl fixes
  - Merge Request pagination

v 2.3.0
  - Dashboard r1
  - Search r1
  - Project page
  - Close merge request on push
  - Persist MR diff after merge
  - mysql support
  - Documentation

v 2.2.0
  - We’ve added support of LDAP auth
  - Improved permission logic (4 roles system)
  - Protected branches (now only masters can push to protected branches)
  - Usability improved
  - twitter bootstrap integrated
  - compare view between commits
  - wiki feature
  - now you can enable/disable issues, wiki, wall features per project
  - security fixes
  - improved code browsing (ajax branch switch etc)
  - improved per-line commenting
  - git submodules displayed
  - moved to rails 3.2
  - help section improved

v 2.1.0
  - Project tab r1
  - List branches/tags
  - per line comments
  - mass user import

v 2.0.0
  - gitolite as main git host system
  - merge requests
  - project/repo access
  - link to commit/issue feed
  - design tab
  - improved email notifications
  - restyled dashboard
  - bugfix

v 1.2.2
  - common config file gitlab.yml
  - issues restyle
  - snippets restyle
  - clickable news feed header on dashboard
  - bugfix

v 1.2.1
  - bugfix

v 1.2.0
  - new design
  - user dashboard
  - network graph
  - markdown support for comments
  - encoding issues
  - wall like twitter timeline

v 1.1.0
  - project dashboard
  - wall redesigned
  - feature: code snippets
  - fixed horizontal scroll on file preview
  - fixed app crash if commit message has invalid chars
  - bugfix & code cleaning

v 1.0.2
  - fixed bug with empty project
  - added adv validation for project path & code
  - feature: issues can be sortable
  - bugfix
  - username displayed on top panel

v 1.0.1
  - fixed: with invalid source code for commit
  - fixed: lose branch/tag selection when use tree navigation
  - when history clicked - display path
  - bug fix & code cleaning

v 1.0.0
  - bug fix
  - projects preview mode

v 0.9.6
  - css fix
  - new repo empty tree until restart server - fixed

v 0.9.4
  - security improved
  - authorization improved
  - html escaping
  - bug fix
  - increased test coverage
  - design improvements

v 0.9.1
  - increased test coverage
  - design improvements
  - new issue email notification
  - updated app name
  - issue redesigned
  - issue can be edit

v 0.8.0
  - syntax highlight for main file types
  - redesign
  - stability
  - security fixes
  - increased test coverage
  - email notification<|MERGE_RESOLUTION|>--- conflicted
+++ resolved
@@ -2,12 +2,10 @@
 
 v 8.8.0 (unreleased)
 
-<<<<<<< HEAD
 v 8.7.2
   - The "New Branch" button is now loaded asynchronously
 
 v 8.7.1
-=======
 v 8.7.1 (unreleased)
   - Prevent privilege escalation via "impersonate" feature
   - Prevent privilege escalation via notes API
@@ -20,7 +18,6 @@
   - Prevent information disclosure via snippet API
   - Prevent information disclosure via project labels
   - Prevent information disclosure via new merge request page
->>>>>>> 93187cbe
   - Use the `can?` helper instead of `current_user.can?`
   - Fix .gitlab-ci.yml parsing issue when hidde job is a template without script definition. !3849
   - Fix license detection to detect all license files, not only known licenses. !3878
