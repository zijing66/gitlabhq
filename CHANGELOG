v 7.5.0
  - API: Add support for Hipchat (Kevin Houdebert)
  - Add time zone configuration in gitlab.yml (Sullivan Senechal)
  - Fix LDAP authentication for Git HTTP access
  - Run 'GC.start' after every EmailsOnPushWorker job
  - Fix LDAP config lookup for provider 'ldap'
  - Drop all sequences during Postgres database restore
  - Project title links to project homepage (Ben Bodenmiller)
  - Add Atlassian Bamboo CI service (Drew Blessing)
  - Mentioned @user will receive email even if he is not participating in issue or commit
  - Session API: Use case-insensitive authentication like in UI (Andrey Krivko)
  - Tie up loose ends with annotated tags: API & UI (Sean Edge)
  - Return valid json for deleting branch via API (sponsored by O'Reilly Media)
  - Expose username in project events API (sponsored by O'Reilly Media)
  - Adds comments to commits in the API
  - Performance improvements
  - Fix post-receive issue for projects with deleted forks
  - New gitlab-shell version with custom hooks support
  - Improve code 
  - GitLab CI 5.2+ support (does not support older versions)
  - Fixed bug when you can not push commits starting with 000000 to protected branches
  - Added a password strength indicator
  - Change project name and path in one form
  - Display renamed files in diff views (Vinnie Okada)
<<<<<<< HEAD
  - Add timezone configuration to gitlab.yml
  - Fix raw view for public snippets
  - Use secret token with GitLab internal API.
=======
  - Fix raw view for public snippets 
>>>>>>> 944e2445

v 7.4.3
  - Fix raw snippets view
  - Fix security issue for member api
  - Fix buildbox integration

v 7.4.2
  - Fix internal snippet exposing for unauthenticated users

v 7.4.1
  - Fix LDAP authentication for Git HTTP access
  - Fix LDAP config lookup for provider 'ldap'
  - Fix public snippets
  - Fix 500 error on projects with nested submodules

v 7.4.0
  - Refactored membership logic
  - Improve error reporting on users API (Julien Bianchi)
  - Refactor test coverage tools usage. Use SIMPLECOV=true to generate it locally
  - Default branch is protected by default
  - Increase unicorn timeout to 60 seconds
  - Sort search autocomplete projects by stars count so most popular go first
  - Add README to tab on project show page
  - Do not delete tmp/repositories itself during clean-up, only its contents
  - Support for backup uploads to remote storage
  - Prevent notes polling when there are not notes
  - API: Add support for forking a project via the API (Bernhard Kaindl)
  - API: filter project issues by milestone (Julien Bianchi)
  - Fail harder in the backup script
  - Changes to Slack service structure, only webhook url needed
  - Zen mode for wiki and milestones (Robert Schilling)
  - Move Emoji parsing to html-pipeline-gitlab (Robert Schilling)
  - Font Awesome 4.2 integration (Sullivan Senechal)
  - Add Pushover service integration (Sullivan Senechal)
  - Add select field type for services options (Sullivan Senechal)
  - Add cross-project references to the Markdown parser (Vinnie Okada)
  - Add task lists to issue and merge request descriptions (Vinnie Okada)
  - Snippets can be public, internal or private
  - Improve danger zone: ask project path to confirm data-loss action
  - Raise exception on forgery
  - Show build coverage in Merge Requests (requires GitLab CI v5.1)
  - New milestone and label links on issue edit form
  - Improved repository graphs
  - Improve event note display in dashboard and project activity views (Vinnie Okada)
  - Add users sorting to admin area
  - UI improvements
  - Fix ambiguous sha problem with mentioned commit
  - Fixed bug with apostrophe when at mentioning users
  - Add active directory ldap option
  - Developers can push to wiki repo. Protected branches does not affect wiki repo any more
  - Faster rev list
  - Fix branch removal

v 7.3.2
  - Fix creating new file via web editor
  - Use gitlab-shell v2.0.1

v 7.3.1
  - Fix ref parsing in Gitlab::GitAccess
  - Fix error 500 when viewing diff on a file with changed permissions
  - Fix adding comments to MR when source branch is master
  - Fix error 500 when searching description contains relative link

v 7.3.0
  - Always set the 'origin' remote in satellite actions
  - Write authorized_keys in tmp/ during tests
  - Use sockets to connect to Redis
  - Add dormant New Relic gem (can be enabled via environment variables)
  - Expire Rack sessions after 1 week
  - Cleaner signin/signup pages
  - Improved comments UI
  - Better search with filtering, pagination etc
  - Added a checkbox to toggle line wrapping in diff (Yuriy Glukhov)
  - Prevent project stars duplication when fork project
  - Use the default Unicorn socket backlog value of 1024
  - Support Unix domain sockets for Redis
  - Store session Redis keys in 'session:gitlab:' namespace
  - Deprecate LDAP account takeover based on partial LDAP email / GitLab username match
  - Use /bin/sh instead of Bash in bin/web, bin/background_jobs (Pavel Novitskiy)
  - Keyboard shortcuts for productivity (Robert Schilling)
  - API: filter issues by state (Julien Bianchi)
  - API: filter issues by labels (Julien Bianchi)
  - Add system hook for ssh key changes
  - Add blob permalink link (Ciro Santilli)
  - Create annotated tags through UI and API (Sean Edge)
  - Snippets search (Charles Bushong)
  - Comment new push to existing MR
  - Add 'ci' to the blacklist of forbidden names
  - Improve text filtering on issues page
  - Comment & Close button
  - Process git push --all much faster
  - Don't allow edit of system notes
  - Project wiki search (Ralf Seidler)
  - Enabled Shibboleth authentication support (Matus Banas)
  - Zen mode (fullscreen) for issues/MR/notes (Robert Schilling)
  - Add ability to configure webhook timeout via gitlab.yml (Wes Gurney)
  - Sort project merge requests in asc or desc order for updated_at or created_at field (sponsored by O'Reilly Media)
  - Add Redis socket support to 'rake gitlab:shell:install'

v 7.2.1
  - Delete orphaned labels during label migration (James Brooks)
  - Security: prevent XSS with stricter MIME types for raw repo files

v 7.2.0
  - Explore page
  - Add project stars (Ciro Santilli)
  - Log Sidekiq arguments
  - Better labels: colors, ability to rename and remove
  - Improve the way merge request collects diffs
  - Improve compare page for large diffs
  - Expose the full commit message via API
  - Fix 500 error on repository rename
  - Fix bug when MR download patch return invalid diff
  - Test gitlab-shell integration
  - Repository import timeout increased from 2 to 4 minutes allowing larger repos to be imported
  - API for labels (Robert Schilling)
  - API: ability to set an import url when creating project for specific user

v 7.1.1
  - Fix cpu usage issue in Firefox
  - Fix redirect loop when changing password by new user
  - Fix 500 error on new merge request page

v 7.1.0
  - Remove observers
  - Improve MR discussions
  - Filter by description on Issues#index page
  - Fix bug with namespace select when create new project page
  - Show README link after description for non-master members
  - Add @all mention for comments
  - Dont show reply button if user is not signed in
  - Expose more information for issues with webhook
  - Add a mention of the merge request into the default merge request commit message
  - Improve code highlight, introduce support for more languages like Go, Clojure, Erlang etc
  - Fix concurrency issue in repository download
  - Dont allow repository name start with ?
  - Improve email threading (Pierre de La Morinerie)
  - Cleaner help page
  - Group milestones
  - Improved email notifications
  - Contributors API (sponsored by Mobbr)
  - Fix LDAP TLS authentication (Boris HUISGEN)
  - Show VERSION information on project sidebar
  - Improve branch removal logic when accept MR
  - Fix bug where comment form is spawned inside the Reply button
  - Remove Dir.chdir from Satellite#lock for thread-safety
  - Increased default git max_size value from 5MB to 20MB in gitlab.yml. Please update your configs!
  - Show error message in case of timeout in satellite when create MR
  - Show first 100 files for huge diff instead of hiding all
  - Change default admin email from admin@local.host to admin@example.com

v 7.0.0
  - The CPU no longer overheats when you hold down the spacebar
  - Improve edit file UI
  - Add ability to upload group avatar when create
  - Protected branch cannot be removed
  - Developers can remove normal branches with UI
  - Remove branch via API (sponsored by O'Reilly Media)
  - Move protected branches page to Project settings area
  - Redirect to Files view when create new branch via UI
  - Drag and drop upload of image in every markdown-area (Earle Randolph Bunao and Neil Francis Calabroso)
  - Refactor the markdown relative links processing
  - Make it easier to implement other CI services for GitLab
  - Group masters can create projects in group
  - Deprecate ruby 1.9.3 support
  - Only masters can rewrite/remove git tags
  - Add X-Frame-Options SAMEORIGIN to Nginx config so Sidekiq admin is visible
  - UI improvements
  - Case-insensetive search for issues
  - Update to rails 4.1
  - Improve performance of application for projects and groups with a lot of members
  - Formally support Ruby 2.1
  - Include Nginx gitlab-ssl config
  - Add manual language detection for highlight.js
  - Added example.com/:username routing
  - Show notice if your profile is public
  - UI improvements for mobile devices
  - Improve diff rendering performance
  - Drag-n-drop for issues and merge requests between states at milestone page
  - Fix '0 commits' message for huge repositories on project home page
  - Prevent 500 error page when visit commit page from large repo
  - Add notice about huge push over http to unicorn config
  - File action in satellites uses default 30 seconds timeout instead of old 10 seconds one
  - Overall performance improvements
  - Skip init script check on omnibus-gitlab
  - Be more selective when killing stray Sidekiqs
  - Check LDAP user filter during sign-in
  - Remove wall feature (no data loss - you can take it from database)
  - Dont expose user emails via API unless you are admin
  - Detect issues closed by Merge Request description
  - Better email subject lines from email on push service (Alex Elman)
  - Enable identicon for gravatar be default

v 6.9.2
  - Revert the commit that broke the LDAP user filter

v 6.9.1
  - Fix scroll to highlighted line
  - Fix the pagination on load for commits page

v 6.9.0
  - Store Rails cache data in the Redis `cache:gitlab` namespace
  - Adjust MySQL limits for existing installations
  - Add db index on project_id+iid column. This prevents duplicate on iid (During migration duplicates will be removed)
  - Markdown preview or diff during editing via web editor (Evgeniy Sokovikov)
  - Give the Rails cache its own Redis namespace
  - Add ability to set different ssh host, if different from http/https
  - Fix syntax highlighting for code comments blocks
  - Improve comments loading logic
  - Stop refreshing comments when the tab is hidden
  - Improve issue and merge request mobile UI (Drew Blessing)
  - Document how to convert a backup to PostgreSQL
  - Fix locale bug in backup manager
  - Fix can not automerge when MR description is too long
  - Fix wiki backup skip bug
  - Two Step MR creation process
  - Remove unwanted files from satellite working directory with git clean -fdx
  - Accept merge request via API (sponsored by O'Reilly Media)
  - Add more access checks during API calls
  - Block SSH access for 'disabled' Active Directory users
  - Labels for merge requests (Drew Blessing)
  - Threaded emails by setting a Message-ID (Philip Blatter)

v 6.8.0
  - Ability to at mention users that are participating in issue and merge req. discussion
  - Enabled GZip Compression for assets in example Nginx, make sure that Nginx is compiled with --with-http_gzip_static_module flag (this is default in Ubuntu)
  - Make user search case-insensitive (Christopher Arnold)
  - Remove omniauth-ldap nickname bug workaround
  - Drop all tables before restoring a Postgres backup
  - Make the repository downloads path configurable
  - Create branches via API (sponsored by O'Reilly Media)
  - Changed permission of gitlab-satellites directory not to be world accessible
  - Protected branch does not allow force push
  - Fix popen bug in `rake gitlab:satellites:create`
  - Disable connection reaping for MySQL
  - Allow oauth signup without email for twitter and github
  - Fix faulty namespace names that caused 500 on user creation
  - Option to disable standard login
  - Clean old created archives from repository downloads directory
  - Fix download link for huge MR diffs
  - Expose event and mergerequest timestamps in API
  - Fix emails on push service when only one commit is pushed

v 6.7.3
  - Fix the merge notification email not being sent (Pierre de La Morinerie)
  - Drop all tables before restoring a Postgres backup
  - Remove yanked modernizr gem

v 6.7.2
  - Fix upgrader script

v 6.7.1
  - Fix GitLab CI integration

v 6.7.0
  - Increased the example Nginx client_max_body_size from 5MB to 20MB, consider updating it manually on existing installations
  - Add support for Gemnasium as a Project Service (Olivier Gonzalez)
  - Add edit file button to MergeRequest diff
  - Public groups (Jason Hollingsworth)
  - Cleaner headers in Notification Emails (Pierre de La Morinerie)
  - Blob and tree gfm links to anchors work
  - Piwik Integration (Sebastian Winkler)
  - Show contribution guide link for new issue form (Jeroen van Baarsen)
  - Fix CI status for merge requests from fork
  - Added option to remove issue assignee on project issue page and issue edit page (Jason Blanchard)
  - New page load indicator that includes a spinner that scrolls with the page
  - Converted all the help sections into markdown
  - LDAP user filters
  - Streamline the content of notification emails (Pierre de La Morinerie)
  - Fixes a bug with group member administration (Matt DeTullio)
  - Sort tag names using VersionSorter (Robert Speicher)
  - Add GFM autocompletion for MergeRequests (Robert Speicher)
  - Add webhook when a new tag is pushed (Jeroen van Baarsen)
  - Add button for toggling inline comments in diff view
  - Add retry feature for repository import
  - Reuse the GitLab LDAP connection within each request
  - Changed markdown new line behaviour to conform to markdown standards
  - Fix global search
  - Faster authorized_keys rebuilding in `rake gitlab:shell:setup` (requires gitlab-shell 1.8.5)
  - Create and Update MR calls now support the description parameter (Greg Messner)
  - Markdown relative links in the wiki link to wiki pages, markdown relative links in repositories link to files in the repository
  - Added Slack service integration (Federico Ravasio)
  - Better API responses for access_levels (sponsored by O'Reilly Media)
  - Requires at least 2 unicorn workers
  - Requires gitlab-shell v1.9+
  - Replaced gemoji(due to closed licencing problem) with Phantom Open Emoji library(combined SIL Open Font License, MIT License and the CC 3.0 License)
  - Fix `/:username.keys` response content type (Dmitry Medvinsky)

v 6.6.5
  - Added option to remove issue assignee on project issue page and issue edit page (Jason Blanchard)
  - Hide mr close button for comment form if merge request was closed or inline comment
  - Adds ability to reopen closed merge request

v 6.6.4
  - Add missing html escape for highlighted code blocks in comments, issues

v 6.6.3
  - Fix 500 error when edit yourself from admin area
  - Hide private groups for public profiles

v 6.6.2
  - Fix 500 error on branch/tag create or remove via UI

v 6.6.1
  - Fix 500 error on files tab if submodules presents

v 6.6.0
  - Retrieving user ssh keys publically(github style): http://__HOST__/__USERNAME__.keys
  - Permissions: Developer now can manage issue tracker (modify any issue)
  - Improve Code Compare page performance
  - Group avatar
  - Pygments.rb replaced with highlight.js
  - Improve Merge request diff store logic
  - Improve render performnace for MR show page
  - Fixed Assembla hardcoded project name
  - Jira integration documentation
  - Refactored app/services
  - Remove snippet expiration
  - Mobile UI improvements (Drew Blessing)
  - Fix block/remove UI for admin::users#show page
  - Show users' group membership on users' activity page (Robert Djurasaj)
  - User pages are visible without login if user is authorized to a public project
  - Markdown rendered headers have id derived from their name and link to their id
  - Improve application to work faster with large groups (100+ members)
  - Multiple emails per user
  - Show last commit for file when view file source
  - Restyle Issue#show page and MR#show page
  - Ability to filter by multiple labels for Issues page
  - Rails version to 4.0.3
  - Fixed attachment identifier displaying underneath note text (Jason Blanchard)

v 6.5.1
  - Fix branch selectbox when create merge request from fork

v 6.5.0
  - Dropdown menus on issue#show page for assignee and milestone (Jason Blanchard)
  - Add color custimization and previewing to broadcast messages
  - Fixed notes anchors
  - Load new comments in issues dynamically
  - Added sort options to Public page
  - New filters (assigned/authored/all) for Dashboard#issues/merge_requests (sponsored by Say Media)
  - Add project visibility icons to dashboard
  - Enable secure cookies if https used
  - Protect users/confirmation with rack_attack
  - Default HTTP headers to protect against MIME-sniffing, force https if enabled
  - Bootstrap 3 with responsive UI
  - New repository download formats: tar.bz2, zip, tar (Jason Hollingsworth)
  - Restyled accept widgets for MR
  - SCSS refactored
  - Use jquery timeago plugin
  - Fix 500 error for rdoc files
  - Ability to customize merge commit message (sponsored by Say Media)
  - Search autocomplete via ajax
  - Add website url to user profile
  - Files API supports base64 encoded content (sponsored by O'Reilly Media)
  - Added support for Go's repository retrieval (Bruno Albuquerque)

v6.4.3
  - Don't use unicorn worker killer if PhusionPassenger is defined

v6.4.2
  - Fixed wrong behaviour of script/upgrade.rb

v6.4.1
  - Fixed bug with repository rename
  - Fixed bug with project transfer

v 6.4.0
  - Added sorting to project issues page (Jason Blanchard)
  - Assembla integration (Carlos Paramio)
  - Fixed another 500 error with submodules
  - UI: More compact issues page
  - Minimal password length increased to 8 symbols
  - Side-by-side diff view (Steven Thonus)
  - Internal projects (Jason Hollingsworth)
  - Allow removal of avatar (Drew Blessing)
  - Project web hooks now support issues and merge request events
  - Visiting project page while not logged in will redirect to sign-in instead of 404 (Jason Hollingsworth)
  - Expire event cache on avatar creation/removal (Drew Blessing)
  - Archiving old projects (Steven Thonus)
  - Rails 4
  - Add time ago tooltips to show actual date/time
  - UI: Fixed UI for admin system hooks
  - Ruby script for easier GitLab upgrade
  - Do not remove Merge requests if fork project was removed
  - Improve sign-in/signup UX
  - Add resend confirmation link to sign-in page
  - Set noreply@HOSTNAME for reply_to field in all emails
  - Show GitLab API version on Admin#dashboard
  - API Cross-origin resource sharing
  - Show READMe link at project home page
  - Show repo size for projects in Admin area

v 6.3.0
  - API for adding gitlab-ci service
  - Init script now waits for pids to appear after (re)starting before reporting status (Rovanion Luckey)
  - Restyle project home page
  - Grammar fixes
  - Show branches list (which branches contains commit) on commit page (Andrew Kumanyaev)
  - Security improvements
  - Added support for GitLab CI 4.0
  - Fixed issue with 500 error when group did not exist
  - Ability to leave project
  - You can create file in repo using UI
  - You can remove file from repo using UI
  - API: dropped default_branch attribute from project during creation
  - Project default_branch is not stored in db any more. It takes from repo now.
  - Admin broadcast messages
  - UI improvements
  - Dont show last push widget if user removed this branch
  - Fix 500 error for repos with newline in file name
  - Extended html titles
  - API: create/update/delete repo files
  - Admin can transfer project to any namespace
  - API: projects/all for admin users
  - Fix recent branches order

v 6.2.4
  - Security: Cast API private_token to string (CVE-2013-4580)
  - Security: Require gitlab-shell 1.7.8 (CVE-2013-4581, CVE-2013-4582, CVE-2013-4583)
  - Fix for Git SSH access for LDAP users

v 6.2.3
  - Security: More protection against CVE-2013-4489
  - Security: Require gitlab-shell 1.7.4 (CVE-2013-4490, CVE-2013-4546)
  - Fix sidekiq rake tasks

v 6.2.2
  - Security: Update gitlab_git (CVE-2013-4489)

v 6.2.1
  - Security: Fix issue with generated passwords for new users

v 6.2.0
  - Public project pages are now visible to everyone (files, issues, wik, etc.)
    THIS MEANS YOUR ISSUES AND WIKI FOR PUBLIC PROJECTS ARE PUBLICLY VISIBLE AFTER THE UPGRADE
  - Add group access to permissions page
  - Require current password to change one
  - Group owner or admin can remove other group owners
  - Remove group transfer since we have multiple owners
  - Respect authorization in Repository API
  - Improve UI for Project#files page
  - Add more security specs
  - Added search for projects by name to api (Izaak Alpert)
  - Make default user theme configurable (Izaak Alpert)
  - Update logic for validates_merge_request for tree of MR (Andrew Kumanyaev)
  - Rake tasks for web hooks management (Jonhnny Weslley)
  - Extended User API to expose admin and can_create_group for user creation/updating (Boyan Tabakov)
  - API: Remove group
  - API: Remove project
  - Avatar upload on profile page with a maximum of 100KB (Steven Thonus)
  - Store the sessions in Redis instead of the cookie store
  - Fixed relative links in markdown
  - User must confirm their email if signup enabled
  - User must confirm changed email

v 6.1.0
  - Project specific IDs for issues, mr, milestones
    Above items will get a new id and for example all bookmarked issue urls will change.
    Old issue urls are redirected to the new one if the issue id is too high for an internal id.
  - Description field added to Merge Request
  - API: Sudo api calls (Izaak Alpert)
  - API: Group membership api (Izaak Alpert)
  - Improved commit diff
  - Improved large commit handling (Boyan Tabakov)
  - Rewrite: Init script now less prone to errors and keeps better track of the service (Rovanion Luckey)
  - Link issues, merge requests, and commits when they reference each other with GFM (Ash Wilson)
  - Close issues automatically when pushing commits with a special message
  - Improve user removal from admin area
  - Invalidate events cache when project was moved
  - Remove deprecated classes and rake tasks
  - Add event filter for group and project show pages
  - Add links to create branch/tag from project home page
  - Add public-project? checkbox to new-project view
  - Improved compare page. Added link to proceed into Merge Request
  - Send an email to a user when they are added to group
  - New landing page when you have 0 projects

v 6.0.0
  - Feature: Replace teams with group membership
    We introduce group membership in 6.0 as a replacement for teams.
    The old combination of groups and teams was confusing for a lot of people.
    And when the members of a team where changed this wasn't reflected in the project permissions.
    In GitLab 6.0 you will be able to add members to a group with a permission level for each member.
    These group members will have access to the projects in that group.
    Any changes to group members will immediately be reflected in the project permissions.
    You can even have multiple owners for a group, greatly simplifying administration.
  - Feature: Ability to have multiple owners for group
  - Feature: Merge Requests between fork and project (Izaak Alpert)
  - Feature: Generate fingerprint for ssh keys
  - Feature: Ability to create and remove branches with UI
  - Feature: Ability to create and remove git tags with UI
  - Feature: Groups page in profile. You can leave group there
  - API: Allow login with LDAP credentials
  - Redesign: project settings navigation
  - Redesign: snippets area
  - Redesign: ssh keys page
  - Redesign: buttons, blocks and other ui elements
  - Add comment title to rss feed
  - You can use arrows to navigate at tree view
  - Add project filter on dashboard
  - Cache project graph
  - Drop support of root namespaces
  - Default theme is classic now
  - Cache result of methods like authorize_projects, project.team.members etc
  - Remove $.ready events
  - Fix onclick events being double binded
  - Add notification level to group membership
  - Move all project controllers/views under Projects:: module
  - Move all profile controllers/views under Profiles:: module
  - Apply user project limit only for personal projects
  - Unicorn is default web server again
  - Store satellites lock files inside satellites dir
  - Disabled threadsafety mode in rails
  - Fixed bug with loosing MR comments
  - Improved MR comments logic
  - Render readme file for projects in public area

v 5.4.2
  - Security: Cast API private_token to string (CVE-2013-4580)
  - Security: Require gitlab-shell 1.7.8 (CVE-2013-4581, CVE-2013-4582, CVE-2013-4583)

v 5.4.1
  - Security: Fixes for CVE-2013-4489
  - Security: Require gitlab-shell 1.7.4 (CVE-2013-4490, CVE-2013-4546)

v 5.4.0
  - Ability to edit own comments
  - Documentation improvements
  - Improve dashboard projects page
  - Fixed nav for empty repos
  - GitLab Markdown help page
  - Misspelling fixes
  - Added support of unicorn and fog gems
  - Added client list to API doc
  - Fix PostgreSQL database restoration problem
  - Increase snippet content column size
  - allow project import via git:// url
  - Show participants on issues, including mentions
  - Notify mentioned users with email

v 5.3.0
  - Refactored services
  - Campfire service added
  - HipChat service added
  - Fixed bug with LDAP + git over http
  - Fixed bug with google analytics code being ignored
  - Improve sign-in page if ldap enabled
  - Respect newlines in wall messages
  - Generate the Rails secret token on first run
  - Rename repo feature
  - Init.d: remove gitlab.socket on service start
  - Api: added teams api
  - Api: Prevent blob content being escaped
  - Api: Smart deploy key add behaviour
  - Api: projects/owned.json return user owned project
  - Fix bug with team assignation on project from #4109
  - Advanced snippets: public/private, project/personal (Andrew Kulakov)
  - Repository Graphs (Karlo Nicholas T. Soriano)
  - Fix dashboard lost if comment on commit
  - Update gitlab-grack. Fixes issue with --depth option
  - Fix project events duplicate on project page
  - Fix postgres error when displaying network graph.
  - Fix dashboard event filter when navigate via turbolinks
  - init.d: Ensure socket is removed before starting service
  - Admin area: Style teams:index, group:show pages
  - Own page for failed forking
  - Scrum view for milestone

v 5.2.0
  - Turbolinks
  - Git over http with ldap credentials
  - Diff with better colors and some spacing on the corners
  - Default values for project features
  - Fixed huge_commit view
  - Restyle project clone panel
  - Move Gitlab::Git code to gitlab_git gem
  - Move update docs in repo
  - Requires gitlab-shell v1.4.0
  - Fixed submodules listing under file tab
  - Fork feature (Angus MacArthur)
  - git version check in gitlab:check
  - Shared deploy keys feature
  - Ability to generate default labels set for issues
  - Improve gfm autocomplete (Harold Luo)
  - Added support for Google Analytics
  - Code search feature (Javier Castro)

v 5.1.0
  - You can login with email or username now
  - Corrected project transfer rollback when repository cannot be moved
  - Move both repo and wiki when project transfer requested
  - Admin area: project editing was removed from admin namespace
  - Access: admin user has now access to any project.
  - Notification settings
  - Gitlab::Git set of objects to abstract from grit library
  - Replace Unicorn web server with Puma
  - Backup/Restore refactored. Backup dump project wiki too now
  - Restyled Issues list. Show milestone version in issue row
  - Restyled Merge Request list
  - Backup now dump/restore uploads
  - Improved performance of dashboard (Andrew Kumanyaev)
  - File history now tracks renames (Akzhan Abdulin)
  - Drop wiki migration tools
  - Drop sqlite migration tools
  - project tagging
  - Paginate users in API
  - Restyled network graph (Hiroyuki Sato)

v 5.0.1
  - Fixed issue with gitlab-grit being overridden by grit

v 5.0.0
  - Replaced gitolite with gitlab-shell
  - Removed gitolite-related libraries
  - State machine added
  - Setup gitlab as git user
  - Internal API
  - Show team tab for empty projects
  - Import repository feature
  - Updated rails
  - Use lambda for scopes
  - Redesign admin area -> users
  - Redesign admin area -> user
  - Secure link to file attachments
  - Add validations for Group and Team names
  - Restyle team page for project
  - Update capybara, rspec-rails, poltergeist to recent versions
  - Wiki on git using Gollum
  - Added Solarized Dark theme for code review
  - Don't show user emails in autocomplete lists, profile pages
  - Added settings tab for group, team, project
  - Replace user popup with icons in header
  - Handle project moving with gitlab-shell
  - Added select2-rails for selectboxes with ajax data load
  - Fixed search field on projects page
  - Added teams to search autocomplete
  - Move groups and teams on dashboard sidebar to sub-tabs
  - API: improved return codes and docs. (Felix Gilcher, Sebastian Ziebell)
  - Redesign wall to be more like chat
  - Snippets, Wall features are disabled by default for new projects

v 4.2.0
  - Teams
  - User show page. Via /u/username
  - Show help contents on pages for better navigation
  - Async gitolite calls
  - added satellites logs
  - can_create_group, can_create_team booleans for User
  - Process web hooks async
  - GFM: Fix images escaped inside links
  - Network graph improved
  - Switchable branches for network graph
  - API: Groups
  - Fixed project download

v 4.1.0
  - Optional Sign-Up
  - Discussions
  - Satellites outside of tmp
  - Line numbers for blame
  - Project public mode
  - Public area with unauthorized access
  - Load dashboard events with ajax
  - remember dashboard filter in cookies
  - replace resque with sidekiq
  - fix routing issues
  - cleanup rake tasks
  - fix backup/restore
  - scss cleanup
  - show preview for note images
  - improved network-graph
  - get rid of app/roles/
  - added new classes Team, Repository
  - Reduce amount of gitolite calls
  - Ability to add user in all group projects
  - remove deprecated configs
  - replaced Korolev font with open font
  - restyled admin/dashboard page
  - restyled admin/projects page

v 4.0.0
  - Remove project code and path from API. Use id instead
  - Return valid cloneable url to repo for web hook
  - Fixed backup issue
  - Reorganized settings
  - Fixed commits compare
  - Refactored scss
  - Improve status checks
  - Validates presence of User#name
  - Fixed postgres support
  - Removed sqlite support
  - Modified post-receive hook
  - Milestones can be closed now
  - Show comment events on dashboard
  - Quick add team members via group#people page
  - [API] expose created date for hooks and SSH keys
  - [API] list, create issue notes
  - [API] list, create snippet notes
  - [API] list, create wall notes
  - Remove project code - use path instead
  - added username field to user
  - rake task to fill usernames based on emails create namespaces for users
  - STI Group < Namespace
  - Project has namespace_id
  - Projects with namespaces also namespaced in gitolite and stored in subdir
  - Moving project to group will move it under group namespace
  - Ability to move project from namespaces to another
  - Fixes commit patches getting escaped (see #2036)
  - Support diff and patch generation for commits and merge request
  - MergeReqest doesn't generate a temporary file for the patch any more
  - Update the UI to allow downloading Patch or Diff

v 3.1.0
  - Updated gems
  - Services: Gitlab CI integration
  - Events filter on dashboard
  - Own namespace for redis/resque
  - Optimized commit diff views
  - add alphabetical order for projects admin page
  - Improved web editor
  - Commit stats page
  - Documentation split and cleanup
  - Link to commit authors everywhere
  - Restyled milestones list
  - added Milestone to Merge Request
  - Restyled Top panel
  - Refactored Satellite Code
  - Added file line links
  - moved from capybara-webkit to poltergeist + phantomjs

v 3.0.3
  - Fixed bug with issues list in Chrome
  - New Feature: Import team from another project

v 3.0.2
  - Fixed gitlab:app:setup
  - Fixed application error on empty project in admin area
  - Restyled last push widget

v 3.0.1
  - Fixed git over http

v 3.0.0
  - Projects groups
  - Web Editor
  - Fixed bug with gitolite keys
  - UI improved
  - Increased performance of application
  - Show user avatar in last commit when browsing Files
  - Refactored Gitlab::Merge
  - Use Font Awesome for icons
  - Separate observing of Note and MergeRequests
  - Milestone "All Issues" filter
  - Fix issue close and reopen button text and styles
  - Fix forward/back while browsing Tree hierarchy
  - Show number of notes for commits and merge requests
  - Added support pg from box and update installation doc
  - Reject ssh keys that break gitolite
  - [API] list one project hook
  - [API] edit project hook
  - [API] list project snippets
  - [API] allow to authorize using private token in HTTP header
  - [API] add user creation

v 2.9.1
  - Fixed resque custom config init

v 2.9.0
  - fixed inline notes bugs
  - refactored rspecs
  - refactored gitolite backend
  - added factory_girl
  - restyled projects list on dashboard
  - ssh keys validation to prevent gitolite crash
  - send notifications if changed permission in project
  - scss refactoring. gitlab_bootstrap/ dir
  - fix git push http body bigger than 112k problem
  - list of labels  page under issues tab
  - API for milestones, keys
  - restyled buttons
  - OAuth
  - Comment order changed

v 2.8.1
  - ability to disable gravatars
  - improved MR diff logic
  - ssh key help page

v 2.8.0
  - Gitlab Flavored Markdown
  - Bulk issues update
  - Issues API
  - Cucumber coverage increased
  - Post-receive files fixed
  - UI improved
  - Application cleanup
  - more cucumber
  - capybara-webkit + headless

v 2.7.0
  - Issue Labels
  - Inline diff
  - Git HTTP
  - API
  - UI improved
  - System hooks
  - UI improved
  - Dashboard events endless scroll
  - Source performance increased

v 2.6.0
  - UI polished
  - Improved network graph + keyboard nav
  - Handle huge commits
  - Last Push widget
  - Bugfix
  - Better performance
  - Email in resque
  - Increased test coverage
  - Ability to remove branch with MR accept
  - a lot of code refactored

v 2.5.0
  - UI polished
  - Git blame for file
  - Bugfix
  - Email in resque
  - Better test coverage

v 2.4.0
  - Admin area stats page
  - Ability to block user
  - Simplified dashboard area
  - Improved admin area
  - Bootstrap 2.0
  - Responsive layout
  - Big commits handling
  - Performance improved
  - Milestones

v 2.3.1
  - Issues pagination
  - ssl fixes
  - Merge Request pagination

v 2.3.0
  - Dashboard r1
  - Search r1
  - Project page
  - Close merge request on push
  - Persist MR diff after merge
  - mysql support
  - Documentation

v 2.2.0
  - We’ve added support of LDAP auth
  - Improved permission logic (4 roles system)
  - Protected branches (now only masters can push to protected branches)
  - Usability improved
  - twitter bootstrap integrated
  - compare view between commits
  - wiki feature
  - now you can enable/disable issues, wiki, wall features per project
  - security fixes
  - improved code browsing (ajax branch switch etc)
  - improved per-line commenting
  - git submodules displayed
  - moved to rails 3.2
  - help section improved

v 2.1.0
  - Project tab r1
  - List branches/tags
  - per line comments
  - mass user import

v 2.0.0
  - gitolite as main git host system
  - merge requests
  - project/repo access
  - link to commit/issue feed
  - design tab
  - improved email notifications
  - restyled dashboard
  - bugfix

v 1.2.2
  - common config file gitlab.yml
  - issues restyle
  - snippets restyle
  - clickable news feed header on dashboard
  - bugfix

v 1.2.1
  - bugfix

v 1.2.0
  - new design
  - user dashboard
  - network graph
  - markdown support for comments
  - encoding issues
  - wall like twitter timeline

v 1.1.0
  - project dashboard
  - wall redesigned
  - feature: code snippets
  - fixed horizontal scroll on file preview
  - fixed app crash if commit message has invalid chars
  - bugfix & code cleaning

v 1.0.2
  - fixed bug with empty project
  - added adv validation for project path & code
  - feature: issues can be sortable
  - bugfix
  - username displayed on top panel

v 1.0.1
  - fixed: with invalid source code for commit
  - fixed: lose branch/tag selection when use tree navigation
  - when history clicked - display path
  - bug fix & code cleaning

v 1.0.0
  - bug fix
  - projects preview mode

v 0.9.6
  - css fix
  - new repo empty tree until restart server - fixed

v 0.9.4
  - security improved
  - authorization improved
  - html escaping
  - bug fix
  - increased test coverage
  - design improvements

v 0.9.1
  - increased test coverage
  - design improvements
  - new issue email notification
  - updated app name
  - issue redesigned
  - issue can be edit

v 0.8.0
  - syntax highlight for main file types
  - redesign
  - stability
  - security fixes
  - increased test coverage
  - email notification<|MERGE_RESOLUTION|>--- conflicted
+++ resolved
@@ -22,13 +22,8 @@
   - Added a password strength indicator
   - Change project name and path in one form
   - Display renamed files in diff views (Vinnie Okada)
-<<<<<<< HEAD
-  - Add timezone configuration to gitlab.yml
   - Fix raw view for public snippets
   - Use secret token with GitLab internal API.
-=======
-  - Fix raw view for public snippets 
->>>>>>> 944e2445
 
 v 7.4.3
   - Fix raw snippets view
