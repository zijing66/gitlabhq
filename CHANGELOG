Please view this file on the master branch, on stable branches it's out of date.

v 7.9.0 (unreleased)
  - Fix merge request URL passed to Webhooks. (Stan Hu)
  - Fix bug that caused a server error when editing a comment to "+1" or "-1" (Stan Hu)
  - Move labels/milestones tabs to sidebar
  - Upgrade Rails gem to version 4.1.9.
  - Improve error messages for file edit failures
  - Improve UI for commits, issues and merge request lists
  - Fix commit comments on first line of diff not rendering in Merge Request Discussion view.
  - Improve trigger merge request hook when source project branch has been updated (Kirill Zaitsev)
  - Save web edit in new branch
  - Fix ordering of imported but unchanged projects (Marco Wessel)
  - Mobile UI improvements: make aside content expandable
  - Expose avatar_url in projects API
  - Generalize image upload in drag and drop in markdown to all files (Hannes Rosenögger)
  - Fix mass-unassignment of issues (Robert Speicher)
  - Allow user confirmation to be skipped for new users via API
  - Add a service to send updates to an Irker gateway (Romain Coltel)
  - Add brakeman (security scanner for Ruby on Rails)
<<<<<<< HEAD
  - Slack username and channel options
  - Add grouped milestones from all projects to dashboard.
  - Web hook sends pusher email as well as commiter
  - Add Bitbucket omniauth provider.
  - Add Bitbucket importer.
  - Support referencing issues to a project whose name starts with a digit

v 7.8.2
  - Fix service migration issue when upgrading from versions prior to 7.3
  - Fix setting of the default use project limit via admin UI
  - Fix showing of already imported projects for GitLab and Gitorious importers
  - Fix response of push to repository to return "Not found" if user doesn't have access
  - Fix check if user is allowed to view the file attachment
  - Fix import check for case sensetive namespaces
=======
  - Added issue and merge request events to Slack service (Stan Hu)
>>>>>>> fc616081

v 7.8.1
  - Fix run of custom post receive hooks
  - Fix migration that caused issues when upgrading to version 7.8 from versions prior to 7.3
  - Fix the warning for LDAP users about need to set password
  - Fix avatars which were not shown for non logged in users
  - Fix urls for the issues when relative url was enabled

v 7.8.0
  - Fix access control and protection against XSS for note attachments and other uploads.
  - Replace highlight.js with rouge-fork rugments (Stefan Tatschner)
  - Make project search case insensitive (Hannes Rosenögger)
  - Include issue/mr participants in list of recipients for reassign/close/reopen emails
  - Expose description in groups API
  - Better UI for project services page
  - Cleaner UI for web editor
  - Add diff syntax highlighting in email-on-push service notifications (Hannes Rosenögger)
  - Add API endpoint to fetch all changes on a MergeRequest (Jeroen van Baarsen)
  - View note image attachments in new tab when clicked instead of downloading them
  - Improve sorting logic in UI and API. Explicitly define what sorting method is used by default
  - Allow more variations for commit messages closing issues (Julien Bianchi and Hannes Rosenögger)
  - Fix overflow at sidebar when have several items
  - Add notes for label changes in issue and merge requests
  - Show tags in commit view (Hannes Rosenögger)
  - Only count a user's vote once on a merge request or issue (Michael Clarke)
  - Increase font size when browse source files and diffs
  - Service Templates now let you set default values for all services
  - Create new file in empty repository using GitLab UI
  - Ability to clone project using oauth2 token
  - Upgrade Sidekiq gem to version 3.3.0
  - Stop git zombie creation during force push check
  - Show success/error messages for test setting button in services
  - Added Rubocop for code style checks
  - Fix commits pagination
  - Async load a branch information at the commit page
  - Disable blacklist validation for project names
  - Allow configuring protection of the default branch upon first push (Marco Wessel)
  - Add gitlab.com importer
  - Add an ability to login with gitlab.com
  - Add a commit calendar to the user profile (Hannes Rosenögger)
  - Submit comment on command-enter
  - Notify all members of a group when that group is mentioned in a comment, for example: `@gitlab-org` or `@sales`.
  - Extend issue clossing pattern to include "Resolve", "Resolves", "Resolved", "Resolving" and "Close"
  - Fix long broadcast message cut-off on left sidebar (Visay Keo)
  - Add Project Avatars (Steven Thonus and Hannes Rosenögger)
  - Password reset token validity increased from 2 hours to 2 days since it is also send on account creation.
  - Edit group members via API
  - Enable raw image paste from clipboard, currently Chrome only (Marco Cyriacks)
  - Add action property to merge request hook (Julien Bianchi)
  - Remove duplicates from group milestone participants list.
  - Add a new API function that retrieves all issues assigned to a single milestone (Justin Whear and Hannes Rosenögger)
  - API: Access groups with their path (Julien Bianchi)
  - Added link to milestone and keeping resource context on smaller viewports for issues and merge requests (Jason Blanchard)
  - Allow notification email to be set separately from primary email.
  - API: Add support for editing an existing project (Mika Mäenpää and Hannes Rosenögger)
  - Don't have Markdown preview fail for long comments/wiki pages.
  - When test web hook - show error message instead of 500 error page if connection to hook url was reset
  - Added support for firing system hooks on group create/destroy and adding/removing users to group (Boyan Tabakov)
  - Added persistent collapse button for left side nav bar (Jason Blanchard)
  - Prevent losing unsaved comments by automatically restoring them when comment page is loaded again.
  - Don't allow page to be scaled on mobile.
  - Clean the username acquired from OAuth/LDAP so it doesn't fail username validation and block signing up.
  - Show assignees in merge request index page (Kelvin Mutuma)
  - Link head panel titles to relevant root page.
  - Allow users that signed up via OAuth to set their password in order to use Git over HTTP(S).
  - Show users button to share their newly created public or internal projects on twitter
  - Add quick help links to the GitLab pricing and feature comparison pages.
  - Fix duplicate authorized applications in user profile and incorrect application client count in admin area.
  - Make sure Markdown previews always use the same styling as the eventual destination.
  - Remove deprecated Group#owner_id from API
  - Show projects user contributed to on user page. Show stars near project on user page.
  - Improve database performance for GitLab
  - Add Asana service (Jeremy Benoist)
  - Improve project web hooks with extra data

v 7.7.2
  - Update GitLab Shell to version 2.4.2 that fixes a bug when developers can push to protected branch
  - Fix issue when LDAP user can't login with existing GitLab account

v 7.7.1
  - Improve mention autocomplete performance
  - Show setup instructions for GitHub import if disabled
  - Allow use http for OAuth applications

v 7.7.0
  - Import from GitHub.com feature
  - Add Jetbrains Teamcity CI service (Jason Lippert)
  - Mention notification level
  - Markdown preview in wiki (Yuriy Glukhov)
  - Raise group avatar filesize limit to 200kb
  - OAuth applications feature
  - Show user SSH keys in admin area
  - Developer can push to protected branches option
  - Set project path instead of project name in create form
  - Block Git HTTP access after 10 failed authentication attempts
  - Updates to the messages returned by API (sponsored by O'Reilly Media)
  - New UI layout with side navigation
  - Add alert message in case of outdated browser (IE < 10)
  - Added API support for sorting projects
  - Update gitlab_git to version 7.0.0.rc14
  - Add API project search filter option for authorized projects
  - Fix File blame not respecting branch selection
  - Change some of application settings on fly in admin area UI
  - Redesign signin/signup pages
  - Close standard input in Gitlab::Popen.popen
  - Trigger GitLab CI when push tags
  - When accept merge request - do merge using sidaekiq job
  - Enable web signups by default
  - Fixes for diff comments: drag-n-drop images, selecting images
  - Fixes for edit comments: drag-n-drop images, preview mode, selecting images, save & update
  - Remove password strength indicator



v 7.6.0
  - Fork repository to groups
  - New rugged version
  - Add CRON=1 backup setting for quiet backups
  - Fix failing wiki restore
  - Add optional Sidekiq MemoryKiller middleware (enabled via SIDEKIQ_MAX_RSS env variable)
  - Monokai highlighting style now more faithful to original design (Mark Riedesel)
  - Create project with repository in synchrony
  - Added ability to create empty repo or import existing one if project does not have repository
  - Reactivate highlight.js language autodetection
  - Mobile UI improvements
  - Change maximum avatar file size from 100KB to 200KB
  - Strict validation for snippet file names
  - Enable Markdown preview for issues, merge requests, milestones, and notes (Vinnie Okada)
  - In the docker directory is a container template based on the Omnibus packages.
  - Update Sidekiq to version 2.17.8
  - Add author filter to project issues and merge requests pages
  - Atom feed for user activity
  - Support multiple omniauth providers for the same user
  - Rendering cross reference in issue title and tooltip for merge request
  - Show username in comments
  - Possibility to create Milestones or Labels when Issues are disabled
  - Fix bug with showing gpg signature in tag

v 7.5.3
  - Bump gitlab_git to 7.0.0.rc12 (includes Rugged 0.21.2)

v 7.5.2
  - Don't log Sidekiq arguments by default
  - Fix restore of wiki repositories from backups

v 7.5.1
  - Add missing timestamps to 'members' table

v 7.5.0
  - API: Add support for Hipchat (Kevin Houdebert)
  - Add time zone configuration in gitlab.yml (Sullivan Senechal)
  - Fix LDAP authentication for Git HTTP access
  - Run 'GC.start' after every EmailsOnPushWorker job
  - Fix LDAP config lookup for provider 'ldap'
  - Drop all sequences during Postgres database restore
  - Project title links to project homepage (Ben Bodenmiller)
  - Add Atlassian Bamboo CI service (Drew Blessing)
  - Mentioned @user will receive email even if he is not participating in issue or commit
  - Session API: Use case-insensitive authentication like in UI (Andrey Krivko)
  - Tie up loose ends with annotated tags: API & UI (Sean Edge)
  - Return valid json for deleting branch via API (sponsored by O'Reilly Media)
  - Expose username in project events API (sponsored by O'Reilly Media)
  - Adds comments to commits in the API
  - Performance improvements
  - Fix post-receive issue for projects with deleted forks
  - New gitlab-shell version with custom hooks support
  - Improve code
  - GitLab CI 5.2+ support (does not support older versions)
  - Fixed bug when you can not push commits starting with 000000 to protected branches
  - Added a password strength indicator
  - Change project name and path in one form
  - Display renamed files in diff views (Vinnie Okada)
  - Fix raw view for public snippets
  - Use secret token with GitLab internal API.
  - Add missing timestamps to 'members' table

v 7.4.3
  - Fix raw snippets view
  - Fix security issue for member api
  - Fix buildbox integration

v 7.4.2
  - Fix internal snippet exposing for unauthenticated users

v 7.4.1
  - Fix LDAP authentication for Git HTTP access
  - Fix LDAP config lookup for provider 'ldap'
  - Fix public snippets
  - Fix 500 error on projects with nested submodules

v 7.4.0
  - Refactored membership logic
  - Improve error reporting on users API (Julien Bianchi)
  - Refactor test coverage tools usage. Use SIMPLECOV=true to generate it locally
  - Default branch is protected by default
  - Increase unicorn timeout to 60 seconds
  - Sort search autocomplete projects by stars count so most popular go first
  - Add README to tab on project show page
  - Do not delete tmp/repositories itself during clean-up, only its contents
  - Support for backup uploads to remote storage
  - Prevent notes polling when there are not notes
  - Internal ForkService: Prepare support for fork to a given namespace
  - API: Add support for forking a project via the API (Bernhard Kaindl)
  - API: filter project issues by milestone (Julien Bianchi)
  - Fail harder in the backup script
  - Changes to Slack service structure, only webhook url needed
  - Zen mode for wiki and milestones (Robert Schilling)
  - Move Emoji parsing to html-pipeline-gitlab (Robert Schilling)
  - Font Awesome 4.2 integration (Sullivan Senechal)
  - Add Pushover service integration (Sullivan Senechal)
  - Add select field type for services options (Sullivan Senechal)
  - Add cross-project references to the Markdown parser (Vinnie Okada)
  - Add task lists to issue and merge request descriptions (Vinnie Okada)
  - Snippets can be public, internal or private
  - Improve danger zone: ask project path to confirm data-loss action
  - Raise exception on forgery
  - Show build coverage in Merge Requests (requires GitLab CI v5.1)
  - New milestone and label links on issue edit form
  - Improved repository graphs
  - Improve event note display in dashboard and project activity views (Vinnie Okada)
  - Add users sorting to admin area
  - UI improvements
  - Fix ambiguous sha problem with mentioned commit
  - Fixed bug with apostrophe when at mentioning users
  - Add active directory ldap option
  - Developers can push to wiki repo. Protected branches does not affect wiki repo any more
  - Faster rev list
  - Fix branch removal

v 7.3.2
  - Fix creating new file via web editor
  - Use gitlab-shell v2.0.1

v 7.3.1
  - Fix ref parsing in Gitlab::GitAccess
  - Fix error 500 when viewing diff on a file with changed permissions
  - Fix adding comments to MR when source branch is master
  - Fix error 500 when searching description contains relative link

v 7.3.0
  - Always set the 'origin' remote in satellite actions
  - Write authorized_keys in tmp/ during tests
  - Use sockets to connect to Redis
  - Add dormant New Relic gem (can be enabled via environment variables)
  - Expire Rack sessions after 1 week
  - Cleaner signin/signup pages
  - Improved comments UI
  - Better search with filtering, pagination etc
  - Added a checkbox to toggle line wrapping in diff (Yuriy Glukhov)
  - Prevent project stars duplication when fork project
  - Use the default Unicorn socket backlog value of 1024
  - Support Unix domain sockets for Redis
  - Store session Redis keys in 'session:gitlab:' namespace
  - Deprecate LDAP account takeover based on partial LDAP email / GitLab username match
  - Use /bin/sh instead of Bash in bin/web, bin/background_jobs (Pavel Novitskiy)
  - Keyboard shortcuts for productivity (Robert Schilling)
  - API: filter issues by state (Julien Bianchi)
  - API: filter issues by labels (Julien Bianchi)
  - Add system hook for ssh key changes
  - Add blob permalink link (Ciro Santilli)
  - Create annotated tags through UI and API (Sean Edge)
  - Snippets search (Charles Bushong)
  - Comment new push to existing MR
  - Add 'ci' to the blacklist of forbidden names
  - Improve text filtering on issues page
  - Comment & Close button
  - Process git push --all much faster
  - Don't allow edit of system notes
  - Project wiki search (Ralf Seidler)
  - Enabled Shibboleth authentication support (Matus Banas)
  - Zen mode (fullscreen) for issues/MR/notes (Robert Schilling)
  - Add ability to configure webhook timeout via gitlab.yml (Wes Gurney)
  - Sort project merge requests in asc or desc order for updated_at or created_at field (sponsored by O'Reilly Media)
  - Add Redis socket support to 'rake gitlab:shell:install'

v 7.2.1
  - Delete orphaned labels during label migration (James Brooks)
  - Security: prevent XSS with stricter MIME types for raw repo files

v 7.2.0
  - Explore page
  - Add project stars (Ciro Santilli)
  - Log Sidekiq arguments
  - Better labels: colors, ability to rename and remove
  - Improve the way merge request collects diffs
  - Improve compare page for large diffs
  - Expose the full commit message via API
  - Fix 500 error on repository rename
  - Fix bug when MR download patch return invalid diff
  - Test gitlab-shell integration
  - Repository import timeout increased from 2 to 4 minutes allowing larger repos to be imported
  - API for labels (Robert Schilling)
  - API: ability to set an import url when creating project for specific user

v 7.1.1
  - Fix cpu usage issue in Firefox
  - Fix redirect loop when changing password by new user
  - Fix 500 error on new merge request page

v 7.1.0
  - Remove observers
  - Improve MR discussions
  - Filter by description on Issues#index page
  - Fix bug with namespace select when create new project page
  - Show README link after description for non-master members
  - Add @all mention for comments
  - Dont show reply button if user is not signed in
  - Expose more information for issues with webhook
  - Add a mention of the merge request into the default merge request commit message
  - Improve code highlight, introduce support for more languages like Go, Clojure, Erlang etc
  - Fix concurrency issue in repository download
  - Dont allow repository name start with ?
  - Improve email threading (Pierre de La Morinerie)
  - Cleaner help page
  - Group milestones
  - Improved email notifications
  - Contributors API (sponsored by Mobbr)
  - Fix LDAP TLS authentication (Boris HUISGEN)
  - Show VERSION information on project sidebar
  - Improve branch removal logic when accept MR
  - Fix bug where comment form is spawned inside the Reply button
  - Remove Dir.chdir from Satellite#lock for thread-safety
  - Increased default git max_size value from 5MB to 20MB in gitlab.yml. Please update your configs!
  - Show error message in case of timeout in satellite when create MR
  - Show first 100 files for huge diff instead of hiding all
  - Change default admin email from admin@local.host to admin@example.com

v 7.0.0
  - The CPU no longer overheats when you hold down the spacebar
  - Improve edit file UI
  - Add ability to upload group avatar when create
  - Protected branch cannot be removed
  - Developers can remove normal branches with UI
  - Remove branch via API (sponsored by O'Reilly Media)
  - Move protected branches page to Project settings area
  - Redirect to Files view when create new branch via UI
  - Drag and drop upload of image in every markdown-area (Earle Randolph Bunao and Neil Francis Calabroso)
  - Refactor the markdown relative links processing
  - Make it easier to implement other CI services for GitLab
  - Group masters can create projects in group
  - Deprecate ruby 1.9.3 support
  - Only masters can rewrite/remove git tags
  - Add X-Frame-Options SAMEORIGIN to Nginx config so Sidekiq admin is visible
  - UI improvements
  - Case-insensetive search for issues
  - Update to rails 4.1
  - Improve performance of application for projects and groups with a lot of members
  - Formally support Ruby 2.1
  - Include Nginx gitlab-ssl config
  - Add manual language detection for highlight.js
  - Added example.com/:username routing
  - Show notice if your profile is public
  - UI improvements for mobile devices
  - Improve diff rendering performance
  - Drag-n-drop for issues and merge requests between states at milestone page
  - Fix '0 commits' message for huge repositories on project home page
  - Prevent 500 error page when visit commit page from large repo
  - Add notice about huge push over http to unicorn config
  - File action in satellites uses default 30 seconds timeout instead of old 10 seconds one
  - Overall performance improvements
  - Skip init script check on omnibus-gitlab
  - Be more selective when killing stray Sidekiqs
  - Check LDAP user filter during sign-in
  - Remove wall feature (no data loss - you can take it from database)
  - Dont expose user emails via API unless you are admin
  - Detect issues closed by Merge Request description
  - Better email subject lines from email on push service (Alex Elman)
  - Enable identicon for gravatar be default

v 6.9.2
  - Revert the commit that broke the LDAP user filter

v 6.9.1
  - Fix scroll to highlighted line
  - Fix the pagination on load for commits page

v 6.9.0
  - Store Rails cache data in the Redis `cache:gitlab` namespace
  - Adjust MySQL limits for existing installations
  - Add db index on project_id+iid column. This prevents duplicate on iid (During migration duplicates will be removed)
  - Markdown preview or diff during editing via web editor (Evgeniy Sokovikov)
  - Give the Rails cache its own Redis namespace
  - Add ability to set different ssh host, if different from http/https
  - Fix syntax highlighting for code comments blocks
  - Improve comments loading logic
  - Stop refreshing comments when the tab is hidden
  - Improve issue and merge request mobile UI (Drew Blessing)
  - Document how to convert a backup to PostgreSQL
  - Fix locale bug in backup manager
  - Fix can not automerge when MR description is too long
  - Fix wiki backup skip bug
  - Two Step MR creation process
  - Remove unwanted files from satellite working directory with git clean -fdx
  - Accept merge request via API (sponsored by O'Reilly Media)
  - Add more access checks during API calls
  - Block SSH access for 'disabled' Active Directory users
  - Labels for merge requests (Drew Blessing)
  - Threaded emails by setting a Message-ID (Philip Blatter)

v 6.8.0
  - Ability to at mention users that are participating in issue and merge req. discussion
  - Enabled GZip Compression for assets in example Nginx, make sure that Nginx is compiled with --with-http_gzip_static_module flag (this is default in Ubuntu)
  - Make user search case-insensitive (Christopher Arnold)
  - Remove omniauth-ldap nickname bug workaround
  - Drop all tables before restoring a Postgres backup
  - Make the repository downloads path configurable
  - Create branches via API (sponsored by O'Reilly Media)
  - Changed permission of gitlab-satellites directory not to be world accessible
  - Protected branch does not allow force push
  - Fix popen bug in `rake gitlab:satellites:create`
  - Disable connection reaping for MySQL
  - Allow oauth signup without email for twitter and github
  - Fix faulty namespace names that caused 500 on user creation
  - Option to disable standard login
  - Clean old created archives from repository downloads directory
  - Fix download link for huge MR diffs
  - Expose event and mergerequest timestamps in API
  - Fix emails on push service when only one commit is pushed

v 6.7.3
  - Fix the merge notification email not being sent (Pierre de La Morinerie)
  - Drop all tables before restoring a Postgres backup
  - Remove yanked modernizr gem

v 6.7.2
  - Fix upgrader script

v 6.7.1
  - Fix GitLab CI integration

v 6.7.0
  - Increased the example Nginx client_max_body_size from 5MB to 20MB, consider updating it manually on existing installations
  - Add support for Gemnasium as a Project Service (Olivier Gonzalez)
  - Add edit file button to MergeRequest diff
  - Public groups (Jason Hollingsworth)
  - Cleaner headers in Notification Emails (Pierre de La Morinerie)
  - Blob and tree gfm links to anchors work
  - Piwik Integration (Sebastian Winkler)
  - Show contribution guide link for new issue form (Jeroen van Baarsen)
  - Fix CI status for merge requests from fork
  - Added option to remove issue assignee on project issue page and issue edit page (Jason Blanchard)
  - New page load indicator that includes a spinner that scrolls with the page
  - Converted all the help sections into markdown
  - LDAP user filters
  - Streamline the content of notification emails (Pierre de La Morinerie)
  - Fixes a bug with group member administration (Matt DeTullio)
  - Sort tag names using VersionSorter (Robert Speicher)
  - Add GFM autocompletion for MergeRequests (Robert Speicher)
  - Add webhook when a new tag is pushed (Jeroen van Baarsen)
  - Add button for toggling inline comments in diff view
  - Add retry feature for repository import
  - Reuse the GitLab LDAP connection within each request
  - Changed markdown new line behaviour to conform to markdown standards
  - Fix global search
  - Faster authorized_keys rebuilding in `rake gitlab:shell:setup` (requires gitlab-shell 1.8.5)
  - Create and Update MR calls now support the description parameter (Greg Messner)
  - Markdown relative links in the wiki link to wiki pages, markdown relative links in repositories link to files in the repository
  - Added Slack service integration (Federico Ravasio)
  - Better API responses for access_levels (sponsored by O'Reilly Media)
  - Requires at least 2 unicorn workers
  - Requires gitlab-shell v1.9+
  - Replaced gemoji(due to closed licencing problem) with Phantom Open Emoji library(combined SIL Open Font License, MIT License and the CC 3.0 License)
  - Fix `/:username.keys` response content type (Dmitry Medvinsky)

v 6.6.5
  - Added option to remove issue assignee on project issue page and issue edit page (Jason Blanchard)
  - Hide mr close button for comment form if merge request was closed or inline comment
  - Adds ability to reopen closed merge request

v 6.6.4
  - Add missing html escape for highlighted code blocks in comments, issues

v 6.6.3
  - Fix 500 error when edit yourself from admin area
  - Hide private groups for public profiles

v 6.6.2
  - Fix 500 error on branch/tag create or remove via UI

v 6.6.1
  - Fix 500 error on files tab if submodules presents

v 6.6.0
  - Retrieving user ssh keys publically(github style): http://__HOST__/__USERNAME__.keys
  - Permissions: Developer now can manage issue tracker (modify any issue)
  - Improve Code Compare page performance
  - Group avatar
  - Pygments.rb replaced with highlight.js
  - Improve Merge request diff store logic
  - Improve render performnace for MR show page
  - Fixed Assembla hardcoded project name
  - Jira integration documentation
  - Refactored app/services
  - Remove snippet expiration
  - Mobile UI improvements (Drew Blessing)
  - Fix block/remove UI for admin::users#show page
  - Show users' group membership on users' activity page (Robert Djurasaj)
  - User pages are visible without login if user is authorized to a public project
  - Markdown rendered headers have id derived from their name and link to their id
  - Improve application to work faster with large groups (100+ members)
  - Multiple emails per user
  - Show last commit for file when view file source
  - Restyle Issue#show page and MR#show page
  - Ability to filter by multiple labels for Issues page
  - Rails version to 4.0.3
  - Fixed attachment identifier displaying underneath note text (Jason Blanchard)

v 6.5.1
  - Fix branch selectbox when create merge request from fork

v 6.5.0
  - Dropdown menus on issue#show page for assignee and milestone (Jason Blanchard)
  - Add color custimization and previewing to broadcast messages
  - Fixed notes anchors
  - Load new comments in issues dynamically
  - Added sort options to Public page
  - New filters (assigned/authored/all) for Dashboard#issues/merge_requests (sponsored by Say Media)
  - Add project visibility icons to dashboard
  - Enable secure cookies if https used
  - Protect users/confirmation with rack_attack
  - Default HTTP headers to protect against MIME-sniffing, force https if enabled
  - Bootstrap 3 with responsive UI
  - New repository download formats: tar.bz2, zip, tar (Jason Hollingsworth)
  - Restyled accept widgets for MR
  - SCSS refactored
  - Use jquery timeago plugin
  - Fix 500 error for rdoc files
  - Ability to customize merge commit message (sponsored by Say Media)
  - Search autocomplete via ajax
  - Add website url to user profile
  - Files API supports base64 encoded content (sponsored by O'Reilly Media)
  - Added support for Go's repository retrieval (Bruno Albuquerque)

v6.4.3
  - Don't use unicorn worker killer if PhusionPassenger is defined

v6.4.2
  - Fixed wrong behaviour of script/upgrade.rb

v6.4.1
  - Fixed bug with repository rename
  - Fixed bug with project transfer

v 6.4.0
  - Added sorting to project issues page (Jason Blanchard)
  - Assembla integration (Carlos Paramio)
  - Fixed another 500 error with submodules
  - UI: More compact issues page
  - Minimal password length increased to 8 symbols
  - Side-by-side diff view (Steven Thonus)
  - Internal projects (Jason Hollingsworth)
  - Allow removal of avatar (Drew Blessing)
  - Project web hooks now support issues and merge request events
  - Visiting project page while not logged in will redirect to sign-in instead of 404 (Jason Hollingsworth)
  - Expire event cache on avatar creation/removal (Drew Blessing)
  - Archiving old projects (Steven Thonus)
  - Rails 4
  - Add time ago tooltips to show actual date/time
  - UI: Fixed UI for admin system hooks
  - Ruby script for easier GitLab upgrade
  - Do not remove Merge requests if fork project was removed
  - Improve sign-in/signup UX
  - Add resend confirmation link to sign-in page
  - Set noreply@HOSTNAME for reply_to field in all emails
  - Show GitLab API version on Admin#dashboard
  - API Cross-origin resource sharing
  - Show READMe link at project home page
  - Show repo size for projects in Admin area

v 6.3.0
  - API for adding gitlab-ci service
  - Init script now waits for pids to appear after (re)starting before reporting status (Rovanion Luckey)
  - Restyle project home page
  - Grammar fixes
  - Show branches list (which branches contains commit) on commit page (Andrew Kumanyaev)
  - Security improvements
  - Added support for GitLab CI 4.0
  - Fixed issue with 500 error when group did not exist
  - Ability to leave project
  - You can create file in repo using UI
  - You can remove file from repo using UI
  - API: dropped default_branch attribute from project during creation
  - Project default_branch is not stored in db any more. It takes from repo now.
  - Admin broadcast messages
  - UI improvements
  - Dont show last push widget if user removed this branch
  - Fix 500 error for repos with newline in file name
  - Extended html titles
  - API: create/update/delete repo files
  - Admin can transfer project to any namespace
  - API: projects/all for admin users
  - Fix recent branches order

v 6.2.4
  - Security: Cast API private_token to string (CVE-2013-4580)
  - Security: Require gitlab-shell 1.7.8 (CVE-2013-4581, CVE-2013-4582, CVE-2013-4583)
  - Fix for Git SSH access for LDAP users

v 6.2.3
  - Security: More protection against CVE-2013-4489
  - Security: Require gitlab-shell 1.7.4 (CVE-2013-4490, CVE-2013-4546)
  - Fix sidekiq rake tasks

v 6.2.2
  - Security: Update gitlab_git (CVE-2013-4489)

v 6.2.1
  - Security: Fix issue with generated passwords for new users

v 6.2.0
  - Public project pages are now visible to everyone (files, issues, wik, etc.)
    THIS MEANS YOUR ISSUES AND WIKI FOR PUBLIC PROJECTS ARE PUBLICLY VISIBLE AFTER THE UPGRADE
  - Add group access to permissions page
  - Require current password to change one
  - Group owner or admin can remove other group owners
  - Remove group transfer since we have multiple owners
  - Respect authorization in Repository API
  - Improve UI for Project#files page
  - Add more security specs
  - Added search for projects by name to api (Izaak Alpert)
  - Make default user theme configurable (Izaak Alpert)
  - Update logic for validates_merge_request for tree of MR (Andrew Kumanyaev)
  - Rake tasks for web hooks management (Jonhnny Weslley)
  - Extended User API to expose admin and can_create_group for user creation/updating (Boyan Tabakov)
  - API: Remove group
  - API: Remove project
  - Avatar upload on profile page with a maximum of 100KB (Steven Thonus)
  - Store the sessions in Redis instead of the cookie store
  - Fixed relative links in markdown
  - User must confirm their email if signup enabled
  - User must confirm changed email

v 6.1.0
  - Project specific IDs for issues, mr, milestones
    Above items will get a new id and for example all bookmarked issue urls will change.
    Old issue urls are redirected to the new one if the issue id is too high for an internal id.
  - Description field added to Merge Request
  - API: Sudo api calls (Izaak Alpert)
  - API: Group membership api (Izaak Alpert)
  - Improved commit diff
  - Improved large commit handling (Boyan Tabakov)
  - Rewrite: Init script now less prone to errors and keeps better track of the service (Rovanion Luckey)
  - Link issues, merge requests, and commits when they reference each other with GFM (Ash Wilson)
  - Close issues automatically when pushing commits with a special message
  - Improve user removal from admin area
  - Invalidate events cache when project was moved
  - Remove deprecated classes and rake tasks
  - Add event filter for group and project show pages
  - Add links to create branch/tag from project home page
  - Add public-project? checkbox to new-project view
  - Improved compare page. Added link to proceed into Merge Request
  - Send an email to a user when they are added to group
  - New landing page when you have 0 projects

v 6.0.0
  - Feature: Replace teams with group membership
    We introduce group membership in 6.0 as a replacement for teams.
    The old combination of groups and teams was confusing for a lot of people.
    And when the members of a team where changed this wasn't reflected in the project permissions.
    In GitLab 6.0 you will be able to add members to a group with a permission level for each member.
    These group members will have access to the projects in that group.
    Any changes to group members will immediately be reflected in the project permissions.
    You can even have multiple owners for a group, greatly simplifying administration.
  - Feature: Ability to have multiple owners for group
  - Feature: Merge Requests between fork and project (Izaak Alpert)
  - Feature: Generate fingerprint for ssh keys
  - Feature: Ability to create and remove branches with UI
  - Feature: Ability to create and remove git tags with UI
  - Feature: Groups page in profile. You can leave group there
  - API: Allow login with LDAP credentials
  - Redesign: project settings navigation
  - Redesign: snippets area
  - Redesign: ssh keys page
  - Redesign: buttons, blocks and other ui elements
  - Add comment title to rss feed
  - You can use arrows to navigate at tree view
  - Add project filter on dashboard
  - Cache project graph
  - Drop support of root namespaces
  - Default theme is classic now
  - Cache result of methods like authorize_projects, project.team.members etc
  - Remove $.ready events
  - Fix onclick events being double binded
  - Add notification level to group membership
  - Move all project controllers/views under Projects:: module
  - Move all profile controllers/views under Profiles:: module
  - Apply user project limit only for personal projects
  - Unicorn is default web server again
  - Store satellites lock files inside satellites dir
  - Disabled threadsafety mode in rails
  - Fixed bug with loosing MR comments
  - Improved MR comments logic
  - Render readme file for projects in public area

v 5.4.2
  - Security: Cast API private_token to string (CVE-2013-4580)
  - Security: Require gitlab-shell 1.7.8 (CVE-2013-4581, CVE-2013-4582, CVE-2013-4583)

v 5.4.1
  - Security: Fixes for CVE-2013-4489
  - Security: Require gitlab-shell 1.7.4 (CVE-2013-4490, CVE-2013-4546)

v 5.4.0
  - Ability to edit own comments
  - Documentation improvements
  - Improve dashboard projects page
  - Fixed nav for empty repos
  - GitLab Markdown help page
  - Misspelling fixes
  - Added support of unicorn and fog gems
  - Added client list to API doc
  - Fix PostgreSQL database restoration problem
  - Increase snippet content column size
  - allow project import via git:// url
  - Show participants on issues, including mentions
  - Notify mentioned users with email

v 5.3.0
  - Refactored services
  - Campfire service added
  - HipChat service added
  - Fixed bug with LDAP + git over http
  - Fixed bug with google analytics code being ignored
  - Improve sign-in page if ldap enabled
  - Respect newlines in wall messages
  - Generate the Rails secret token on first run
  - Rename repo feature
  - Init.d: remove gitlab.socket on service start
  - Api: added teams api
  - Api: Prevent blob content being escaped
  - Api: Smart deploy key add behaviour
  - Api: projects/owned.json return user owned project
  - Fix bug with team assignation on project from #4109
  - Advanced snippets: public/private, project/personal (Andrew Kulakov)
  - Repository Graphs (Karlo Nicholas T. Soriano)
  - Fix dashboard lost if comment on commit
  - Update gitlab-grack. Fixes issue with --depth option
  - Fix project events duplicate on project page
  - Fix postgres error when displaying network graph.
  - Fix dashboard event filter when navigate via turbolinks
  - init.d: Ensure socket is removed before starting service
  - Admin area: Style teams:index, group:show pages
  - Own page for failed forking
  - Scrum view for milestone

v 5.2.0
  - Turbolinks
  - Git over http with ldap credentials
  - Diff with better colors and some spacing on the corners
  - Default values for project features
  - Fixed huge_commit view
  - Restyle project clone panel
  - Move Gitlab::Git code to gitlab_git gem
  - Move update docs in repo
  - Requires gitlab-shell v1.4.0
  - Fixed submodules listing under file tab
  - Fork feature (Angus MacArthur)
  - git version check in gitlab:check
  - Shared deploy keys feature
  - Ability to generate default labels set for issues
  - Improve gfm autocomplete (Harold Luo)
  - Added support for Google Analytics
  - Code search feature (Javier Castro)

v 5.1.0
  - You can login with email or username now
  - Corrected project transfer rollback when repository cannot be moved
  - Move both repo and wiki when project transfer requested
  - Admin area: project editing was removed from admin namespace
  - Access: admin user has now access to any project.
  - Notification settings
  - Gitlab::Git set of objects to abstract from grit library
  - Replace Unicorn web server with Puma
  - Backup/Restore refactored. Backup dump project wiki too now
  - Restyled Issues list. Show milestone version in issue row
  - Restyled Merge Request list
  - Backup now dump/restore uploads
  - Improved performance of dashboard (Andrew Kumanyaev)
  - File history now tracks renames (Akzhan Abdulin)
  - Drop wiki migration tools
  - Drop sqlite migration tools
  - project tagging
  - Paginate users in API
  - Restyled network graph (Hiroyuki Sato)

v 5.0.1
  - Fixed issue with gitlab-grit being overridden by grit

v 5.0.0
  - Replaced gitolite with gitlab-shell
  - Removed gitolite-related libraries
  - State machine added
  - Setup gitlab as git user
  - Internal API
  - Show team tab for empty projects
  - Import repository feature
  - Updated rails
  - Use lambda for scopes
  - Redesign admin area -> users
  - Redesign admin area -> user
  - Secure link to file attachments
  - Add validations for Group and Team names
  - Restyle team page for project
  - Update capybara, rspec-rails, poltergeist to recent versions
  - Wiki on git using Gollum
  - Added Solarized Dark theme for code review
  - Don't show user emails in autocomplete lists, profile pages
  - Added settings tab for group, team, project
  - Replace user popup with icons in header
  - Handle project moving with gitlab-shell
  - Added select2-rails for selectboxes with ajax data load
  - Fixed search field on projects page
  - Added teams to search autocomplete
  - Move groups and teams on dashboard sidebar to sub-tabs
  - API: improved return codes and docs. (Felix Gilcher, Sebastian Ziebell)
  - Redesign wall to be more like chat
  - Snippets, Wall features are disabled by default for new projects

v 4.2.0
  - Teams
  - User show page. Via /u/username
  - Show help contents on pages for better navigation
  - Async gitolite calls
  - added satellites logs
  - can_create_group, can_create_team booleans for User
  - Process web hooks async
  - GFM: Fix images escaped inside links
  - Network graph improved
  - Switchable branches for network graph
  - API: Groups
  - Fixed project download

v 4.1.0
  - Optional Sign-Up
  - Discussions
  - Satellites outside of tmp
  - Line numbers for blame
  - Project public mode
  - Public area with unauthorized access
  - Load dashboard events with ajax
  - remember dashboard filter in cookies
  - replace resque with sidekiq
  - fix routing issues
  - cleanup rake tasks
  - fix backup/restore
  - scss cleanup
  - show preview for note images
  - improved network-graph
  - get rid of app/roles/
  - added new classes Team, Repository
  - Reduce amount of gitolite calls
  - Ability to add user in all group projects
  - remove deprecated configs
  - replaced Korolev font with open font
  - restyled admin/dashboard page
  - restyled admin/projects page

v 4.0.0
  - Remove project code and path from API. Use id instead
  - Return valid cloneable url to repo for web hook
  - Fixed backup issue
  - Reorganized settings
  - Fixed commits compare
  - Refactored scss
  - Improve status checks
  - Validates presence of User#name
  - Fixed postgres support
  - Removed sqlite support
  - Modified post-receive hook
  - Milestones can be closed now
  - Show comment events on dashboard
  - Quick add team members via group#people page
  - [API] expose created date for hooks and SSH keys
  - [API] list, create issue notes
  - [API] list, create snippet notes
  - [API] list, create wall notes
  - Remove project code - use path instead
  - added username field to user
  - rake task to fill usernames based on emails create namespaces for users
  - STI Group < Namespace
  - Project has namespace_id
  - Projects with namespaces also namespaced in gitolite and stored in subdir
  - Moving project to group will move it under group namespace
  - Ability to move project from namespaces to another
  - Fixes commit patches getting escaped (see #2036)
  - Support diff and patch generation for commits and merge request
  - MergeReqest doesn't generate a temporary file for the patch any more
  - Update the UI to allow downloading Patch or Diff

v 3.1.0
  - Updated gems
  - Services: Gitlab CI integration
  - Events filter on dashboard
  - Own namespace for redis/resque
  - Optimized commit diff views
  - add alphabetical order for projects admin page
  - Improved web editor
  - Commit stats page
  - Documentation split and cleanup
  - Link to commit authors everywhere
  - Restyled milestones list
  - added Milestone to Merge Request
  - Restyled Top panel
  - Refactored Satellite Code
  - Added file line links
  - moved from capybara-webkit to poltergeist + phantomjs

v 3.0.3
  - Fixed bug with issues list in Chrome
  - New Feature: Import team from another project

v 3.0.2
  - Fixed gitlab:app:setup
  - Fixed application error on empty project in admin area
  - Restyled last push widget

v 3.0.1
  - Fixed git over http

v 3.0.0
  - Projects groups
  - Web Editor
  - Fixed bug with gitolite keys
  - UI improved
  - Increased performance of application
  - Show user avatar in last commit when browsing Files
  - Refactored Gitlab::Merge
  - Use Font Awesome for icons
  - Separate observing of Note and MergeRequests
  - Milestone "All Issues" filter
  - Fix issue close and reopen button text and styles
  - Fix forward/back while browsing Tree hierarchy
  - Show number of notes for commits and merge requests
  - Added support pg from box and update installation doc
  - Reject ssh keys that break gitolite
  - [API] list one project hook
  - [API] edit project hook
  - [API] list project snippets
  - [API] allow to authorize using private token in HTTP header
  - [API] add user creation

v 2.9.1
  - Fixed resque custom config init

v 2.9.0
  - fixed inline notes bugs
  - refactored rspecs
  - refactored gitolite backend
  - added factory_girl
  - restyled projects list on dashboard
  - ssh keys validation to prevent gitolite crash
  - send notifications if changed permission in project
  - scss refactoring. gitlab_bootstrap/ dir
  - fix git push http body bigger than 112k problem
  - list of labels  page under issues tab
  - API for milestones, keys
  - restyled buttons
  - OAuth
  - Comment order changed

v 2.8.1
  - ability to disable gravatars
  - improved MR diff logic
  - ssh key help page

v 2.8.0
  - Gitlab Flavored Markdown
  - Bulk issues update
  - Issues API
  - Cucumber coverage increased
  - Post-receive files fixed
  - UI improved
  - Application cleanup
  - more cucumber
  - capybara-webkit + headless

v 2.7.0
  - Issue Labels
  - Inline diff
  - Git HTTP
  - API
  - UI improved
  - System hooks
  - UI improved
  - Dashboard events endless scroll
  - Source performance increased

v 2.6.0
  - UI polished
  - Improved network graph + keyboard nav
  - Handle huge commits
  - Last Push widget
  - Bugfix
  - Better performance
  - Email in resque
  - Increased test coverage
  - Ability to remove branch with MR accept
  - a lot of code refactored

v 2.5.0
  - UI polished
  - Git blame for file
  - Bugfix
  - Email in resque
  - Better test coverage

v 2.4.0
  - Admin area stats page
  - Ability to block user
  - Simplified dashboard area
  - Improved admin area
  - Bootstrap 2.0
  - Responsive layout
  - Big commits handling
  - Performance improved
  - Milestones

v 2.3.1
  - Issues pagination
  - ssl fixes
  - Merge Request pagination

v 2.3.0
  - Dashboard r1
  - Search r1
  - Project page
  - Close merge request on push
  - Persist MR diff after merge
  - mysql support
  - Documentation

v 2.2.0
  - We’ve added support of LDAP auth
  - Improved permission logic (4 roles system)
  - Protected branches (now only masters can push to protected branches)
  - Usability improved
  - twitter bootstrap integrated
  - compare view between commits
  - wiki feature
  - now you can enable/disable issues, wiki, wall features per project
  - security fixes
  - improved code browsing (ajax branch switch etc)
  - improved per-line commenting
  - git submodules displayed
  - moved to rails 3.2
  - help section improved

v 2.1.0
  - Project tab r1
  - List branches/tags
  - per line comments
  - mass user import

v 2.0.0
  - gitolite as main git host system
  - merge requests
  - project/repo access
  - link to commit/issue feed
  - design tab
  - improved email notifications
  - restyled dashboard
  - bugfix

v 1.2.2
  - common config file gitlab.yml
  - issues restyle
  - snippets restyle
  - clickable news feed header on dashboard
  - bugfix

v 1.2.1
  - bugfix

v 1.2.0
  - new design
  - user dashboard
  - network graph
  - markdown support for comments
  - encoding issues
  - wall like twitter timeline

v 1.1.0
  - project dashboard
  - wall redesigned
  - feature: code snippets
  - fixed horizontal scroll on file preview
  - fixed app crash if commit message has invalid chars
  - bugfix & code cleaning

v 1.0.2
  - fixed bug with empty project
  - added adv validation for project path & code
  - feature: issues can be sortable
  - bugfix
  - username displayed on top panel

v 1.0.1
  - fixed: with invalid source code for commit
  - fixed: lose branch/tag selection when use tree navigation
  - when history clicked - display path
  - bug fix & code cleaning

v 1.0.0
  - bug fix
  - projects preview mode

v 0.9.6
  - css fix
  - new repo empty tree until restart server - fixed

v 0.9.4
  - security improved
  - authorization improved
  - html escaping
  - bug fix
  - increased test coverage
  - design improvements

v 0.9.1
  - increased test coverage
  - design improvements
  - new issue email notification
  - updated app name
  - issue redesigned
  - issue can be edit

v 0.8.0
  - syntax highlight for main file types
  - redesign
  - stability
  - security fixes
  - increased test coverage
  - email notification<|MERGE_RESOLUTION|>--- conflicted
+++ resolved
@@ -18,7 +18,6 @@
   - Allow user confirmation to be skipped for new users via API
   - Add a service to send updates to an Irker gateway (Romain Coltel)
   - Add brakeman (security scanner for Ruby on Rails)
-<<<<<<< HEAD
   - Slack username and channel options
   - Add grouped milestones from all projects to dashboard.
   - Web hook sends pusher email as well as commiter
@@ -33,9 +32,7 @@
   - Fix response of push to repository to return "Not found" if user doesn't have access
   - Fix check if user is allowed to view the file attachment
   - Fix import check for case sensetive namespaces
-=======
   - Added issue and merge request events to Slack service (Stan Hu)
->>>>>>> fc616081
 
 v 7.8.1
   - Fix run of custom post receive hooks
