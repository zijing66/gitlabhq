v 7.4.0
  - Refactored membership logic
  - Improve error reporting on users API (Julien Bianchi)
  - Refactor test coverage tools usage. Use SIMPLECOV=true to generate it locally
  - Default branch is protected by default
  - Increase unicorn timeout to 60 seconds
  - Sort search autocomplete projects by stars count so most popular go first
  - Add README to tab on project show page
  - Do not delete tmp/repositories itself during clean-up, only its contents
  - Support for backup uploads to remote storage
  - Prevent notes polling when there are not notes
  - API: Add support for forking a project via the API (Bernhard Kaindl)
  - API: filter project issues by milestone (Julien Bianchi)
<<<<<<< HEAD
  - Fail harder in the backup script
=======
  - Zen mode for wiki and milestones (Robert Schilling)
>>>>>>> 093c2c6a

v 7.3.2
  - Fix creating new file via web editor
  - Use gitlab-shell v2.0.1

v 7.3.1
  - Fix ref parsing in Gitlab::GitAccess
  - Fix error 500 when viewing diff on a file with changed permissions
  - Fix adding comments to MR when source branch is master
  - Fix error 500 when searching description contains relative link

v 7.3.0
  - Always set the 'origin' remote in satellite actions
  - Write authorized_keys in tmp/ during tests
  - Use sockets to connect to Redis
  - Add dormant New Relic gem (can be enabled via environment variables)
  - Expire Rack sessions after 1 week
  - Cleaner signin/signup pages
  - Improved comments UI
  - Better search with filtering, pagination etc
  - Added a checkbox to toggle line wrapping in diff (Yuriy Glukhov)
  - Prevent project stars duplication when fork project
  - Use the default Unicorn socket backlog value of 1024
  - Support Unix domain sockets for Redis
  - Store session Redis keys in 'session:gitlab:' namespace
  - Deprecate LDAP account takeover based on partial LDAP email / GitLab username match
  - Use /bin/sh instead of Bash in bin/web, bin/background_jobs (Pavel Novitskiy)
  - Keyboard shortcuts for productivity (Robert Schilling)
  - API: filter issues by state (Julien Bianchi)
  - API: filter issues by labels (Julien Bianchi)
  - Add system hook for ssh key changes
  - Add blob permalink link (Ciro Santilli)
  - Create annotated tags through UI and API (Sean Edge)
  - Snippets search (Charles Bushong)
  - Comment new push to existing MR
  - Add 'ci' to the blacklist of forbidden names
  - Improve text filtering on issues page
  - Comment & Close button
  - Process git push --all much faster
  - Don't allow edit of system notes
  - Project wiki search (Ralf Seidler)
  - Enabled Shibboleth authentication support (Matus Banas)
  - Zen mode (fullscreen) for issues/MR/notes (Robert Schilling)
  - Add ability to configure webhook timeout via gitlab.yml (Wes Gurney)
  - Sort project merge requests in asc or desc order for updated_at or created_at field (sponsored by O'Reilly Media)
  - Add Redis socket support to 'rake gitlab:shell:install'

v 7.2.1
  - Delete orphaned labels during label migration (James Brooks)
  - Security: prevent XSS with stricter MIME types for raw repo files

v 7.2.0
  - Explore page
  - Add project stars (Ciro Santilli)
  - Log Sidekiq arguments
  - Better labels: colors, ability to rename and remove
  - Improve the way merge request collects diffs
  - Improve compare page for large diffs
  - Expose the full commit message via API
  - Fix 500 error on repository rename
  - Fix bug when MR download patch return invalid diff
  - Test gitlab-shell integration
  - Repository import timeout increased from 2 to 4 minutes allowing larger repos to be imported
  - API for labels (Robert Schilling)
  - API: ability to set an import url when creating project for specific user

v 7.1.1
  - Fix cpu usage issue in Firefox
  - Fix redirect loop when changing password by new user
  - Fix 500 error on new merge request page

v 7.1.0
  - Remove observers
  - Improve MR discussions
  - Filter by description on Issues#index page
  - Fix bug with namespace select when create new project page
  - Show README link after description for non-master members
  - Add @all mention for comments
  - Dont show reply button if user is not signed in
  - Expose more information for issues with webhook
  - Add a mention of the merge request into the default merge request commit message
  - Improve code highlight, introduce support for more languages like Go, Clojure, Erlang etc
  - Fix concurrency issue in repository download
  - Dont allow repository name start with ?
  - Improve email threading (Pierre de La Morinerie)
  - Cleaner help page
  - Group milestones
  - Improved email notifications
  - Contributors API (sponsored by Mobbr)
  - Fix LDAP TLS authentication (Boris HUISGEN)
  - Show VERSION information on project sidebar
  - Improve branch removal logic when accept MR
  - Fix bug where comment form is spawned inside the Reply button
  - Remove Dir.chdir from Satellite#lock for thread-safety
  - Increased default git max_size value from 5MB to 20MB in gitlab.yml. Please update your configs!
  - Show error message in case of timeout in satellite when create MR
  - Show first 100 files for huge diff instead of hiding all
  - Change default admin email from admin@local.host to admin@example.com

v 7.0.0
  - The CPU no longer overheats when you hold down the spacebar
  - Improve edit file UI
  - Add ability to upload group avatar when create
  - Protected branch cannot be removed
  - Developers can remove normal branches with UI
  - Remove branch via API (sponsored by O'Reilly Media)
  - Move protected branches page to Project settings area
  - Redirect to Files view when create new branch via UI
  - Drag and drop upload of image in every markdown-area (Earle Randolph Bunao and Neil Francis Calabroso)
  - Refactor the markdown relative links processing
  - Make it easier to implement other CI services for GitLab
  - Group masters can create projects in group
  - Deprecate ruby 1.9.3 support
  - Only masters can rewrite/remove git tags
  - Add X-Frame-Options SAMEORIGIN to Nginx config so Sidekiq admin is visible
  - UI improvements
  - Case-insensetive search for issues
  - Update to rails 4.1
  - Improve performance of application for projects and groups with a lot of members
  - Formally support Ruby 2.1
  - Include Nginx gitlab-ssl config
  - Add manual language detection for highlight.js
  - Added example.com/:username routing
  - Show notice if your profile is public
  - UI improvements for mobile devices
  - Improve diff rendering performance
  - Drag-n-drop for issues and merge requests between states at milestone page
  - Fix '0 commits' message for huge repositories on project home page
  - Prevent 500 error page when visit commit page from large repo
  - Add notice about huge push over http to unicorn config
  - File action in satellites uses default 30 seconds timeout instead of old 10 seconds one
  - Overall performance improvements
  - Skip init script check on omnibus-gitlab
  - Be more selective when killing stray Sidekiqs
  - Check LDAP user filter during sign-in
  - Remove wall feature (no data loss - you can take it from database)
  - Dont expose user emails via API unless you are admin
  - Detect issues closed by Merge Request description
  - Better email subject lines from email on push service (Alex Elman)
  - Enable identicon for gravatar be default

v 6.9.2
  - Revert the commit that broke the LDAP user filter

v 6.9.1
  - Fix scroll to highlighted line
  - Fix the pagination on load for commits page

v 6.9.0
  - Store Rails cache data in the Redis `cache:gitlab` namespace
  - Adjust MySQL limits for existing installations
  - Add db index on project_id+iid column. This prevents duplicate on iid (During migration duplicates will be removed)
  - Markdown preview or diff during editing via web editor (Evgeniy Sokovikov)
  - Give the Rails cache its own Redis namespace
  - Add ability to set different ssh host, if different from http/https
  - Fix syntax highlighting for code comments blocks
  - Improve comments loading logic
  - Stop refreshing comments when the tab is hidden
  - Improve issue and merge request mobile UI (Drew Blessing)
  - Document how to convert a backup to PostgreSQL
  - Fix locale bug in backup manager
  - Fix can not automerge when MR description is too long
  - Fix wiki backup skip bug
  - Two Step MR creation process
  - Remove unwanted files from satellite working directory with git clean -fdx
  - Accept merge request via API (sponsored by O'Reilly Media)
  - Add more access checks during API calls
  - Block SSH access for 'disabled' Active Directory users
  - Labels for merge requests (Drew Blessing)
  - Threaded emails by setting a Message-ID (Philip Blatter)

v 6.8.0
  - Ability to at mention users that are participating in issue and merge req. discussion
  - Enabled GZip Compression for assets in example Nginx, make sure that Nginx is compiled with --with-http_gzip_static_module flag (this is default in Ubuntu)
  - Make user search case-insensitive (Christopher Arnold)
  - Remove omniauth-ldap nickname bug workaround
  - Drop all tables before restoring a Postgres backup
  - Make the repository downloads path configurable
  - Create branches via API (sponsored by O'Reilly Media)
  - Changed permission of gitlab-satellites directory not to be world accessible
  - Protected branch does not allow force push
  - Fix popen bug in `rake gitlab:satellites:create`
  - Disable connection reaping for MySQL
  - Allow oauth signup without email for twitter and github
  - Fix faulty namespace names that caused 500 on user creation
  - Option to disable standard login
  - Clean old created archives from repository downloads directory
  - Fix download link for huge MR diffs
  - Expose event and mergerequest timestamps in API
  - Fix emails on push service when only one commit is pushed

v 6.7.3
  - Fix the merge notification email not being sent (Pierre de La Morinerie)
  - Drop all tables before restoring a Postgres backup
  - Remove yanked modernizr gem

v 6.7.2
  - Fix upgrader script

v 6.7.1
  - Fix GitLab CI integration

v 6.7.0
  - Increased the example Nginx client_max_body_size from 5MB to 20MB, consider updating it manually on existing installations
  - Add support for Gemnasium as a Project Service (Olivier Gonzalez)
  - Add edit file button to MergeRequest diff
  - Public groups (Jason Hollingsworth)
  - Cleaner headers in Notification Emails (Pierre de La Morinerie)
  - Blob and tree gfm links to anchors work
  - Piwik Integration (Sebastian Winkler)
  - Show contribution guide link for new issue form (Jeroen van Baarsen)
  - Fix CI status for merge requests from fork
  - Added option to remove issue assignee on project issue page and issue edit page (Jason Blanchard)
  - New page load indicator that includes a spinner that scrolls with the page
  - Converted all the help sections into markdown
  - LDAP user filters
  - Streamline the content of notification emails (Pierre de La Morinerie)
  - Fixes a bug with group member administration (Matt DeTullio)
  - Sort tag names using VersionSorter (Robert Speicher)
  - Add GFM autocompletion for MergeRequests (Robert Speicher)
  - Add webhook when a new tag is pushed (Jeroen van Baarsen)
  - Add button for toggling inline comments in diff view
  - Add retry feature for repository import
  - Reuse the GitLab LDAP connection within each request
  - Changed markdown new line behaviour to conform to markdown standards
  - Fix global search
  - Faster authorized_keys rebuilding in `rake gitlab:shell:setup` (requires gitlab-shell 1.8.5)
  - Create and Update MR calls now support the description parameter (Greg Messner)
  - Markdown relative links in the wiki link to wiki pages, markdown relative links in repositories link to files in the repository
  - Added Slack service integration (Federico Ravasio)
  - Better API responses for access_levels (sponsored by O'Reilly Media)
  - Requires at least 2 unicorn workers
  - Requires gitlab-shell v1.9+
  - Replaced gemoji(due to closed licencing problem) with Phantom Open Emoji library(combined SIL Open Font License, MIT License and the CC 3.0 License)
  - Fix `/:username.keys` response content type (Dmitry Medvinsky)

v 6.6.5
  - Added option to remove issue assignee on project issue page and issue edit page (Jason Blanchard)
  - Hide mr close button for comment form if merge request was closed or inline comment
  - Adds ability to reopen closed merge request

v 6.6.4
  - Add missing html escape for highlighted code blocks in comments, issues

v 6.6.3
  - Fix 500 error when edit yourself from admin area
  - Hide private groups for public profiles

v 6.6.2
  - Fix 500 error on branch/tag create or remove via UI

v 6.6.1
  - Fix 500 error on files tab if submodules presents

v 6.6.0
  - Retrieving user ssh keys publically(github style): http://__HOST__/__USERNAME__.keys
  - Permissions: Developer now can manage issue tracker (modify any issue)
  - Improve Code Compare page performance
  - Group avatar
  - Pygments.rb replaced with highlight.js
  - Improve Merge request diff store logic
  - Improve render performnace for MR show page
  - Fixed Assembla hardcoded project name
  - Jira integration documentation
  - Refactored app/services
  - Remove snippet expiration
  - Mobile UI improvements (Drew Blessing)
  - Fix block/remove UI for admin::users#show page
  - Show users' group membership on users' activity page (Robert Djurasaj)
  - User pages are visible without login if user is authorized to a public project
  - Markdown rendered headers have id derived from their name and link to their id
  - Improve application to work faster with large groups (100+ members)
  - Multiple emails per user
  - Show last commit for file when view file source
  - Restyle Issue#show page and MR#show page
  - Ability to filter by multiple labels for Issues page
  - Rails version to 4.0.3
  - Fixed attachment identifier displaying underneath note text (Jason Blanchard)

v 6.5.1
  - Fix branch selectbox when create merge request from fork

v 6.5.0
  - Dropdown menus on issue#show page for assignee and milestone (Jason Blanchard)
  - Add color custimization and previewing to broadcast messages
  - Fixed notes anchors
  - Load new comments in issues dynamically
  - Added sort options to Public page
  - New filters (assigned/authored/all) for Dashboard#issues/merge_requests (sponsored by Say Media)
  - Add project visibility icons to dashboard
  - Enable secure cookies if https used
  - Protect users/confirmation with rack_attack
  - Default HTTP headers to protect against MIME-sniffing, force https if enabled
  - Bootstrap 3 with responsive UI
  - New repository download formats: tar.bz2, zip, tar (Jason Hollingsworth)
  - Restyled accept widgets for MR
  - SCSS refactored
  - Use jquery timeago plugin
  - Fix 500 error for rdoc files
  - Ability to customize merge commit message (sponsored by Say Media)
  - Search autocomplete via ajax
  - Add website url to user profile
  - Files API supports base64 encoded content (sponsored by O'Reilly Media)
  - Added support for Go's repository retrieval (Bruno Albuquerque)

v6.4.3
  - Don't use unicorn worker killer if PhusionPassenger is defined

v6.4.2
  - Fixed wrong behaviour of script/upgrade.rb

v6.4.1
  - Fixed bug with repository rename
  - Fixed bug with project transfer

v 6.4.0
  - Added sorting to project issues page (Jason Blanchard)
  - Assembla integration (Carlos Paramio)
  - Fixed another 500 error with submodules
  - UI: More compact issues page
  - Minimal password length increased to 8 symbols
  - Side-by-side diff view (Steven Thonus)
  - Internal projects (Jason Hollingsworth)
  - Allow removal of avatar (Drew Blessing)
  - Project web hooks now support issues and merge request events
  - Visiting project page while not logged in will redirect to sign-in instead of 404 (Jason Hollingsworth)
  - Expire event cache on avatar creation/removal (Drew Blessing)
  - Archiving old projects (Steven Thonus)
  - Rails 4
  - Add time ago tooltips to show actual date/time
  - UI: Fixed UI for admin system hooks
  - Ruby script for easier GitLab upgrade
  - Do not remove Merge requests if fork project was removed
  - Improve sign-in/signup UX
  - Add resend confirmation link to sign-in page
  - Set noreply@HOSTNAME for reply_to field in all emails
  - Show GitLab API version on Admin#dashboard
  - API Cross-origin resource sharing
  - Show READMe link at project home page
  - Show repo size for projects in Admin area

v 6.3.0
  - API for adding gitlab-ci service
  - Init script now waits for pids to appear after (re)starting before reporting status (Rovanion Luckey)
  - Restyle project home page
  - Grammar fixes
  - Show branches list (which branches contains commit) on commit page (Andrew Kumanyaev)
  - Security improvements
  - Added support for GitLab CI 4.0
  - Fixed issue with 500 error when group did not exist
  - Ability to leave project
  - You can create file in repo using UI
  - You can remove file from repo using UI
  - API: dropped default_branch attribute from project during creation
  - Project default_branch is not stored in db any more. It takes from repo now.
  - Admin broadcast messages
  - UI improvements
  - Dont show last push widget if user removed this branch
  - Fix 500 error for repos with newline in file name
  - Extended html titles
  - API: create/update/delete repo files
  - Admin can transfer project to any namespace
  - API: projects/all for admin users
  - Fix recent branches order

v 6.2.4
  - Security: Cast API private_token to string (CVE-2013-4580)
  - Security: Require gitlab-shell 1.7.8 (CVE-2013-4581, CVE-2013-4582, CVE-2013-4583)
  - Fix for Git SSH access for LDAP users

v 6.2.3
  - Security: More protection against CVE-2013-4489
  - Security: Require gitlab-shell 1.7.4 (CVE-2013-4490, CVE-2013-4546)
  - Fix sidekiq rake tasks

v 6.2.2
  - Security: Update gitlab_git (CVE-2013-4489)

v 6.2.1
  - Security: Fix issue with generated passwords for new users

v 6.2.0
  - Public project pages are now visible to everyone (files, issues, wik, etc.)
    THIS MEANS YOUR ISSUES AND WIKI FOR PUBLIC PROJECTS ARE PUBLICLY VISIBLE AFTER THE UPGRADE
  - Add group access to permissions page
  - Require current password to change one
  - Group owner or admin can remove other group owners
  - Remove group transfer since we have multiple owners
  - Respect authorization in Repository API
  - Improve UI for Project#files page
  - Add more security specs
  - Added search for projects by name to api (Izaak Alpert)
  - Make default user theme configurable (Izaak Alpert)
  - Update logic for validates_merge_request for tree of MR (Andrew Kumanyaev)
  - Rake tasks for web hooks management (Jonhnny Weslley)
  - Extended User API to expose admin and can_create_group for user creation/updating (Boyan Tabakov)
  - API: Remove group
  - API: Remove project
  - Avatar upload on profile page with a maximum of 100KB (Steven Thonus)
  - Store the sessions in Redis instead of the cookie store
  - Fixed relative links in markdown
  - User must confirm their email if signup enabled
  - User must confirm changed email

v 6.1.0
  - Project specific IDs for issues, mr, milestones
    Above items will get a new id and for example all bookmarked issue urls will change.
    Old issue urls are redirected to the new one if the issue id is too high for an internal id.
  - Description field added to Merge Request
  - API: Sudo api calls (Izaak Alpert)
  - API: Group membership api (Izaak Alpert)
  - Improved commit diff
  - Improved large commit handling (Boyan Tabakov)
  - Rewrite: Init script now less prone to errors and keeps better track of the service (Rovanion Luckey)
  - Link issues, merge requests, and commits when they reference each other with GFM (Ash Wilson)
  - Close issues automatically when pushing commits with a special message
  - Improve user removal from admin area
  - Invalidate events cache when project was moved
  - Remove deprecated classes and rake tasks
  - Add event filter for group and project show pages
  - Add links to create branch/tag from project home page
  - Add public-project? checkbox to new-project view
  - Improved compare page. Added link to proceed into Merge Request
  - Send an email to a user when they are added to group
  - New landing page when you have 0 projects

v 6.0.0
  - Feature: Replace teams with group membership
    We introduce group membership in 6.0 as a replacement for teams.
    The old combination of groups and teams was confusing for a lot of people.
    And when the members of a team where changed this wasn't reflected in the project permissions.
    In GitLab 6.0 you will be able to add members to a group with a permission level for each member.
    These group members will have access to the projects in that group.
    Any changes to group members will immediately be reflected in the project permissions.
    You can even have multiple owners for a group, greatly simplifying administration.
  - Feature: Ability to have multiple owners for group
  - Feature: Merge Requests between fork and project (Izaak Alpert)
  - Feature: Generate fingerprint for ssh keys
  - Feature: Ability to create and remove branches with UI
  - Feature: Ability to create and remove git tags with UI
  - Feature: Groups page in profile. You can leave group there
  - API: Allow login with LDAP credentials
  - Redesign: project settings navigation
  - Redesign: snippets area
  - Redesign: ssh keys page
  - Redesign: buttons, blocks and other ui elements
  - Add comment title to rss feed
  - You can use arrows to navigate at tree view
  - Add project filter on dashboard
  - Cache project graph
  - Drop support of root namespaces
  - Default theme is classic now
  - Cache result of methods like authorize_projects, project.team.members etc
  - Remove $.ready events
  - Fix onclick events being double binded
  - Add notification level to group membership
  - Move all project controllers/views under Projects:: module
  - Move all profile controllers/views under Profiles:: module
  - Apply user project limit only for personal projects
  - Unicorn is default web server again
  - Store satellites lock files inside satellites dir
  - Disabled threadsafety mode in rails
  - Fixed bug with loosing MR comments
  - Improved MR comments logic
  - Render readme file for projects in public area

v 5.4.2
  - Security: Cast API private_token to string (CVE-2013-4580)
  - Security: Require gitlab-shell 1.7.8 (CVE-2013-4581, CVE-2013-4582, CVE-2013-4583)

v 5.4.1
  - Security: Fixes for CVE-2013-4489
  - Security: Require gitlab-shell 1.7.4 (CVE-2013-4490, CVE-2013-4546)

v 5.4.0
  - Ability to edit own comments
  - Documentation improvements
  - Improve dashboard projects page
  - Fixed nav for empty repos
  - GitLab Markdown help page
  - Misspelling fixes
  - Added support of unicorn and fog gems
  - Added client list to API doc
  - Fix PostgreSQL database restoration problem
  - Increase snippet content column size
  - allow project import via git:// url
  - Show participants on issues, including mentions
  - Notify mentioned users with email

v 5.3.0
  - Refactored services
  - Campfire service added
  - HipChat service added
  - Fixed bug with LDAP + git over http
  - Fixed bug with google analytics code being ignored
  - Improve sign-in page if ldap enabled
  - Respect newlines in wall messages
  - Generate the Rails secret token on first run
  - Rename repo feature
  - Init.d: remove gitlab.socket on service start
  - Api: added teams api
  - Api: Prevent blob content being escaped
  - Api: Smart deploy key add behaviour
  - Api: projects/owned.json return user owned project
  - Fix bug with team assignation on project from #4109
  - Advanced snippets: public/private, project/personal (Andrew Kulakov)
  - Repository Graphs (Karlo Nicholas T. Soriano)
  - Fix dashboard lost if comment on commit
  - Update gitlab-grack. Fixes issue with --depth option
  - Fix project events duplicate on project page
  - Fix postgres error when displaying network graph.
  - Fix dashboard event filter when navigate via turbolinks
  - init.d: Ensure socket is removed before starting service
  - Admin area: Style teams:index, group:show pages
  - Own page for failed forking
  - Scrum view for milestone

v 5.2.0
  - Turbolinks
  - Git over http with ldap credentials
  - Diff with better colors and some spacing on the corners
  - Default values for project features
  - Fixed huge_commit view
  - Restyle project clone panel
  - Move Gitlab::Git code to gitlab_git gem
  - Move update docs in repo
  - Requires gitlab-shell v1.4.0
  - Fixed submodules listing under file tab
  - Fork feature (Angus MacArthur)
  - git version check in gitlab:check
  - Shared deploy keys feature
  - Ability to generate default labels set for issues
  - Improve gfm autocomplete (Harold Luo)
  - Added support for Google Analytics
  - Code search feature (Javier Castro)

v 5.1.0
  - You can login with email or username now
  - Corrected project transfer rollback when repository cannot be moved
  - Move both repo and wiki when project transfer requested
  - Admin area: project editing was removed from admin namespace
  - Access: admin user has now access to any project.
  - Notification settings
  - Gitlab::Git set of objects to abstract from grit library
  - Replace Unicorn web server with Puma
  - Backup/Restore refactored. Backup dump project wiki too now
  - Restyled Issues list. Show milestone version in issue row
  - Restyled Merge Request list
  - Backup now dump/restore uploads
  - Improved performance of dashboard (Andrew Kumanyaev)
  - File history now tracks renames (Akzhan Abdulin)
  - Drop wiki migration tools
  - Drop sqlite migration tools
  - project tagging
  - Paginate users in API
  - Restyled network graph (Hiroyuki Sato)

v 5.0.1
  - Fixed issue with gitlab-grit being overridden by grit

v 5.0.0
  - Replaced gitolite with gitlab-shell
  - Removed gitolite-related libraries
  - State machine added
  - Setup gitlab as git user
  - Internal API
  - Show team tab for empty projects
  - Import repository feature
  - Updated rails
  - Use lambda for scopes
  - Redesign admin area -> users
  - Redesign admin area -> user
  - Secure link to file attachments
  - Add validations for Group and Team names
  - Restyle team page for project
  - Update capybara, rspec-rails, poltergeist to recent versions
  - Wiki on git using Gollum
  - Added Solarized Dark theme for code review
  - Don't show user emails in autocomplete lists, profile pages
  - Added settings tab for group, team, project
  - Replace user popup with icons in header
  - Handle project moving with gitlab-shell
  - Added select2-rails for selectboxes with ajax data load
  - Fixed search field on projects page
  - Added teams to search autocomplete
  - Move groups and teams on dashboard sidebar to sub-tabs
  - API: improved return codes and docs. (Felix Gilcher, Sebastian Ziebell)
  - Redesign wall to be more like chat
  - Snippets, Wall features are disabled by default for new projects

v 4.2.0
  - Teams
  - User show page. Via /u/username
  - Show help contents on pages for better navigation
  - Async gitolite calls
  - added satellites logs
  - can_create_group, can_create_team booleans for User
  - Process web hooks async
  - GFM: Fix images escaped inside links
  - Network graph improved
  - Switchable branches for network graph
  - API: Groups
  - Fixed project download

v 4.1.0
  - Optional Sign-Up
  - Discussions
  - Satellites outside of tmp
  - Line numbers for blame
  - Project public mode
  - Public area with unauthorized access
  - Load dashboard events with ajax
  - remember dashboard filter in cookies
  - replace resque with sidekiq
  - fix routing issues
  - cleanup rake tasks
  - fix backup/restore
  - scss cleanup
  - show preview for note images
  - improved network-graph
  - get rid of app/roles/
  - added new classes Team, Repository
  - Reduce amount of gitolite calls
  - Ability to add user in all group projects
  - remove deprecated configs
  - replaced Korolev font with open font
  - restyled admin/dashboard page
  - restyled admin/projects page

v 4.0.0
  - Remove project code and path from API. Use id instead
  - Return valid cloneable url to repo for web hook
  - Fixed backup issue
  - Reorganized settings
  - Fixed commits compare
  - Refactored scss
  - Improve status checks
  - Validates presence of User#name
  - Fixed postgres support
  - Removed sqlite support
  - Modified post-receive hook
  - Milestones can be closed now
  - Show comment events on dashboard
  - Quick add team members via group#people page
  - [API] expose created date for hooks and SSH keys
  - [API] list, create issue notes
  - [API] list, create snippet notes
  - [API] list, create wall notes
  - Remove project code - use path instead
  - added username field to user
  - rake task to fill usernames based on emails create namespaces for users
  - STI Group < Namespace
  - Project has namespace_id
  - Projects with namespaces also namespaced in gitolite and stored in subdir
  - Moving project to group will move it under group namespace
  - Ability to move project from namespaces to another
  - Fixes commit patches getting escaped (see #2036)
  - Support diff and patch generation for commits and merge request
  - MergeReqest doesn't generate a temporary file for the patch any more
  - Update the UI to allow downloading Patch or Diff

v 3.1.0
  - Updated gems
  - Services: Gitlab CI integration
  - Events filter on dashboard
  - Own namespace for redis/resque
  - Optimized commit diff views
  - add alphabetical order for projects admin page
  - Improved web editor
  - Commit stats page
  - Documentation split and cleanup
  - Link to commit authors everywhere
  - Restyled milestones list
  - added Milestone to Merge Request
  - Restyled Top panel
  - Refactored Satellite Code
  - Added file line links
  - moved from capybara-webkit to poltergeist + phantomjs

v 3.0.3
  - Fixed bug with issues list in Chrome
  - New Feature: Import team from another project

v 3.0.2
  - Fixed gitlab:app:setup
  - Fixed application error on empty project in admin area
  - Restyled last push widget

v 3.0.1
  - Fixed git over http

v 3.0.0
  - Projects groups
  - Web Editor
  - Fixed bug with gitolite keys
  - UI improved
  - Increased performance of application
  - Show user avatar in last commit when browsing Files
  - Refactored Gitlab::Merge
  - Use Font Awesome for icons
  - Separate observing of Note and MergeRequests
  - Milestone "All Issues" filter
  - Fix issue close and reopen button text and styles
  - Fix forward/back while browsing Tree hierarchy
  - Show number of notes for commits and merge requests
  - Added support pg from box and update installation doc
  - Reject ssh keys that break gitolite
  - [API] list one project hook
  - [API] edit project hook
  - [API] list project snippets
  - [API] allow to authorize using private token in HTTP header
  - [API] add user creation

v 2.9.1
  - Fixed resque custom config init

v 2.9.0
  - fixed inline notes bugs
  - refactored rspecs
  - refactored gitolite backend
  - added factory_girl
  - restyled projects list on dashboard
  - ssh keys validation to prevent gitolite crash
  - send notifications if changed permission in project
  - scss refactoring. gitlab_bootstrap/ dir
  - fix git push http body bigger than 112k problem
  - list of labels  page under issues tab
  - API for milestones, keys
  - restyled buttons
  - OAuth
  - Comment order changed

v 2.8.1
  - ability to disable gravatars
  - improved MR diff logic
  - ssh key help page

v 2.8.0
  - Gitlab Flavored Markdown
  - Bulk issues update
  - Issues API
  - Cucumber coverage increased
  - Post-receive files fixed
  - UI improved
  - Application cleanup
  - more cucumber
  - capybara-webkit + headless

v 2.7.0
  - Issue Labels
  - Inline diff
  - Git HTTP
  - API
  - UI improved
  - System hooks
  - UI improved
  - Dashboard events endless scroll
  - Source performance increased

v 2.6.0
  - UI polished
  - Improved network graph + keyboard nav
  - Handle huge commits
  - Last Push widget
  - Bugfix
  - Better performance
  - Email in resque
  - Increased test coverage
  - Ability to remove branch with MR accept
  - a lot of code refactored

v 2.5.0
  - UI polished
  - Git blame for file
  - Bugfix
  - Email in resque
  - Better test coverage

v 2.4.0
  - Admin area stats page
  - Ability to block user
  - Simplified dashboard area
  - Improved admin area
  - Bootstrap 2.0
  - Responsive layout
  - Big commits handling
  - Performance improved
  - Milestones

v 2.3.1
  - Issues pagination
  - ssl fixes
  - Merge Request pagination

v 2.3.0
  - Dashboard r1
  - Search r1
  - Project page
  - Close merge request on push
  - Persist MR diff after merge
  - mysql support
  - Documentation

v 2.2.0
  - We’ve added support of LDAP auth
  - Improved permission logic (4 roles system)
  - Protected branches (now only masters can push to protected branches)
  - Usability improved
  - twitter bootstrap integrated
  - compare view between commits
  - wiki feature
  - now you can enable/disable issues, wiki, wall features per project
  - security fixes
  - improved code browsing (ajax branch switch etc)
  - improved per-line commenting
  - git submodules displayed
  - moved to rails 3.2
  - help section improved

v 2.1.0
  - Project tab r1
  - List branches/tags
  - per line comments
  - mass user import

v 2.0.0
  - gitolite as main git host system
  - merge requests
  - project/repo access
  - link to commit/issue feed
  - design tab
  - improved email notifications
  - restyled dashboard
  - bugfix

v 1.2.2
  - common config file gitlab.yml
  - issues restyle
  - snippets restyle
  - clickable news feed header on dashboard
  - bugfix

v 1.2.1
  - bugfix

v 1.2.0
  - new design
  - user dashboard
  - network graph
  - markdown support for comments
  - encoding issues
  - wall like twitter timeline

v 1.1.0
  - project dashboard
  - wall redesigned
  - feature: code snippets
  - fixed horizontal scroll on file preview
  - fixed app crash if commit message has invalid chars
  - bugfix & code cleaning

v 1.0.2
  - fixed bug with empty project
  - added adv validation for project path & code
  - feature: issues can be sortable
  - bugfix
  - username displayed on top panel

v 1.0.1
  - fixed: with invalid source code for commit
  - fixed: lose branch/tag selection when use tree navigation
  - when history clicked - display path
  - bug fix & code cleaning

v 1.0.0
  - bug fix
  - projects preview mode

v 0.9.6
  - css fix
  - new repo empty tree until restart server - fixed

v 0.9.4
  - security improved
  - authorization improved
  - html escaping
  - bug fix
  - increased test coverage
  - design improvements

v 0.9.1
  - increased test coverage
  - design improvements
  - new issue email notification
  - updated app name
  - issue redesigned
  - issue can be edit

v 0.8.0
  - syntax highlight for main file types
  - redesign
  - stability
  - security fixes
  - increased test coverage
  - email notification<|MERGE_RESOLUTION|>--- conflicted
+++ resolved
@@ -11,11 +11,8 @@
   - Prevent notes polling when there are not notes
   - API: Add support for forking a project via the API (Bernhard Kaindl)
   - API: filter project issues by milestone (Julien Bianchi)
-<<<<<<< HEAD
   - Fail harder in the backup script
-=======
   - Zen mode for wiki and milestones (Robert Schilling)
->>>>>>> 093c2c6a
 
 v 7.3.2
   - Fix creating new file via web editor
