--- conflicted
+++ resolved
@@ -59,12 +59,9 @@
   - Fix "Hello @username." references not working by no longer allowing usernames to end in period.
   - Archive repositories in background worker.
   - Import GitHub, Bitbucket or GitLab.com projects owned by authenticated user into current namespace.
-<<<<<<< HEAD
   - Project labels are now available over the API under the "tag_list" field (Cristian Medina) 
   - Fixed link paths for HTTP and SSH on the admin project view (Jeremy Maziarz)
-=======
   - Fix and improve help rendering (Sullivan Sénéchal)
->>>>>>> 9925051e
 
 
 v 7.9.2
