v 6.8.0
  - Ability to at mention users that are participating in issue and merge req. discussion
  - Enabled GZip Compression for assets in example Nginx, make sure that Nginx is compiled with --with-http_gzip_static_module flag (this is default in Ubuntu)
  - Make user search case-insensitive (Christopher Arnold)
  - Remove omniauth-ldap nickname bug workaround
  - Drop all tables before restoring a Postgres backup
  - Make the repository downloads path configurable
  - Create branches via API (sponsored by O'Reilly Media)
  - Changed permission of gitlab-satellites directory not to be world accessible
  - Protected branch does not allow force push
<<<<<<< HEAD
  - Fix popen bug in `rake gitlab:satellites:create`
  - Disable connection reaping for MySQL
=======
  - Allow oauth signup without email for twitter and github
>>>>>>> e6f58cb8

v 6.7.3
  - Fix the merge notification email not being sent (Pierre de La Morinerie)
  - Drop all tables before restoring a Postgres backup
  - Remove yanked modernizr gem

v 6.7.2
  - Fix upgrader script

v 6.7.1
  - Fix GitLab CI integration

v 6.7.0
  - Increased the example Nginx client_max_body_size from 5MB to 20MB, consider updating it manually on existing installations
  - Add support for Gemnasium as a Project Service (Olivier Gonzalez)
  - Add edit file button to MergeRequest diff
  - Public groups (Jason Hollingsworth)
  - Cleaner headers in Notification Emails (Pierre de La Morinerie)
  - Blob and tree gfm links to anchors work
  - Piwik Integration (Sebastian Winkler)
  - Show contribution guide link for new issue form (Jeroen van Baarsen)
  - Fix CI status for merge requests from fork 
  - Added option to remove issue assignee on project issue page and issue edit page (Jason Blanchard)
  - New page load indicator that includes a spinner that scrolls with the page
  - Converted all the help sections into markdown
  - LDAP user filters
  - Streamline the content of notification emails (Pierre de La Morinerie)
  - Fixes a bug with group member administration (Matt DeTullio)
  - Sort tag names using VersionSorter (Robert Speicher)
  - Add GFM autocompletion for MergeRequests (Robert Speicher)
  - Add webhook when a new tag is pushed (Jeroen van Baarsen)
  - Add button for toggling inline comments in diff view
  - Add retry feature for repository import
  - Reuse the GitLab LDAP connection within each request
  - Changed markdown new line behaviour to conform to markdown standards
  - Fix global search
  - Faster authorized_keys rebuilding in `rake gitlab:shell:setup` (requires gitlab-shell 1.8.5)
  - Create and Update MR calls now support the description parameter (Greg Messner)
  - Markdown relative links in the wiki link to wiki pages, markdown relative links in repositories link to files in the repository
  - Added Slack service integration (Federico Ravasio)
  - Better API responses for access_levels (sponsored by O'Reilly Media)
  - Requires at least 2 unicorn workers
  - Requires gitlab-shell v1.9+
  - Replaced gemoji(due to closed licencing problem) with Phantom Open Emoji library(combined SIL Open Font License, MIT License and the CC 3.0 License)
  - Fix `/:username.keys` response content type (Dmitry Medvinsky)

v 6.6.5
  - Added option to remove issue assignee on project issue page and issue edit page (Jason Blanchard)
  - Hide mr close button for comment form if merge request was closed or inline comment
  - Adds ability to reopen closed merge request

v 6.6.4
  - Add missing html escape for highlighted code blocks in comments, issues

v 6.6.3
  - Fix 500 error when edit yourself from admin area
  - Hide private groups for public profiles

v 6.6.2
  - Fix 500 error on branch/tag create or remove via UI

v 6.6.1
  - Fix 500 error on files tab if submodules presents

v 6.6.0
  - Retrieving user ssh keys publically(github style): http://__HOST__/__USERNAME__.keys
  - Permissions: Developer now can manage issue tracker (modify any issue)
  - Improve Code Compare page performance
  - Group avatar
  - Pygments.rb replaced with highlight.js
  - Improve Merge request diff store logic
  - Improve render performnace for MR show page
  - Fixed Assembla hardcoded project name
  - Jira integration documentation
  - Refactored app/services
  - Remove snippet expiration
  - Mobile UI improvements (Drew Blessing)
  - Fix block/remove UI for admin::users#show page
  - Show users' group membership on users' activity page (Robert Djurasaj)
  - User pages are visible without login if user is authorized to a public project
  - Markdown rendered headers have id derived from their name and link to their id
  - Improve application to work faster with large groups (100+ members)
  - Multiple emails per user
  - Show last commit for file when view file source
  - Restyle Issue#show page and MR#show page
  - Ability to filter by multiple labels for Issues page
  - Rails version to 4.0.3
  - Fixed attachment identifier displaying underneath note text (Jason Blanchard)

v 6.5.1
  - Fix branch selectbox when create merge request from fork

v 6.5.0
  - Dropdown menus on issue#show page for assignee and milestone (Jason Blanchard)
  - Add color custimization and previewing to broadcast messages
  - Fixed notes anchors
  - Load new comments in issues dynamically
  - Added sort options to Public page
  - New filters (assigned/authored/all) for Dashboard#issues/merge_requests (sponsored by Say Media)
  - Add project visibility icons to dashboard
  - Enable secure cookies if https used
  - Protect users/confirmation with rack_attack
  - Default HTTP headers to protect against MIME-sniffing, force https if enabled
  - Bootstrap 3 with responsive UI
  - New repository download formats: tar.bz2, zip, tar (Jason Hollingsworth)
  - Restyled accept widgets for MR
  - SCSS refactored
  - Use jquery timeago plugin
  - Fix 500 error for rdoc files
  - Ability to customize merge commit message (sponsored by Say Media)
  - Search autocomplete via ajax
  - Add website url to user profile
  - Files API supports base64 encoded content (sponsored by O'Reilly Media)
  - Added support for Go's repository retrieval (Bruno Albuquerque)

v6.4.3
  - Don't use unicorn worker killer if PhusionPassenger is defined

v6.4.2
  - Fixed wrong behaviour of script/upgrade.rb

v6.4.1
  - Fixed bug with repository rename
  - Fixed bug with project transfer

v 6.4.0
  - Added sorting to project issues page (Jason Blanchard)
  - Assembla integration (Carlos Paramio)
  - Fixed another 500 error with submodules
  - UI: More compact issues page
  - Minimal password length increased to 8 symbols
  - Side-by-side diff view (Steven Thonus)
  - Internal projects (Jason Hollingsworth)
  - Allow removal of avatar (Drew Blessing)
  - Project web hooks now support issues and merge request events
  - Visiting project page while not logged in will redirect to sign-in instead of 404 (Jason Hollingsworth)
  - Expire event cache on avatar creation/removal (Drew Blessing)
  - Archiving old projects (Steven Thonus)
  - Rails 4
  - Add time ago tooltips to show actual date/time
  - UI: Fixed UI for admin system hooks
  - Ruby script for easier GitLab upgrade
  - Do not remove Merge requests if fork project was removed
  - Improve sign-in/signup UX
  - Add resend confirmation link to sign-in page
  - Set noreply@HOSTNAME for reply_to field in all emails
  - Show GitLab API version on Admin#dashboard
  - API Cross-origin resource sharing
  - Show READMe link at project home page
  - Show repo size for projects in Admin area

v 6.3.0
  - API for adding gitlab-ci service
  - Init script now waits for pids to appear after (re)starting before reporting status (Rovanion Luckey)
  - Restyle project home page
  - Grammar fixes
  - Show branches list (which branches contains commit) on commit page (Andrew Kumanyaev)
  - Security improvements
  - Added support for GitLab CI 4.0
  - Fixed issue with 500 error when group did not exist
  - Ability to leave project
  - You can create file in repo using UI
  - You can remove file from repo using UI
  - API: dropped default_branch attribute from project during creation
  - Project default_branch is not stored in db any more. It takes from repo now.
  - Admin broadcast messages
  - UI improvements
  - Dont show last push widget if user removed this branch
  - Fix 500 error for repos with newline in file name
  - Extended html titles
  - API: create/update/delete repo files
  - Admin can transfer project to any namespace
  - API: projects/all for admin users
  - Fix recent branches order

v 6.2.4
  - Security: Cast API private_token to string (CVE-2013-4580)
  - Security: Require gitlab-shell 1.7.8 (CVE-2013-4581, CVE-2013-4582, CVE-2013-4583)
  - Fix for Git SSH access for LDAP users

v 6.2.3
  - Security: More protection against CVE-2013-4489
  - Security: Require gitlab-shell 1.7.4 (CVE-2013-4490, CVE-2013-4546)
  - Fix sidekiq rake tasks

v 6.2.2
  - Security: Update gitlab_git (CVE-2013-4489)

v 6.2.1
  - Security: Fix issue with generated passwords for new users

v 6.2.0
  - Public project pages are now visible to everyone (files, issues, wik, etc.)
    THIS MEANS YOUR ISSUES AND WIKI FOR PUBLIC PROJECTS ARE PUBLICLY VISIBLE AFTER THE UPGRADE
  - Add group access to permissions page
  - Require current password to change one
  - Group owner or admin can remove other group owners
  - Remove group transfer since we have multiple owners
  - Respect authorization in Repository API
  - Improve UI for Project#files page
  - Add more security specs
  - Added search for projects by name to api (Izaak Alpert)
  - Make default user theme configurable (Izaak Alpert)
  - Update logic for validates_merge_request for tree of MR (Andrew Kumanyaev)
  - Rake tasks for web hooks management (Jonhnny Weslley)
  - Extended User API to expose admin and can_create_group for user creation/updating (Boyan Tabakov)
  - API: Remove group
  - API: Remove project
  - Avatar upload on profile page with a maximum of 100KB (Steven Thonus)
  - Store the sessions in Redis instead of the cookie store
  - Fixed relative links in markdown
  - User must confirm their email if signup enabled
  - User must confirm changed email 

v 6.1.0
  - Project specific IDs for issues, mr, milestones
    Above items will get a new id and for example all bookmarked issue urls will change.
    Old issue urls are redirected to the new one if the issue id is too high for an internal id.
  - Description field added to Merge Request
  - API: Sudo api calls (Izaak Alpert)
  - API: Group membership api (Izaak Alpert)
  - Improved commit diff
  - Improved large commit handling (Boyan Tabakov)
  - Rewrite: Init script now less prone to errors and keeps better track of the service (Rovanion Luckey)
  - Link issues, merge requests, and commits when they reference each other with GFM (Ash Wilson)
  - Close issues automatically when pushing commits with a special message
  - Improve user removal from admin area
  - Invalidate events cache when project was moved
  - Remove deprecated classes and rake tasks
  - Add event filter for group and project show pages
  - Add links to create branch/tag from project home page
  - Add public-project? checkbox to new-project view
  - Improved compare page. Added link to proceed into Merge Request
  - Send an email to a user when they are added to group
  - New landing page when you have 0 projects

v 6.0.0
  - Feature: Replace teams with group membership
    We introduce group membership in 6.0 as a replacement for teams.
    The old combination of groups and teams was confusing for a lot of people.
    And when the members of a team where changed this wasn't reflected in the project permissions.
    In GitLab 6.0 you will be able to add members to a group with a permission level for each member.
    These group members will have access to the projects in that group.
    Any changes to group members will immediately be reflected in the project permissions.
    You can even have multiple owners for a group, greatly simplifying administration.
  - Feature: Ability to have multiple owners for group
  - Feature: Merge Requests between fork and project (Izaak Alpert)
  - Feature: Generate fingerprint for ssh keys
  - Feature: Ability to create and remove branches with UI
  - Feature: Ability to create and remove git tags with UI
  - Feature: Groups page in profile. You can leave group there
  - API: Allow login with LDAP credentials
  - Redesign: project settings navigation
  - Redesign: snippets area
  - Redesign: ssh keys page
  - Redesign: buttons, blocks and other ui elements
  - Add comment title to rss feed
  - You can use arrows to navigate at tree view
  - Add project filter on dashboard
  - Cache project graph
  - Drop support of root namespaces
  - Default theme is classic now
  - Cache result of methods like authorize_projects, project.team.members etc
  - Remove $.ready events
  - Fix onclick events being double binded
  - Add notification level to group membership
  - Move all project controllers/views under Projects:: module
  - Move all profile controllers/views under Profiles:: module
  - Apply user project limit only for personal projects
  - Unicorn is default web server again
  - Store satellites lock files inside satellites dir
  - Disabled threadsafety mode in rails
  - Fixed bug with loosing MR comments
  - Improved MR comments logic
  - Render readme file for projects in public area

v 5.4.2
  - Security: Cast API private_token to string (CVE-2013-4580)
  - Security: Require gitlab-shell 1.7.8 (CVE-2013-4581, CVE-2013-4582, CVE-2013-4583)

v 5.4.1
  - Security: Fixes for CVE-2013-4489
  - Security: Require gitlab-shell 1.7.4 (CVE-2013-4490, CVE-2013-4546)

v 5.4.0
  - Ability to edit own comments
  - Documentation improvements
  - Improve dashboard projects page
  - Fixed nav for empty repos
  - GitLab Markdown help page
  - Misspelling fixes
  - Added support of unicorn and fog gems
  - Added client list to API doc
  - Fix PostgreSQL database restoration problem
  - Increase snippet content column size
  - allow project import via git:// url
  - Show participants on issues, including mentions
  - Notify mentioned users with email

v 5.3.0
  - Refactored services
  - Campfire service added
  - HipChat service added
  - Fixed bug with LDAP + git over http
  - Fixed bug with google analytics code being ignored
  - Improve sign-in page if ldap enabled
  - Respect newlines in wall messages
  - Generate the Rails secret token on first run
  - Rename repo feature
  - Init.d: remove gitlab.socket on service start
  - Api: added teams api
  - Api: Prevent blob content being escaped
  - Api: Smart deploy key add behaviour
  - Api: projects/owned.json return user owned project
  - Fix bug with team assignation on project from #4109
  - Advanced snippets: public/private, project/personal (Andrew Kulakov)
  - Repository Graphs (Karlo Nicholas T. Soriano)
  - Fix dashboard lost if comment on commit
  - Update gitlab-grack. Fixes issue with --depth option
  - Fix project events duplicate on project page
  - Fix postgres error when displaying network graph.
  - Fix dashboard event filter when navigate via turbolinks
  - init.d: Ensure socket is removed before starting service
  - Admin area: Style teams:index, group:show pages
  - Own page for failed forking
  - Scrum view for milestone

v 5.2.0
  - Turbolinks
  - Git over http with ldap credentials
  - Diff with better colors and some spacing on the corners
  - Default values for project features
  - Fixed huge_commit view
  - Restyle project clone panel
  - Move Gitlab::Git code to gitlab_git gem
  - Move update docs in repo
  - Requires gitlab-shell v1.4.0
  - Fixed submodules listing under file tab
  - Fork feature (Angus MacArthur)
  - git version check in gitlab:check
  - Shared deploy keys feature
  - Ability to generate default labels set for issues
  - Improve gfm autocomplete (Harold Luo)
  - Added support for Google Analytics
  - Code search feature (Javier Castro)

v 5.1.0
  - You can login with email or username now
  - Corrected project transfer rollback when repository cannot be moved
  - Move both repo and wiki when project transfer requested
  - Admin area: project editing was removed from admin namespace
  - Access: admin user has now access to any project.
  - Notification settings
  - Gitlab::Git set of objects to abstract from grit library
  - Replace Unicorn web server with Puma
  - Backup/Restore refactored. Backup dump project wiki too now
  - Restyled Issues list. Show milestone version in issue row
  - Restyled Merge Request list
  - Backup now dump/restore uploads
  - Improved performance of dashboard (Andrew Kumanyaev)
  - File history now tracks renames (Akzhan Abdulin)
  - Drop wiki migration tools
  - Drop sqlite migration tools
  - project tagging
  - Paginate users in API
  - Restyled network graph (Hiroyuki Sato)

v 5.0.1
  - Fixed issue with gitlab-grit being overridden by grit

v 5.0.0
  - Replaced gitolite with gitlab-shell
  - Removed gitolite-related libraries
  - State machine added
  - Setup gitlab as git user
  - Internal API
  - Show team tab for empty projects
  - Import repository feature
  - Updated rails
  - Use lambda for scopes
  - Redesign admin area -> users
  - Redesign admin area -> user
  - Secure link to file attachments
  - Add validations for Group and Team names
  - Restyle team page for project
  - Update capybara, rspec-rails, poltergeist to recent versions
  - Wiki on git using Gollum
  - Added Solarized Dark theme for code review
  - Don't show user emails in autocomplete lists, profile pages
  - Added settings tab for group, team, project
  - Replace user popup with icons in header
  - Handle project moving with gitlab-shell
  - Added select2-rails for selectboxes with ajax data load
  - Fixed search field on projects page
  - Added teams to search autocomplete
  - Move groups and teams on dashboard sidebar to sub-tabs
  - API: improved return codes and docs. (Felix Gilcher, Sebastian Ziebell)
  - Redesign wall to be more like chat
  - Snippets, Wall features are disabled by default for new projects

v 4.2.0
  - Teams
  - User show page. Via /u/username
  - Show help contents on pages for better navigation
  - Async gitolite calls
  - added satellites logs
  - can_create_group, can_create_team booleans for User
  - Process web hooks async
  - GFM: Fix images escaped inside links
  - Network graph improved
  - Switchable branches for network graph
  - API: Groups
  - Fixed project download

v 4.1.0
  - Optional Sign-Up
  - Discussions
  - Satellites outside of tmp
  - Line numbers for blame
  - Project public mode
  - Public area with unauthorized access
  - Load dashboard events with ajax
  - remember dashboard filter in cookies
  - replace resque with sidekiq
  - fix routing issues
  - cleanup rake tasks
  - fix backup/restore
  - scss cleanup
  - show preview for note images
  - improved network-graph
  - get rid of app/roles/
  - added new classes Team, Repository
  - Reduce amount of gitolite calls
  - Ability to add user in all group projects
  - remove deprecated configs
  - replaced Korolev font with open font
  - restyled admin/dashboard page
  - restyled admin/projects page

v 4.0.0
  - Remove project code and path from API. Use id instead
  - Return valid cloneable url to repo for web hook
  - Fixed backup issue
  - Reorganized settings
  - Fixed commits compare
  - Refactored scss
  - Improve status checks
  - Validates presence of User#name
  - Fixed postgres support
  - Removed sqlite support
  - Modified post-receive hook
  - Milestones can be closed now
  - Show comment events on dashboard
  - Quick add team members via group#people page
  - [API] expose created date for hooks and SSH keys
  - [API] list, create issue notes
  - [API] list, create snippet notes
  - [API] list, create wall notes
  - Remove project code - use path instead
  - added username field to user
  - rake task to fill usernames based on emails create namespaces for users
  - STI Group < Namespace
  - Project has namespace_id
  - Projects with namespaces also namespaced in gitolite and stored in subdir
  - Moving project to group will move it under group namespace
  - Ability to move project from namespaces to another
  - Fixes commit patches getting escaped (see #2036)
  - Support diff and patch generation for commits and merge request
  - MergeReqest doesn't generate a temporary file for the patch any more
  - Update the UI to allow downloading Patch or Diff

v 3.1.0
  - Updated gems
  - Services: Gitlab CI integration
  - Events filter on dashboard
  - Own namespace for redis/resque
  - Optimized commit diff views
  - add alphabetical order for projects admin page
  - Improved web editor
  - Commit stats page
  - Documentation split and cleanup
  - Link to commit authors everywhere
  - Restyled milestones list
  - added Milestone to Merge Request
  - Restyled Top panel
  - Refactored Satellite Code
  - Added file line links
  - moved from capybara-webkit to poltergeist + phantomjs

v 3.0.3
  - Fixed bug with issues list in Chrome
  - New Feature: Import team from another project

v 3.0.2
  - Fixed gitlab:app:setup
  - Fixed application error on empty project in admin area
  - Restyled last push widget

v 3.0.1
  - Fixed git over http

v 3.0.0
  - Projects groups
  - Web Editor
  - Fixed bug with gitolite keys
  - UI improved
  - Increased performance of application
  - Show user avatar in last commit when browsing Files
  - Refactored Gitlab::Merge
  - Use Font Awesome for icons
  - Separate observing of Note and MergeRequests
  - Milestone "All Issues" filter
  - Fix issue close and reopen button text and styles
  - Fix forward/back while browsing Tree hierarchy
  - Show number of notes for commits and merge requests
  - Added support pg from box and update installation doc
  - Reject ssh keys that break gitolite
  - [API] list one project hook
  - [API] edit project hook
  - [API] list project snippets
  - [API] allow to authorize using private token in HTTP header
  - [API] add user creation

v 2.9.1
  - Fixed resque custom config init

v 2.9.0
  - fixed inline notes bugs
  - refactored rspecs
  - refactored gitolite backend
  - added factory_girl
  - restyled projects list on dashboard
  - ssh keys validation to prevent gitolite crash
  - send notifications if changed permission in project
  - scss refactoring. gitlab_bootstrap/ dir
  - fix git push http body bigger than 112k problem
  - list of labels  page under issues tab
  - API for milestones, keys
  - restyled buttons
  - OAuth
  - Comment order changed

v 2.8.1
  - ability to disable gravatars
  - improved MR diff logic
  - ssh key help page

v 2.8.0
  - Gitlab Flavored Markdown
  - Bulk issues update
  - Issues API
  - Cucumber coverage increased
  - Post-receive files fixed
  - UI improved
  - Application cleanup
  - more cucumber
  - capybara-webkit + headless

v 2.7.0
  - Issue Labels
  - Inline diff
  - Git HTTP
  - API
  - UI improved
  - System hooks
  - UI improved
  - Dashboard events endless scroll
  - Source performance increased

v 2.6.0
  - UI polished
  - Improved network graph + keyboard nav
  - Handle huge commits
  - Last Push widget
  - Bugfix
  - Better performance
  - Email in resque
  - Increased test coverage
  - Ability to remove branch with MR accept
  - a lot of code refactored

v 2.5.0
  - UI polished
  - Git blame for file
  - Bugfix
  - Email in resque
  - Better test coverage

v 2.4.0
  - Admin area stats page
  - Ability to block user
  - Simplified dashboard area
  - Improved admin area
  - Bootstrap 2.0
  - Responsive layout
  - Big commits handling
  - Performance improved
  - Milestones

v 2.3.1
  - Issues pagination
  - ssl fixes
  - Merge Request pagination

v 2.3.0
  - Dashboard r1
  - Search r1
  - Project page
  - Close merge request on push
  - Persist MR diff after merge
  - mysql support
  - Documentation

v 2.2.0
  - We’ve added support of LDAP auth
  - Improved permission logic (4 roles system)
  - Protected branches (now only masters can push to protected branches)
  - Usability improved
  - twitter bootstrap integrated
  - compare view between commits
  - wiki feature
  - now you can enable/disable issues, wiki, wall features per project
  - security fixes
  - improved code browsing (ajax branch switch etc)
  - improved per-line commenting
  - git submodules displayed
  - moved to rails 3.2
  - help section improved

v 2.1.0
  - Project tab r1
  - List branches/tags
  - per line comments
  - mass user import

v 2.0.0
  - gitolite as main git host system
  - merge requests
  - project/repo access
  - link to commit/issue feed
  - design tab
  - improved email notifications
  - restyled dashboard
  - bugfix

v 1.2.2
  - common config file gitlab.yml
  - issues restyle
  - snippets restyle
  - clickable news feed header on dashboard
  - bugfix

v 1.2.1
  - bugfix

v 1.2.0
  - new design
  - user dashboard
  - network graph
  - markdown support for comments
  - encoding issues
  - wall like twitter timeline

v 1.1.0
  - project dashboard
  - wall redesigned
  - feature: code snippets
  - fixed horizontal scroll on file preview
  - fixed app crash if commit message has invalid chars
  - bugfix & code cleaning

v 1.0.2
  - fixed bug with empty project
  - added adv validation for project path & code
  - feature: issues can be sortable
  - bugfix
  - username displayed on top panel

v 1.0.1
  - fixed: with invalid source code for commit
  - fixed: lose branch/tag selection when use tree navigation
  - when history clicked - display path
  - bug fix & code cleaning

v 1.0.0
  - bug fix
  - projects preview mode

v 0.9.6
  - css fix
  - new repo empty tree until restart server - fixed

v 0.9.4
  - security improved
  - authorization improved
  - html escaping
  - bug fix
  - increased test coverage
  - design improvements

v 0.9.1
  - increased test coverage
  - design improvements
  - new issue email notification
  - updated app name
  - issue redesigned
  - issue can be edit

v 0.8.0
  - syntax highlight for main file types
  - redesign
  - stability
  - security fixes
  - increased test coverage
  - email notification<|MERGE_RESOLUTION|>--- conflicted
+++ resolved
@@ -8,12 +8,9 @@
   - Create branches via API (sponsored by O'Reilly Media)
   - Changed permission of gitlab-satellites directory not to be world accessible
   - Protected branch does not allow force push
-<<<<<<< HEAD
   - Fix popen bug in `rake gitlab:satellites:create`
   - Disable connection reaping for MySQL
-=======
   - Allow oauth signup without email for twitter and github
->>>>>>> e6f58cb8
 
 v 6.7.3
   - Fix the merge notification email not being sent (Pierre de La Morinerie)
