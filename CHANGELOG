--- conflicted
+++ resolved
@@ -21,11 +21,8 @@
   - Expose expires_at field when sharing project on API
   - Fix VueJS template tags being rendered in code comments
   - Fix issue with page scrolling to top when closing or pinning sidebar (lukehowell)
-<<<<<<< HEAD
   - Add Issue Board API support (andrebsguedes)
-=======
   - Mattermost slash command support
->>>>>>> 86ffdc63
   - Allow the Koding integration to be configured through the API
   - Added soft wrap button to repository file/blob editor
   - Add word-wrap to issue title on issue and milestone boards (ClemMakesApps)
