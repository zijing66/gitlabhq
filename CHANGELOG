--- conflicted
+++ resolved
@@ -37,11 +37,8 @@
   - API: Expose user location (Robert Schilling)
   - ClosingIssueExtractor regex now also works with colons. e.g. "Fixes: #1234" !3591
   - Update number of Todos in the sidebar when it's marked as "Done". !3600
-<<<<<<< HEAD
   - API: Expose 'updated_at' for issue, snippet, and merge request notes (Robert Schilling)
-=======
   - Add ability to sync to remote mirrors. !249
->>>>>>> 7cce76b6
 
 v 8.6.5
   - Fix importing from GitHub Enterprise. !3529
