--- conflicted
+++ resolved
@@ -1,11 +1,8 @@
 Please view this file on the master branch, on stable branches it's out of date.
 
 v 7.13.0 (unreleased)
-<<<<<<< HEAD
   - Fix external issue tracker hook/test for HTTPS URLs (Daniel Gerhardt)
-=======
   - Remove link leading to a 404 error in Deploy Keys page (Stan Hu)
->>>>>>> b643fa16
   - Fix order of issues imported form GitHub (Hiroyuki Sato)
   - Bump rugments to 1.0.0beta8 to fix C prototype function highlighting (Jonathon Reinhart)
   - Fix Merge Request webhook to properly fire "merge" action when accepted from the web UI
