Please view this file on the master branch, on stable branches it's out of date.

v 7.14.0 (unreleased)
  - Fix network graph when branch name has single quotes (Stan Hu)
  - Upgrade gitlab_git to version 7.2.6 to fix Error 500 when creating network graphs (Stan Hu)
  - Add support for Unicode filenames in relative links (Hiroyuki Sato)
  - Fix URL used for refreshing notes if relative_url is present (Bartłomiej Święcki)
  - Fix commit data retrieval when branch name has single quotes (Stan Hu)
  - Check that project was actually created rather than just validated in import:repos task (Stan Hu)
  - Fix full screen mode for snippet comments (Daniel Gerhardt)
  - Fix 404 error in files view after deleting the last file in a repository (Stan Hu)
  - Fix the "Reload with full diff" URL button (Stan Hu)
  - Fix label read access for unauthenticated users (Daniel Gerhardt)
  - Fix access to disabled features for unauthenticated users (Daniel Gerhardt)
  - Fix OAuth provider bug where GitLab would not go return to the redirect_uri after sign-in (Stan Hu)
  - Fix file upload dialog for comment editing (Daniel Gerhardt)
  - Set OmniAuth full_host parameter to ensure redirect URIs are correct (Stan Hu)
  - Expire Rails cache entries after two weeks to prevent endless Redis growth
  - Add support for destroying project milestones (Stan Hu)
  - Add fetch command to the MR page
  - Add project star and fork count, group avatar URL and user/group web URL attributes to API
  - Fix bug causing Bitbucket importer to crash when OAuth application had been removed.
  - Add fetch command to the MR page.
<<<<<<< HEAD
  - Show who last edited a comment if it wasn't the original author
=======
  - Disabled autocapitalize and autocorrect on login field (Daryl Chan)
>>>>>>> a51a3fb8

v 7.13.2
  - Fix randomly failed spec
  - Create project services on Project creation
  - Add admin_merge_request ability to Developer level and up
  - Fix Error 500 when browsing projects with no HEAD (Stan Hu)
  - Fix labels / assignee / milestone for the merge requests when issues are disabled
  - Show the first tab automatically on MergeRequests#new
  - Add rake task 'gitlab:update_commit_count' (Daniel Gerhardt)
  - Fix Gmail Actions

v 7.13.1
  - Fix: Label modifications are not reflected in existing notes and in the issue list
  - Fix: Label not shown in the Issue list, although it's set through web interface
  - Fix: Group/project references are linked incorrectly
  - Improve documentation
  - Fix of migration: Check if session_expire_delay column exists before adding the column
  - Fix: ActionView::Template::Error
  - Fix: "Create Merge Request" isn't always shown in event for newly pushed branch
  - Fix bug causing "Remove source-branch" option not to work for merge requests from the same project.
  - Render Note field hints consistently for "new" and "edit" forms

v 7.13.0
  - Remove repository graph log to fix slow cache updates after push event (Stan Hu)
  - Return comments in created order in merge request API (Stan Hu)
  - Only enable HSTS header for HTTPS and port 443 (Stan Hu)
  - Fix user autocomplete for unauthenticated users accessing public projects (Stan Hu)
  - Fix redirection to home page URL for unauthorized users (Daniel Gerhardt)
  - Add branch switching support for graphs (Daniel Gerhardt)
  - Fix external issue tracker hook/test for HTTPS URLs (Daniel Gerhardt)
  - Remove link leading to a 404 error in Deploy Keys page (Stan Hu)
  - Add support for unlocking users in admin settings (Stan Hu)
  - Add Irker service configuration options (Stan Hu)
  - Fix order of issues imported from GitHub (Hiroyuki Sato)
  - Bump rugments to 1.0.0beta8 to fix C prototype function highlighting (Jonathon Reinhart)
  - Fix Merge Request webhook to properly fire "merge" action when accepted from the web UI
  - Add `two_factor_enabled` field to admin user API (Stan Hu)
  - Fix invalid timestamps in RSS feeds (Rowan Wookey)
  - Fix downloading of patches on public merge requests when user logged out (Stan Hu)
  - Fix Error 500 when relative submodule resolves to a namespace that has a different name from its path (Stan Hu)
  - Extract the longest-matching ref from a commit path when multiple matches occur (Stan Hu)
  - Update maintenance documentation to explain no need to recompile asssets for omnibus installations (Stan Hu)
  - Support commenting on diffs in side-by-side mode (Stan Hu)
  - Fix JavaScript error when clicking on the comment button on a diff line that has a comment already (Stan Hu)
  - Return 40x error codes if branch could not be deleted in UI (Stan Hu)
  - Remove project visibility icons from dashboard projects list
  - Rename "Design" profile settings page to "Preferences".
  - Allow users to customize their default Dashboard page.
  - Update ssl_ciphers in Nginx example to remove DHE settings. This will deny forward secrecy for Android 2.3.7, Java 6 and OpenSSL 0.9.8
  - Admin can edit and remove user identities
  - Convert CRLF newlines to LF when committing using the web editor.
  - API request /projects/:project_id/merge_requests?state=closed will return only closed merge requests without merged one. If you need ones that were merged - use state=merged.  
  - Allow Administrators to filter the user list by those with or without Two-factor Authentication enabled.
  - Show a user's Two-factor Authentication status in the administration area.
  - Explicit error when commit not found in the CI
  - Improve performance for issue and merge request pages 
  - Users with guest access level can not set assignee, labels or milestones for issue and merge request
  - Reporter role can manage issue tracker now: edit any issue, set assignee or milestone and manage labels
  - Better performance for pages with events list, issues list and commits list
  - Faster automerge check and merge itself when source and target branches are in same repository 
  - Correctly show anonymous authorized applications under Profile > Applications.
  - Query Optimization in MySQL.
  - Allow users to be blocked and unblocked via the API
  - Use native Postgres database cleaning during backup restore
  - Redesign project page. Show README as default instead of activity. Move project activity to separate page
  - Make left menu more hierarchical and less contextual by adding back item at top
  - A fork can’t have a visibility level that is greater than the original project.
  - Faster code search in repository and wiki. Fixes search page timeout for big repositories 
  - Allow administrators to disable 2FA for a specific user
  - Add error message for SSH key linebreaks
  - Store commits count in database (will populate with valid values only after first push)
  - Rebuild cache after push to repository in background job

v 7.12.2
  - Correctly show anonymous authorized applications under Profile > Applications.
  - Faster automerge check and merge itself when source and target branches are in same repository
  - Audit log for user authentication
  - Fix transferring of project to another group using the API.
  - Allow custom label to be set for authentication providers.

v 7.12.1
  - Fix error when deleting a user who has projects (Stan Hu)
  - Fix post-receive errors on a push when an external issue tracker is configured (Stan Hu)
  - Add SAML to list of social_provider (Matt Firtion)
  - Fix merge requests API scope to keep compatibility in 7.12.x patch release (Dmitriy Zaporozhets)
  - Fix closed merge request scope at milestone page (Dmitriy Zaporozhets)
  - Revert merge request states renaming 
  - Fix hooks for web based events with external issue references (Daniel Gerhardt)
  - Improve performance for issue and merge request pages
  - Compress database dumps to reduce backup size

v 7.12.0
  - Fix Error 500 when one user attempts to access a personal, internal snippet (Stan Hu)
  - Disable changing of target branch in new merge request page when a branch has already been specified (Stan Hu)
  - Fix post-receive errors on a push when an external issue tracker is configured (Stan Hu)
  - Update oauth button logos for Twitter and Google to recommended assets
  - Update browser gem to version 0.8.0 for IE11 support (Stan Hu)
  - Fix timeout when rendering file with thousands of lines.
  - Add "Remember me" checkbox to LDAP signin form.
  - Add session expiration delay configuration through UI application settings
  - Don't notify users mentioned in code blocks or blockquotes.
  - Omit link to generate labels if user does not have access to create them (Stan Hu)
  - Show warning when a comment will add 10 or more people to the discussion.
  - Disable changing of the source branch in merge request update API (Stan Hu)
  - Shorten merge request WIP text.
  - Add option to disallow users from registering any application to use GitLab as an OAuth provider
  - Support editing target branch of merge request (Stan Hu)
  - Refactor permission checks with issues and merge requests project settings (Stan Hu)
  - Fix Markdown preview not working in Edit Milestone page (Stan Hu)
  - Fix Zen Mode not closing with ESC key (Stan Hu)
  - Allow HipChat API version to be blank and default to v2 (Stan Hu)
  - Add file attachment support in Milestone description (Stan Hu)
  - Fix milestone "Browse Issues" button.
  - Set milestone on new issue when creating issue from index with milestone filter active.
  - Make namespace API available to all users (Stan Hu)
  - Add web hook support for note events (Stan Hu)
  - Disable "New Issue" and "New Merge Request" buttons when features are disabled in project settings (Stan Hu)
  - Remove Rack Attack monkey patches and bump to version 4.3.0 (Stan Hu)
  - Fix clone URL losing selection after a single click in Safari and Chrome (Stan Hu)
  - Fix git blame syntax highlighting when different commits break up lines (Stan Hu)
  - Add "Resend confirmation e-mail" link in profile settings (Stan Hu)
  - Allow to configure location of the `.gitlab_shell_secret` file. (Jakub Jirutka)
  - Disabled expansion of top/bottom blobs for new file diffs
  - Update Asciidoctor gem to version 1.5.2. (Jakub Jirutka)
  - Fix resolving of relative links to repository files in AsciiDoc documents. (Jakub Jirutka)
  - Use the user list from the target project in a merge request (Stan Hu)
  - Default extention for wiki pages is now .md instead of .markdown (Jeroen van Baarsen)
  - Add validation to wiki page creation (only [a-zA-Z0-9/_-] are allowed) (Jeroen van Baarsen)
  - Fix new/empty milestones showing 100% completion value (Jonah Bishop)
  - Add a note when an Issue or Merge Request's title changes
  - Consistently refer to MRs as either Merged or Closed.
  - Add Merged tab to MR lists.
  - Prefix EmailsOnPush email subject with `[Git]`.
  - Group project contributions by both name and email.
  - Clarify navigation labels for Project Settings and Group Settings.
  - Move user avatar and logout button to sidebar
  - You can not remove user if he/she is an only owner of group
  - User should be able to leave group. If not - show him proper message
  - User has ability to leave project
  - Add SAML support as an omniauth provider
  - Allow to configure a URL to show after sign out
  - Add an option to automatically sign-in with an Omniauth provider
  - Better performance for web editor (switched from satellites to rugged)
  - GitLab CI service sends .gitlab-ci.yml in each push call
  - When remove project - move repository and schedule it removal
  - Improve group removing logic
  - Trigger create-hooks on backup restore task
  - Add option to automatically link omniauth and LDAP identities
  - Allow special character in users bio. I.e.: I <3 GitLab

v 7.11.4
  - Fix missing bullets when creating lists
  - Set rel="nofollow" on external links

v 7.11.3
  - no changes
  - Fix upgrader script (Martins Polakovs)

v 7.11.2
  - no changes

v 7.11.1
  - no changes

v 7.11.0
  - Fall back to Plaintext when Syntaxhighlighting doesn't work. Fixes some buggy lexers (Hannes Rosenögger)
  - Get editing comments to work in Chrome 43 again.
  - Fix broken view when viewing history of a file that includes a path that used to be another file (Stan Hu)
  - Don't show duplicate deploy keys
  - Fix commit time being displayed in the wrong timezone in some cases (Hannes Rosenögger)
  - Make the first branch pushed to an empty repository the default HEAD (Stan Hu)
  - Fix broken view when using a tag to display a tree that contains git submodules (Stan Hu)
  - Make Reply-To config apply to change e-mail confirmation and other Devise notifications (Stan Hu)
  - Add application setting to restrict user signups to e-mail domains (Stan Hu)
  - Don't allow a merge request to be merged when its title starts with "WIP".
  - Add a page title to every page.
  - Allow primary email to be set to an email that you've already added.
  - Fix clone URL field and X11 Primary selection (Dmitry Medvinsky)
  - Ignore invalid lines in .gitmodules
  - Fix "Cannot move project" error message from popping up after a successful transfer (Stan Hu)
  - Redirect to sign in page after signing out.
  - Fix "Hello @username." references not working by no longer allowing usernames to end in period.
  - Fix "Revspec not found" errors when viewing diffs in a forked project with submodules (Stan Hu)
  - Improve project page UI
  - Fix broken file browsing with relative submodule in personal projects (Stan Hu)
  - Add "Reply quoting selected text" shortcut key (`r`)
  - Fix bug causing `@whatever` inside an issue's first code block to be picked up as a user mention.
  - Fix bug causing `@whatever` inside an inline code snippet (backtick-style) to be picked up as a user mention.
  - When use change branches link at MR form - save source branch selection instead of target one
  - Improve handling of large diffs
  - Added GitLab Event header for project hooks
  - Add Two-factor authentication (2FA) for GitLab logins
  - Show Atom feed buttons everywhere where applicable.
  - Add project activity atom feed.
  - Don't crash when an MR from a fork has a cross-reference comment from the target project on one of its commits.
  - Explain how to get a new password reset token in welcome emails
  - Include commit comments in MR from a forked project.
  - Group milestones by title in the dashboard and all other issue views.
  - Query issues, merge requests and milestones with their IID through API (Julien Bianchi)
  - Add default project and snippet visibility settings to the admin web UI.
  - Show incompatible projects in Google Code import status (Stan Hu)
  - Fix bug where commit data would not appear in some subdirectories (Stan Hu)
  - Task lists are now usable in comments, and will show up in Markdown previews.
  - Fix bug where avatar filenames were not actually deleted from the database during removal (Stan Hu)
  - Fix bug where Slack service channel was not saved in admin template settings. (Stan Hu)
  - Protect OmniAuth request phase against CSRF.
  - Don't send notifications to mentioned users that don't have access to the project in question.
  - Add search issues/MR by number
  - Move snippets UI to fluid layout
  - Improve UI for sidebar. Increase separation between navigation and content
  - Improve new project command options (Ben Bodenmiller)
  - Add common method to force UTF-8 and use it to properly handle non-ascii OAuth user properties (Onur Küçük)
  - Prevent sending empty messages to HipChat (Chulki Lee)
  - Improve UI for mobile phones on dashboard and project pages
  - Add room notification and message color option for HipChat
  - Allow to use non-ASCII letters and dashes in project and namespace name. (Jakub Jirutka)
  - Add footnotes support to Markdown (Guillaume Delbergue)
  - Add current_sign_in_at to UserFull REST api.
  - Make Sidekiq MemoryKiller shutdown signal configurable
  - Add "Create Merge Request" buttons to commits and branches pages and push event.
  - Show user roles by comments.
  - Fix automatic blocking of auto-created users from Active Directory.
  - Call merge request web hook for each new commits (Arthur Gautier)
  - Use SIGKILL by default in Sidekiq::MemoryKiller
  - Fix mentioning of private groups.
  - Add style for <kbd> element in markdown
  - Spin spinner icon next to "Checking for CI status..." on MR page.
  - Fix reference links in dashboard activity and ATOM feeds.
  - Ensure that the first added admin performs repository imports

v 7.10.4
  - Fix migrations broken in 7.10.2
  - Make tags for GitLab installations running on MySQL case sensitive
  - Get Gitorious importer to work again.
  - Fix adding new group members from admin area
  - Fix DB error when trying to tag a repository (Stan Hu)
  - Fix Error 500 when searching Wiki pages (Stan Hu)
  - Unescape branch names in compare commit (Stan Hu)
  - Order commit comments chronologically in API.

v 7.10.2
  - Fix CI links on MR page

v 7.10.0
  - Ignore submodules that are defined in .gitmodules but are checked in as directories.
  - Allow projects to be imported from Google Code.
  - Remove access control for uploaded images to fix broken images in emails (Hannes Rosenögger)
  - Allow users to be invited by email to join a group or project.
  - Don't crash when project repository doesn't exist.
  - Add config var to block auto-created LDAP users.
  - Don't use HTML ellipsis in EmailsOnPush subject truncated commit message.
  - Set EmailsOnPush reply-to address to committer email when enabled.
  - Fix broken file browsing with a submodule that contains a relative link (Stan Hu)
  - Fix persistent XSS vulnerability around profile website URLs.
  - Fix project import URL regex to prevent arbitary local repos from being imported.
  - Fix directory traversal vulnerability around uploads routes.
  - Fix directory traversal vulnerability around help pages.
  - Don't leak existence of project via search autocomplete.
  - Don't leak existence of group or project via search.
  - Fix bug where Wiki pages that included a '/' were no longer accessible (Stan Hu)
  - Fix bug where error messages from Dropzone would not be displayed on the issues page (Stan Hu)
  - Add a rake task to check repository integrity with `git fsck`
  - Add ability to configure Reply-To address in gitlab.yml (Stan Hu)
  - Move current user to the top of the list in assignee/author filters (Stan Hu)
  - Fix broken side-by-side diff view on merge request page (Stan Hu)
  - Set Application controller default URL options to ensure all url_for calls are consistent (Stan Hu)
  - Allow HTML tags in Markdown input
  - Fix code unfold not working on Compare commits page (Stan Hu)
  - Fix generating SSH key fingerprints with OpenSSH 6.8. (Sašo Stanovnik)
  - Fix "Import projects from" button to show the correct instructions (Stan Hu)
  - Fix dots in Wiki slugs causing errors (Stan Hu)
  - Make maximum attachment size configurable via Application Settings (Stan Hu)
  - Update poltergeist to version 1.6.0 to support PhantomJS 2.0 (Zeger-Jan van de Weg)
  - Fix cross references when usernames, milestones, or project names contain underscores (Stan Hu)
  - Disable reference creation for comments surrounded by code/preformatted blocks (Stan Hu)
  - Reduce Rack Attack false positives causing 403 errors during HTTP authentication (Stan Hu)
  - enable line wrapping per default and remove the checkbox to toggle it (Hannes Rosenögger)
  - Fix a link in the patch update guide
  - Add a service to support external wikis (Hannes Rosenögger)
  - Omit the "email patches" link and fix plain diff view for merge commits
  - List new commits for newly pushed branch in activity view.
  - Add sidetiq gem dependency to match EE
  - Add changelog, license and contribution guide links to project tab bar.
  - Improve diff UI
  - Fix alignment of navbar toggle button (Cody Mize)
  - Fix checkbox rendering for nested task lists
  - Identical look of selectboxes in UI
  - Upgrade the gitlab_git gem to version 7.1.3
  - Move "Import existing repository by URL" option to button.
  - Improve error message when save profile has error.
  - Passing the name of pushed ref to CI service (requires GitLab CI 7.9+)
  - Add location field to user profile
  - Fix print view for markdown files and wiki pages
  - Fix errors when deleting old backups
  - Improve GitLab performance when working with git repositories
  - Add tag message and last commit to tag hook (Kamil Trzciński)
  - Restrict permissions on backup files
  - Improve oauth accounts UI in profile page
  - Add ability to unlink connected accounts
  - Replace commits calendar with faster contribution calendar that includes issues and merge requests
  - Add inifinite scroll to user page activity
  - Don't include system notes in issue/MR comment count.
  - Don't mark merge request as updated when merge status relative to target branch changes.
  - Link note avatar to user.
  - Make Git-over-SSH errors more descriptive.
  - Fix EmailsOnPush.
  - Refactor issue filtering
  - AJAX selectbox for issue assignee and author filters
  - Fix issue with missing options in issue filtering dropdown if selected one
  - Prevent holding Control-Enter or Command-Enter from posting comment multiple times.
  - Prevent note form from being cleared when submitting failed.
  - Improve file icons rendering on tree (Sullivan Sénéchal)
  - API: Add pagination to project events
  - Get issue links in notification mail to work again.
  - Don't show commit comment button when user is not signed in.
  - Fix admin user projects lists.
  - Don't leak private group existence by redirecting from namespace controller to group controller.
  - Ability to skip some items from backup (database, respositories or uploads)
  - Archive repositories in background worker.
  - Import GitHub, Bitbucket or GitLab.com projects owned by authenticated user into current namespace.
  - Project labels are now available over the API under the "tag_list" field (Cristian Medina)
  - Fixed link paths for HTTP and SSH on the admin project view (Jeremy Maziarz)
  - Fix and improve help rendering (Sullivan Sénéchal)
  - Fix final line in EmailsOnPush email diff being rendered as error.
  - Prevent duplicate Buildkite service creation.
  - Fix git over ssh errors 'fatal: protocol error: bad line length character'
  - Automatically setup GitLab CI project for forks if origin project has GitLab CI enabled
  - Bust group page project list cache when namespace name or path changes.
  - Explicitly set image alt-attribute to prevent graphical glitches if gravatars could not be loaded
  - Allow user to choose a public email to show on public profile
  - Remove truncation from issue titles on milestone page (Jason Blanchard)
  - Fix stuck Merge Request merging events from old installations (Ben Bodenmiller)
  - Fix merge request comments on files with multiple commits
  - Fix Resource Owner Password Authentication Flow

v 7.9.4
  - Security: Fix project import URL regex to prevent arbitary local repos from being imported
  - Fixed issue where only 25 commits would load in file listings
  - Fix LDAP identities  after config update

v 7.9.3
  - Contains no changes
  - Add icons to Add dropdown items.
  - Allow admin to create public deploy keys that are accessible to any project.
  - Warn when gitlab-shell version doesn't match requirement.
  - Skip email confirmation when set by admin or via LDAP.
  - Only allow users to reference groups, projects, issues, MRs, commits they have access to.

v 7.9.3
  - Contains no changes

v 7.9.2
  - Contains no changes

v 7.9.1
  - Include missing events and fix save functionality in admin service template settings form (Stan Hu)
  - Fix "Import projects from" button to show the correct instructions (Stan Hu)
  - Fix OAuth2 issue importing a new project from GitHub and GitLab (Stan Hu)
  - Fix for LDAP with commas in DN
  - Fix missing events and in admin Slack service template settings form (Stan Hu)
  - Don't show commit comment button when user is not signed in.
  - Downgrade gemnasium-gitlab-service gem

v 7.9.0
  - Add HipChat integration documentation (Stan Hu)
  - Update documentation for object_kind field in Webhook push and tag push Webhooks (Stan Hu)
  - Fix broken email images (Hannes Rosenögger)
  - Automatically config git if user forgot, where possible (Zeger-Jan van de Weg)
  - Fix mass SQL statements on initial push (Hannes Rosenögger)
  - Add tag push notifications and normalize HipChat and Slack messages to be consistent (Stan Hu)
  - Add comment notification events to HipChat and Slack services (Stan Hu)
  - Add issue and merge request events to HipChat and Slack services (Stan Hu)
  - Fix merge request URL passed to Webhooks. (Stan Hu)
  - Fix bug that caused a server error when editing a comment to "+1" or "-1" (Stan Hu)
  - Fix code preview theme setting for comments, issues, merge requests, and snippets (Stan Hu)
  - Move labels/milestones tabs to sidebar
  - Upgrade Rails gem to version 4.1.9.
  - Improve error messages for file edit failures
  - Improve UI for commits, issues and merge request lists
  - Fix commit comments on first line of diff not rendering in Merge Request Discussion view.
  - Allow admins to override restricted project visibility settings.
  - Move restricted visibility settings from gitlab.yml into the web UI.
  - Improve trigger merge request hook when source project branch has been updated (Kirill Zaitsev)
  - Save web edit in new branch
  - Fix ordering of imported but unchanged projects (Marco Wessel)
  - Mobile UI improvements: make aside content expandable
  - Expose avatar_url in projects API
  - Fix checkbox alignment on the application settings page.
  - Generalize image upload in drag and drop in markdown to all files (Hannes Rosenögger)
  - Fix mass-unassignment of issues (Robert Speicher)
  - Fix hidden diff comments in merge request discussion view
  - Allow user confirmation to be skipped for new users via API
  - Add a service to send updates to an Irker gateway (Romain Coltel)
  - Add brakeman (security scanner for Ruby on Rails)
  - Slack username and channel options
  - Add grouped milestones from all projects to dashboard.
  - Web hook sends pusher email as well as commiter
  - Add Bitbucket omniauth provider.
  - Add Bitbucket importer.
  - Support referencing issues to a project whose name starts with a digit
  - Condense commits already in target branch when updating merge request source branch.
  - Send notifications and leave system comments when bulk updating issues.
  - Automatically link commit ranges to compare page: sha1...sha4 or sha1..sha4 (includes sha1 in comparison)
  - Move groups page from profile to dashboard
  - Starred projects page at dashboard
  - Blocking user does not remove him/her from project/groups but show blocked label
  - Change subject of EmailsOnPush emails to include namespace, project and branch.
  - Change subject of EmailsOnPush emails to include first commit message when multiple were pushed.
  - Remove confusing footer from EmailsOnPush mail body.
  - Add list of changed files to EmailsOnPush emails.
  - Add option to send EmailsOnPush emails from committer email if domain matches.
  - Add option to disable code diffs in EmailOnPush emails.
  - Wrap commit message in EmailsOnPush email.
  - Send EmailsOnPush emails when deleting commits using force push.
  - Fix EmailsOnPush email comparison link to include first commit.
  - Fix highliht of selected lines in file
  - Reject access to group/project avatar if the user doesn't have access.
  - Add database migration to clean group duplicates with same path and name (Make sure you have a backup before update)
  - Add GitLab active users count to rake gitlab:check
  - Starred projects page at dashboard
  - Make email display name configurable
  - Improve json validation in hook data
  - Use Emoji One
  - Updated emoji help documentation to properly reference EmojiOne.
  - Fix missing GitHub organisation repositories on import page.
  - Added blue theme
  - Remove annoying notice messages when create/update merge request
  - Allow smb:// links in Markdown text.
  - Filter merge request by title or description at Merge Requests page
  - Block user if he/she was blocked in Active Directory
  - Fix import pages not working after first load.
  - Use custom LDAP label in LDAP signin form.
  - Execute hooks and services when branch or tag is created or deleted through web interface.
  - Block and unblock user if he/she was blocked/unblocked in Active Directory
  - Raise recommended number of unicorn workers from 2 to 3
  - Use same layout and interactivity for project members as group members.
  - Prevent gitlab-shell character encoding issues by receiving its changes as raw data.
  - Ability to unsubscribe/subscribe to issue or merge request
  - Delete deploy key when last connection to a project is destroyed.
  - Fix invalid Atom feeds when using emoji, horizontal rules, or images (Christian Walther)
  - Backup of repositories with tar instead of git bundle (only now are git-annex files included in the backup)
  - Add canceled status for CI
  - Send EmailsOnPush email when branch or tag is created or deleted.
  - Faster merge request processing for large repository
  - Prevent doubling AJAX request with each commit visit via Turbolink
  - Prevent unnecessary doubling of js events on import pages and user calendar

v 7.8.4
  - Fix issue_tracker_id substitution in custom issue trackers
  - Fix path and name duplication in namespaces

v 7.8.3
  - Bump version of gitlab_git fixing annotated tags without message

v 7.8.2
  - Fix service migration issue when upgrading from versions prior to 7.3
  - Fix setting of the default use project limit via admin UI
  - Fix showing of already imported projects for GitLab and Gitorious importers
  - Fix response of push to repository to return "Not found" if user doesn't have access
  - Fix check if user is allowed to view the file attachment
  - Fix import check for case sensetive namespaces
  - Increase timeout for Git-over-HTTP requests to 1 hour since large pulls/pushes can take a long time.
  - Properly handle autosave local storage exceptions.
  - Escape wildcards when searching LDAP by username.

v 7.8.1
  - Fix run of custom post receive hooks
  - Fix migration that caused issues when upgrading to version 7.8 from versions prior to 7.3
  - Fix the warning for LDAP users about need to set password
  - Fix avatars which were not shown for non logged in users
  - Fix urls for the issues when relative url was enabled

v 7.8.0
  - Fix access control and protection against XSS for note attachments and other uploads.
  - Replace highlight.js with rouge-fork rugments (Stefan Tatschner)
  - Make project search case insensitive (Hannes Rosenögger)
  - Include issue/mr participants in list of recipients for reassign/close/reopen emails
  - Expose description in groups API
  - Better UI for project services page
  - Cleaner UI for web editor
  - Add diff syntax highlighting in email-on-push service notifications (Hannes Rosenögger)
  - Add API endpoint to fetch all changes on a MergeRequest (Jeroen van Baarsen)
  - View note image attachments in new tab when clicked instead of downloading them
  - Improve sorting logic in UI and API. Explicitly define what sorting method is used by default
  - Fix overflow at sidebar when have several items
  - Add notes for label changes in issue and merge requests
  - Show tags in commit view (Hannes Rosenögger)
  - Only count a user's vote once on a merge request or issue (Michael Clarke)
  - Increase font size when browse source files and diffs
  - Service Templates now let you set default values for all services
  - Create new file in empty repository using GitLab UI
  - Ability to clone project using oauth2 token
  - Upgrade Sidekiq gem to version 3.3.0
  - Stop git zombie creation during force push check
  - Show success/error messages for test setting button in services
  - Added Rubocop for code style checks
  - Fix commits pagination
  - Async load a branch information at the commit page
  - Disable blacklist validation for project names
  - Allow configuring protection of the default branch upon first push (Marco Wessel)
  - Add gitlab.com importer
  - Add an ability to login with gitlab.com
  - Add a commit calendar to the user profile (Hannes Rosenögger)
  - Submit comment on command-enter
  - Notify all members of a group when that group is mentioned in a comment, for example: `@gitlab-org` or `@sales`.
  - Extend issue clossing pattern to include "Resolve", "Resolves", "Resolved", "Resolving" and "Close" (Julien Bianchi and Hannes Rosenögger)
  - Fix long broadcast message cut-off on left sidebar (Visay Keo)
  - Add Project Avatars (Steven Thonus and Hannes Rosenögger)
  - Password reset token validity increased from 2 hours to 2 days since it is also send on account creation.
  - Edit group members via API
  - Enable raw image paste from clipboard, currently Chrome only (Marco Cyriacks)
  - Add action property to merge request hook (Julien Bianchi)
  - Remove duplicates from group milestone participants list.
  - Add a new API function that retrieves all issues assigned to a single milestone (Justin Whear and Hannes Rosenögger)
  - API: Access groups with their path (Julien Bianchi)
  - Added link to milestone and keeping resource context on smaller viewports for issues and merge requests (Jason Blanchard)
  - Allow notification email to be set separately from primary email.
  - API: Add support for editing an existing project (Mika Mäenpää and Hannes Rosenögger)
  - Don't have Markdown preview fail for long comments/wiki pages.
  - When test web hook - show error message instead of 500 error page if connection to hook url was reset
  - Added support for firing system hooks on group create/destroy and adding/removing users to group (Boyan Tabakov)
  - Added persistent collapse button for left side nav bar (Jason Blanchard)
  - Prevent losing unsaved comments by automatically restoring them when comment page is loaded again.
  - Don't allow page to be scaled on mobile.
  - Clean the username acquired from OAuth/LDAP so it doesn't fail username validation and block signing up.
  - Show assignees in merge request index page (Kelvin Mutuma)
  - Link head panel titles to relevant root page.
  - Allow users that signed up via OAuth to set their password in order to use Git over HTTP(S).
  - Show users button to share their newly created public or internal projects on twitter
  - Add quick help links to the GitLab pricing and feature comparison pages.
  - Fix duplicate authorized applications in user profile and incorrect application client count in admin area.
  - Make sure Markdown previews always use the same styling as the eventual destination.
  - Remove deprecated Group#owner_id from API
  - Show projects user contributed to on user page. Show stars near project on user page.
  - Improve database performance for GitLab
  - Add Asana service (Jeremy Benoist)
  - Improve project web hooks with extra data

v 7.7.2
  - Update GitLab Shell to version 2.4.2 that fixes a bug when developers can push to protected branch
  - Fix issue when LDAP user can't login with existing GitLab account

v 7.7.1
  - Improve mention autocomplete performance
  - Show setup instructions for GitHub import if disabled
  - Allow use http for OAuth applications

v 7.7.0
  - Import from GitHub.com feature
  - Add Jetbrains Teamcity CI service (Jason Lippert)
  - Mention notification level
  - Markdown preview in wiki (Yuriy Glukhov)
  - Raise group avatar filesize limit to 200kb
  - OAuth applications feature
  - Show user SSH keys in admin area
  - Developer can push to protected branches option
  - Set project path instead of project name in create form
  - Block Git HTTP access after 10 failed authentication attempts
  - Updates to the messages returned by API (sponsored by O'Reilly Media)
  - New UI layout with side navigation
  - Add alert message in case of outdated browser (IE < 10)
  - Added API support for sorting projects
  - Update gitlab_git to version 7.0.0.rc14
  - Add API project search filter option for authorized projects
  - Fix File blame not respecting branch selection
  - Change some of application settings on fly in admin area UI
  - Redesign signin/signup pages
  - Close standard input in Gitlab::Popen.popen
  - Trigger GitLab CI when push tags
  - When accept merge request - do merge using sidaekiq job
  - Enable web signups by default
  - Fixes for diff comments: drag-n-drop images, selecting images
  - Fixes for edit comments: drag-n-drop images, preview mode, selecting images, save & update
  - Remove password strength indicator



v 7.6.0
  - Fork repository to groups
  - New rugged version
  - Add CRON=1 backup setting for quiet backups
  - Fix failing wiki restore
  - Add optional Sidekiq MemoryKiller middleware (enabled via SIDEKIQ_MAX_RSS env variable)
  - Monokai highlighting style now more faithful to original design (Mark Riedesel)
  - Create project with repository in synchrony
  - Added ability to create empty repo or import existing one if project does not have repository
  - Reactivate highlight.js language autodetection
  - Mobile UI improvements
  - Change maximum avatar file size from 100KB to 200KB
  - Strict validation for snippet file names
  - Enable Markdown preview for issues, merge requests, milestones, and notes (Vinnie Okada)
  - In the docker directory is a container template based on the Omnibus packages.
  - Update Sidekiq to version 2.17.8
  - Add author filter to project issues and merge requests pages
  - Atom feed for user activity
  - Support multiple omniauth providers for the same user
  - Rendering cross reference in issue title and tooltip for merge request
  - Show username in comments
  - Possibility to create Milestones or Labels when Issues are disabled
  - Fix bug with showing gpg signature in tag

v 7.5.3
  - Bump gitlab_git to 7.0.0.rc12 (includes Rugged 0.21.2)

v 7.5.2
  - Don't log Sidekiq arguments by default
  - Fix restore of wiki repositories from backups

v 7.5.1
  - Add missing timestamps to 'members' table

v 7.5.0
  - API: Add support for Hipchat (Kevin Houdebert)
  - Add time zone configuration in gitlab.yml (Sullivan Senechal)
  - Fix LDAP authentication for Git HTTP access
  - Run 'GC.start' after every EmailsOnPushWorker job
  - Fix LDAP config lookup for provider 'ldap'
  - Drop all sequences during Postgres database restore
  - Project title links to project homepage (Ben Bodenmiller)
  - Add Atlassian Bamboo CI service (Drew Blessing)
  - Mentioned @user will receive email even if he is not participating in issue or commit
  - Session API: Use case-insensitive authentication like in UI (Andrey Krivko)
  - Tie up loose ends with annotated tags: API & UI (Sean Edge)
  - Return valid json for deleting branch via API (sponsored by O'Reilly Media)
  - Expose username in project events API (sponsored by O'Reilly Media)
  - Adds comments to commits in the API
  - Performance improvements
  - Fix post-receive issue for projects with deleted forks
  - New gitlab-shell version with custom hooks support
  - Improve code
  - GitLab CI 5.2+ support (does not support older versions)
  - Fixed bug when you can not push commits starting with 000000 to protected branches
  - Added a password strength indicator
  - Change project name and path in one form
  - Display renamed files in diff views (Vinnie Okada)
  - Fix raw view for public snippets
  - Use secret token with GitLab internal API.
  - Add missing timestamps to 'members' table

v 7.4.5
  - Bump gitlab_git to 7.0.0.rc12 (includes Rugged 0.21.2)

v 7.4.4
  - No changes

v 7.4.3
  - Fix raw snippets view
  - Fix security issue for member api
  - Fix buildbox integration

v 7.4.2
  - Fix internal snippet exposing for unauthenticated users

v 7.4.1
  - Fix LDAP authentication for Git HTTP access
  - Fix LDAP config lookup for provider 'ldap'
  - Fix public snippets
  - Fix 500 error on projects with nested submodules

v 7.4.0
  - Refactored membership logic
  - Improve error reporting on users API (Julien Bianchi)
  - Refactor test coverage tools usage. Use SIMPLECOV=true to generate it locally
  - Default branch is protected by default
  - Increase unicorn timeout to 60 seconds
  - Sort search autocomplete projects by stars count so most popular go first
  - Add README to tab on project show page
  - Do not delete tmp/repositories itself during clean-up, only its contents
  - Support for backup uploads to remote storage
  - Prevent notes polling when there are not notes
  - Internal ForkService: Prepare support for fork to a given namespace
  - API: Add support for forking a project via the API (Bernhard Kaindl)
  - API: filter project issues by milestone (Julien Bianchi)
  - Fail harder in the backup script
  - Changes to Slack service structure, only webhook url needed
  - Zen mode for wiki and milestones (Robert Schilling)
  - Move Emoji parsing to html-pipeline-gitlab (Robert Schilling)
  - Font Awesome 4.2 integration (Sullivan Senechal)
  - Add Pushover service integration (Sullivan Senechal)
  - Add select field type for services options (Sullivan Senechal)
  - Add cross-project references to the Markdown parser (Vinnie Okada)
  - Add task lists to issue and merge request descriptions (Vinnie Okada)
  - Snippets can be public, internal or private
  - Improve danger zone: ask project path to confirm data-loss action
  - Raise exception on forgery
  - Show build coverage in Merge Requests (requires GitLab CI v5.1)
  - New milestone and label links on issue edit form
  - Improved repository graphs
  - Improve event note display in dashboard and project activity views (Vinnie Okada)
  - Add users sorting to admin area
  - UI improvements
  - Fix ambiguous sha problem with mentioned commit
  - Fixed bug with apostrophe when at mentioning users
  - Add active directory ldap option
  - Developers can push to wiki repo. Protected branches does not affect wiki repo any more
  - Faster rev list
  - Fix branch removal

v 7.3.2
  - Fix creating new file via web editor
  - Use gitlab-shell v2.0.1

v 7.3.1
  - Fix ref parsing in Gitlab::GitAccess
  - Fix error 500 when viewing diff on a file with changed permissions
  - Fix adding comments to MR when source branch is master
  - Fix error 500 when searching description contains relative link

v 7.3.0
  - Always set the 'origin' remote in satellite actions
  - Write authorized_keys in tmp/ during tests
  - Use sockets to connect to Redis
  - Add dormant New Relic gem (can be enabled via environment variables)
  - Expire Rack sessions after 1 week
  - Cleaner signin/signup pages
  - Improved comments UI
  - Better search with filtering, pagination etc
  - Added a checkbox to toggle line wrapping in diff (Yuriy Glukhov)
  - Prevent project stars duplication when fork project
  - Use the default Unicorn socket backlog value of 1024
  - Support Unix domain sockets for Redis
  - Store session Redis keys in 'session:gitlab:' namespace
  - Deprecate LDAP account takeover based on partial LDAP email / GitLab username match
  - Use /bin/sh instead of Bash in bin/web, bin/background_jobs (Pavel Novitskiy)
  - Keyboard shortcuts for productivity (Robert Schilling)
  - API: filter issues by state (Julien Bianchi)
  - API: filter issues by labels (Julien Bianchi)
  - Add system hook for ssh key changes
  - Add blob permalink link (Ciro Santilli)
  - Create annotated tags through UI and API (Sean Edge)
  - Snippets search (Charles Bushong)
  - Comment new push to existing MR
  - Add 'ci' to the blacklist of forbidden names
  - Improve text filtering on issues page
  - Comment & Close button
  - Process git push --all much faster
  - Don't allow edit of system notes
  - Project wiki search (Ralf Seidler)
  - Enabled Shibboleth authentication support (Matus Banas)
  - Zen mode (fullscreen) for issues/MR/notes (Robert Schilling)
  - Add ability to configure webhook timeout via gitlab.yml (Wes Gurney)
  - Sort project merge requests in asc or desc order for updated_at or created_at field (sponsored by O'Reilly Media)
  - Add Redis socket support to 'rake gitlab:shell:install'

v 7.2.1
  - Delete orphaned labels during label migration (James Brooks)
  - Security: prevent XSS with stricter MIME types for raw repo files

v 7.2.0
  - Explore page
  - Add project stars (Ciro Santilli)
  - Log Sidekiq arguments
  - Better labels: colors, ability to rename and remove
  - Improve the way merge request collects diffs
  - Improve compare page for large diffs
  - Expose the full commit message via API
  - Fix 500 error on repository rename
  - Fix bug when MR download patch return invalid diff
  - Test gitlab-shell integration
  - Repository import timeout increased from 2 to 4 minutes allowing larger repos to be imported
  - API for labels (Robert Schilling)
  - API: ability to set an import url when creating project for specific user

v 7.1.1
  - Fix cpu usage issue in Firefox
  - Fix redirect loop when changing password by new user
  - Fix 500 error on new merge request page

v 7.1.0
  - Remove observers
  - Improve MR discussions
  - Filter by description on Issues#index page
  - Fix bug with namespace select when create new project page
  - Show README link after description for non-master members
  - Add @all mention for comments
  - Dont show reply button if user is not signed in
  - Expose more information for issues with webhook
  - Add a mention of the merge request into the default merge request commit message
  - Improve code highlight, introduce support for more languages like Go, Clojure, Erlang etc
  - Fix concurrency issue in repository download
  - Dont allow repository name start with ?
  - Improve email threading (Pierre de La Morinerie)
  - Cleaner help page
  - Group milestones
  - Improved email notifications
  - Contributors API (sponsored by Mobbr)
  - Fix LDAP TLS authentication (Boris HUISGEN)
  - Show VERSION information on project sidebar
  - Improve branch removal logic when accept MR
  - Fix bug where comment form is spawned inside the Reply button
  - Remove Dir.chdir from Satellite#lock for thread-safety
  - Increased default git max_size value from 5MB to 20MB in gitlab.yml. Please update your configs!
  - Show error message in case of timeout in satellite when create MR
  - Show first 100 files for huge diff instead of hiding all
  - Change default admin email from admin@local.host to admin@example.com

v 7.0.0
  - The CPU no longer overheats when you hold down the spacebar
  - Improve edit file UI
  - Add ability to upload group avatar when create
  - Protected branch cannot be removed
  - Developers can remove normal branches with UI
  - Remove branch via API (sponsored by O'Reilly Media)
  - Move protected branches page to Project settings area
  - Redirect to Files view when create new branch via UI
  - Drag and drop upload of image in every markdown-area (Earle Randolph Bunao and Neil Francis Calabroso)
  - Refactor the markdown relative links processing
  - Make it easier to implement other CI services for GitLab
  - Group masters can create projects in group
  - Deprecate ruby 1.9.3 support
  - Only masters can rewrite/remove git tags
  - Add X-Frame-Options SAMEORIGIN to Nginx config so Sidekiq admin is visible
  - UI improvements
  - Case-insensetive search for issues
  - Update to rails 4.1
  - Improve performance of application for projects and groups with a lot of members
  - Formally support Ruby 2.1
  - Include Nginx gitlab-ssl config
  - Add manual language detection for highlight.js
  - Added example.com/:username routing
  - Show notice if your profile is public
  - UI improvements for mobile devices
  - Improve diff rendering performance
  - Drag-n-drop for issues and merge requests between states at milestone page
  - Fix '0 commits' message for huge repositories on project home page
  - Prevent 500 error page when visit commit page from large repo
  - Add notice about huge push over http to unicorn config
  - File action in satellites uses default 30 seconds timeout instead of old 10 seconds one
  - Overall performance improvements
  - Skip init script check on omnibus-gitlab
  - Be more selective when killing stray Sidekiqs
  - Check LDAP user filter during sign-in
  - Remove wall feature (no data loss - you can take it from database)
  - Dont expose user emails via API unless you are admin
  - Detect issues closed by Merge Request description
  - Better email subject lines from email on push service (Alex Elman)
  - Enable identicon for gravatar be default

v 6.9.2
  - Revert the commit that broke the LDAP user filter

v 6.9.1
  - Fix scroll to highlighted line
  - Fix the pagination on load for commits page

v 6.9.0
  - Store Rails cache data in the Redis `cache:gitlab` namespace
  - Adjust MySQL limits for existing installations
  - Add db index on project_id+iid column. This prevents duplicate on iid (During migration duplicates will be removed)
  - Markdown preview or diff during editing via web editor (Evgeniy Sokovikov)
  - Give the Rails cache its own Redis namespace
  - Add ability to set different ssh host, if different from http/https
  - Fix syntax highlighting for code comments blocks
  - Improve comments loading logic
  - Stop refreshing comments when the tab is hidden
  - Improve issue and merge request mobile UI (Drew Blessing)
  - Document how to convert a backup to PostgreSQL
  - Fix locale bug in backup manager
  - Fix can not automerge when MR description is too long
  - Fix wiki backup skip bug
  - Two Step MR creation process
  - Remove unwanted files from satellite working directory with git clean -fdx
  - Accept merge request via API (sponsored by O'Reilly Media)
  - Add more access checks during API calls
  - Block SSH access for 'disabled' Active Directory users
  - Labels for merge requests (Drew Blessing)
  - Threaded emails by setting a Message-ID (Philip Blatter)

v 6.8.0
  - Ability to at mention users that are participating in issue and merge req. discussion
  - Enabled GZip Compression for assets in example Nginx, make sure that Nginx is compiled with --with-http_gzip_static_module flag (this is default in Ubuntu)
  - Make user search case-insensitive (Christopher Arnold)
  - Remove omniauth-ldap nickname bug workaround
  - Drop all tables before restoring a Postgres backup
  - Make the repository downloads path configurable
  - Create branches via API (sponsored by O'Reilly Media)
  - Changed permission of gitlab-satellites directory not to be world accessible
  - Protected branch does not allow force push
  - Fix popen bug in `rake gitlab:satellites:create`
  - Disable connection reaping for MySQL
  - Allow oauth signup without email for twitter and github
  - Fix faulty namespace names that caused 500 on user creation
  - Option to disable standard login
  - Clean old created archives from repository downloads directory
  - Fix download link for huge MR diffs
  - Expose event and mergerequest timestamps in API
  - Fix emails on push service when only one commit is pushed

v 6.7.3
  - Fix the merge notification email not being sent (Pierre de La Morinerie)
  - Drop all tables before restoring a Postgres backup
  - Remove yanked modernizr gem

v 6.7.2
  - Fix upgrader script

v 6.7.1
  - Fix GitLab CI integration

v 6.7.0
  - Increased the example Nginx client_max_body_size from 5MB to 20MB, consider updating it manually on existing installations
  - Add support for Gemnasium as a Project Service (Olivier Gonzalez)
  - Add edit file button to MergeRequest diff
  - Public groups (Jason Hollingsworth)
  - Cleaner headers in Notification Emails (Pierre de La Morinerie)
  - Blob and tree gfm links to anchors work
  - Piwik Integration (Sebastian Winkler)
  - Show contribution guide link for new issue form (Jeroen van Baarsen)
  - Fix CI status for merge requests from fork
  - Added option to remove issue assignee on project issue page and issue edit page (Jason Blanchard)
  - New page load indicator that includes a spinner that scrolls with the page
  - Converted all the help sections into markdown
  - LDAP user filters
  - Streamline the content of notification emails (Pierre de La Morinerie)
  - Fixes a bug with group member administration (Matt DeTullio)
  - Sort tag names using VersionSorter (Robert Speicher)
  - Add GFM autocompletion for MergeRequests (Robert Speicher)
  - Add webhook when a new tag is pushed (Jeroen van Baarsen)
  - Add button for toggling inline comments in diff view
  - Add retry feature for repository import
  - Reuse the GitLab LDAP connection within each request
  - Changed markdown new line behaviour to conform to markdown standards
  - Fix global search
  - Faster authorized_keys rebuilding in `rake gitlab:shell:setup` (requires gitlab-shell 1.8.5)
  - Create and Update MR calls now support the description parameter (Greg Messner)
  - Markdown relative links in the wiki link to wiki pages, markdown relative links in repositories link to files in the repository
  - Added Slack service integration (Federico Ravasio)
  - Better API responses for access_levels (sponsored by O'Reilly Media)
  - Requires at least 2 unicorn workers
  - Requires gitlab-shell v1.9+
  - Replaced gemoji(due to closed licencing problem) with Phantom Open Emoji library(combined SIL Open Font License, MIT License and the CC 3.0 License)
  - Fix `/:username.keys` response content type (Dmitry Medvinsky)

v 6.6.5
  - Added option to remove issue assignee on project issue page and issue edit page (Jason Blanchard)
  - Hide mr close button for comment form if merge request was closed or inline comment
  - Adds ability to reopen closed merge request

v 6.6.4
  - Add missing html escape for highlighted code blocks in comments, issues

v 6.6.3
  - Fix 500 error when edit yourself from admin area
  - Hide private groups for public profiles

v 6.6.2
  - Fix 500 error on branch/tag create or remove via UI

v 6.6.1
  - Fix 500 error on files tab if submodules presents

v 6.6.0
  - Retrieving user ssh keys publically(github style): http://__HOST__/__USERNAME__.keys
  - Permissions: Developer now can manage issue tracker (modify any issue)
  - Improve Code Compare page performance
  - Group avatar
  - Pygments.rb replaced with highlight.js
  - Improve Merge request diff store logic
  - Improve render performnace for MR show page
  - Fixed Assembla hardcoded project name
  - Jira integration documentation
  - Refactored app/services
  - Remove snippet expiration
  - Mobile UI improvements (Drew Blessing)
  - Fix block/remove UI for admin::users#show page
  - Show users' group membership on users' activity page (Robert Djurasaj)
  - User pages are visible without login if user is authorized to a public project
  - Markdown rendered headers have id derived from their name and link to their id
  - Improve application to work faster with large groups (100+ members)
  - Multiple emails per user
  - Show last commit for file when view file source
  - Restyle Issue#show page and MR#show page
  - Ability to filter by multiple labels for Issues page
  - Rails version to 4.0.3
  - Fixed attachment identifier displaying underneath note text (Jason Blanchard)

v 6.5.1
  - Fix branch selectbox when create merge request from fork

v 6.5.0
  - Dropdown menus on issue#show page for assignee and milestone (Jason Blanchard)
  - Add color custimization and previewing to broadcast messages
  - Fixed notes anchors
  - Load new comments in issues dynamically
  - Added sort options to Public page
  - New filters (assigned/authored/all) for Dashboard#issues/merge_requests (sponsored by Say Media)
  - Add project visibility icons to dashboard
  - Enable secure cookies if https used
  - Protect users/confirmation with rack_attack
  - Default HTTP headers to protect against MIME-sniffing, force https if enabled
  - Bootstrap 3 with responsive UI
  - New repository download formats: tar.bz2, zip, tar (Jason Hollingsworth)
  - Restyled accept widgets for MR
  - SCSS refactored
  - Use jquery timeago plugin
  - Fix 500 error for rdoc files
  - Ability to customize merge commit message (sponsored by Say Media)
  - Search autocomplete via ajax
  - Add website url to user profile
  - Files API supports base64 encoded content (sponsored by O'Reilly Media)
  - Added support for Go's repository retrieval (Bruno Albuquerque)

v6.4.3
  - Don't use unicorn worker killer if PhusionPassenger is defined

v6.4.2
  - Fixed wrong behaviour of script/upgrade.rb

v6.4.1
  - Fixed bug with repository rename
  - Fixed bug with project transfer

v 6.4.0
  - Added sorting to project issues page (Jason Blanchard)
  - Assembla integration (Carlos Paramio)
  - Fixed another 500 error with submodules
  - UI: More compact issues page
  - Minimal password length increased to 8 symbols
  - Side-by-side diff view (Steven Thonus)
  - Internal projects (Jason Hollingsworth)
  - Allow removal of avatar (Drew Blessing)
  - Project web hooks now support issues and merge request events
  - Visiting project page while not logged in will redirect to sign-in instead of 404 (Jason Hollingsworth)
  - Expire event cache on avatar creation/removal (Drew Blessing)
  - Archiving old projects (Steven Thonus)
  - Rails 4
  - Add time ago tooltips to show actual date/time
  - UI: Fixed UI for admin system hooks
  - Ruby script for easier GitLab upgrade
  - Do not remove Merge requests if fork project was removed
  - Improve sign-in/signup UX
  - Add resend confirmation link to sign-in page
  - Set noreply@HOSTNAME for reply_to field in all emails
  - Show GitLab API version on Admin#dashboard
  - API Cross-origin resource sharing
  - Show READMe link at project home page
  - Show repo size for projects in Admin area

v 6.3.0
  - API for adding gitlab-ci service
  - Init script now waits for pids to appear after (re)starting before reporting status (Rovanion Luckey)
  - Restyle project home page
  - Grammar fixes
  - Show branches list (which branches contains commit) on commit page (Andrew Kumanyaev)
  - Security improvements
  - Added support for GitLab CI 4.0
  - Fixed issue with 500 error when group did not exist
  - Ability to leave project
  - You can create file in repo using UI
  - You can remove file from repo using UI
  - API: dropped default_branch attribute from project during creation
  - Project default_branch is not stored in db any more. It takes from repo now.
  - Admin broadcast messages
  - UI improvements
  - Dont show last push widget if user removed this branch
  - Fix 500 error for repos with newline in file name
  - Extended html titles
  - API: create/update/delete repo files
  - Admin can transfer project to any namespace
  - API: projects/all for admin users
  - Fix recent branches order

v 6.2.4
  - Security: Cast API private_token to string (CVE-2013-4580)
  - Security: Require gitlab-shell 1.7.8 (CVE-2013-4581, CVE-2013-4582, CVE-2013-4583)
  - Fix for Git SSH access for LDAP users

v 6.2.3
  - Security: More protection against CVE-2013-4489
  - Security: Require gitlab-shell 1.7.4 (CVE-2013-4490, CVE-2013-4546)
  - Fix sidekiq rake tasks

v 6.2.2
  - Security: Update gitlab_git (CVE-2013-4489)

v 6.2.1
  - Security: Fix issue with generated passwords for new users

v 6.2.0
  - Public project pages are now visible to everyone (files, issues, wik, etc.)
    THIS MEANS YOUR ISSUES AND WIKI FOR PUBLIC PROJECTS ARE PUBLICLY VISIBLE AFTER THE UPGRADE
  - Add group access to permissions page
  - Require current password to change one
  - Group owner or admin can remove other group owners
  - Remove group transfer since we have multiple owners
  - Respect authorization in Repository API
  - Improve UI for Project#files page
  - Add more security specs
  - Added search for projects by name to api (Izaak Alpert)
  - Make default user theme configurable (Izaak Alpert)
  - Update logic for validates_merge_request for tree of MR (Andrew Kumanyaev)
  - Rake tasks for web hooks management (Jonhnny Weslley)
  - Extended User API to expose admin and can_create_group for user creation/updating (Boyan Tabakov)
  - API: Remove group
  - API: Remove project
  - Avatar upload on profile page with a maximum of 100KB (Steven Thonus)
  - Store the sessions in Redis instead of the cookie store
  - Fixed relative links in markdown
  - User must confirm their email if signup enabled
  - User must confirm changed email

v 6.1.0
  - Project specific IDs for issues, mr, milestones
    Above items will get a new id and for example all bookmarked issue urls will change.
    Old issue urls are redirected to the new one if the issue id is too high for an internal id.
  - Description field added to Merge Request
  - API: Sudo api calls (Izaak Alpert)
  - API: Group membership api (Izaak Alpert)
  - Improved commit diff
  - Improved large commit handling (Boyan Tabakov)
  - Rewrite: Init script now less prone to errors and keeps better track of the service (Rovanion Luckey)
  - Link issues, merge requests, and commits when they reference each other with GFM (Ash Wilson)
  - Close issues automatically when pushing commits with a special message
  - Improve user removal from admin area
  - Invalidate events cache when project was moved
  - Remove deprecated classes and rake tasks
  - Add event filter for group and project show pages
  - Add links to create branch/tag from project home page
  - Add public-project? checkbox to new-project view
  - Improved compare page. Added link to proceed into Merge Request
  - Send an email to a user when they are added to group
  - New landing page when you have 0 projects

v 6.0.0
  - Feature: Replace teams with group membership
    We introduce group membership in 6.0 as a replacement for teams.
    The old combination of groups and teams was confusing for a lot of people.
    And when the members of a team where changed this wasn't reflected in the project permissions.
    In GitLab 6.0 you will be able to add members to a group with a permission level for each member.
    These group members will have access to the projects in that group.
    Any changes to group members will immediately be reflected in the project permissions.
    You can even have multiple owners for a group, greatly simplifying administration.
  - Feature: Ability to have multiple owners for group
  - Feature: Merge Requests between fork and project (Izaak Alpert)
  - Feature: Generate fingerprint for ssh keys
  - Feature: Ability to create and remove branches with UI
  - Feature: Ability to create and remove git tags with UI
  - Feature: Groups page in profile. You can leave group there
  - API: Allow login with LDAP credentials
  - Redesign: project settings navigation
  - Redesign: snippets area
  - Redesign: ssh keys page
  - Redesign: buttons, blocks and other ui elements
  - Add comment title to rss feed
  - You can use arrows to navigate at tree view
  - Add project filter on dashboard
  - Cache project graph
  - Drop support of root namespaces
  - Default theme is classic now
  - Cache result of methods like authorize_projects, project.team.members etc
  - Remove $.ready events
  - Fix onclick events being double binded
  - Add notification level to group membership
  - Move all project controllers/views under Projects:: module
  - Move all profile controllers/views under Profiles:: module
  - Apply user project limit only for personal projects
  - Unicorn is default web server again
  - Store satellites lock files inside satellites dir
  - Disabled threadsafety mode in rails
  - Fixed bug with loosing MR comments
  - Improved MR comments logic
  - Render readme file for projects in public area

v 5.4.2
  - Security: Cast API private_token to string (CVE-2013-4580)
  - Security: Require gitlab-shell 1.7.8 (CVE-2013-4581, CVE-2013-4582, CVE-2013-4583)

v 5.4.1
  - Security: Fixes for CVE-2013-4489
  - Security: Require gitlab-shell 1.7.4 (CVE-2013-4490, CVE-2013-4546)

v 5.4.0
  - Ability to edit own comments
  - Documentation improvements
  - Improve dashboard projects page
  - Fixed nav for empty repos
  - GitLab Markdown help page
  - Misspelling fixes
  - Added support of unicorn and fog gems
  - Added client list to API doc
  - Fix PostgreSQL database restoration problem
  - Increase snippet content column size
  - allow project import via git:// url
  - Show participants on issues, including mentions
  - Notify mentioned users with email

v 5.3.0
  - Refactored services
  - Campfire service added
  - HipChat service added
  - Fixed bug with LDAP + git over http
  - Fixed bug with google analytics code being ignored
  - Improve sign-in page if ldap enabled
  - Respect newlines in wall messages
  - Generate the Rails secret token on first run
  - Rename repo feature
  - Init.d: remove gitlab.socket on service start
  - Api: added teams api
  - Api: Prevent blob content being escaped
  - Api: Smart deploy key add behaviour
  - Api: projects/owned.json return user owned project
  - Fix bug with team assignation on project from #4109
  - Advanced snippets: public/private, project/personal (Andrew Kulakov)
  - Repository Graphs (Karlo Nicholas T. Soriano)
  - Fix dashboard lost if comment on commit
  - Update gitlab-grack. Fixes issue with --depth option
  - Fix project events duplicate on project page
  - Fix postgres error when displaying network graph.
  - Fix dashboard event filter when navigate via turbolinks
  - init.d: Ensure socket is removed before starting service
  - Admin area: Style teams:index, group:show pages
  - Own page for failed forking
  - Scrum view for milestone

v 5.2.0
  - Turbolinks
  - Git over http with ldap credentials
  - Diff with better colors and some spacing on the corners
  - Default values for project features
  - Fixed huge_commit view
  - Restyle project clone panel
  - Move Gitlab::Git code to gitlab_git gem
  - Move update docs in repo
  - Requires gitlab-shell v1.4.0
  - Fixed submodules listing under file tab
  - Fork feature (Angus MacArthur)
  - git version check in gitlab:check
  - Shared deploy keys feature
  - Ability to generate default labels set for issues
  - Improve gfm autocomplete (Harold Luo)
  - Added support for Google Analytics
  - Code search feature (Javier Castro)

v 5.1.0
  - You can login with email or username now
  - Corrected project transfer rollback when repository cannot be moved
  - Move both repo and wiki when project transfer requested
  - Admin area: project editing was removed from admin namespace
  - Access: admin user has now access to any project.
  - Notification settings
  - Gitlab::Git set of objects to abstract from grit library
  - Replace Unicorn web server with Puma
  - Backup/Restore refactored. Backup dump project wiki too now
  - Restyled Issues list. Show milestone version in issue row
  - Restyled Merge Request list
  - Backup now dump/restore uploads
  - Improved performance of dashboard (Andrew Kumanyaev)
  - File history now tracks renames (Akzhan Abdulin)
  - Drop wiki migration tools
  - Drop sqlite migration tools
  - project tagging
  - Paginate users in API
  - Restyled network graph (Hiroyuki Sato)

v 5.0.1
  - Fixed issue with gitlab-grit being overridden by grit

v 5.0.0
  - Replaced gitolite with gitlab-shell
  - Removed gitolite-related libraries
  - State machine added
  - Setup gitlab as git user
  - Internal API
  - Show team tab for empty projects
  - Import repository feature
  - Updated rails
  - Use lambda for scopes
  - Redesign admin area -> users
  - Redesign admin area -> user
  - Secure link to file attachments
  - Add validations for Group and Team names
  - Restyle team page for project
  - Update capybara, rspec-rails, poltergeist to recent versions
  - Wiki on git using Gollum
  - Added Solarized Dark theme for code review
  - Don't show user emails in autocomplete lists, profile pages
  - Added settings tab for group, team, project
  - Replace user popup with icons in header
  - Handle project moving with gitlab-shell
  - Added select2-rails for selectboxes with ajax data load
  - Fixed search field on projects page
  - Added teams to search autocomplete
  - Move groups and teams on dashboard sidebar to sub-tabs
  - API: improved return codes and docs. (Felix Gilcher, Sebastian Ziebell)
  - Redesign wall to be more like chat
  - Snippets, Wall features are disabled by default for new projects

v 4.2.0
  - Teams
  - User show page. Via /u/username
  - Show help contents on pages for better navigation
  - Async gitolite calls
  - added satellites logs
  - can_create_group, can_create_team booleans for User
  - Process web hooks async
  - GFM: Fix images escaped inside links
  - Network graph improved
  - Switchable branches for network graph
  - API: Groups
  - Fixed project download

v 4.1.0
  - Optional Sign-Up
  - Discussions
  - Satellites outside of tmp
  - Line numbers for blame
  - Project public mode
  - Public area with unauthorized access
  - Load dashboard events with ajax
  - remember dashboard filter in cookies
  - replace resque with sidekiq
  - fix routing issues
  - cleanup rake tasks
  - fix backup/restore
  - scss cleanup
  - show preview for note images
  - improved network-graph
  - get rid of app/roles/
  - added new classes Team, Repository
  - Reduce amount of gitolite calls
  - Ability to add user in all group projects
  - remove deprecated configs
  - replaced Korolev font with open font
  - restyled admin/dashboard page
  - restyled admin/projects page

v 4.0.0
  - Remove project code and path from API. Use id instead
  - Return valid cloneable url to repo for web hook
  - Fixed backup issue
  - Reorganized settings
  - Fixed commits compare
  - Refactored scss
  - Improve status checks
  - Validates presence of User#name
  - Fixed postgres support
  - Removed sqlite support
  - Modified post-receive hook
  - Milestones can be closed now
  - Show comment events on dashboard
  - Quick add team members via group#people page
  - [API] expose created date for hooks and SSH keys
  - [API] list, create issue notes
  - [API] list, create snippet notes
  - [API] list, create wall notes
  - Remove project code - use path instead
  - added username field to user
  - rake task to fill usernames based on emails create namespaces for users
  - STI Group < Namespace
  - Project has namespace_id
  - Projects with namespaces also namespaced in gitolite and stored in subdir
  - Moving project to group will move it under group namespace
  - Ability to move project from namespaces to another
  - Fixes commit patches getting escaped (see #2036)
  - Support diff and patch generation for commits and merge request
  - MergeReqest doesn't generate a temporary file for the patch any more
  - Update the UI to allow downloading Patch or Diff

v 3.1.0
  - Updated gems
  - Services: Gitlab CI integration
  - Events filter on dashboard
  - Own namespace for redis/resque
  - Optimized commit diff views
  - add alphabetical order for projects admin page
  - Improved web editor
  - Commit stats page
  - Documentation split and cleanup
  - Link to commit authors everywhere
  - Restyled milestones list
  - added Milestone to Merge Request
  - Restyled Top panel
  - Refactored Satellite Code
  - Added file line links
  - moved from capybara-webkit to poltergeist + phantomjs

v 3.0.3
  - Fixed bug with issues list in Chrome
  - New Feature: Import team from another project

v 3.0.2
  - Fixed gitlab:app:setup
  - Fixed application error on empty project in admin area
  - Restyled last push widget

v 3.0.1
  - Fixed git over http

v 3.0.0
  - Projects groups
  - Web Editor
  - Fixed bug with gitolite keys
  - UI improved
  - Increased performance of application
  - Show user avatar in last commit when browsing Files
  - Refactored Gitlab::Merge
  - Use Font Awesome for icons
  - Separate observing of Note and MergeRequests
  - Milestone "All Issues" filter
  - Fix issue close and reopen button text and styles
  - Fix forward/back while browsing Tree hierarchy
  - Show number of notes for commits and merge requests
  - Added support pg from box and update installation doc
  - Reject ssh keys that break gitolite
  - [API] list one project hook
  - [API] edit project hook
  - [API] list project snippets
  - [API] allow to authorize using private token in HTTP header
  - [API] add user creation

v 2.9.1
  - Fixed resque custom config init

v 2.9.0
  - fixed inline notes bugs
  - refactored rspecs
  - refactored gitolite backend
  - added factory_girl
  - restyled projects list on dashboard
  - ssh keys validation to prevent gitolite crash
  - send notifications if changed permission in project
  - scss refactoring. gitlab_bootstrap/ dir
  - fix git push http body bigger than 112k problem
  - list of labels  page under issues tab
  - API for milestones, keys
  - restyled buttons
  - OAuth
  - Comment order changed

v 2.8.1
  - ability to disable gravatars
  - improved MR diff logic
  - ssh key help page

v 2.8.0
  - Gitlab Flavored Markdown
  - Bulk issues update
  - Issues API
  - Cucumber coverage increased
  - Post-receive files fixed
  - UI improved
  - Application cleanup
  - more cucumber
  - capybara-webkit + headless

v 2.7.0
  - Issue Labels
  - Inline diff
  - Git HTTP
  - API
  - UI improved
  - System hooks
  - UI improved
  - Dashboard events endless scroll
  - Source performance increased

v 2.6.0
  - UI polished
  - Improved network graph + keyboard nav
  - Handle huge commits
  - Last Push widget
  - Bugfix
  - Better performance
  - Email in resque
  - Increased test coverage
  - Ability to remove branch with MR accept
  - a lot of code refactored

v 2.5.0
  - UI polished
  - Git blame for file
  - Bugfix
  - Email in resque
  - Better test coverage

v 2.4.0
  - Admin area stats page
  - Ability to block user
  - Simplified dashboard area
  - Improved admin area
  - Bootstrap 2.0
  - Responsive layout
  - Big commits handling
  - Performance improved
  - Milestones

v 2.3.1
  - Issues pagination
  - ssl fixes
  - Merge Request pagination

v 2.3.0
  - Dashboard r1
  - Search r1
  - Project page
  - Close merge request on push
  - Persist MR diff after merge
  - mysql support
  - Documentation

v 2.2.0
  - We’ve added support of LDAP auth
  - Improved permission logic (4 roles system)
  - Protected branches (now only masters can push to protected branches)
  - Usability improved
  - twitter bootstrap integrated
  - compare view between commits
  - wiki feature
  - now you can enable/disable issues, wiki, wall features per project
  - security fixes
  - improved code browsing (ajax branch switch etc)
  - improved per-line commenting
  - git submodules displayed
  - moved to rails 3.2
  - help section improved

v 2.1.0
  - Project tab r1
  - List branches/tags
  - per line comments
  - mass user import

v 2.0.0
  - gitolite as main git host system
  - merge requests
  - project/repo access
  - link to commit/issue feed
  - design tab
  - improved email notifications
  - restyled dashboard
  - bugfix

v 1.2.2
  - common config file gitlab.yml
  - issues restyle
  - snippets restyle
  - clickable news feed header on dashboard
  - bugfix

v 1.2.1
  - bugfix

v 1.2.0
  - new design
  - user dashboard
  - network graph
  - markdown support for comments
  - encoding issues
  - wall like twitter timeline

v 1.1.0
  - project dashboard
  - wall redesigned
  - feature: code snippets
  - fixed horizontal scroll on file preview
  - fixed app crash if commit message has invalid chars
  - bugfix & code cleaning

v 1.0.2
  - fixed bug with empty project
  - added adv validation for project path & code
  - feature: issues can be sortable
  - bugfix
  - username displayed on top panel

v 1.0.1
  - fixed: with invalid source code for commit
  - fixed: lose branch/tag selection when use tree navigation
  - when history clicked - display path
  - bug fix & code cleaning

v 1.0.0
  - bug fix
  - projects preview mode

v 0.9.6
  - css fix
  - new repo empty tree until restart server - fixed

v 0.9.4
  - security improved
  - authorization improved
  - html escaping
  - bug fix
  - increased test coverage
  - design improvements

v 0.9.1
  - increased test coverage
  - design improvements
  - new issue email notification
  - updated app name
  - issue redesigned
  - issue can be edit

v 0.8.0
  - syntax highlight for main file types
  - redesign
  - stability
  - security fixes
  - increased test coverage
  - email notification<|MERGE_RESOLUTION|>--- conflicted
+++ resolved
@@ -21,11 +21,8 @@
   - Add project star and fork count, group avatar URL and user/group web URL attributes to API
   - Fix bug causing Bitbucket importer to crash when OAuth application had been removed.
   - Add fetch command to the MR page.
-<<<<<<< HEAD
   - Show who last edited a comment if it wasn't the original author
-=======
   - Disabled autocapitalize and autocorrect on login field (Daryl Chan)
->>>>>>> a51a3fb8
 
 v 7.13.2
   - Fix randomly failed spec
