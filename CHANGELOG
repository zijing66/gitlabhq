Please view this file on the master branch, on stable branches it's out of date.

v 8.8.2 (unreleased)
  - Fix Error 500 when accessing application settings due to nil disabled OAuth sign-in sources

v 8.8.1
  - Add documentation for the "Health Check" feature
  - Allow anonymous users to access a public project's pipelines
  - Fix MySQL compatibility in zero downtime migrations helpers
  - Fix the CI login to Container Registry (the gitlab-ci-token user)

v 8.8.0
  - Implement GFM references for milestones (Alejandro Rodríguez)
  - Snippets tab under user profile. !4001 (Long Nguyen)
  - Fix error when using link to uploads in global snippets
  - Fix Error 500 when attempting to retrieve project license when HEAD points to non-existent ref
  - Assign labels and milestone to target project when moving issue. !3934 (Long Nguyen)
  - Use a case-insensitive comparison in sanitizing URI schemes
  - Toggle sign-up confirmation emails in application settings
  - Make it possible to prevent tagged runner from picking untagged jobs
  - Added `InlineDiffFilter` to the markdown parser. (Adam Butler)
  - Added inline diff styling for `change_title` system notes. (Adam Butler)
  - Project#open_branches has been cleaned up and no longer loads entire records into memory.
  - Escape HTML in commit titles in system note messages
  - Fix scope used when accessing container registry
  - Fix creation of Ci::Commit object which can lead to pending, failed in some scenarios
  - Improve multiple branch push performance by memoizing permission checking
  - Log to application.log when an admin starts and stops impersonating a user
  - Changing the confidentiality of an issue now creates a new system note (Alex Moore-Niemi)
  - Updated gitlab_git to 10.1.0
  - GitAccess#protected_tag? no longer loads all tags just to check if a single one exists
  - Reduce delay in destroying a project from 1-minute to immediately
  - Make build status canceled if any of the jobs was canceled and none failed
  - Upgrade Sidekiq to 4.1.2
  - Added /health_check endpoint for checking service status
  - Make 'upcoming' filter for milestones work better across projects
  - Sanitize repo paths in new project error message
  - Bump mail_room to 0.7.0 to fix stuck IDLE connections
  - Remove future dates from contribution calendar graph.
  - Support e-mail notifications for comments on project snippets
  - Fix API leak of notes of unauthorized issues, snippets and merge requests
  - Use ActionDispatch Remote IP for Akismet checking
  - Fix error when visiting commit builds page before build was updated
  - Add 'l' shortcut to open Label dropdown on issuables and 'i' to create new issue on a project
  - Update SVG sanitizer to conform to SVG 1.1
  - Speed up push emails with multiple recipients by only generating the email once
  - Updated search UI
  - Added authentication service for Container Registry
  - Display informative message when new milestone is created
  - Sanitize milestones and labels titles
  - Support multi-line tag messages. !3833 (Calin Seciu)
  - Force users to reset their password after an admin changes it
  - Allow "NEWS" and "CHANGES" as alternative names for CHANGELOG. !3768 (Connor Shea)
  - Added button to toggle whitespaces changes on diff view
  - Backport GitHub Enterprise import support from EE
  - Create tags using Rugged for performance reasons. !3745
  - Allow guests to set notification level in projects
  - API: Expose Issue#user_notes_count. !3126 (Anton Popov)
  - Don't show forks button when user can't view forks
  - Fix atom feed links and rendering
  - Files over 5MB can only be viewed in their raw form, files over 1MB without highlighting !3718
  - Add support for supressing text diffs using .gitattributes on the default branch (Matt Oakes)
  - Add eager load paths to help prevent dependency load issues in Sidekiq workers. !3724
  - Added multiple colors for labels in dropdowns when dups happen.
  - Show commits in the same order as `git log`
  - Improve description for the Two-factor Authentication sign-in screen. (Connor Shea)
  - API support for the 'since' and 'until' operators on commit requests (Paco Guzman)
  - Fix Gravatar hint in user profile when Gravatar is disabled. !3988 (Artem Sidorenko)
  - Expire repository exists? and has_visible_content? caches after a push if necessary
  - Fix unintentional filtering bug in Issue/MR sorted by milestone due (Takuya Noguchi)
  - Fix adding a todo for private group members (Ahmad Sherif)
  - Bump ace-rails-ap gem version from 2.0.1 to 4.0.2 which upgrades Ace Editor from 1.1.2 to 1.2.3
  - Total method execution timings are no longer tracked
  - Allow Admins to remove the Login with buttons for OAuth services and still be able to import !4034. (Andrei Gliga)
  - Add API endpoints for un/subscribing from/to a label. !4051 (Ahmad Sherif)
  - Hide left sidebar on phone screens to give more space for content
  - Redesign navigation for profile and group pages
  - Add counter metrics for rails cache
  - Import pull requests from GitHub where the source or target branches were removed
  - All Grape API helpers are now instrumented
  - Improve Issue formatting for the Slack Service (Jeroen van Baarsen)
  - Fixed advice on invalid permissions on upload path !2948 (Ludovic Perrine)
  - Allows MR authors to have the source branch removed when merging the MR. !2801 (Jeroen Jacobs)
  - When creating a .gitignore file a dropdown with templates will be provided

v 8.7.6
  - Fix links on wiki pages for relative url setups. !4131 (Artem Sidorenko)
<<<<<<< HEAD
  - Fix import by `Any Git URL` broken if the URL contains a space
=======
  - Fix import from GitLab.com to a private instance failure. !4181
  - Fix external imports not finding the import data. !4106
>>>>>>> 53ad33e4

v 8.7.5
  - Fix relative links in wiki pages. !4050
  - Fix always showing build notification message when switching between merge requests !4086
  - Fix an issue when filtering merge requests with more than one label. !3886
  - Fix short note for the default scope on build page (Takuya Noguchi)

v 8.7.4
  - Links for Redmine issue references are generated correctly again !4048 (Benedikt Huss)
  - Fix setting trusted proxies !3970
  - Fix BitBucket importer bug when throwing exceptions !3941
  - Use sign out path only if not empty !3989
  - Running rake gitlab:db:drop_tables now drops tables with cascade !4020
  - Running rake gitlab:db:drop_tables uses "IF EXISTS" as a precaution !4100
  - Use a case-insensitive comparison in sanitizing URI schemes

v 8.7.3
  - Emails, Gitlab::Email::Message, Gitlab::Diff, and Premailer::Adapter::Nokogiri are now instrumented
  - Merge request widget displays TeamCity build state and code coverage correctly again.
  - Fix the line code when importing PR review comments from GitHub. !4010
  - Wikis are now initialized on legacy projects when checking repositories
  - Remove animate.css in favor of a smaller subset of animations. !3937 (Connor Shea)

v 8.7.2
  - The "New Branch" button is now loaded asynchronously
  - Fix error 500 when trying to create a wiki page
  - Updated spacing between notification label and button
  - Label titles in filters are now escaped properly

v 8.7.1
  - Throttle the update of `project.last_activity_at` to 1 minute. !3848
  - Fix .gitlab-ci.yml parsing issue when hidde job is a template without script definition. !3849
  - Fix license detection to detect all license files, not only known licenses. !3878
  - Use the `can?` helper instead of `current_user.can?`. !3882
  - Prevent users from deleting Webhooks via API they do not own
  - Fix Error 500 due to stale cache when projects are renamed or transferred
  - Update width of search box to fix Safari bug. !3900 (Jedidiah)
  - Use the `can?` helper instead of `current_user.can?`

v 8.7.0
  - Gitlab::GitAccess and Gitlab::GitAccessWiki are now instrumented
  - Fix vulnerability that made it possible to gain access to private labels and milestones
  - The number of InfluxDB points stored per UDP packet can now be configured
  - Fix error when cross-project label reference used with non-existent project
  - Transactions for /internal/allowed now have an "action" tag set
  - Method instrumentation now uses Module#prepend instead of aliasing methods
  - Repository.clean_old_archives is now instrumented
  - Add support for environment variables on a job level in CI configuration file
  - SQL query counts are now tracked per transaction
  - The Projects::HousekeepingService class has extra instrumentation
  - All service classes (those residing in app/services) are now instrumented
  - Developers can now add custom tags to transactions
  - Loading of an issue's referenced merge requests and related branches is now done asynchronously
  - Enable gzip for assets, makes the page size significantly smaller. !3544 / !3632 (Connor Shea)
  - Add support to cherry-pick any commit into any branch in the web interface (Minqi Pan)
  - Project switcher uses new dropdown styling
  - Load award emoji images separately unless opening the full picker. Saves several hundred KBs of data for most pages. (Connor Shea)
  - Do not include award_emojis in issue and merge_request comment_count !3610 (Lucas Charles)
  - Restrict user profiles when public visibility level is restricted.
  - Add ability set due date to issues, sort and filter issues by due date (Mehmet Beydogan)
  - All images in discussions and wikis now link to their source files !3464 (Connor Shea).
  - Return status code 303 after a branch DELETE operation to avoid project deletion (Stan Hu)
  - Add setting for customizing the list of trusted proxies !3524
  - Allow projects to be transfered to a lower visibility level group
  - Fix `signed_in_ip` being set to 127.0.0.1 when using a reverse proxy !3524
  - Improved Markdown rendering performance !3389
  - Make shared runners text in box configurable
  - Don't attempt to look up an avatar in repo if repo directory does not exist (Stan Hu)
  - API: Ability to subscribe and unsubscribe from issues and merge requests (Robert Schilling)
  - Expose project badges in project settings
  - Make /profile/keys/new redirect to /profile/keys for back-compat. !3717
  - Preserve time notes/comments have been updated at when moving issue
  - Make HTTP(s) label consistent on clone bar (Stan Hu)
  - Add support for `after_script`, requires Runner 1.2 (Kamil Trzciński)
  - Expose label description in API (Mariusz Jachimowicz)
  - API: Ability to update a group (Robert Schilling)
  - API: Ability to move issues (Robert Schilling)
  - Fix Error 500 after renaming a project path (Stan Hu)
  - Fix a bug whith trailing slash in teamcity_url (Charles May)
  - Allow back dating on issues when created or updated through the API
  - Allow back dating on issue notes when created through the API
  - Propose license template when creating a new LICENSE file
  - API: Expose /licenses and /licenses/:key
  - Fix avatar stretching by providing a cropping feature
  - API: Expose `subscribed` for issues and merge requests (Robert Schilling)
  - Allow SAML to handle external users based on user's information !3530
  - Allow Omniauth providers to be marked as `external` !3657
  - Add endpoints to archive or unarchive a project !3372
  - Fix a bug whith trailing slash in bamboo_url
  - Add links to CI setup documentation from project settings and builds pages
  - Display project members page to all members
  - Handle nil descriptions in Slack issue messages (Stan Hu)
  - Add automated repository integrity checks (OFF by default)
  - API: Expose open_issues_count, closed_issues_count, open_merge_requests_count for labels (Robert Schilling)
  - API: Ability to star and unstar a project (Robert Schilling)
  - Add default scope to projects to exclude projects pending deletion
  - Allow to close merge requests which source projects(forks) are deleted.
  - Ensure empty recipients are rejected in BuildsEmailService
  - Use rugged to change HEAD in Project#change_head (P.S.V.R)
  - API: Ability to filter milestones by state `active` and `closed` (Robert Schilling)
  - API: Fix milestone filtering by `iid` (Robert Schilling)
  - Make before_script and after_script overridable on per-job (Kamil Trzciński)
  - API: Delete notes of issues, snippets, and merge requests (Robert Schilling)
  - Implement 'Groups View' as an option for dashboard preferences !3379 (Elias W.)
  - Better errors handling when creating milestones inside groups
  - Fix high CPU usage when PostReceive receives refs/merge-requests/<id>
  - Hide `Create a group` help block when creating a new project in a group
  - Implement 'TODOs View' as an option for dashboard preferences !3379 (Elias W.)
  - Allow issues and merge requests to be assigned to the author !2765
  - Make Ci::Commit to group only similar builds and make it stateful (ref, tag)
  - Gracefully handle notes on deleted commits in merge requests (Stan Hu)
  - Decouple membership and notifications
  - Fix creation of merge requests for orphaned branches (Stan Hu)
  - API: Ability to retrieve a single tag (Robert Schilling)
  - While signing up, don't persist the user password across form redisplays
  - Fall back to `In-Reply-To` and `References` headers when sub-addressing is not available (David Padilla)
  - Remove "Congratulations!" tweet button on newly-created project. (Connor Shea)
  - Fix admin/projects when using visibility levels on search (PotHix)
  - Build status notifications
  - Update email confirmation interface
  - API: Expose user location (Robert Schilling)
  - API: Do not leak group existence via return code (Robert Schilling)
  - ClosingIssueExtractor regex now also works with colons. e.g. "Fixes: #1234" !3591
  - Update number of Todos in the sidebar when it's marked as "Done". !3600
  - Sanitize branch names created for confidential issues
  - API: Expose 'updated_at' for issue, snippet, and merge request notes (Robert Schilling)
  - API: User can leave a project through the API when not master or owner. !3613
  - Fix repository cache invalidation issue when project is recreated with an empty repo (Stan Hu)
  - Fix: Allow empty recipients list for builds emails service when pushed is added (Frank Groeneveld)
  - Improved markdown forms
  - Diff design updates (colors, button styles, etc)
  - Copying and pasting a diff no longer pastes the line numbers or +/-
  - Add null check to formData when updating profile content to fix Firefox bug
  - Disable spellcheck and autocorrect for username field in admin page
  - Delete tags using Rugged for performance reasons (Robert Schilling)
  - Add Slack notifications when Wiki is edited (Sebastian Klier)
  - Diffs load at the correct point when linking from from number
  - Selected diff rows highlight
  - Fix emoji categories in the emoji picker
  - API: Properly display annotated tags for GET /projects/:id/repository/tags (Robert Schilling)
  - Add encrypted credentials for imported projects and migrate old ones
  - Properly format all merge request references with ! rather than # !3740 (Ben Bodenmiller)
  - Author and participants are displayed first on users autocompletion
  - Show number sign on external issue reference text (Florent Baldino)
  - Updated print style for issues
  - Use GitHub Issue/PR number as iid to keep references
  - Import GitHub labels
  - Add option to filter by "Owned projects" on dashboard page
  - Import GitHub milestones
  - Execute system web hooks on push to the project
  - Allow enable/disable push events for system hooks
  - Fix GitHub project's link in the import page when provider has a custom URL
  - Add RAW build trace output and button on build page
  - Add incremental build trace update into CI API

v 8.6.8
  - Prevent privilege escalation via "impersonate" feature
  - Prevent privilege escalation via notes API
  - Prevent privilege escalation via project webhook API
  - Prevent XSS via Git branch and tag names
  - Prevent XSS via custom issue tracker URL
  - Prevent XSS via `window.opener`
  - Prevent XSS via label drop-down
  - Prevent information disclosure via milestone API
  - Prevent information disclosure via snippet API
  - Prevent information disclosure via project labels
  - Prevent information disclosure via new merge request page

v 8.6.7
  - Fix persistent XSS vulnerability in `commit_person_link` helper
  - Fix persistent XSS vulnerability in Label and Milestone dropdowns
  - Fix vulnerability that made it possible to enumerate private projects belonging to group

v 8.6.6
  - Expire the exists cache before deletion to ensure project dir actually exists (Stan Hu). !3413
  - Fix error on language detection when repository has no HEAD (e.g., master branch) (Jeroen Bobbeldijk). !3654
  - Fix revoking of authorized OAuth applications (Connor Shea). !3690
  - Fix error on language detection when repository has no HEAD (e.g., master branch). !3654 (Jeroen Bobbeldijk)
  - Issuable header is consistent between issues and merge requests
  - Improved spacing in issuable header on mobile

v 8.6.5
  - Fix importing from GitHub Enterprise. !3529
  - Perform the language detection after updating merge requests in `GitPushService`, leading to faster visual feedback for the end-user. !3533
  - Check permissions when user attempts to import members from another project. !3535
  - Only update repository language if it is not set to improve performance. !3556
  - Return status code 303 after a branch DELETE operation to avoid project deletion (Stan Hu). !3583
  - Unblock user when active_directory is disabled and it can be found !3550
  - Fix a 2FA authentication spoofing vulnerability.

v 8.6.4
  - Don't attempt to fetch any tags from a forked repo (Stan Hu)
  - Redesign the Labels page

v 8.6.3
  - Mentions on confidential issues doesn't create todos for non-members. !3374
  - Destroy related todos when an Issue/MR is deleted. !3376
  - Fix error 500 when target is nil on todo list. !3376
  - Fix copying uploads when moving issue to another project. !3382
  - Ensuring Merge Request API returns boolean values for work_in_progress (Abhi Rao). !3432
  - Fix raw/rendered diff producing different results on merge requests. !3450
  - Fix commit comment alignment (Stan Hu). !3466
  - Fix Error 500 when searching for a comment in a project snippet. !3468
  - Allow temporary email as notification email. !3477
  - Fix issue with dropdowns not selecting values. !3478
  - Update gitlab-shell version and doc to 2.6.12. gitlab-org/gitlab-ee!280

v 8.6.2
  - Fix dropdown alignment. !3298
  - Fix issuable sidebar overlaps on tablet. !3299
  - Make dropdowns pixel perfect. !3337
  - Fix order of steps to prevent PostgreSQL errors when running migration. !3355
  - Fix bold text in issuable sidebar. !3358
  - Fix error with anonymous token in applications settings. !3362
  - Fix the milestone 'upcoming' filter. !3364 + !3368
  - Fix comments on confidential issues showing up in activity feed to non-members. !3375
  - Fix `NoMethodError` when visiting CI root path at `/ci`. !3377
  - Add a tooltip to new branch button in issue page. !3380
  - Fix an issue hiding the password form when signed-in with a linked account. !3381
  - Add links to CI setup documentation from project settings and builds pages. !3384
  - Fix an issue with width of project select dropdown. !3386
  - Remove redundant `require`s from Banzai files. !3391
  - Fix error 500 with cancel button on issuable edit form. !3392 + !3417
  - Fix background when editing a highlighted note. !3423
  - Remove tabstop from the WIP toggle links. !3426
  - Ensure private project snippets are not viewable by unauthorized people.
  - Gracefully handle notes on deleted commits in merge requests (Stan Hu). !3402
  - Fixed issue with notification settings not saving. !3452

v 8.6.1
  - Add option to reload the schema before restoring a database backup. !2807
  - Display navigation controls on mobile. !3214
  - Fixed bug where participants would not work correctly on merge requests. !3329
  - Fix sorting issues by votes on the groups issues page results in SQL errors. !3333
  - Restrict notifications for confidential issues. !3334
  - Do not allow to move issue if it has not been persisted. !3340
  - Add a confirmation step before deleting an issuable. !3341
  - Fixes issue with signin button overflowing on mobile. !3342
  - Auto collapses the navigation sidebar when resizing. !3343
  - Fix build dependencies, when the dependency is a string. !3344
  - Shows error messages when trying to create label in dropdown menu. !3345
  - Fixes issue with assign milestone not loading milestone list. !3346
  - Fix an issue causing the Dashboard/Milestones page to be blank. !3348

v 8.6.0
  - Add ability to move issue to another project
  - Prevent tokens in the import URL to be showed by the UI
  - Fix bug where wrong commit ID was being used in a merge request diff to show old image (Stan Hu)
  - Add confidential issues
  - Bump gitlab_git to 9.0.3 (Stan Hu)
  - Fix diff image view modes (2-up, swipe, onion skin) not working (Stan Hu)
  - Support Golang subpackage fetching (Stan Hu)
  - Bump Capybara gem to 2.6.2 (Stan Hu)
  - New branch button appears on issues where applicable
  - Contributions to forked projects are included in calendar
  - Improve the formatting for the user page bio (Connor Shea)
  - Easily (un)mark merge request as WIP using link
  - Use specialized system notes when MR is (un)marked as WIP
  - Removed the default password from the initial admin account created during
    setup. A password can be provided during setup (see installation docs), or
    GitLab will ask the user to create a new one upon first visit.
  - Fix issue when pushing to projects ending in .wiki
  - Properly display YAML front matter in Markdown
  - Add support for wiki with UTF-8 page names (Hiroyuki Sato)
  - Fix wiki search results point to raw source (Hiroyuki Sato)
  - Don't load all of GitLab in mail_room
  - Add information about `image` and `services` field at `job` level in the `.gitlab-ci.yml` documentation (Pat Turner)
  - HTTP error pages work independently from location and config (Artem Sidorenko)
  - Update `omniauth-saml` to 1.5.0 to allow for custom response attributes to be set
  - Memoize @group in Admin::GroupsController (Yatish Mehta)
  - Indicate how much an MR diverged from the target branch (Pierre de La Morinerie)
  - Added omniauth-auth0 Gem (Daniel Carraro)
  - Add label description in tooltip to labels in issue index and sidebar
  - Strip leading and trailing spaces in URL validator (evuez)
  - Add "last_sign_in_at" and "confirmed_at" to GET /users/* API endpoints for admins (evuez)
  - Return empty array instead of 404 when commit has no statuses in commit status API
  - Decrease the font size and the padding of the `.anchor` icons used in the README (Roberto Dip)
  - Rewrite logo to simplify SVG code (Sean Lang)
  - Allow to use YAML anchors when parsing the `.gitlab-ci.yml` (Pascal Bach)
  - Ignore jobs that start with `.` (hidden jobs)
  - Hide builds from project's settings when the feature is disabled
  - Allow to pass name of created artifacts archive in `.gitlab-ci.yml`
  - Refactor and greatly improve search performance
  - Add support for cross-project label references
  - Ensure "new SSH key" email do not ends up as dead Sidekiq jobs
  - Update documentation to reflect Guest role not being enforced on internal projects
  - Allow search for logged out users
  - Allow to define on which builds the current one depends on
  - Allow user subscription to a label: get notified for issues/merge requests related to that label (Timothy Andrew)
  - Fix bug where Bitbucket `closed` issues were imported as `opened` (Iuri de Silvio)
  - Don't show Issues/MRs from archived projects in Groups view
  - Fix wrong "iid of max iid" in Issuable sidebar for some merged MRs
  - Fix empty source_sha on Merge Request when there is no diff (Pierre de La Morinerie)
  - Increase the notes polling timeout over time (Roberto Dip)
  - Add shortcut to toggle markdown preview (Florent Baldino)
  - Show labels in dashboard and group milestone views
  - Fix an issue when the target branch of a MR had been deleted
  - Add main language of a project in the list of projects (Tiago Botelho)
  - Add #upcoming filter to Milestone filter (Tiago Botelho)
  - Add ability to show archived projects on dashboard, explore and group pages
  - Remove fork link closes all merge requests opened on source project (Florent Baldino)
  - Move group activity to separate page
  - Create external users which are excluded of internal and private projects unless access was explicitly granted
  - Continue parameters are checked to ensure redirection goes to the same instance
  - User deletion is now done in the background so the request can not time out
  - Canceled builds are now ignored in compound build status if marked as `allowed to fail`
  - Trigger a todo for mentions on commits page
  - Let project owners and admins soft delete issues and merge requests

v 8.5.12
  - Prevent privilege escalation via "impersonate" feature
  - Prevent privilege escalation via notes API
  - Prevent privilege escalation via project webhook API
  - Prevent XSS via Git branch and tag names
  - Prevent XSS via custom issue tracker URL
  - Prevent XSS via `window.opener`
  - Prevent information disclosure via snippet API
  - Prevent information disclosure via project labels
  - Prevent information disclosure via new merge request page

v 8.5.11
  - Fix persistent XSS vulnerability in `commit_person_link` helper

v 8.5.10
  - Fix a 2FA authentication spoofing vulnerability.

v 8.5.9
  - Don't attempt to fetch any tags from a forked repo (Stan Hu).

v 8.5.8
  - Bump Git version requirement to 2.7.4

v 8.5.7
  - Bump Git version requirement to 2.7.3

v 8.5.6
  - Obtain a lease before querying LDAP

v 8.5.5
  - Ensure removing a project removes associated Todo entries
  - Prevent a 500 error in Todos when author was removed
  - Fix pagination for filtered dashboard and explore pages
  - Fix "Show all" link behavior

v 8.5.4
  - Do not cache requests for badges (including builds badge)

v 8.5.3
  - Flush repository caches before renaming projects
  - Sort starred projects on dashboard based on last activity by default
  - Show commit message in JIRA mention comment
  - Makes issue page and merge request page usable on mobile browsers.
  - Improved UI for profile settings

v 8.5.2
  - Fix sidebar overlapping content when screen width was below 1200px
  - Don't repeat labels listed on Labels tab
  - Bring the "branded appearance" feature from EE to CE
  - Fix error 500 when commenting on a commit
  - Show days remaining instead of elapsed time for Milestone
  - Fix broken icons on installations with relative URL (Artem Sidorenko)
  - Fix issue where tag list wasn't refreshed after deleting a tag
  - Fix import from gitlab.com (KazSawada)
  - Improve implementation to check read access to forks and add pagination
  - Don't show any "2FA required" message if it's not actually required
  - Fix help keyboard shortcut on relative URL setups (Artem Sidorenko)
  - Update Rails to 4.2.5.2
  - Fix permissions for deprecated CI build status badge
  - Don't show "Welcome to GitLab" when the search didn't return any projects
  - Add Todos documentation

v 8.5.1
  - Fix group projects styles
  - Show Crowd login tab when sign in is disabled and Crowd is enabled (Peter Hudec)
  - Fix a set of small UI glitches in project, profile, and wiki pages
  - Restrict permissions on public/uploads
  - Fix the merge request side-by-side view after loading diff results
  - Fix the look of tooltip for the "Revert" button
  - Add when the Builds & Runners API changes got introduced
  - Fix error 500 on some merged merge requests
  - Fix an issue causing the content of the issuable sidebar to disappear
  - Fix error 500 when trying to mark an already done todo as "done"
  - Fix an issue where MRs weren't sortable
  - Issues can now be dragged & dropped into empty milestone lists. This is also
    possible with MRs
  - Changed padding & background color for highlighted notes
  - Re-add the newrelic_rpm gem which was removed without any deprecation or warning (Stan Hu)
  - Update sentry-raven gem to 0.15.6
  - Add build coverage in project's builds page (Steffen Köhler)
  - Changed # to ! for merge requests in activity view

v 8.5.0
  - Fix duplicate "me" in tooltip of the "thumbsup" awards Emoji (Stan Hu)
  - Cache various Repository methods to improve performance
  - Fix duplicated branch creation/deletion Webhooks/service notifications when using Web UI (Stan Hu)
  - Ensure rake tasks that don't need a DB connection can be run without one
  - Update New Relic gem to 3.14.1.311 (Stan Hu)
  - Add "visibility" flag to GET /projects api endpoint
  - Add an option to supply root email through an environmental variable (Koichiro Mikami)
  - Ignore binary files in code search to prevent Error 500 (Stan Hu)
  - Render sanitized SVG images (Stan Hu)
  - Support download access by PRIVATE-TOKEN header (Stan Hu)
  - Upgrade gitlab_git to 7.2.23 to fix commit message mentions in first branch push
  - Add option to include the sender name in body of Notify email (Jason Lee)
  - New UI for pagination
  - Don't prevent sign out when 2FA enforcement is enabled and user hasn't yet
    set it up
  - API: Added "merge_requests/:merge_request_id/closes_issues" (Gal Schlezinger)
  - Fix diff comments loaded by AJAX to load comment with diff in discussion tab
  - Fix relative links in other markup formats (Ben Boeckel)
  - Whitelist raw "abbr" elements when parsing Markdown (Benedict Etzel)
  - Fix label links for a merge request pointing to issues list
  - Don't vendor minified JS
  - Increase project import timeout to 15 minutes
  - Be more permissive with email address validation: it only has to contain a single '@'
  - Display 404 error on group not found
  - Track project import failure
  - Support Two-factor Authentication for LDAP users
  - Display database type and version in Administration dashboard
  - Allow limited Markdown in Broadcast Messages
  - Fix visibility level text in admin area (Zeger-Jan van de Weg)
  - Warn admin during OAuth of granting admin rights (Zeger-Jan van de Weg)
  - Update the ExternalIssue regex pattern (Blake Hitchcock)
  - Remember user's inline/side-by-side diff view preference in a cookie (Kirill Katsnelson)
  - Optimized performance of finding issues to be closed by a merge request
  - Add `avatar_url`, `description`, `git_ssh_url`, `git_http_url`, `path_with_namespace`
    and `default_branch` in `project` in push, issue, merge-request and note webhooks data (Kirill Zaitsev)
  - Deprecate the `ssh_url` in favor of `git_ssh_url` and `http_url` in favor of `git_http_url`
    in `project` for push, issue, merge-request and note webhooks data (Kirill Zaitsev)
  - Deprecate the `repository` key in push, issue, merge-request and note webhooks data, use `project` instead (Kirill Zaitsev)
  - API: Expose MergeRequest#merge_status (Andrei Dziahel)
  - Revert "Add IP check against DNSBLs at account sign-up"
  - Actually use the `skip_merges` option in Repository#commits (Tony Chu)
  - Fix API to keep request parameters in Link header (Michael Potthoff)
  - Deprecate API "merge_request/:merge_request_id/comments". Use "merge_requests/:merge_request_id/notes" instead
  - Deprecate API "merge_request/:merge_request_id/...". Use "merge_requests/:merge_request_id/..." instead
  - Prevent parse error when name of project ends with .atom and prevent path issues
  - Discover branches for commit statuses ref-less when doing merge when succeeded
  - Mark inline difference between old and new paths when a file is renamed
  - Support Akismet spam checking for creation of issues via API (Stan Hu)
  - API: Allow to set or update a merge-request's milestone (Kirill Skachkov)
  - Improve UI consistency between projects and groups lists
  - Add sort dropdown to dashboard projects page
  - Fixed logo animation on Safari (Roman Rott)
  - Fix Merge When Succeeded when multiple stages
  - Hide remove source branch button when the MR is merged but new commits are pushed (Zeger-Jan van de Weg)
  - In seach autocomplete show only groups and projects you are member of
  - Don't process cross-reference notes from forks
  - Fix: init.d script not working on OS X
  - Faster snippet search
  - Added API to download build artifacts
  - Title for milestones should be unique (Zeger-Jan van de Weg)
  - Validate correctness of maximum attachment size application setting
  - Replaces "Create merge request" link with one to the "Merge Request" when one exists
  - Fix CI builds badge, add a new link to builds badge, deprecate the old one
  - Fix broken link to project in build notification emails
  - Ability to see and sort on vote count from Issues and MR lists
  - Fix builds scheduler when first build in stage was allowed to fail
  - User project limit is reached notice is hidden if the projects limit is zero
  - Add API support for managing runners and project's runners
  - Allow SAML users to login with no previous account without having to allow
    all Omniauth providers to do so.
  - Allow existing users to auto link their SAML credentials by logging in via SAML
  - Make it possible to erase a build (trace, artifacts) using UI and API
  - Ability to revert changes from a Merge Request or Commit
  - Emoji comment on diffs are not award emoji
  - Add label description (Nuttanart Pornprasitsakul)
  - Show label row when filtering issues or merge requests by label (Nuttanart Pornprasitsakul)
  - Add Todos

v 8.4.10
  - Prevent privilege escalation via "impersonate" feature
  - Prevent privilege escalation via notes API
  - Prevent privilege escalation via project webhook API
  - Prevent XSS via Git branch and tag names
  - Prevent XSS via custom issue tracker URL
  - Prevent XSS via `window.opener`
  - Prevent information disclosure via snippet API
  - Prevent information disclosure via project labels
  - Prevent information disclosure via new merge request page

v 8.4.9
  - Fix persistent XSS vulnerability in `commit_person_link` helper

v 8.4.8
  - Fix a 2FA authentication spoofing vulnerability.

v 8.4.7
  - Don't attempt to fetch any tags from a forked repo (Stan Hu).

v 8.4.6
  - Bump Git version requirement to 2.7.4

v 8.4.5
  - No CE-specific changes

v 8.4.4
  - Update omniauth-saml gem to 1.4.2
  - Prevent long-running backup tasks from timing out the database connection
  - Add a Project setting to allow guests to view build logs (defaults to true)
  - Sort project milestones by due date including issue editor (Oliver Rogers / Orih)

v 8.4.3
  - Increase lfs_objects size column to 8-byte integer to allow files larger
    than 2.1GB
  - Correctly highlight MR diff when MR has merge conflicts
  - Fix highlighting in blame view
  - Update sentry-raven gem to prevent "Not a git repository" console output
    when running certain commands
  - Add instrumentation to additional Gitlab::Git and Rugged methods for
    performance monitoring
  - Allow autosize textareas to also be manually resized

v 8.4.2
  - Bump required gitlab-workhorse version to bring in a fix for missing
    artifacts in the build artifacts browser
  - Get rid of those ugly borders on the file tree view
  - Fix updating the runner information when asking for builds
  - Bump gitlab_git version to 7.2.24 in order to bring in a performance
    improvement when checking if a repository was empty
  - Add instrumentation for Gitlab::Git::Repository instance methods so we can
    track them in Performance Monitoring.
  - Increase contrast between highlighted code comments and inline diff marker
  - Fix method undefined when using external commit status in builds
  - Fix highlighting in blame view.

v 8.4.1
  - Apply security updates for Rails (4.2.5.1), rails-html-sanitizer (1.0.3),
    and Nokogiri (1.6.7.2)
  - Fix redirect loop during import
  - Fix diff highlighting for all syntax themes
  - Delete project and associations in a background worker

v 8.4.0
  - Allow LDAP users to change their email if it was not set by the LDAP server
  - Ensure Gravatar host looks like an actual host
  - Consider re-assign as a mention from a notification point of view
  - Add pagination headers to already paginated API resources
  - Properly generate diff of orphan commits, like the first commit in a repository
  - Improve the consistency of commit titles, branch names, tag names, issue/MR titles, on their respective project pages
  - Autocomplete data is now always loaded, instead of when focusing a comment text area
  - Improved performance of finding issues for an entire group
  - Added custom application performance measuring system powered by InfluxDB
  - Add syntax highlighting to diffs
  - Gracefully handle invalid UTF-8 sequences in Markdown links (Stan Hu)
  - Bump fog to 1.36.0 (Stan Hu)
  - Add user's last used IP addresses to admin page (Stan Hu)
  - Add housekeeping function to project settings page
  - The default GitLab logo now acts as a loading indicator
  - Fix caching issue where build status was not updating in project dashboard (Stan Hu)
  - Accept 2xx status codes for successful Webhook triggers (Stan Hu)
  - Fix missing date of month in network graph when commits span a month (Stan Hu)
  - Expire view caches when application settings change (e.g. Gravatar disabled) (Stan Hu)
  - Don't notify users twice if they are both project watchers and subscribers (Stan Hu)
  - Remove gray background from layout in UI
  - Fix signup for OAuth providers that don't provide a name
  - Implement new UI for group page
  - Implement search inside emoji picker
  - Let the CI runner know about builds that this build depends on
  - Add API support for looking up a user by username (Stan Hu)
  - Add project permissions to all project API endpoints (Stan Hu)
  - Link to milestone in "Milestone changed" system note
  - Only allow group/project members to mention `@all`
  - Expose Git's version in the admin area (Trey Davis)
  - Add "Frequently used" category to emoji picker
  - Add CAS support (tduehr)
  - Add link to merge request on build detail page
  - Fix: Problem with projects ending with .keys (Jose Corcuera)
  - Revert back upvote and downvote button to the issue and MR pages
  - Swap position of Assignee and Author selector on Issuables (Zeger-Jan van de Weg)
  - Add system hook messages for project rename and transfer (Steve Norman)
  - Fix version check image in Safari
  - Show 'All' tab by default in the builds page
  - Add Open Graph and Twitter Card data to all pages
  - Fix API project lookups when querying with a namespace with dots (Stan Hu)
  - Enable forcing Two-factor authentication sitewide, with optional grace period
  - Import GitHub Pull Requests into GitLab
  - Change single user API endpoint to return more detailed data (Michael Potthoff)
  - Update version check images to use SVG
  - Validate README format before displaying
  - Enable Microsoft Azure OAuth2 support (Janis Meybohm)
  - Properly set task-list class on single item task lists
  - Add file finder feature in tree view (Kyungchul Shin)
  - Ajax filter by message for commits page
  - API: Add support for deleting a tag via the API (Robert Schilling)
  - Allow subsequent validations in CI Linter
  - Show referenced MRs & Issues only when the current viewer can access them
  - Fix Encoding::CompatibilityError bug when markdown content has some complex URL (Jason Lee)
  - Add API support for managing project's builds
  - Add API support for managing project's build triggers
  - Add API support for managing project's build variables
  - Allow broadcast messages to be edited
  - Autosize Markdown textareas
  - Import GitHub wiki into GitLab
  - Add reporters ability to download and browse build artifacts (Andrew Johnson)
  - Autofill referring url in message box when reporting user abuse.
  - Remove leading comma on award emoji when the user is the first to award the emoji (Zeger-Jan van de Weg)
  - Add build artifacts browser
  - Improve UX in builds artifacts browser
  - Increase default size of `data` column in `events` table when using MySQL
  - Expose button to CI Lint tool on project builds page
  - Fix: Creator should be added as a master of the project on creation
  - Added X-GitLab-... headers to emails from CI and Email On Push services (Anton Baklanov)
  - Add IP check against DNSBLs at account sign-up
  - Added cache:key to .gitlab-ci.yml allowing to fine tune the caching

v 8.3.9
  - Prevent privilege escalation via "impersonate" feature
  - Prevent privilege escalation via notes API
  - Prevent privilege escalation via project webhook API
  - Prevent XSS via custom issue tracker URL
  - Prevent XSS via `window.opener`
  - Prevent information disclosure via project labels
  - Prevent information disclosure via new merge request page

v 8.3.8
  - Fix persistent XSS vulnerability in `commit_person_link` helper

v 8.3.7
  - Fix a 2FA authentication spoofing vulnerability.

v 8.3.6
  - Don't attempt to fetch any tags from a forked repo (Stan Hu).

v 8.3.5
  - Bump Git version requirement to 2.7.4

v 8.3.4
  - Use gitlab-workhorse 0.5.4 (fixes API routing bug)

v 8.3.3
  - Preserve CE behavior with JIRA integration by only calling API if URL is set
  - Fix duplicated branch creation/deletion events when using Web UI (Stan Hu)
  - Add configurable LDAP server query timeout
  - Get "Merge when build succeeds" to work when commits were pushed to MR target branch while builds were running
  - Suppress e-mails on failed builds if allow_failure is set (Stan Hu)
  - Fix project transfer e-mail sending incorrect paths in e-mail notification (Stan Hu)
  - Better support for referencing and closing issues in Asana service (Mike Wyatt)
  - Enable "Add key" button when user fills in a proper key (Stan Hu)
  - Fix error in processing reply-by-email messages (Jason Lee)
  - Fix Error 500 when visiting build page of project with nil runners_token (Stan Hu)
  - Use WOFF versions of SourceSansPro fonts
  - Fix regression when builds were not generated for tags created through web/api interface
  - Fix: maintain milestone filter between Open and Closed tabs (Greg Smethells)
  - Fix missing artifacts and build traces for build created before 8.3

v 8.3.2
  - Disable --follow in `git log` to avoid loading duplicate commit data in infinite scroll (Stan Hu)
  - Add support for Google reCAPTCHA in user registration

v 8.3.1
  - Fix Error 500 when global milestones have slashes (Stan Hu)
  - Fix Error 500 when doing a search in dashboard before visiting any project (Stan Hu)
  - Fix LDAP identity and user retrieval when special characters are used
  - Move Sidekiq-cron configuration to gitlab.yml

v 8.3.0
  - Bump rack-attack to 4.3.1 for security fix (Stan Hu)
  - API support for starred projects for authorized user (Zeger-Jan van de Weg)
  - Add open_issues_count to project API (Stan Hu)
  - Expand character set of usernames created by Omniauth (Corey Hinshaw)
  - Add button to automatically merge a merge request when the build succeeds (Zeger-Jan van de Weg)
  - Add unsubscribe link in the email footer (Zeger-Jan van de Weg)
  - Provide better diagnostic message upon project creation errors (Stan Hu)
  - Bump devise to 3.5.3 to fix reset token expiring after account creation (Stan Hu)
  - Remove api credentials from link to build_page
  - Deprecate GitLabCiService making it to always be inactive
  - Bump gollum-lib to 4.1.0 (Stan Hu)
  - Fix broken group avatar upload under "New group" (Stan Hu)
  - Update project repositorize size and commit count during import:repos task (Stan Hu)
  - Fix API setting of 'public' attribute to false will make a project private (Stan Hu)
  - Handle and report SSL errors in Webhook test (Stan Hu)
  - Bump Redis requirement to 2.8 for Sidekiq 4 (Stan Hu)
  - Fix: Assignee selector is empty when 'Unassigned' is selected (Jose Corcuera)
  - WIP identifier on merge requests no longer requires trailing space
  - Add rake tasks for git repository maintainance (Zeger-Jan van de Weg)
  - Fix 500 error when update group member permission
  - Fix: As an admin, cannot add oneself as a member to a group/project
  - Trim leading and trailing whitespace of milestone and issueable titles (Jose Corcuera)
  - Recognize issue/MR/snippet/commit links as references
  - Backport JIRA features from EE to CE
  - Add ignore whitespace change option to commit view
  - Fire update hook from GitLab
  - Allow account unlock via email
  - Style warning about mentioning many people in a comment
  - Fix: sort milestones by due date once again (Greg Smethells)
  - Migrate all CI::Services and CI::WebHooks to Services and WebHooks
  - Don't show project fork event as "imported"
  - Add API endpoint to fetch merge request commits list
  - Don't create CI status for refs that doesn't have .gitlab-ci.yml, even if the builds are enabled
  - Expose events API with comment information and author info
  - Fix: Ensure "Remove Source Branch" button is not shown when branch is being deleted. #3583
  - Run custom Git hooks when branch is created or deleted.
  - Fix bug when simultaneously accepting multiple MRs results in MRs that are of "merged" status, but not merged to the target branch
  - Add languages page to graphs
  - Block LDAP user when they are no longer found in the LDAP server
  - Improve wording on project visibility levels (Zeger-Jan van de Weg)
  - Fix editing notes on a merge request diff
  - Automatically select default clone protocol based on user preferences (Eirik Lygre)
  - Make Network page as sub tab of Commits
  - Add copy-to-clipboard button for Snippets
  - Add indication to merge request list item that MR cannot be merged automatically
  - Default target branch to patch-n when editing file in protected branch
  - Add Builds tab to merge request detail page
  - Allow milestones, issues and MRs to be created from dashboard and group indexes
  - Use new style for wiki
  - Use new style for milestone detail page
  - Fix sidebar tooltips when collapsed
  - Prevent possible XSS attack with award-emoji
  - Upgraded Sidekiq to 4.x
  - Accept COPYING,COPYING.lesser, and licence as license file (Zeger-Jan van de Weg)
  - Fix emoji aliases problem
  - Fix award-emojis Flash alert's width
  - Fix deleting notes on a merge request diff
  - Display referenced merge request statuses in the issue description (Greg Smethells)
  - Implement new sidebar for issue and merge request pages
  - Emoji picker improvements
  - Suppress warning about missing `.gitlab-ci.yml` if builds are disabled
  - Do not show build status unless builds are enabled and `.gitlab-ci.yml` is present
  - Persist runners registration token in database
  - Fix online editor should not remove newlines at the end of the file
  - Expose Git's version in the admin area
  - Show "New Merge Request" buttons on canonical repos when you have a fork (Josh Frye)

v 8.2.5
  - Prevent privilege escalation via "impersonate" feature
  - Prevent privilege escalation via notes API
  - Prevent privilege escalation via project webhook API
  - Prevent XSS via `window.opener`
  - Prevent information disclosure via project labels
  - Prevent information disclosure via new merge request page

v 8.2.4
  - Bump Git version requirement to 2.7.4

v 8.2.3
  - Fix application settings cache not expiring after changes (Stan Hu)
  - Fix Error 500s when creating global milestones with Unicode characters (Stan Hu)
  - Update documentation for "Guest" permissions
  - Properly convert Emoji-only comments into Award Emojis
  - Enable devise paranoid mode to prevent user enumeration attack
  - Webhook payload has an added, modified and removed properties for each commit
  - Fix 500 error when creating a merge request that removes a submodule

v 8.2.2
  - Fix 404 in redirection after removing a project (Stan Hu)
  - Ensure cached application settings are refreshed at startup (Stan Hu)
  - Fix Error 500 when viewing user's personal projects from admin page (Stan Hu)
  - Fix: Raw private snippets access workflow
  - Prevent "413 Request entity too large" errors when pushing large files with LFS
  - Fix invalid links within projects dashboard header
  - Make current user the first user in assignee dropdown in issues detail page (Stan Hu)
  - Fix: duplicate email notifications on issue comments

v 8.2.1
  - Forcefully update builds that didn't want to update with state machine
  - Fix: saving GitLabCiService as Admin Template

v 8.2.0
  - Improved performance of finding projects and groups in various places
  - Improved performance of rendering user profile pages and Atom feeds
  - Expose build artifacts path as config option
  - Fix grouping of contributors by email in graph.
  - Improved performance of finding issues with/without labels
  - Fix Drone CI service template not saving properly (Stan Hu)
  - Fix avatars not showing in Atom feeds and project issues when Gravatar disabled (Stan Hu)
  - Added a GitLab specific profiling tool called "Sherlock" (see GitLab CE merge request #1749)
  - Upgrade gitlab_git to 7.2.20 and rugged to 0.23.3 (Stan Hu)
  - Improved performance of finding users by one of their Email addresses
  - Add allow_failure field to commit status API (Stan Hu)
  - Commits without .gitlab-ci.yml are marked as skipped
  - Save detailed error when YAML syntax is invalid
  - Since GitLab CI is enabled by default, remove enabling it by pushing .gitlab-ci.yml
  - Added build artifacts
  - Improved performance of replacing references in comments
  - Show last project commit to default branch on project home page
  - Highlight comment based on anchor in URL
  - Adds ability to remove the forked relationship from project settings screen. (Han Loong Liauw)
  - Improved performance of sorting milestone issues
  - Allow users to select the Files view as default project view (Cristian Bica)
  - Show "Empty Repository Page" for repository without branches (Artem V. Navrotskiy)
  - Fix: Inability to reply to code comments in the MR view, if the MR comes from a fork
  - Use git follow flag for commits page when retrieve history for file or directory
  - Show merge request CI status on merge requests index page
  - Send build name and stage in CI notification e-mail
  - Extend yml syntax for only and except to support specifying repository path
  - Enable shared runners to all new projects
  - Bump GitLab-Workhorse to 0.4.1
  - Allow to define cache in `.gitlab-ci.yml`
  - Fix: 500 error returned if destroy request without HTTP referer (Kazuki Shimizu)
  - Remove deprecated CI events from project settings page
  - Use issue editor as cross reference comment author when issue is edited with a new mention.
  - Add graphs of commits ahead and behind default branch (Jeff Stubler)
  - Improve personal snippet access workflow (Douglas Alexandre)
  - [API] Add ability to fetch the commit ID of the last commit that actually touched a file
  - Fix omniauth documentation setting for omnibus configuration (Jon Cairns)
  - Add "New file" link to dropdown on project page
  - Include commit logs in project search
  - Add "added", "modified" and "removed" properties to commit object in webhook
  - Rename "Back to" links to "Go to" because its not always a case it point to place user come from
  - Allow groups to appear in the search results if the group owner allows it
  - Add email notification to former assignee upon unassignment (Adam Lieskovský)
  - New design for project graphs page
  - Remove deprecated dumped yaml file generated from previous job definitions
  - Show specific runners from projects where user is master or owner
  - MR target branch is now visible on a list view when it is different from project's default one
  - Improve Continuous Integration graphs page
  - Make color of "Accept Merge Request" button consistent with current build status
  - Add ignore white space option in merge request diff and commit and compare view
  - Ability to add release notes (markdown text and attachments) to git tags (aka Releases)
  - Relative links from a repositories README.md now link to the default branch
  - Fix trailing whitespace issue in merge request/issue title
  - Fix bug when milestone/label filter was empty for dashboard issues page
  - Add ability to create milestone in group projects from single form
  - Add option to create merge request when editing/creating a file (Dirceu Tiegs)
  - Prevent the last owner of a group from being able to delete themselves by 'adding' themselves as a master (James Lopez)
  - Add Award Emoji to issue and merge request pages

v 8.1.4
  - Fix bug where manually merged branches in a MR would end up with an empty diff (Stan Hu)
  - Prevent redirect loop when home_page_url is set to the root URL
  - Fix incoming email config defaults
  - Remove CSS property preventing hard tabs from rendering in Chromium 45 (Stan Hu)

v 8.1.3
  - Force update refs/merge-requests/X/head upon a push to the source branch of a merge request (Stan Hu)
  - Spread out runner contacted_at updates
  - Use issue editor as cross reference comment author when issue is edited with a new mention
  - Add Facebook authentication

v 8.1.1
  - Fix cloning Wiki repositories via HTTP (Stan Hu)
  - Add migration to remove satellites directory
  - Fix specific runners visibility
  - Fix 500 when editing CI service
  - Require CI jobs to be named
  - Fix CSS for runner status
  - Fix CI badge
  - Allow developer to manage builds

v 8.1.1
  - Removed, see 8.1.2

v 8.1.0
  - Ensure MySQL CI limits DB migrations occur after the fields have been created (Stan Hu)
  - Fix duplicate repositories in GitHub import page (Stan Hu)
  - Redirect to a default path if HTTP_REFERER is not set (Stan Hu)
  - Adds ability to create directories using the web editor (Ben Ford)
  - Cleanup stuck CI builds
  - Send an email to admin email when a user is reported for spam (Jonathan Rochkind)
  - Show notifications button when user is member of group rather than project (Grzegorz Bizon)
  - Fix bug preventing mentioned issued from being closed when MR is merged using fast-forward merge.
  - Fix nonatomic database update potentially causing project star counts to go negative (Stan Hu)
  - Don't show "Add README" link in an empty repository if user doesn't have access to push (Stan Hu)
  - Fix error preventing displaying of commit data for a directory with a leading dot (Stan Hu)
  - Speed up load times of issue detail pages by roughly 1.5x
  - Fix CI rendering regressions
  - If a merge request is to close an issue, show this on the issue page (Zeger-Jan van de Weg)
  - Add a system note and update relevant merge requests when a branch is deleted or re-added (Stan Hu)
  - Make diff file view easier to use on mobile screens (Stan Hu)
  - Improved performance of finding users by username or Email address
  - Fix bug where merge request comments created by API would not trigger notifications (Stan Hu)
  - Add support for creating directories from Files page (Stan Hu)
  - Allow removing of project without confirmation when JavaScript is disabled (Stan Hu)
  - Support filtering by "Any" milestone or issue and fix "No Milestone" and "No Label" filters (Stan Hu)
  - Improved performance of the trending projects page
  - Remove CI migration task
  - Improved performance of finding projects by their namespace
  - Add assignee data to Issuables' hook_data (Bram Daams)
  - Fix bug where transferring a project would result in stale commit links (Stan Hu)
  - Fix build trace updating
  - Include full path of source and target branch names in New Merge Request page (Stan Hu)
  - Add user preference to view activities as default dashboard (Stan Hu)
  - Add option to admin area to sign in as a specific user (Pavel Forkert)
  - Show CI status on all pages where commits list is rendered
  - Automatically enable CI when push .gitlab-ci.yml file to repository
  - Move CI charts to project graphs area
  - Fix cases where Markdown did not render links in activity feed (Stan Hu)
  - Add first and last to pagination (Zeger-Jan van de Weg)
  - Added Commit Status API
  - Added Builds View
  - Added when to .gitlab-ci.yml
  - Show CI status on commit page
  - Added CI_BUILD_TAG, _STAGE, _NAME and _TRIGGERED to CI builds
  - Show CI status on Your projects page and Starred projects page
  - Remove "Continuous Integration" page from dashboard
  - Add notes and SSL verification entries to hook APIs (Ben Boeckel)
  - Fix grammar in admin area "labels" .nothing-here-block when no labels exist.
  - Move CI runners page to project settings area
  - Move CI variables page to project settings area
  - Move CI triggers page to project settings area
  - Move CI project settings page to CE project settings area
  - Fix bug when removed file was not appearing in merge request diff
  - Show warning when build cannot be served by any of the available CI runners
  - Note the original location of a moved project when notifying users of the move
  - Improve error message when merging fails
  - Add support of multibyte characters in LDAP UID (Roman Petrov)
  - Show additions/deletions stats on merge request diff
  - Remove footer text in emails (Zeger-Jan van de Weg)
  - Ensure code blocks are properly highlighted after a note is updated
  - Fix wrong access level badge on MR comments
  - Hide password in the service settings form
  - Move CI webhooks page to project settings area
  - Fix User Identities API. It now allows you to properly create or update user's identities.
  - Add user preference to change layout width (Peter Göbel)
  - Use commit status in merge request widget as preferred source of CI status
  - Integrate CI commit and build pages into project pages
  - Move CI services page to project settings area
  - Add "Quick Submit" behavior to input fields throughout the application. Use
    Cmd+Enter on Mac and Ctrl+Enter on Windows/Linux.
  - Fix position of hamburger in header for smaller screens (Han Loong Liauw)
  - Fix bug where Emojis in Markdown would truncate remaining text (Sakata Sinji)
  - Persist filters when sorting on admin user page (Jerry Lukins)
  - Update style of snippets pages (Han Loong Liauw)
  - Allow dashboard and group issues/MRs to be filtered by label
  - Add spellcheck=false to certain input fields
  - Invalidate stored service password if the endpoint URL is changed
  - Project names are not fully shown if group name is too big, even on group page view
  - Apply new design for Files page
  - Add "New Page" button to Wiki Pages tab (Stan Hu)
  - Only render 404 page from /public
  - Hide passwords from services API (Alex Lossent)
  - Fix: Images cannot show when projects' path was changed
  - Let gitlab-git-http-server generate and serve 'git archive' downloads
  - Optimize query when filtering on issuables (Zeger-Jan van de Weg)
  - Fix padding of outdated discussion item.
  - Animate the logo on hover

v 8.0.5
  - Correct lookup-by-email for LDAP logins
  - Fix loading spinner sometimes not being hidden on Merge Request tab switches

v 8.0.4
  - Fix Message-ID header to be RFC 2111-compliant to prevent e-mails being dropped (Stan Hu)
  - Fix referrals for :back and relative URL installs
  - Fix anchors to comments in diffs
  - Remove CI token from build traces
  - Fix "Assign All" button on Runner admin page
  - Fix search in Files
  - Add full project namespace to payload of system webhooks (Ricardo Band)

v 8.0.3
  - Fix URL shown in Slack notifications
  - Fix bug where projects would appear to be stuck in the forked import state (Stan Hu)
  - Fix Error 500 in creating merge requests with > 1000 diffs (Stan Hu)
  - Add work_in_progress key to MR webhooks (Ben Boeckel)

v 8.0.2
  - Fix default avatar not rendering in network graph (Stan Hu)
  - Skip check_initd_configured_correctly on omnibus installs
  - Prevent double-prefixing of help page paths
  - Clarify confirmation text on user deletion
  - Make commit graphs responsive to window width changes (Stan Hu)
  - Fix top margin for sign-in button on public pages
  - Fix LDAP attribute mapping
  - Remove git refs used internally by GitLab from network graph (Stan Hu)
  - Use standard Markdown font in Markdown preview instead of fixed-width font (Stan Hu)
  - Fix Reply by email for non-UTF-8 messages.
  - Add option to use StartTLS with Reply by email IMAP server.
  - Allow AWS S3 Server-Side Encryption with Amazon S3-Managed Keys for backups (Paul Beattie)

v 8.0.1
  - Improve CI migration procedure and documentation

v 8.0.0
  - Fix Markdown links not showing up in dashboard activity feed (Stan Hu)
  - Remove milestones from merge requests when milestones are deleted (Stan Hu)
  - Fix HTML link that was improperly escaped in new user e-mail (Stan Hu)
  - Fix broken sort in merge request API (Stan Hu)
  - Bump rouge to 1.10.1 to remove warning noise and fix other syntax highlighting bugs (Stan Hu)
  - Gracefully handle errors in syntax highlighting by leaving the block unformatted (Stan Hu)
  - Add "replace" and "upload" functionalities to allow user replace existing file and upload new file into current repository
  - Fix URL construction for merge requests, issues, notes, and commits for relative URL config (Stan Hu)
  - Fix emoji URLs in Markdown when relative_url_root is used (Stan Hu)
  - Omit filename in Content-Disposition header in raw file download to avoid RFC 6266 encoding issues (Stan HU)
  - Fix broken Wiki Page History (Stan Hu)
  - Import forked repositories asynchronously to prevent large repositories from timing out (Stan Hu)
  - Prevent anchors from being hidden by header (Stan Hu)
  - Fix bug where only the first 15 Bitbucket issues would be imported (Stan Hu)
  - Sort issues by creation date in Bitbucket importer (Stan Hu)
  - Prevent too many redirects upon login when home page URL is set to external_url (Stan Hu)
  - Improve dropdown positioning on the project home page (Hannes Rosenögger)
  - Upgrade browser gem to 1.0.0 to avoid warning in IE11 compatibilty mode (Stan Hu)
  - Remove user OAuth tokens from the database and request new tokens each session (Stan Hu)
  - Restrict users API endpoints to use integer IDs (Stan Hu)
  - Only show recent push event if the branch still exists or a recent merge request has not been created (Stan Hu)
  - Remove satellites
  - Better performance for web editor (switched from satellites to rugged)
  - Faster merge
  - Ability to fetch merge requests from refs/merge-requests/:id
  - Allow displaying of archived projects in the admin interface (Artem Sidorenko)
  - Allow configuration of import sources for new projects (Artem Sidorenko)
  - Search for comments should be case insensetive
  - Create cross-reference for closing references on commits pushed to non-default branches (Maël Valais)
  - Ability to search milestones
  - Gracefully handle SMTP user input errors (e.g. incorrect email addresses) to prevent Sidekiq retries (Stan Hu)
  - Move dashboard activity to separate page (for your projects and starred projects)
  - Improve performance of git blame
  - Limit content width to 1200px for most of pages to improve readability on big screens
  - Fix 500 error when submit project snippet without body
  - Improve search page usability
  - Bring more UI consistency in way how projects, snippets and groups lists are rendered
  - Make all profiles and group public
  - Fixed login failure when extern_uid changes (Joel Koglin)
  - Don't notify users without access to the project when they are (accidentally) mentioned in a note.
  - Retrieving oauth token with LDAP credentials
  - Load Application settings from running database unless env var USE_DB=false
  - Added Drone CI integration (Kirill Zaitsev)
  - Allow developers to retry builds
  - Hide advanced project options for non-admin users
  - Fail builds if no .gitlab-ci.yml is found
  - Refactored service API and added automatically service docs generator (Kirill Zaitsev)
  - Added web_url key project hook_attrs (Kirill Zaitsev)
  - Add ability to get user information by ID of an SSH key via the API
  - Fix bug which IE cannot show image at markdown when the image is raw file of gitlab
  - Add support for Crowd
  - Global Labels that are available to all projects
  - Fix highlighting of deleted lines in diffs.
  - Project notification level can be set on the project page itself
  - Added service API endpoint to retrieve service parameters (Petheő Bence)
  - Add FogBugz project import (Jared Szechy)
  - Sort users autocomplete lists by user (Allister Antosik)
  - Webhook for issue now contains repository field (Jungkook Park)
  - Add ability to add custom text to the help page (Jeroen van Baarsen)
  - Add pg_schema to backup config
  - Fix references to target project issues in Merge Requests markdown preview and textareas (Francesco Levorato)
  - Redirect from incorrectly cased group or project path to correct one (Francesco Levorato)
  - Removed API calls from CE to CI

v 7.14.3
  - No changes

v 7.14.2
  - Upgrade gitlab_git to 7.2.15 to fix `git blame` errors with ISO-encoded files (Stan Hu)
  - Allow configuration of LDAP attributes GitLab will use for the new user account.

v 7.14.1
  - Improve abuse reports management from admin area
  - Fix "Reload with full diff" URL button in compare branch view (Stan Hu)
  - Disabled DNS lookups for SSH in docker image (Rowan Wookey)
  - Only include base URL in OmniAuth full_host parameter (Stan Hu)
  - Fix Error 500 in API when accessing a group that has an avatar (Stan Hu)
  - Ability to enable SSL verification for Webhooks

v 7.14.0
  - Fix bug where non-project members of the target project could set labels on new merge requests.
  - Update default robots.txt rules to disallow crawling of irrelevant pages (Ben Bodenmiller)
  - Fix redirection after sign in when using auto_sign_in_with_provider
  - Upgrade gitlab_git to 7.2.14 to ignore CRLFs in .gitmodules (Stan Hu)
  - Clear cache to prevent listing deleted branches after MR removes source branch (Stan Hu)
  - Provide more feedback what went wrong if HipChat service failed test (Stan Hu)
  - Fix bug where backslashes in inline diffs could be dropped (Stan Hu)
  - Disable turbolinks when linking to Bitbucket import status (Stan Hu)
  - Fix broken code import and display error messages if something went wrong with creating project (Stan Hu)
  - Fix corrupted binary files when using API files endpoint (Stan Hu)
  - Bump Haml to 4.0.7 to speed up textarea rendering (Stan Hu)
  - Show incompatible projects in Bitbucket import status (Stan Hu)
  - Fix coloring of diffs on MR Discussion-tab (Gert Goet)
  - Fix "Network" and "Graphs" pages for branches with encoded slashes (Stan Hu)
  - Fix errors deleting and creating branches with encoded slashes (Stan Hu)
  - Always add current user to autocomplete controller to support filter by "Me" (Stan Hu)
  - Fix multi-line syntax highlighting (Stan Hu)
  - Fix network graph when branch name has single quotes (Stan Hu)
  - Add "Confirm user" button in user admin page (Stan Hu)
  - Upgrade gitlab_git to version 7.2.6 to fix Error 500 when creating network graphs (Stan Hu)
  - Add support for Unicode filenames in relative links (Hiroyuki Sato)
  - Fix URL used for refreshing notes if relative_url is present (Bartłomiej Święcki)
  - Fix commit data retrieval when branch name has single quotes (Stan Hu)
  - Check that project was actually created rather than just validated in import:repos task (Stan Hu)
  - Fix full screen mode for snippet comments (Daniel Gerhardt)
  - Fix 404 error in files view after deleting the last file in a repository (Stan Hu)
  - Fix the "Reload with full diff" URL button (Stan Hu)
  - Fix label read access for unauthenticated users (Daniel Gerhardt)
  - Fix access to disabled features for unauthenticated users (Daniel Gerhardt)
  - Fix OAuth provider bug where GitLab would not go return to the redirect_uri after sign-in (Stan Hu)
  - Fix file upload dialog for comment editing (Daniel Gerhardt)
  - Set OmniAuth full_host parameter to ensure redirect URIs are correct (Stan Hu)
  - Return comments in created order in merge request API (Stan Hu)
  - Disable internal issue tracker controller if external tracker is used (Stan Hu)
  - Expire Rails cache entries after two weeks to prevent endless Redis growth
  - Add support for destroying project milestones (Stan Hu)
  - Allow custom backup archive permissions
  - Add project star and fork count, group avatar URL and user/group web URL attributes to API
  - Show who last edited a comment if it wasn't the original author
  - Send notification to all participants when MR is merged.
  - Add ability to manage user email addresses via the API.
  - Show buttons to add license, changelog and contribution guide if they're missing.
  - Tweak project page buttons.
  - Disabled autocapitalize and autocorrect on login field (Daryl Chan)
  - Mention group and project name in creation, update and deletion notices (Achilleas Pipinellis)
  - Update gravatar link on profile page to link to configured gravatar host (Ben Bodenmiller)
  - Remove redis-store TTL monkey patch
  - Add support for CI skipped status
  - Fetch code from forks to refs/merge-requests/:id/head when merge request created
  - Remove comments and email addresses when publicly exposing ssh keys (Zeger-Jan van de Weg)
  - Add "Check out branch" button to the MR page.
  - Improve MR merge widget text and UI consistency.
  - Improve text in MR "How To Merge" modal.
  - Cache all events
  - Order commits by date when comparing branches
  - Fix bug causing error when the target branch of a symbolic ref was deleted
  - Include branch/tag name in archive file and directory name
  - Add dropzone upload progress
  - Add a label for merged branches on branches page (Florent Baldino)
  - Detect .mkd and .mkdn files as markdown (Ben Boeckel)
  - Fix: User search feature in admin area does not respect filters
  - Set max-width for README, issue and merge request description for easier read on big screens
  - Update Flowdock integration to support new Flowdock API (Boyan Tabakov)
  - Remove author from files view (Sven Strickroth)
  - Fix infinite loop when SAML was incorrectly configured.

v 7.13.5
  - Satellites reverted

v 7.13.4
  - Allow users to send abuse reports

v 7.13.3
  - Fix bug causing Bitbucket importer to crash when OAuth application had been removed.
  - Allow users to send abuse reports
  - Remove satellites
  - Link username to profile on Group Members page (Tom Webster)

v 7.13.2
  - Fix randomly failed spec
  - Create project services on Project creation
  - Add admin_merge_request ability to Developer level and up
  - Fix Error 500 when browsing projects with no HEAD (Stan Hu)
  - Fix labels / assignee / milestone for the merge requests when issues are disabled
  - Show the first tab automatically on MergeRequests#new
  - Add rake task 'gitlab:update_commit_count' (Daniel Gerhardt)
  - Fix Gmail Actions

v 7.13.1
  - Fix: Label modifications are not reflected in existing notes and in the issue list
  - Fix: Label not shown in the Issue list, although it's set through web interface
  - Fix: Group/project references are linked incorrectly
  - Improve documentation
  - Fix of migration: Check if session_expire_delay column exists before adding the column
  - Fix: ActionView::Template::Error
  - Fix: "Create Merge Request" isn't always shown in event for newly pushed branch
  - Fix bug causing "Remove source-branch" option not to work for merge requests from the same project.
  - Render Note field hints consistently for "new" and "edit" forms

v 7.13.0
  - Remove repository graph log to fix slow cache updates after push event (Stan Hu)
  - Only enable HSTS header for HTTPS and port 443 (Stan Hu)
  - Fix user autocomplete for unauthenticated users accessing public projects (Stan Hu)
  - Fix redirection to home page URL for unauthorized users (Daniel Gerhardt)
  - Add branch switching support for graphs (Daniel Gerhardt)
  - Fix external issue tracker hook/test for HTTPS URLs (Daniel Gerhardt)
  - Remove link leading to a 404 error in Deploy Keys page (Stan Hu)
  - Add support for unlocking users in admin settings (Stan Hu)
  - Add Irker service configuration options (Stan Hu)
  - Fix order of issues imported from GitHub (Hiroyuki Sato)
  - Bump rugments to 1.0.0beta8 to fix C prototype function highlighting (Jonathon Reinhart)
  - Fix Merge Request webhook to properly fire "merge" action when accepted from the web UI
  - Add `two_factor_enabled` field to admin user API (Stan Hu)
  - Fix invalid timestamps in RSS feeds (Rowan Wookey)
  - Fix downloading of patches on public merge requests when user logged out (Stan Hu)
  - Fix Error 500 when relative submodule resolves to a namespace that has a different name from its path (Stan Hu)
  - Extract the longest-matching ref from a commit path when multiple matches occur (Stan Hu)
  - Update maintenance documentation to explain no need to recompile asssets for omnibus installations (Stan Hu)
  - Support commenting on diffs in side-by-side mode (Stan Hu)
  - Fix JavaScript error when clicking on the comment button on a diff line that has a comment already (Stan Hu)
  - Return 40x error codes if branch could not be deleted in UI (Stan Hu)
  - Remove project visibility icons from dashboard projects list
  - Rename "Design" profile settings page to "Preferences".
  - Allow users to customize their default Dashboard page.
  - Update ssl_ciphers in Nginx example to remove DHE settings. This will deny forward secrecy for Android 2.3.7, Java 6 and OpenSSL 0.9.8
  - Admin can edit and remove user identities
  - Convert CRLF newlines to LF when committing using the web editor.
  - API request /projects/:project_id/merge_requests?state=closed will return only closed merge requests without merged one. If you need ones that were merged - use state=merged.
  - Allow Administrators to filter the user list by those with or without Two-factor Authentication enabled.
  - Show a user's Two-factor Authentication status in the administration area.
  - Explicit error when commit not found in the CI
  - Improve performance for issue and merge request pages
  - Users with guest access level can not set assignee, labels or milestones for issue and merge request
  - Reporter role can manage issue tracker now: edit any issue, set assignee or milestone and manage labels
  - Better performance for pages with events list, issues list and commits list
  - Faster automerge check and merge itself when source and target branches are in same repository
  - Correctly show anonymous authorized applications under Profile > Applications.
  - Query Optimization in MySQL.
  - Allow users to be blocked and unblocked via the API
  - Use native Postgres database cleaning during backup restore
  - Redesign project page. Show README as default instead of activity. Move project activity to separate page
  - Make left menu more hierarchical and less contextual by adding back item at top
  - A fork can’t have a visibility level that is greater than the original project.
  - Faster code search in repository and wiki. Fixes search page timeout for big repositories
  - Allow administrators to disable 2FA for a specific user
  - Add error message for SSH key linebreaks
  - Store commits count in database (will populate with valid values only after first push)
  - Rebuild cache after push to repository in background job
  - Fix transferring of project to another group using the API.

v 7.12.2
  - Correctly show anonymous authorized applications under Profile > Applications.
  - Faster automerge check and merge itself when source and target branches are in same repository
  - Audit log for user authentication
  - Allow custom label to be set for authentication providers.

v 7.12.1
  - Fix error when deleting a user who has projects (Stan Hu)
  - Fix post-receive errors on a push when an external issue tracker is configured (Stan Hu)
  - Add SAML to list of social_provider (Matt Firtion)
  - Fix merge requests API scope to keep compatibility in 7.12.x patch release (Dmitriy Zaporozhets)
  - Fix closed merge request scope at milestone page (Dmitriy Zaporozhets)
  - Revert merge request states renaming
  - Fix hooks for web based events with external issue references (Daniel Gerhardt)
  - Improve performance for issue and merge request pages
  - Compress database dumps to reduce backup size

v 7.12.0
  - Fix Error 500 when one user attempts to access a personal, internal snippet (Stan Hu)
  - Disable changing of target branch in new merge request page when a branch has already been specified (Stan Hu)
  - Fix post-receive errors on a push when an external issue tracker is configured (Stan Hu)
  - Update oauth button logos for Twitter and Google to recommended assets
  - Update browser gem to version 0.8.0 for IE11 support (Stan Hu)
  - Fix timeout when rendering file with thousands of lines.
  - Add "Remember me" checkbox to LDAP signin form.
  - Add session expiration delay configuration through UI application settings
  - Don't notify users mentioned in code blocks or blockquotes.
  - Omit link to generate labels if user does not have access to create them (Stan Hu)
  - Show warning when a comment will add 10 or more people to the discussion.
  - Disable changing of the source branch in merge request update API (Stan Hu)
  - Shorten merge request WIP text.
  - Add option to disallow users from registering any application to use GitLab as an OAuth provider
  - Support editing target branch of merge request (Stan Hu)
  - Refactor permission checks with issues and merge requests project settings (Stan Hu)
  - Fix Markdown preview not working in Edit Milestone page (Stan Hu)
  - Fix Zen Mode not closing with ESC key (Stan Hu)
  - Allow HipChat API version to be blank and default to v2 (Stan Hu)
  - Add file attachment support in Milestone description (Stan Hu)
  - Fix milestone "Browse Issues" button.
  - Set milestone on new issue when creating issue from index with milestone filter active.
  - Make namespace API available to all users (Stan Hu)
  - Add webhook support for note events (Stan Hu)
  - Disable "New Issue" and "New Merge Request" buttons when features are disabled in project settings (Stan Hu)
  - Remove Rack Attack monkey patches and bump to version 4.3.0 (Stan Hu)
  - Fix clone URL losing selection after a single click in Safari and Chrome (Stan Hu)
  - Fix git blame syntax highlighting when different commits break up lines (Stan Hu)
  - Add "Resend confirmation e-mail" link in profile settings (Stan Hu)
  - Allow to configure location of the `.gitlab_shell_secret` file. (Jakub Jirutka)
  - Disabled expansion of top/bottom blobs for new file diffs
  - Update Asciidoctor gem to version 1.5.2. (Jakub Jirutka)
  - Fix resolving of relative links to repository files in AsciiDoc documents. (Jakub Jirutka)
  - Use the user list from the target project in a merge request (Stan Hu)
  - Default extention for wiki pages is now .md instead of .markdown (Jeroen van Baarsen)
  - Add validation to wiki page creation (only [a-zA-Z0-9/_-] are allowed) (Jeroen van Baarsen)
  - Fix new/empty milestones showing 100% completion value (Jonah Bishop)
  - Add a note when an Issue or Merge Request's title changes
  - Consistently refer to MRs as either Merged or Closed.
  - Add Merged tab to MR lists.
  - Prefix EmailsOnPush email subject with `[Git]`.
  - Group project contributions by both name and email.
  - Clarify navigation labels for Project Settings and Group Settings.
  - Move user avatar and logout button to sidebar
  - You can not remove user if he/she is an only owner of group
  - User should be able to leave group. If not - show him proper message
  - User has ability to leave project
  - Add SAML support as an omniauth provider
  - Allow to configure a URL to show after sign out
  - Add an option to automatically sign-in with an Omniauth provider
  - GitLab CI service sends .gitlab-ci.yml in each push call
  - When remove project - move repository and schedule it removal
  - Improve group removing logic
  - Trigger create-hooks on backup restore task
  - Add option to automatically link omniauth and LDAP identities
  - Allow special character in users bio. I.e.: I <3 GitLab

v 7.11.4
  - Fix missing bullets when creating lists
  - Set rel="nofollow" on external links

v 7.11.3
  - no changes
  - Fix upgrader script (Martins Polakovs)

v 7.11.2
  - no changes

v 7.11.1
  - no changes

v 7.11.0
  - Fall back to Plaintext when Syntaxhighlighting doesn't work. Fixes some buggy lexers (Hannes Rosenögger)
  - Get editing comments to work in Chrome 43 again.
  - Fix broken view when viewing history of a file that includes a path that used to be another file (Stan Hu)
  - Don't show duplicate deploy keys
  - Fix commit time being displayed in the wrong timezone in some cases (Hannes Rosenögger)
  - Make the first branch pushed to an empty repository the default HEAD (Stan Hu)
  - Fix broken view when using a tag to display a tree that contains git submodules (Stan Hu)
  - Make Reply-To config apply to change e-mail confirmation and other Devise notifications (Stan Hu)
  - Add application setting to restrict user signups to e-mail domains (Stan Hu)
  - Don't allow a merge request to be merged when its title starts with "WIP".
  - Add a page title to every page.
  - Allow primary email to be set to an email that you've already added.
  - Fix clone URL field and X11 Primary selection (Dmitry Medvinsky)
  - Ignore invalid lines in .gitmodules
  - Fix "Cannot move project" error message from popping up after a successful transfer (Stan Hu)
  - Redirect to sign in page after signing out.
  - Fix "Hello @username." references not working by no longer allowing usernames to end in period.
  - Fix "Revspec not found" errors when viewing diffs in a forked project with submodules (Stan Hu)
  - Improve project page UI
  - Fix broken file browsing with relative submodule in personal projects (Stan Hu)
  - Add "Reply quoting selected text" shortcut key (`r`)
  - Fix bug causing `@whatever` inside an issue's first code block to be picked up as a user mention.
  - Fix bug causing `@whatever` inside an inline code snippet (backtick-style) to be picked up as a user mention.
  - When use change branches link at MR form - save source branch selection instead of target one
  - Improve handling of large diffs
  - Added GitLab Event header for project hooks
  - Add Two-factor authentication (2FA) for GitLab logins
  - Show Atom feed buttons everywhere where applicable.
  - Add project activity atom feed.
  - Don't crash when an MR from a fork has a cross-reference comment from the target project on one of its commits.
  - Explain how to get a new password reset token in welcome emails
  - Include commit comments in MR from a forked project.
  - Group milestones by title in the dashboard and all other issue views.
  - Query issues, merge requests and milestones with their IID through API (Julien Bianchi)
  - Add default project and snippet visibility settings to the admin web UI.
  - Show incompatible projects in Google Code import status (Stan Hu)
  - Fix bug where commit data would not appear in some subdirectories (Stan Hu)
  - Task lists are now usable in comments, and will show up in Markdown previews.
  - Fix bug where avatar filenames were not actually deleted from the database during removal (Stan Hu)
  - Fix bug where Slack service channel was not saved in admin template settings. (Stan Hu)
  - Protect OmniAuth request phase against CSRF.
  - Don't send notifications to mentioned users that don't have access to the project in question.
  - Add search issues/MR by number
  - Change plots to bar graphs in commit statistics screen
  - Move snippets UI to fluid layout
  - Improve UI for sidebar. Increase separation between navigation and content
  - Improve new project command options (Ben Bodenmiller)
  - Add common method to force UTF-8 and use it to properly handle non-ascii OAuth user properties (Onur Küçük)
  - Prevent sending empty messages to HipChat (Chulki Lee)
  - Improve UI for mobile phones on dashboard and project pages
  - Add room notification and message color option for HipChat
  - Allow to use non-ASCII letters and dashes in project and namespace name. (Jakub Jirutka)
  - Add footnotes support to Markdown (Guillaume Delbergue)
  - Add current_sign_in_at to UserFull REST api.
  - Make Sidekiq MemoryKiller shutdown signal configurable
  - Add "Create Merge Request" buttons to commits and branches pages and push event.
  - Show user roles by comments.
  - Fix automatic blocking of auto-created users from Active Directory.
  - Call merge request webhook for each new commits (Arthur Gautier)
  - Use SIGKILL by default in Sidekiq::MemoryKiller
  - Fix mentioning of private groups.
  - Add style for <kbd> element in markdown
  - Spin spinner icon next to "Checking for CI status..." on MR page.
  - Fix reference links in dashboard activity and ATOM feeds.
  - Ensure that the first added admin performs repository imports

v 7.10.4
  - Fix migrations broken in 7.10.2
  - Make tags for GitLab installations running on MySQL case sensitive
  - Get Gitorious importer to work again.
  - Fix adding new group members from admin area
  - Fix DB error when trying to tag a repository (Stan Hu)
  - Fix Error 500 when searching Wiki pages (Stan Hu)
  - Unescape branch names in compare commit (Stan Hu)
  - Order commit comments chronologically in API.

v 7.10.2
  - Fix CI links on MR page

v 7.10.0
  - Ignore submodules that are defined in .gitmodules but are checked in as directories.
  - Allow projects to be imported from Google Code.
  - Remove access control for uploaded images to fix broken images in emails (Hannes Rosenögger)
  - Allow users to be invited by email to join a group or project.
  - Don't crash when project repository doesn't exist.
  - Add config var to block auto-created LDAP users.
  - Don't use HTML ellipsis in EmailsOnPush subject truncated commit message.
  - Set EmailsOnPush reply-to address to committer email when enabled.
  - Fix broken file browsing with a submodule that contains a relative link (Stan Hu)
  - Fix persistent XSS vulnerability around profile website URLs.
  - Fix project import URL regex to prevent arbitary local repos from being imported.
  - Fix directory traversal vulnerability around uploads routes.
  - Fix directory traversal vulnerability around help pages.
  - Don't leak existence of project via search autocomplete.
  - Don't leak existence of group or project via search.
  - Fix bug where Wiki pages that included a '/' were no longer accessible (Stan Hu)
  - Fix bug where error messages from Dropzone would not be displayed on the issues page (Stan Hu)
  - Add a rake task to check repository integrity with `git fsck`
  - Add ability to configure Reply-To address in gitlab.yml (Stan Hu)
  - Move current user to the top of the list in assignee/author filters (Stan Hu)
  - Fix broken side-by-side diff view on merge request page (Stan Hu)
  - Set Application controller default URL options to ensure all url_for calls are consistent (Stan Hu)
  - Allow HTML tags in Markdown input
  - Fix code unfold not working on Compare commits page (Stan Hu)
  - Fix generating SSH key fingerprints with OpenSSH 6.8. (Sašo Stanovnik)
  - Fix "Import projects from" button to show the correct instructions (Stan Hu)
  - Fix dots in Wiki slugs causing errors (Stan Hu)
  - Make maximum attachment size configurable via Application Settings (Stan Hu)
  - Update poltergeist to version 1.6.0 to support PhantomJS 2.0 (Zeger-Jan van de Weg)
  - Fix cross references when usernames, milestones, or project names contain underscores (Stan Hu)
  - Disable reference creation for comments surrounded by code/preformatted blocks (Stan Hu)
  - Reduce Rack Attack false positives causing 403 errors during HTTP authentication (Stan Hu)
  - enable line wrapping per default and remove the checkbox to toggle it (Hannes Rosenögger)
  - Fix a link in the patch update guide
  - Add a service to support external wikis (Hannes Rosenögger)
  - Omit the "email patches" link and fix plain diff view for merge commits
  - List new commits for newly pushed branch in activity view.
  - Add sidetiq gem dependency to match EE
  - Add changelog, license and contribution guide links to project tab bar.
  - Improve diff UI
  - Fix alignment of navbar toggle button (Cody Mize)
  - Fix checkbox rendering for nested task lists
  - Identical look of selectboxes in UI
  - Upgrade the gitlab_git gem to version 7.1.3
  - Move "Import existing repository by URL" option to button.
  - Improve error message when save profile has error.
  - Passing the name of pushed ref to CI service (requires GitLab CI 7.9+)
  - Add location field to user profile
  - Fix print view for markdown files and wiki pages
  - Fix errors when deleting old backups
  - Improve GitLab performance when working with git repositories
  - Add tag message and last commit to tag hook (Kamil Trzciński)
  - Restrict permissions on backup files
  - Improve oauth accounts UI in profile page
  - Add ability to unlink connected accounts
  - Replace commits calendar with faster contribution calendar that includes issues and merge requests
  - Add inifinite scroll to user page activity
  - Don't include system notes in issue/MR comment count.
  - Don't mark merge request as updated when merge status relative to target branch changes.
  - Link note avatar to user.
  - Make Git-over-SSH errors more descriptive.
  - Fix EmailsOnPush.
  - Refactor issue filtering
  - AJAX selectbox for issue assignee and author filters
  - Fix issue with missing options in issue filtering dropdown if selected one
  - Prevent holding Control-Enter or Command-Enter from posting comment multiple times.
  - Prevent note form from being cleared when submitting failed.
  - Improve file icons rendering on tree (Sullivan Sénéchal)
  - API: Add pagination to project events
  - Get issue links in notification mail to work again.
  - Don't show commit comment button when user is not signed in.
  - Fix admin user projects lists.
  - Don't leak private group existence by redirecting from namespace controller to group controller.
  - Ability to skip some items from backup (database, respositories or uploads)
  - Archive repositories in background worker.
  - Import GitHub, Bitbucket or GitLab.com projects owned by authenticated user into current namespace.
  - Project labels are now available over the API under the "tag_list" field (Cristian Medina)
  - Fixed link paths for HTTP and SSH on the admin project view (Jeremy Maziarz)
  - Fix and improve help rendering (Sullivan Sénéchal)
  - Fix final line in EmailsOnPush email diff being rendered as error.
  - Prevent duplicate Buildkite service creation.
  - Fix git over ssh errors 'fatal: protocol error: bad line length character'
  - Automatically setup GitLab CI project for forks if origin project has GitLab CI enabled
  - Bust group page project list cache when namespace name or path changes.
  - Explicitly set image alt-attribute to prevent graphical glitches if gravatars could not be loaded
  - Allow user to choose a public email to show on public profile
  - Remove truncation from issue titles on milestone page (Jason Blanchard)
  - Fix stuck Merge Request merging events from old installations (Ben Bodenmiller)
  - Fix merge request comments on files with multiple commits
  - Fix Resource Owner Password Authentication Flow
  - Add icons to Add dropdown items.
  - Allow admin to create public deploy keys that are accessible to any project.
  - Warn when gitlab-shell version doesn't match requirement.
  - Skip email confirmation when set by admin or via LDAP.
  - Only allow users to reference groups, projects, issues, MRs, commits they have access to.

v 7.9.4
  - Security: Fix project import URL regex to prevent arbitary local repos from being imported
  - Fixed issue where only 25 commits would load in file listings
  - Fix LDAP identities  after config update

v 7.9.3
  - Contains no changes

v 7.9.2
  - Contains no changes

v 7.9.1
  - Include missing events and fix save functionality in admin service template settings form (Stan Hu)
  - Fix "Import projects from" button to show the correct instructions (Stan Hu)
  - Fix OAuth2 issue importing a new project from GitHub and GitLab (Stan Hu)
  - Fix for LDAP with commas in DN
  - Fix missing events and in admin Slack service template settings form (Stan Hu)
  - Don't show commit comment button when user is not signed in.
  - Downgrade gemnasium-gitlab-service gem

v 7.9.0
  - Add HipChat integration documentation (Stan Hu)
  - Update documentation for object_kind field in Webhook push and tag push Webhooks (Stan Hu)
  - Fix broken email images (Hannes Rosenögger)
  - Automatically config git if user forgot, where possible (Zeger-Jan van de Weg)
  - Fix mass SQL statements on initial push (Hannes Rosenögger)
  - Add tag push notifications and normalize HipChat and Slack messages to be consistent (Stan Hu)
  - Add comment notification events to HipChat and Slack services (Stan Hu)
  - Add issue and merge request events to HipChat and Slack services (Stan Hu)
  - Fix merge request URL passed to Webhooks. (Stan Hu)
  - Fix bug that caused a server error when editing a comment to "+1" or "-1" (Stan Hu)
  - Fix code preview theme setting for comments, issues, merge requests, and snippets (Stan Hu)
  - Move labels/milestones tabs to sidebar
  - Upgrade Rails gem to version 4.1.9.
  - Improve error messages for file edit failures
  - Improve UI for commits, issues and merge request lists
  - Fix commit comments on first line of diff not rendering in Merge Request Discussion view.
  - Allow admins to override restricted project visibility settings.
  - Move restricted visibility settings from gitlab.yml into the web UI.
  - Improve trigger merge request hook when source project branch has been updated (Kirill Zaitsev)
  - Save web edit in new branch
  - Fix ordering of imported but unchanged projects (Marco Wessel)
  - Mobile UI improvements: make aside content expandable
  - Expose avatar_url in projects API
  - Fix checkbox alignment on the application settings page.
  - Generalize image upload in drag and drop in markdown to all files (Hannes Rosenögger)
  - Fix mass-unassignment of issues (Robert Speicher)
  - Fix hidden diff comments in merge request discussion view
  - Allow user confirmation to be skipped for new users via API
  - Add a service to send updates to an Irker gateway (Romain Coltel)
  - Add brakeman (security scanner for Ruby on Rails)
  - Slack username and channel options
  - Add grouped milestones from all projects to dashboard.
  - Webhook sends pusher email as well as commiter
  - Add Bitbucket omniauth provider.
  - Add Bitbucket importer.
  - Support referencing issues to a project whose name starts with a digit
  - Condense commits already in target branch when updating merge request source branch.
  - Send notifications and leave system comments when bulk updating issues.
  - Automatically link commit ranges to compare page: sha1...sha4 or sha1..sha4 (includes sha1 in comparison)
  - Move groups page from profile to dashboard
  - Starred projects page at dashboard
  - Blocking user does not remove him/her from project/groups but show blocked label
  - Change subject of EmailsOnPush emails to include namespace, project and branch.
  - Change subject of EmailsOnPush emails to include first commit message when multiple were pushed.
  - Remove confusing footer from EmailsOnPush mail body.
  - Add list of changed files to EmailsOnPush emails.
  - Add option to send EmailsOnPush emails from committer email if domain matches.
  - Add option to disable code diffs in EmailOnPush emails.
  - Wrap commit message in EmailsOnPush email.
  - Send EmailsOnPush emails when deleting commits using force push.
  - Fix EmailsOnPush email comparison link to include first commit.
  - Fix highliht of selected lines in file
  - Reject access to group/project avatar if the user doesn't have access.
  - Add database migration to clean group duplicates with same path and name (Make sure you have a backup before update)
  - Add GitLab active users count to rake gitlab:check
  - Starred projects page at dashboard
  - Make email display name configurable
  - Improve json validation in hook data
  - Use Emoji One
  - Updated emoji help documentation to properly reference EmojiOne.
  - Fix missing GitHub organisation repositories on import page.
  - Added blue theme
  - Remove annoying notice messages when create/update merge request
  - Allow smb:// links in Markdown text.
  - Filter merge request by title or description at Merge Requests page
  - Block user if he/she was blocked in Active Directory
  - Fix import pages not working after first load.
  - Use custom LDAP label in LDAP signin form.
  - Execute hooks and services when branch or tag is created or deleted through web interface.
  - Block and unblock user if he/she was blocked/unblocked in Active Directory
  - Raise recommended number of unicorn workers from 2 to 3
  - Use same layout and interactivity for project members as group members.
  - Prevent gitlab-shell character encoding issues by receiving its changes as raw data.
  - Ability to unsubscribe/subscribe to issue or merge request
  - Delete deploy key when last connection to a project is destroyed.
  - Fix invalid Atom feeds when using emoji, horizontal rules, or images (Christian Walther)
  - Backup of repositories with tar instead of git bundle (only now are git-annex files included in the backup)
  - Add canceled status for CI
  - Send EmailsOnPush email when branch or tag is created or deleted.
  - Faster merge request processing for large repository
  - Prevent doubling AJAX request with each commit visit via Turbolink
  - Prevent unnecessary doubling of js events on import pages and user calendar

v 7.8.4
  - Fix issue_tracker_id substitution in custom issue trackers
  - Fix path and name duplication in namespaces

v 7.8.3
  - Bump version of gitlab_git fixing annotated tags without message

v 7.8.2
  - Fix service migration issue when upgrading from versions prior to 7.3
  - Fix setting of the default use project limit via admin UI
  - Fix showing of already imported projects for GitLab and Gitorious importers
  - Fix response of push to repository to return "Not found" if user doesn't have access
  - Fix check if user is allowed to view the file attachment
  - Fix import check for case sensetive namespaces
  - Increase timeout for Git-over-HTTP requests to 1 hour since large pulls/pushes can take a long time.
  - Properly handle autosave local storage exceptions.
  - Escape wildcards when searching LDAP by username.

v 7.8.1
  - Fix run of custom post receive hooks
  - Fix migration that caused issues when upgrading to version 7.8 from versions prior to 7.3
  - Fix the warning for LDAP users about need to set password
  - Fix avatars which were not shown for non logged in users
  - Fix urls for the issues when relative url was enabled

v 7.8.0
  - Fix access control and protection against XSS for note attachments and other uploads.
  - Replace highlight.js with rouge-fork rugments (Stefan Tatschner)
  - Make project search case insensitive (Hannes Rosenögger)
  - Include issue/mr participants in list of recipients for reassign/close/reopen emails
  - Expose description in groups API
  - Better UI for project services page
  - Cleaner UI for web editor
  - Add diff syntax highlighting in email-on-push service notifications (Hannes Rosenögger)
  - Add API endpoint to fetch all changes on a MergeRequest (Jeroen van Baarsen)
  - View note image attachments in new tab when clicked instead of downloading them
  - Improve sorting logic in UI and API. Explicitly define what sorting method is used by default
  - Fix overflow at sidebar when have several items
  - Add notes for label changes in issue and merge requests
  - Show tags in commit view (Hannes Rosenögger)
  - Only count a user's vote once on a merge request or issue (Michael Clarke)
  - Increase font size when browse source files and diffs
  - Service Templates now let you set default values for all services
  - Create new file in empty repository using GitLab UI
  - Ability to clone project using oauth2 token
  - Upgrade Sidekiq gem to version 3.3.0
  - Stop git zombie creation during force push check
  - Show success/error messages for test setting button in services
  - Added Rubocop for code style checks
  - Fix commits pagination
  - Async load a branch information at the commit page
  - Disable blacklist validation for project names
  - Allow configuring protection of the default branch upon first push (Marco Wessel)
  - Add gitlab.com importer
  - Add an ability to login with gitlab.com
  - Add a commit calendar to the user profile (Hannes Rosenögger)
  - Submit comment on command-enter
  - Notify all members of a group when that group is mentioned in a comment, for example: `@gitlab-org` or `@sales`.
  - Extend issue clossing pattern to include "Resolve", "Resolves", "Resolved", "Resolving" and "Close" (Julien Bianchi and Hannes Rosenögger)
  - Fix long broadcast message cut-off on left sidebar (Visay Keo)
  - Add Project Avatars (Steven Thonus and Hannes Rosenögger)
  - Password reset token validity increased from 2 hours to 2 days since it is also send on account creation.
  - Edit group members via API
  - Enable raw image paste from clipboard, currently Chrome only (Marco Cyriacks)
  - Add action property to merge request hook (Julien Bianchi)
  - Remove duplicates from group milestone participants list.
  - Add a new API function that retrieves all issues assigned to a single milestone (Justin Whear and Hannes Rosenögger)
  - API: Access groups with their path (Julien Bianchi)
  - Added link to milestone and keeping resource context on smaller viewports for issues and merge requests (Jason Blanchard)
  - Allow notification email to be set separately from primary email.
  - API: Add support for editing an existing project (Mika Mäenpää and Hannes Rosenögger)
  - Don't have Markdown preview fail for long comments/wiki pages.
  - When test webhook - show error message instead of 500 error page if connection to hook url was reset
  - Added support for firing system hooks on group create/destroy and adding/removing users to group (Boyan Tabakov)
  - Added persistent collapse button for left side nav bar (Jason Blanchard)
  - Prevent losing unsaved comments by automatically restoring them when comment page is loaded again.
  - Don't allow page to be scaled on mobile.
  - Clean the username acquired from OAuth/LDAP so it doesn't fail username validation and block signing up.
  - Show assignees in merge request index page (Kelvin Mutuma)
  - Link head panel titles to relevant root page.
  - Allow users that signed up via OAuth to set their password in order to use Git over HTTP(S).
  - Show users button to share their newly created public or internal projects on twitter
  - Add quick help links to the GitLab pricing and feature comparison pages.
  - Fix duplicate authorized applications in user profile and incorrect application client count in admin area.
  - Make sure Markdown previews always use the same styling as the eventual destination.
  - Remove deprecated Group#owner_id from API
  - Show projects user contributed to on user page. Show stars near project on user page.
  - Improve database performance for GitLab
  - Add Asana service (Jeremy Benoist)
  - Improve project webhooks with extra data

v 7.7.2
  - Update GitLab Shell to version 2.4.2 that fixes a bug when developers can push to protected branch
  - Fix issue when LDAP user can't login with existing GitLab account

v 7.7.1
  - Improve mention autocomplete performance
  - Show setup instructions for GitHub import if disabled
  - Allow use http for OAuth applications

v 7.7.0
  - Import from GitHub.com feature
  - Add Jetbrains Teamcity CI service (Jason Lippert)
  - Mention notification level
  - Markdown preview in wiki (Yuriy Glukhov)
  - Raise group avatar filesize limit to 200kb
  - OAuth applications feature
  - Show user SSH keys in admin area
  - Developer can push to protected branches option
  - Set project path instead of project name in create form
  - Block Git HTTP access after 10 failed authentication attempts
  - Updates to the messages returned by API (sponsored by O'Reilly Media)
  - New UI layout with side navigation
  - Add alert message in case of outdated browser (IE < 10)
  - Added API support for sorting projects
  - Update gitlab_git to version 7.0.0.rc14
  - Add API project search filter option for authorized projects
  - Fix File blame not respecting branch selection
  - Change some of application settings on fly in admin area UI
  - Redesign signin/signup pages
  - Close standard input in Gitlab::Popen.popen
  - Trigger GitLab CI when push tags
  - When accept merge request - do merge using sidaekiq job
  - Enable web signups by default
  - Fixes for diff comments: drag-n-drop images, selecting images
  - Fixes for edit comments: drag-n-drop images, preview mode, selecting images, save & update
  - Remove password strength indicator



v 7.6.0
  - Fork repository to groups
  - New rugged version
  - Add CRON=1 backup setting for quiet backups
  - Fix failing wiki restore
  - Add optional Sidekiq MemoryKiller middleware (enabled via SIDEKIQ_MAX_RSS env variable)
  - Monokai highlighting style now more faithful to original design (Mark Riedesel)
  - Create project with repository in synchrony
  - Added ability to create empty repo or import existing one if project does not have repository
  - Reactivate highlight.js language autodetection
  - Mobile UI improvements
  - Change maximum avatar file size from 100KB to 200KB
  - Strict validation for snippet file names
  - Enable Markdown preview for issues, merge requests, milestones, and notes (Vinnie Okada)
  - In the docker directory is a container template based on the Omnibus packages.
  - Update Sidekiq to version 2.17.8
  - Add author filter to project issues and merge requests pages
  - Atom feed for user activity
  - Support multiple omniauth providers for the same user
  - Rendering cross reference in issue title and tooltip for merge request
  - Show username in comments
  - Possibility to create Milestones or Labels when Issues are disabled
  - Fix bug with showing gpg signature in tag

v 7.5.3
  - Bump gitlab_git to 7.0.0.rc12 (includes Rugged 0.21.2)

v 7.5.2
  - Don't log Sidekiq arguments by default
  - Fix restore of wiki repositories from backups

v 7.5.1
  - Add missing timestamps to 'members' table

v 7.5.0
  - API: Add support for Hipchat (Kevin Houdebert)
  - Add time zone configuration in gitlab.yml (Sullivan Senechal)
  - Fix LDAP authentication for Git HTTP access
  - Run 'GC.start' after every EmailsOnPushWorker job
  - Fix LDAP config lookup for provider 'ldap'
  - Drop all sequences during Postgres database restore
  - Project title links to project homepage (Ben Bodenmiller)
  - Add Atlassian Bamboo CI service (Drew Blessing)
  - Mentioned @user will receive email even if he is not participating in issue or commit
  - Session API: Use case-insensitive authentication like in UI (Andrey Krivko)
  - Tie up loose ends with annotated tags: API & UI (Sean Edge)
  - Return valid json for deleting branch via API (sponsored by O'Reilly Media)
  - Expose username in project events API (sponsored by O'Reilly Media)
  - Adds comments to commits in the API
  - Performance improvements
  - Fix post-receive issue for projects with deleted forks
  - New gitlab-shell version with custom hooks support
  - Improve code
  - GitLab CI 5.2+ support (does not support older versions)
  - Fixed bug when you can not push commits starting with 000000 to protected branches
  - Added a password strength indicator
  - Change project name and path in one form
  - Display renamed files in diff views (Vinnie Okada)
  - Fix raw view for public snippets
  - Use secret token with GitLab internal API.
  - Add missing timestamps to 'members' table

v 7.4.5
  - Bump gitlab_git to 7.0.0.rc12 (includes Rugged 0.21.2)

v 7.4.4
  - No changes

v 7.4.3
  - Fix raw snippets view
  - Fix security issue for member api
  - Fix buildbox integration

v 7.4.2
  - Fix internal snippet exposing for unauthenticated users

v 7.4.1
  - Fix LDAP authentication for Git HTTP access
  - Fix LDAP config lookup for provider 'ldap'
  - Fix public snippets
  - Fix 500 error on projects with nested submodules

v 7.4.0
  - Refactored membership logic
  - Improve error reporting on users API (Julien Bianchi)
  - Refactor test coverage tools usage. Use SIMPLECOV=true to generate it locally
  - Default branch is protected by default
  - Increase unicorn timeout to 60 seconds
  - Sort search autocomplete projects by stars count so most popular go first
  - Add README to tab on project show page
  - Do not delete tmp/repositories itself during clean-up, only its contents
  - Support for backup uploads to remote storage
  - Prevent notes polling when there are not notes
  - Internal ForkService: Prepare support for fork to a given namespace
  - API: Add support for forking a project via the API (Bernhard Kaindl)
  - API: filter project issues by milestone (Julien Bianchi)
  - Fail harder in the backup script
  - Changes to Slack service structure, only webhook url needed
  - Zen mode for wiki and milestones (Robert Schilling)
  - Move Emoji parsing to html-pipeline-gitlab (Robert Schilling)
  - Font Awesome 4.2 integration (Sullivan Senechal)
  - Add Pushover service integration (Sullivan Senechal)
  - Add select field type for services options (Sullivan Senechal)
  - Add cross-project references to the Markdown parser (Vinnie Okada)
  - Add task lists to issue and merge request descriptions (Vinnie Okada)
  - Snippets can be public, internal or private
  - Improve danger zone: ask project path to confirm data-loss action
  - Raise exception on forgery
  - Show build coverage in Merge Requests (requires GitLab CI v5.1)
  - New milestone and label links on issue edit form
  - Improved repository graphs
  - Improve event note display in dashboard and project activity views (Vinnie Okada)
  - Add users sorting to admin area
  - UI improvements
  - Fix ambiguous sha problem with mentioned commit
  - Fixed bug with apostrophe when at mentioning users
  - Add active directory ldap option
  - Developers can push to wiki repo. Protected branches does not affect wiki repo any more
  - Faster rev list
  - Fix branch removal

v 7.3.2
  - Fix creating new file via web editor
  - Use gitlab-shell v2.0.1

v 7.3.1
  - Fix ref parsing in Gitlab::GitAccess
  - Fix error 500 when viewing diff on a file with changed permissions
  - Fix adding comments to MR when source branch is master
  - Fix error 500 when searching description contains relative link

v 7.3.0
  - Always set the 'origin' remote in satellite actions
  - Write authorized_keys in tmp/ during tests
  - Use sockets to connect to Redis
  - Add dormant New Relic gem (can be enabled via environment variables)
  - Expire Rack sessions after 1 week
  - Cleaner signin/signup pages
  - Improved comments UI
  - Better search with filtering, pagination etc
  - Added a checkbox to toggle line wrapping in diff (Yuriy Glukhov)
  - Prevent project stars duplication when fork project
  - Use the default Unicorn socket backlog value of 1024
  - Support Unix domain sockets for Redis
  - Store session Redis keys in 'session:gitlab:' namespace
  - Deprecate LDAP account takeover based on partial LDAP email / GitLab username match
  - Use /bin/sh instead of Bash in bin/web, bin/background_jobs (Pavel Novitskiy)
  - Keyboard shortcuts for productivity (Robert Schilling)
  - API: filter issues by state (Julien Bianchi)
  - API: filter issues by labels (Julien Bianchi)
  - Add system hook for ssh key changes
  - Add blob permalink link (Ciro Santilli)
  - Create annotated tags through UI and API (Sean Edge)
  - Snippets search (Charles Bushong)
  - Comment new push to existing MR
  - Add 'ci' to the blacklist of forbidden names
  - Improve text filtering on issues page
  - Comment & Close button
  - Process git push --all much faster
  - Don't allow edit of system notes
  - Project wiki search (Ralf Seidler)
  - Enabled Shibboleth authentication support (Matus Banas)
  - Zen mode (fullscreen) for issues/MR/notes (Robert Schilling)
  - Add ability to configure webhook timeout via gitlab.yml (Wes Gurney)
  - Sort project merge requests in asc or desc order for updated_at or created_at field (sponsored by O'Reilly Media)
  - Add Redis socket support to 'rake gitlab:shell:install'

v 7.2.1
  - Delete orphaned labels during label migration (James Brooks)
  - Security: prevent XSS with stricter MIME types for raw repo files

v 7.2.0
  - Explore page
  - Add project stars (Ciro Santilli)
  - Log Sidekiq arguments
  - Better labels: colors, ability to rename and remove
  - Improve the way merge request collects diffs
  - Improve compare page for large diffs
  - Expose the full commit message via API
  - Fix 500 error on repository rename
  - Fix bug when MR download patch return invalid diff
  - Test gitlab-shell integration
  - Repository import timeout increased from 2 to 4 minutes allowing larger repos to be imported
  - API for labels (Robert Schilling)
  - API: ability to set an import url when creating project for specific user

v 7.1.1
  - Fix cpu usage issue in Firefox
  - Fix redirect loop when changing password by new user
  - Fix 500 error on new merge request page

v 7.1.0
  - Remove observers
  - Improve MR discussions
  - Filter by description on Issues#index page
  - Fix bug with namespace select when create new project page
  - Show README link after description for non-master members
  - Add @all mention for comments
  - Dont show reply button if user is not signed in
  - Expose more information for issues with webhook
  - Add a mention of the merge request into the default merge request commit message
  - Improve code highlight, introduce support for more languages like Go, Clojure, Erlang etc
  - Fix concurrency issue in repository download
  - Dont allow repository name start with ?
  - Improve email threading (Pierre de La Morinerie)
  - Cleaner help page
  - Group milestones
  - Improved email notifications
  - Contributors API (sponsored by Mobbr)
  - Fix LDAP TLS authentication (Boris HUISGEN)
  - Show VERSION information on project sidebar
  - Improve branch removal logic when accept MR
  - Fix bug where comment form is spawned inside the Reply button
  - Remove Dir.chdir from Satellite#lock for thread-safety
  - Increased default git max_size value from 5MB to 20MB in gitlab.yml. Please update your configs!
  - Show error message in case of timeout in satellite when create MR
  - Show first 100 files for huge diff instead of hiding all
  - Change default admin email from admin@local.host to admin@example.com

v 7.0.0
  - The CPU no longer overheats when you hold down the spacebar
  - Improve edit file UI
  - Add ability to upload group avatar when create
  - Protected branch cannot be removed
  - Developers can remove normal branches with UI
  - Remove branch via API (sponsored by O'Reilly Media)
  - Move protected branches page to Project settings area
  - Redirect to Files view when create new branch via UI
  - Drag and drop upload of image in every markdown-area (Earle Randolph Bunao and Neil Francis Calabroso)
  - Refactor the markdown relative links processing
  - Make it easier to implement other CI services for GitLab
  - Group masters can create projects in group
  - Deprecate ruby 1.9.3 support
  - Only masters can rewrite/remove git tags
  - Add X-Frame-Options SAMEORIGIN to Nginx config so Sidekiq admin is visible
  - UI improvements
  - Case-insensetive search for issues
  - Update to rails 4.1
  - Improve performance of application for projects and groups with a lot of members
  - Formally support Ruby 2.1
  - Include Nginx gitlab-ssl config
  - Add manual language detection for highlight.js
  - Added example.com/:username routing
  - Show notice if your profile is public
  - UI improvements for mobile devices
  - Improve diff rendering performance
  - Drag-n-drop for issues and merge requests between states at milestone page
  - Fix '0 commits' message for huge repositories on project home page
  - Prevent 500 error page when visit commit page from large repo
  - Add notice about huge push over http to unicorn config
  - File action in satellites uses default 30 seconds timeout instead of old 10 seconds one
  - Overall performance improvements
  - Skip init script check on omnibus-gitlab
  - Be more selective when killing stray Sidekiqs
  - Check LDAP user filter during sign-in
  - Remove wall feature (no data loss - you can take it from database)
  - Dont expose user emails via API unless you are admin
  - Detect issues closed by Merge Request description
  - Better email subject lines from email on push service (Alex Elman)
  - Enable identicon for gravatar be default

v 6.9.2
  - Revert the commit that broke the LDAP user filter

v 6.9.1
  - Fix scroll to highlighted line
  - Fix the pagination on load for commits page

v 6.9.0
  - Store Rails cache data in the Redis `cache:gitlab` namespace
  - Adjust MySQL limits for existing installations
  - Add db index on project_id+iid column. This prevents duplicate on iid (During migration duplicates will be removed)
  - Markdown preview or diff during editing via web editor (Evgeniy Sokovikov)
  - Give the Rails cache its own Redis namespace
  - Add ability to set different ssh host, if different from http/https
  - Fix syntax highlighting for code comments blocks
  - Improve comments loading logic
  - Stop refreshing comments when the tab is hidden
  - Improve issue and merge request mobile UI (Drew Blessing)
  - Document how to convert a backup to PostgreSQL
  - Fix locale bug in backup manager
  - Fix can not automerge when MR description is too long
  - Fix wiki backup skip bug
  - Two Step MR creation process
  - Remove unwanted files from satellite working directory with git clean -fdx
  - Accept merge request via API (sponsored by O'Reilly Media)
  - Add more access checks during API calls
  - Block SSH access for 'disabled' Active Directory users
  - Labels for merge requests (Drew Blessing)
  - Threaded emails by setting a Message-ID (Philip Blatter)

v 6.8.0
  - Ability to at mention users that are participating in issue and merge req. discussion
  - Enabled GZip Compression for assets in example Nginx, make sure that Nginx is compiled with --with-http_gzip_static_module flag (this is default in Ubuntu)
  - Make user search case-insensitive (Christopher Arnold)
  - Remove omniauth-ldap nickname bug workaround
  - Drop all tables before restoring a Postgres backup
  - Make the repository downloads path configurable
  - Create branches via API (sponsored by O'Reilly Media)
  - Changed permission of gitlab-satellites directory not to be world accessible
  - Protected branch does not allow force push
  - Fix popen bug in `rake gitlab:satellites:create`
  - Disable connection reaping for MySQL
  - Allow oauth signup without email for twitter and github
  - Fix faulty namespace names that caused 500 on user creation
  - Option to disable standard login
  - Clean old created archives from repository downloads directory
  - Fix download link for huge MR diffs
  - Expose event and mergerequest timestamps in API
  - Fix emails on push service when only one commit is pushed

v 6.7.3
  - Fix the merge notification email not being sent (Pierre de La Morinerie)
  - Drop all tables before restoring a Postgres backup
  - Remove yanked modernizr gem

v 6.7.2
  - Fix upgrader script

v 6.7.1
  - Fix GitLab CI integration

v 6.7.0
  - Increased the example Nginx client_max_body_size from 5MB to 20MB, consider updating it manually on existing installations
  - Add support for Gemnasium as a Project Service (Olivier Gonzalez)
  - Add edit file button to MergeRequest diff
  - Public groups (Jason Hollingsworth)
  - Cleaner headers in Notification Emails (Pierre de La Morinerie)
  - Blob and tree gfm links to anchors work
  - Piwik Integration (Sebastian Winkler)
  - Show contribution guide link for new issue form (Jeroen van Baarsen)
  - Fix CI status for merge requests from fork
  - Added option to remove issue assignee on project issue page and issue edit page (Jason Blanchard)
  - New page load indicator that includes a spinner that scrolls with the page
  - Converted all the help sections into markdown
  - LDAP user filters
  - Streamline the content of notification emails (Pierre de La Morinerie)
  - Fixes a bug with group member administration (Matt DeTullio)
  - Sort tag names using VersionSorter (Robert Speicher)
  - Add GFM autocompletion for MergeRequests (Robert Speicher)
  - Add webhook when a new tag is pushed (Jeroen van Baarsen)
  - Add button for toggling inline comments in diff view
  - Add retry feature for repository import
  - Reuse the GitLab LDAP connection within each request
  - Changed markdown new line behaviour to conform to markdown standards
  - Fix global search
  - Faster authorized_keys rebuilding in `rake gitlab:shell:setup` (requires gitlab-shell 1.8.5)
  - Create and Update MR calls now support the description parameter (Greg Messner)
  - Markdown relative links in the wiki link to wiki pages, markdown relative links in repositories link to files in the repository
  - Added Slack service integration (Federico Ravasio)
  - Better API responses for access_levels (sponsored by O'Reilly Media)
  - Requires at least 2 unicorn workers
  - Requires gitlab-shell v1.9+
  - Replaced gemoji(due to closed licencing problem) with Phantom Open Emoji library(combined SIL Open Font License, MIT License and the CC 3.0 License)
  - Fix `/:username.keys` response content type (Dmitry Medvinsky)

v 6.6.5
  - Added option to remove issue assignee on project issue page and issue edit page (Jason Blanchard)
  - Hide mr close button for comment form if merge request was closed or inline comment
  - Adds ability to reopen closed merge request

v 6.6.4
  - Add missing html escape for highlighted code blocks in comments, issues

v 6.6.3
  - Fix 500 error when edit yourself from admin area
  - Hide private groups for public profiles

v 6.6.2
  - Fix 500 error on branch/tag create or remove via UI

v 6.6.1
  - Fix 500 error on files tab if submodules presents

v 6.6.0
  - Retrieving user ssh keys publically(github style): http://__HOST__/__USERNAME__.keys
  - Permissions: Developer now can manage issue tracker (modify any issue)
  - Improve Code Compare page performance
  - Group avatar
  - Pygments.rb replaced with highlight.js
  - Improve Merge request diff store logic
  - Improve render performnace for MR show page
  - Fixed Assembla hardcoded project name
  - Jira integration documentation
  - Refactored app/services
  - Remove snippet expiration
  - Mobile UI improvements (Drew Blessing)
  - Fix block/remove UI for admin::users#show page
  - Show users' group membership on users' activity page (Robert Djurasaj)
  - User pages are visible without login if user is authorized to a public project
  - Markdown rendered headers have id derived from their name and link to their id
  - Improve application to work faster with large groups (100+ members)
  - Multiple emails per user
  - Show last commit for file when view file source
  - Restyle Issue#show page and MR#show page
  - Ability to filter by multiple labels for Issues page
  - Rails version to 4.0.3
  - Fixed attachment identifier displaying underneath note text (Jason Blanchard)

v 6.5.1
  - Fix branch selectbox when create merge request from fork

v 6.5.0
  - Dropdown menus on issue#show page for assignee and milestone (Jason Blanchard)
  - Add color custimization and previewing to broadcast messages
  - Fixed notes anchors
  - Load new comments in issues dynamically
  - Added sort options to Public page
  - New filters (assigned/authored/all) for Dashboard#issues/merge_requests (sponsored by Say Media)
  - Add project visibility icons to dashboard
  - Enable secure cookies if https used
  - Protect users/confirmation with rack_attack
  - Default HTTP headers to protect against MIME-sniffing, force https if enabled
  - Bootstrap 3 with responsive UI
  - New repository download formats: tar.bz2, zip, tar (Jason Hollingsworth)
  - Restyled accept widgets for MR
  - SCSS refactored
  - Use jquery timeago plugin
  - Fix 500 error for rdoc files
  - Ability to customize merge commit message (sponsored by Say Media)
  - Search autocomplete via ajax
  - Add website url to user profile
  - Files API supports base64 encoded content (sponsored by O'Reilly Media)
  - Added support for Go's repository retrieval (Bruno Albuquerque)

v6.4.3
  - Don't use unicorn worker killer if PhusionPassenger is defined

v6.4.2
  - Fixed wrong behaviour of script/upgrade.rb

v6.4.1
  - Fixed bug with repository rename
  - Fixed bug with project transfer

v 6.4.0
  - Added sorting to project issues page (Jason Blanchard)
  - Assembla integration (Carlos Paramio)
  - Fixed another 500 error with submodules
  - UI: More compact issues page
  - Minimal password length increased to 8 symbols
  - Side-by-side diff view (Steven Thonus)
  - Internal projects (Jason Hollingsworth)
  - Allow removal of avatar (Drew Blessing)
  - Project webhooks now support issues and merge request events
  - Visiting project page while not logged in will redirect to sign-in instead of 404 (Jason Hollingsworth)
  - Expire event cache on avatar creation/removal (Drew Blessing)
  - Archiving old projects (Steven Thonus)
  - Rails 4
  - Add time ago tooltips to show actual date/time
  - UI: Fixed UI for admin system hooks
  - Ruby script for easier GitLab upgrade
  - Do not remove Merge requests if fork project was removed
  - Improve sign-in/signup UX
  - Add resend confirmation link to sign-in page
  - Set noreply@HOSTNAME for reply_to field in all emails
  - Show GitLab API version on Admin#dashboard
  - API Cross-origin resource sharing
  - Show READMe link at project home page
  - Show repo size for projects in Admin area

v 6.3.0
  - API for adding gitlab-ci service
  - Init script now waits for pids to appear after (re)starting before reporting status (Rovanion Luckey)
  - Restyle project home page
  - Grammar fixes
  - Show branches list (which branches contains commit) on commit page (Andrew Kumanyaev)
  - Security improvements
  - Added support for GitLab CI 4.0
  - Fixed issue with 500 error when group did not exist
  - Ability to leave project
  - You can create file in repo using UI
  - You can remove file from repo using UI
  - API: dropped default_branch attribute from project during creation
  - Project default_branch is not stored in db any more. It takes from repo now.
  - Admin broadcast messages
  - UI improvements
  - Dont show last push widget if user removed this branch
  - Fix 500 error for repos with newline in file name
  - Extended html titles
  - API: create/update/delete repo files
  - Admin can transfer project to any namespace
  - API: projects/all for admin users
  - Fix recent branches order

v 6.2.4
  - Security: Cast API private_token to string (CVE-2013-4580)
  - Security: Require gitlab-shell 1.7.8 (CVE-2013-4581, CVE-2013-4582, CVE-2013-4583)
  - Fix for Git SSH access for LDAP users

v 6.2.3
  - Security: More protection against CVE-2013-4489
  - Security: Require gitlab-shell 1.7.4 (CVE-2013-4490, CVE-2013-4546)
  - Fix sidekiq rake tasks

v 6.2.2
  - Security: Update gitlab_git (CVE-2013-4489)

v 6.2.1
  - Security: Fix issue with generated passwords for new users

v 6.2.0
  - Public project pages are now visible to everyone (files, issues, wik, etc.)
    THIS MEANS YOUR ISSUES AND WIKI FOR PUBLIC PROJECTS ARE PUBLICLY VISIBLE AFTER THE UPGRADE
  - Add group access to permissions page
  - Require current password to change one
  - Group owner or admin can remove other group owners
  - Remove group transfer since we have multiple owners
  - Respect authorization in Repository API
  - Improve UI for Project#files page
  - Add more security specs
  - Added search for projects by name to api (Izaak Alpert)
  - Make default user theme configurable (Izaak Alpert)
  - Update logic for validates_merge_request for tree of MR (Andrew Kumanyaev)
  - Rake tasks for webhooks management (Jonhnny Weslley)
  - Extended User API to expose admin and can_create_group for user creation/updating (Boyan Tabakov)
  - API: Remove group
  - API: Remove project
  - Avatar upload on profile page with a maximum of 100KB (Steven Thonus)
  - Store the sessions in Redis instead of the cookie store
  - Fixed relative links in markdown
  - User must confirm their email if signup enabled
  - User must confirm changed email

v 6.1.0
  - Project specific IDs for issues, mr, milestones
    Above items will get a new id and for example all bookmarked issue urls will change.
    Old issue urls are redirected to the new one if the issue id is too high for an internal id.
  - Description field added to Merge Request
  - API: Sudo api calls (Izaak Alpert)
  - API: Group membership api (Izaak Alpert)
  - Improved commit diff
  - Improved large commit handling (Boyan Tabakov)
  - Rewrite: Init script now less prone to errors and keeps better track of the service (Rovanion Luckey)
  - Link issues, merge requests, and commits when they reference each other with GFM (Ash Wilson)
  - Close issues automatically when pushing commits with a special message
  - Improve user removal from admin area
  - Invalidate events cache when project was moved
  - Remove deprecated classes and rake tasks
  - Add event filter for group and project show pages
  - Add links to create branch/tag from project home page
  - Add public-project? checkbox to new-project view
  - Improved compare page. Added link to proceed into Merge Request
  - Send an email to a user when they are added to group
  - New landing page when you have 0 projects

v 6.0.0
  - Feature: Replace teams with group membership
    We introduce group membership in 6.0 as a replacement for teams.
    The old combination of groups and teams was confusing for a lot of people.
    And when the members of a team where changed this wasn't reflected in the project permissions.
    In GitLab 6.0 you will be able to add members to a group with a permission level for each member.
    These group members will have access to the projects in that group.
    Any changes to group members will immediately be reflected in the project permissions.
    You can even have multiple owners for a group, greatly simplifying administration.
  - Feature: Ability to have multiple owners for group
  - Feature: Merge Requests between fork and project (Izaak Alpert)
  - Feature: Generate fingerprint for ssh keys
  - Feature: Ability to create and remove branches with UI
  - Feature: Ability to create and remove git tags with UI
  - Feature: Groups page in profile. You can leave group there
  - API: Allow login with LDAP credentials
  - Redesign: project settings navigation
  - Redesign: snippets area
  - Redesign: ssh keys page
  - Redesign: buttons, blocks and other ui elements
  - Add comment title to rss feed
  - You can use arrows to navigate at tree view
  - Add project filter on dashboard
  - Cache project graph
  - Drop support of root namespaces
  - Default theme is classic now
  - Cache result of methods like authorize_projects, project.team.members etc
  - Remove $.ready events
  - Fix onclick events being double binded
  - Add notification level to group membership
  - Move all project controllers/views under Projects:: module
  - Move all profile controllers/views under Profiles:: module
  - Apply user project limit only for personal projects
  - Unicorn is default web server again
  - Store satellites lock files inside satellites dir
  - Disabled threadsafety mode in rails
  - Fixed bug with loosing MR comments
  - Improved MR comments logic
  - Render readme file for projects in public area

v 5.4.2
  - Security: Cast API private_token to string (CVE-2013-4580)
  - Security: Require gitlab-shell 1.7.8 (CVE-2013-4581, CVE-2013-4582, CVE-2013-4583)

v 5.4.1
  - Security: Fixes for CVE-2013-4489
  - Security: Require gitlab-shell 1.7.4 (CVE-2013-4490, CVE-2013-4546)

v 5.4.0
  - Ability to edit own comments
  - Documentation improvements
  - Improve dashboard projects page
  - Fixed nav for empty repos
  - GitLab Markdown help page
  - Misspelling fixes
  - Added support of unicorn and fog gems
  - Added client list to API doc
  - Fix PostgreSQL database restoration problem
  - Increase snippet content column size
  - allow project import via git:// url
  - Show participants on issues, including mentions
  - Notify mentioned users with email

v 5.3.0
  - Refactored services
  - Campfire service added
  - HipChat service added
  - Fixed bug with LDAP + git over http
  - Fixed bug with google analytics code being ignored
  - Improve sign-in page if ldap enabled
  - Respect newlines in wall messages
  - Generate the Rails secret token on first run
  - Rename repo feature
  - Init.d: remove gitlab.socket on service start
  - Api: added teams api
  - Api: Prevent blob content being escaped
  - Api: Smart deploy key add behaviour
  - Api: projects/owned.json return user owned project
  - Fix bug with team assignation on project from #4109
  - Advanced snippets: public/private, project/personal (Andrew Kulakov)
  - Repository Graphs (Karlo Nicholas T. Soriano)
  - Fix dashboard lost if comment on commit
  - Update gitlab-grack. Fixes issue with --depth option
  - Fix project events duplicate on project page
  - Fix postgres error when displaying network graph.
  - Fix dashboard event filter when navigate via turbolinks
  - init.d: Ensure socket is removed before starting service
  - Admin area: Style teams:index, group:show pages
  - Own page for failed forking
  - Scrum view for milestone

v 5.2.0
  - Turbolinks
  - Git over http with ldap credentials
  - Diff with better colors and some spacing on the corners
  - Default values for project features
  - Fixed huge_commit view
  - Restyle project clone panel
  - Move Gitlab::Git code to gitlab_git gem
  - Move update docs in repo
  - Requires gitlab-shell v1.4.0
  - Fixed submodules listing under file tab
  - Fork feature (Angus MacArthur)
  - git version check in gitlab:check
  - Shared deploy keys feature
  - Ability to generate default labels set for issues
  - Improve gfm autocomplete (Harold Luo)
  - Added support for Google Analytics
  - Code search feature (Javier Castro)

v 5.1.0
  - You can login with email or username now
  - Corrected project transfer rollback when repository cannot be moved
  - Move both repo and wiki when project transfer requested
  - Admin area: project editing was removed from admin namespace
  - Access: admin user has now access to any project.
  - Notification settings
  - Gitlab::Git set of objects to abstract from grit library
  - Replace Unicorn web server with Puma
  - Backup/Restore refactored. Backup dump project wiki too now
  - Restyled Issues list. Show milestone version in issue row
  - Restyled Merge Request list
  - Backup now dump/restore uploads
  - Improved performance of dashboard (Andrew Kumanyaev)
  - File history now tracks renames (Akzhan Abdulin)
  - Drop wiki migration tools
  - Drop sqlite migration tools
  - project tagging
  - Paginate users in API
  - Restyled network graph (Hiroyuki Sato)

v 5.0.1
  - Fixed issue with gitlab-grit being overridden by grit

v 5.0.0
  - Replaced gitolite with gitlab-shell
  - Removed gitolite-related libraries
  - State machine added
  - Setup gitlab as git user
  - Internal API
  - Show team tab for empty projects
  - Import repository feature
  - Updated rails
  - Use lambda for scopes
  - Redesign admin area -> users
  - Redesign admin area -> user
  - Secure link to file attachments
  - Add validations for Group and Team names
  - Restyle team page for project
  - Update capybara, rspec-rails, poltergeist to recent versions
  - Wiki on git using Gollum
  - Added Solarized Dark theme for code review
  - Don't show user emails in autocomplete lists, profile pages
  - Added settings tab for group, team, project
  - Replace user popup with icons in header
  - Handle project moving with gitlab-shell
  - Added select2-rails for selectboxes with ajax data load
  - Fixed search field on projects page
  - Added teams to search autocomplete
  - Move groups and teams on dashboard sidebar to sub-tabs
  - API: improved return codes and docs. (Felix Gilcher, Sebastian Ziebell)
  - Redesign wall to be more like chat
  - Snippets, Wall features are disabled by default for new projects

v 4.2.0
  - Teams
  - User show page. Via /u/username
  - Show help contents on pages for better navigation
  - Async gitolite calls
  - added satellites logs
  - can_create_group, can_create_team booleans for User
  - Process webhooks async
  - GFM: Fix images escaped inside links
  - Network graph improved
  - Switchable branches for network graph
  - API: Groups
  - Fixed project download

v 4.1.0
  - Optional Sign-Up
  - Discussions
  - Satellites outside of tmp
  - Line numbers for blame
  - Project public mode
  - Public area with unauthorized access
  - Load dashboard events with ajax
  - remember dashboard filter in cookies
  - replace resque with sidekiq
  - fix routing issues
  - cleanup rake tasks
  - fix backup/restore
  - scss cleanup
  - show preview for note images
  - improved network-graph
  - get rid of app/roles/
  - added new classes Team, Repository
  - Reduce amount of gitolite calls
  - Ability to add user in all group projects
  - remove deprecated configs
  - replaced Korolev font with open font
  - restyled admin/dashboard page
  - restyled admin/projects page

v 4.0.0
  - Remove project code and path from API. Use id instead
  - Return valid cloneable url to repo for webhook
  - Fixed backup issue
  - Reorganized settings
  - Fixed commits compare
  - Refactored scss
  - Improve status checks
  - Validates presence of User#name
  - Fixed postgres support
  - Removed sqlite support
  - Modified post-receive hook
  - Milestones can be closed now
  - Show comment events on dashboard
  - Quick add team members via group#people page
  - [API] expose created date for hooks and SSH keys
  - [API] list, create issue notes
  - [API] list, create snippet notes
  - [API] list, create wall notes
  - Remove project code - use path instead
  - added username field to user
  - rake task to fill usernames based on emails create namespaces for users
  - STI Group < Namespace
  - Project has namespace_id
  - Projects with namespaces also namespaced in gitolite and stored in subdir
  - Moving project to group will move it under group namespace
  - Ability to move project from namespaces to another
  - Fixes commit patches getting escaped (see #2036)
  - Support diff and patch generation for commits and merge request
  - MergeReqest doesn't generate a temporary file for the patch any more
  - Update the UI to allow downloading Patch or Diff

v 3.1.0
  - Updated gems
  - Services: Gitlab CI integration
  - Events filter on dashboard
  - Own namespace for redis/resque
  - Optimized commit diff views
  - add alphabetical order for projects admin page
  - Improved web editor
  - Commit stats page
  - Documentation split and cleanup
  - Link to commit authors everywhere
  - Restyled milestones list
  - added Milestone to Merge Request
  - Restyled Top panel
  - Refactored Satellite Code
  - Added file line links
  - moved from capybara-webkit to poltergeist + phantomjs

v 3.0.3
  - Fixed bug with issues list in Chrome
  - New Feature: Import team from another project

v 3.0.2
  - Fixed gitlab:app:setup
  - Fixed application error on empty project in admin area
  - Restyled last push widget

v 3.0.1
  - Fixed git over http

v 3.0.0
  - Projects groups
  - Web Editor
  - Fixed bug with gitolite keys
  - UI improved
  - Increased performance of application
  - Show user avatar in last commit when browsing Files
  - Refactored Gitlab::Merge
  - Use Font Awesome for icons
  - Separate observing of Note and MergeRequests
  - Milestone "All Issues" filter
  - Fix issue close and reopen button text and styles
  - Fix forward/back while browsing Tree hierarchy
  - Show number of notes for commits and merge requests
  - Added support pg from box and update installation doc
  - Reject ssh keys that break gitolite
  - [API] list one project hook
  - [API] edit project hook
  - [API] list project snippets
  - [API] allow to authorize using private token in HTTP header
  - [API] add user creation

v 2.9.1
  - Fixed resque custom config init

v 2.9.0
  - fixed inline notes bugs
  - refactored rspecs
  - refactored gitolite backend
  - added factory_girl
  - restyled projects list on dashboard
  - ssh keys validation to prevent gitolite crash
  - send notifications if changed permission in project
  - scss refactoring. gitlab_bootstrap/ dir
  - fix git push http body bigger than 112k problem
  - list of labels  page under issues tab
  - API for milestones, keys
  - restyled buttons
  - OAuth
  - Comment order changed

v 2.8.1
  - ability to disable gravatars
  - improved MR diff logic
  - ssh key help page

v 2.8.0
  - Gitlab Flavored Markdown
  - Bulk issues update
  - Issues API
  - Cucumber coverage increased
  - Post-receive files fixed
  - UI improved
  - Application cleanup
  - more cucumber
  - capybara-webkit + headless

v 2.7.0
  - Issue Labels
  - Inline diff
  - Git HTTP
  - API
  - UI improved
  - System hooks
  - UI improved
  - Dashboard events endless scroll
  - Source performance increased

v 2.6.0
  - UI polished
  - Improved network graph + keyboard nav
  - Handle huge commits
  - Last Push widget
  - Bugfix
  - Better performance
  - Email in resque
  - Increased test coverage
  - Ability to remove branch with MR accept
  - a lot of code refactored

v 2.5.0
  - UI polished
  - Git blame for file
  - Bugfix
  - Email in resque
  - Better test coverage

v 2.4.0
  - Admin area stats page
  - Ability to block user
  - Simplified dashboard area
  - Improved admin area
  - Bootstrap 2.0
  - Responsive layout
  - Big commits handling
  - Performance improved
  - Milestones

v 2.3.1
  - Issues pagination
  - ssl fixes
  - Merge Request pagination

v 2.3.0
  - Dashboard r1
  - Search r1
  - Project page
  - Close merge request on push
  - Persist MR diff after merge
  - mysql support
  - Documentation

v 2.2.0
  - We’ve added support of LDAP auth
  - Improved permission logic (4 roles system)
  - Protected branches (now only masters can push to protected branches)
  - Usability improved
  - twitter bootstrap integrated
  - compare view between commits
  - wiki feature
  - now you can enable/disable issues, wiki, wall features per project
  - security fixes
  - improved code browsing (ajax branch switch etc)
  - improved per-line commenting
  - git submodules displayed
  - moved to rails 3.2
  - help section improved

v 2.1.0
  - Project tab r1
  - List branches/tags
  - per line comments
  - mass user import

v 2.0.0
  - gitolite as main git host system
  - merge requests
  - project/repo access
  - link to commit/issue feed
  - design tab
  - improved email notifications
  - restyled dashboard
  - bugfix

v 1.2.2
  - common config file gitlab.yml
  - issues restyle
  - snippets restyle
  - clickable news feed header on dashboard
  - bugfix

v 1.2.1
  - bugfix

v 1.2.0
  - new design
  - user dashboard
  - network graph
  - markdown support for comments
  - encoding issues
  - wall like twitter timeline

v 1.1.0
  - project dashboard
  - wall redesigned
  - feature: code snippets
  - fixed horizontal scroll on file preview
  - fixed app crash if commit message has invalid chars
  - bugfix & code cleaning

v 1.0.2
  - fixed bug with empty project
  - added adv validation for project path & code
  - feature: issues can be sortable
  - bugfix
  - username displayed on top panel

v 1.0.1
  - fixed: with invalid source code for commit
  - fixed: lose branch/tag selection when use tree navigation
  - when history clicked - display path
  - bug fix & code cleaning

v 1.0.0
  - bug fix
  - projects preview mode

v 0.9.6
  - css fix
  - new repo empty tree until restart server - fixed

v 0.9.4
  - security improved
  - authorization improved
  - html escaping
  - bug fix
  - increased test coverage
  - design improvements

v 0.9.1
  - increased test coverage
  - design improvements
  - new issue email notification
  - updated app name
  - issue redesigned
  - issue can be edit

v 0.8.0
  - syntax highlight for main file types
  - redesign
  - stability
  - security fixes
  - increased test coverage
  - email notification<|MERGE_RESOLUTION|>--- conflicted
+++ resolved
@@ -85,12 +85,9 @@
 
 v 8.7.6
   - Fix links on wiki pages for relative url setups. !4131 (Artem Sidorenko)
-<<<<<<< HEAD
   - Fix import by `Any Git URL` broken if the URL contains a space
-=======
   - Fix import from GitLab.com to a private instance failure. !4181
   - Fix external imports not finding the import data. !4106
->>>>>>> 53ad33e4
 
 v 8.7.5
   - Fix relative links in wiki pages. !4050
