--- conflicted
+++ resolved
@@ -11,7 +11,6 @@
   - Update documentation to reflect Guest role not being enforced on internal projects
   - Allow search for logged out users
   - Don't show Issues/MRs from archived projects in Groups view
-<<<<<<< HEAD
   - Increase the notes polling timeout over time (Roberto Dip)
 
 v 8.5.4 (unreleased)
@@ -20,9 +19,7 @@
 v 8.5.3
   - Flush repository caches before renaming projects
   - Sort starred projects on dashboard based on last activity by default
-=======
   - Show commit message in JIRA mention comment
->>>>>>> 536d9a93
 
 v 8.5.2
   - Fix sidebar overlapping content when screen width was below 1200px
