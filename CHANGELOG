Please view this file on the master branch, on stable branches it's out of date.

v 8.8.0 (unreleased)
  - Fix error when using link to uploads in global snippets
  - Assign labels and milestone to target project when moving issue. !3934 (Long Nguyen)
  - Use a case-insensitive comparison in sanitizing URI schemes
  - Project#open_branches has been cleaned up and no longer loads entire records into memory.
  - Escape HTML in commit titles in system note messages
  - Improve multiple branch push performance by memoizing permission checking
  - Log to application.log when an admin starts and stops impersonating a user
  - Updated gitlab_git to 10.1.0
  - GitAccess#protected_tag? no longer loads all tags just to check if a single one exists
  - Reduce delay in destroying a project from 1-minute to immediately
  - Make build status canceled if any of the jobs was canceled and none failed
<<<<<<< HEAD
  - Allow authentication using personal acces tokens
=======
  - Upgrade Sidekiq to 4.1.2
  - Sanitize repo paths in new project error message
  - Bump mail_room to 0.7.0 to fix stuck IDLE connections
>>>>>>> f7d2297c
  - Remove future dates from contribution calendar graph.
  - Support e-mail notifications for comments on project snippets
  - Use ActionDispatch Remote IP for Akismet checking
  - Fix error when visiting commit builds page before build was updated
  - Add 'l' shortcut to open Label dropdown on issuables and 'i' to create new issue on a project
  - Update SVG sanitizer to conform to SVG 1.1
  - Updated search UI
  - Display informative message when new milestone is created
  - Sanitize milestones and labels titles
  - Support multi-line tag messages. !3833 (Calin Seciu)
  - Allow "NEWS" and "CHANGES" as alternative names for CHANGELOG. !3768 (Connor Shea)
  - Added button to toggle whitespaces changes on diff view
  - Backport GitHub Enterprise import support from EE
  - Create tags using Rugged for performance reasons. !3745
  - API: Expose Issue#user_notes_count. !3126 (Anton Popov)
  - Files over 5MB can only be viewed in their raw form, files over 1MB without highlighting !3718
  - Add support for supressing text diffs using .gitattributes on the default branch (Matt Oakes)
  - Add eager load paths to help prevent dependency load issues in Sidekiq workers. !3724
  - Added multiple colors for labels in dropdowns when dups happen.
  - Improve description for the Two-factor Authentication sign-in screen. (Connor Shea)
  - API support for the 'since' and 'until' operators on commit requests (Paco Guzman)
  - Fix Gravatar hint in user profile when Gravatar is disabled. !3988 (Artem Sidorenko)
  - Expire repository exists? and has_visible_content? caches after a push if necessary
  - Fix unintentional filtering bug in issues sorted by milestone due (Takuya Noguchi)
  - Fix adding a todo for private group members (Ahmad Sherif)
  - Bump ace-rails-ap gem version from 2.0.1 to 4.0.2 which upgrades Ace Editor from 1.1.2 to 1.2.3

v 8.7.4
  - Fix always showing build notification message when switching between merge requests
  - Links for Redmine issue references are generated correctly again (Benedikt Huss)
  - Fix an issue when filtering merge requests with more than one label. !3886

v 8.7.3
  - Emails, Gitlab::Email::Message, Gitlab::Diff, and Premailer::Adapter::Nokogiri are now instrumented
  - Merge request widget displays TeamCity build state and code coverage correctly again.
  - Fix the line code when importing PR review comments from GitHub. !4010
  - Wikis are now initialized on legacy projects when checking repositories

v 8.7.2
  - The "New Branch" button is now loaded asynchronously
  - Fix error 500 when trying to create a wiki page
  - Updated spacing between notification label and button
  - Label titles in filters are now escaped properly

v 8.7.1
  - Throttle the update of `project.last_activity_at` to 1 minute. !3848
  - Fix .gitlab-ci.yml parsing issue when hidde job is a template without script definition. !3849
  - Fix license detection to detect all license files, not only known licenses. !3878
  - Use the `can?` helper instead of `current_user.can?`. !3882
  - Prevent users from deleting Webhooks via API they do not own
  - Fix Error 500 due to stale cache when projects are renamed or transferred
  - Update width of search box to fix Safari bug. !3900 (Jedidiah)
  - Use the `can?` helper instead of `current_user.can?`

v 8.7.0
  - Gitlab::GitAccess and Gitlab::GitAccessWiki are now instrumented
  - Fix vulnerability that made it possible to gain access to private labels and milestones
  - The number of InfluxDB points stored per UDP packet can now be configured
  - Fix error when cross-project label reference used with non-existent project
  - Transactions for /internal/allowed now have an "action" tag set
  - Method instrumentation now uses Module#prepend instead of aliasing methods
  - Repository.clean_old_archives is now instrumented
  - Add support for environment variables on a job level in CI configuration file
  - SQL query counts are now tracked per transaction
  - The Projects::HousekeepingService class has extra instrumentation
  - All service classes (those residing in app/services) are now instrumented
  - Developers can now add custom tags to transactions
  - Loading of an issue's referenced merge requests and related branches is now done asynchronously
  - Enable gzip for assets, makes the page size significantly smaller. !3544 / !3632 (Connor Shea)
  - Add support to cherry-pick any commit into any branch in the web interface (Minqi Pan)
  - Project switcher uses new dropdown styling
  - Load award emoji images separately unless opening the full picker. Saves several hundred KBs of data for most pages. (Connor Shea)
  - Do not include award_emojis in issue and merge_request comment_count !3610 (Lucas Charles)
  - Restrict user profiles when public visibility level is restricted.
  - Add ability set due date to issues, sort and filter issues by due date (Mehmet Beydogan)
  - All images in discussions and wikis now link to their source files !3464 (Connor Shea).
  - Return status code 303 after a branch DELETE operation to avoid project deletion (Stan Hu)
  - Add setting for customizing the list of trusted proxies !3524
  - Allow projects to be transfered to a lower visibility level group
  - Fix `signed_in_ip` being set to 127.0.0.1 when using a reverse proxy !3524
  - Improved Markdown rendering performance !3389
  - Make shared runners text in box configurable
  - Don't attempt to look up an avatar in repo if repo directory does not exist (Stan Hu)
  - API: Ability to subscribe and unsubscribe from issues and merge requests (Robert Schilling)
  - Expose project badges in project settings
  - Make /profile/keys/new redirect to /profile/keys for back-compat. !3717
  - Preserve time notes/comments have been updated at when moving issue
  - Make HTTP(s) label consistent on clone bar (Stan Hu)
  - Add support for `after_script`, requires Runner 1.2 (Kamil Trzciński)
  - Expose label description in API (Mariusz Jachimowicz)
  - API: Ability to update a group (Robert Schilling)
  - API: Ability to move issues (Robert Schilling)
  - Fix Error 500 after renaming a project path (Stan Hu)
  - Fix a bug whith trailing slash in teamcity_url (Charles May)
  - Allow back dating on issues when created or updated through the API
  - Allow back dating on issue notes when created through the API
  - Propose license template when creating a new LICENSE file
  - API: Expose /licenses and /licenses/:key
  - Fix avatar stretching by providing a cropping feature
  - API: Expose `subscribed` for issues and merge requests (Robert Schilling)
  - Allow SAML to handle external users based on user's information !3530
  - Allow Omniauth providers to be marked as `external` !3657
  - Add endpoints to archive or unarchive a project !3372
  - Fix a bug whith trailing slash in bamboo_url
  - Add links to CI setup documentation from project settings and builds pages
  - Display project members page to all members
  - Handle nil descriptions in Slack issue messages (Stan Hu)
  - Add automated repository integrity checks (OFF by default)
  - API: Expose open_issues_count, closed_issues_count, open_merge_requests_count for labels (Robert Schilling)
  - API: Ability to star and unstar a project (Robert Schilling)
  - Add default scope to projects to exclude projects pending deletion
  - Allow to close merge requests which source projects(forks) are deleted.
  - Ensure empty recipients are rejected in BuildsEmailService
  - Use rugged to change HEAD in Project#change_head (P.S.V.R)
  - API: Ability to filter milestones by state `active` and `closed` (Robert Schilling)
  - API: Fix milestone filtering by `iid` (Robert Schilling)
  - Make before_script and after_script overridable on per-job (Kamil Trzciński)
  - API: Delete notes of issues, snippets, and merge requests (Robert Schilling)
  - Implement 'Groups View' as an option for dashboard preferences !3379 (Elias W.)
  - Better errors handling when creating milestones inside groups
  - Fix high CPU usage when PostReceive receives refs/merge-requests/<id>
  - Hide `Create a group` help block when creating a new project in a group
  - Implement 'TODOs View' as an option for dashboard preferences !3379 (Elias W.)
  - Allow issues and merge requests to be assigned to the author !2765
  - Make Ci::Commit to group only similar builds and make it stateful (ref, tag)
  - Gracefully handle notes on deleted commits in merge requests (Stan Hu)
  - Decouple membership and notifications
  - Fix creation of merge requests for orphaned branches (Stan Hu)
  - API: Ability to retrieve a single tag (Robert Schilling)
  - While signing up, don't persist the user password across form redisplays
  - Fall back to `In-Reply-To` and `References` headers when sub-addressing is not available (David Padilla)
  - Remove "Congratulations!" tweet button on newly-created project. (Connor Shea)
  - Fix admin/projects when using visibility levels on search (PotHix)
  - Build status notifications
  - Update email confirmation interface
  - API: Expose user location (Robert Schilling)
  - API: Do not leak group existence via return code (Robert Schilling)
  - ClosingIssueExtractor regex now also works with colons. e.g. "Fixes: #1234" !3591
  - Update number of Todos in the sidebar when it's marked as "Done". !3600
  - Sanitize branch names created for confidential issues
  - API: Expose 'updated_at' for issue, snippet, and merge request notes (Robert Schilling)
  - API: User can leave a project through the API when not master or owner. !3613
  - Fix repository cache invalidation issue when project is recreated with an empty repo (Stan Hu)
  - Fix: Allow empty recipients list for builds emails service when pushed is added (Frank Groeneveld)
  - Improved markdown forms
  - Diff design updates (colors, button styles, etc)
  - Copying and pasting a diff no longer pastes the line numbers or +/-
  - Add null check to formData when updating profile content to fix Firefox bug
  - Disable spellcheck and autocorrect for username field in admin page
  - Delete tags using Rugged for performance reasons (Robert Schilling)
  - Add Slack notifications when Wiki is edited (Sebastian Klier)
  - Diffs load at the correct point when linking from from number
  - Selected diff rows highlight
  - Fix emoji categories in the emoji picker
  - API: Properly display annotated tags for GET /projects/:id/repository/tags (Robert Schilling)
  - Add encrypted credentials for imported projects and migrate old ones
  - Properly format all merge request references with ! rather than # !3740 (Ben Bodenmiller)
  - Author and participants are displayed first on users autocompletion
  - Show number sign on external issue reference text (Florent Baldino)
  - Updated print style for issues
  - Use GitHub Issue/PR number as iid to keep references
  - Import GitHub labels
  - Add option to filter by "Owned projects" on dashboard page
  - Import GitHub milestones
  - Execute system web hooks on push to the project
  - Allow enable/disable push events for system hooks
  - Fix GitHub project's link in the import page when provider has a custom URL
  - Add RAW build trace output and button on build page
  - Add incremental build trace update into CI API

v 8.6.8
  - Prevent privilege escalation via "impersonate" feature
  - Prevent privilege escalation via notes API
  - Prevent privilege escalation via project webhook API
  - Prevent XSS via Git branch and tag names
  - Prevent XSS via custom issue tracker URL
  - Prevent XSS via `window.opener`
  - Prevent XSS via label drop-down
  - Prevent information disclosure via milestone API
  - Prevent information disclosure via snippet API
  - Prevent information disclosure via project labels
  - Prevent information disclosure via new merge request page

v 8.6.7
  - Fix persistent XSS vulnerability in `commit_person_link` helper
  - Fix persistent XSS vulnerability in Label and Milestone dropdowns
  - Fix vulnerability that made it possible to enumerate private projects belonging to group

v 8.6.6
  - Expire the exists cache before deletion to ensure project dir actually exists (Stan Hu). !3413
  - Fix error on language detection when repository has no HEAD (e.g., master branch) (Jeroen Bobbeldijk). !3654
  - Fix revoking of authorized OAuth applications (Connor Shea). !3690
  - Fix error on language detection when repository has no HEAD (e.g., master branch). !3654 (Jeroen Bobbeldijk)
  - Issuable header is consistent between issues and merge requests
  - Improved spacing in issuable header on mobile

v 8.6.5
  - Fix importing from GitHub Enterprise. !3529
  - Perform the language detection after updating merge requests in `GitPushService`, leading to faster visual feedback for the end-user. !3533
  - Check permissions when user attempts to import members from another project. !3535
  - Only update repository language if it is not set to improve performance. !3556
  - Return status code 303 after a branch DELETE operation to avoid project deletion (Stan Hu). !3583
  - Unblock user when active_directory is disabled and it can be found !3550
  - Fix a 2FA authentication spoofing vulnerability.

v 8.6.4
  - Don't attempt to fetch any tags from a forked repo (Stan Hu)
  - Redesign the Labels page

v 8.6.3
  - Mentions on confidential issues doesn't create todos for non-members. !3374
  - Destroy related todos when an Issue/MR is deleted. !3376
  - Fix error 500 when target is nil on todo list. !3376
  - Fix copying uploads when moving issue to another project. !3382
  - Ensuring Merge Request API returns boolean values for work_in_progress (Abhi Rao). !3432
  - Fix raw/rendered diff producing different results on merge requests. !3450
  - Fix commit comment alignment (Stan Hu). !3466
  - Fix Error 500 when searching for a comment in a project snippet. !3468
  - Allow temporary email as notification email. !3477
  - Fix issue with dropdowns not selecting values. !3478
  - Update gitlab-shell version and doc to 2.6.12. gitlab-org/gitlab-ee!280

v 8.6.2
  - Fix dropdown alignment. !3298
  - Fix issuable sidebar overlaps on tablet. !3299
  - Make dropdowns pixel perfect. !3337
  - Fix order of steps to prevent PostgreSQL errors when running migration. !3355
  - Fix bold text in issuable sidebar. !3358
  - Fix error with anonymous token in applications settings. !3362
  - Fix the milestone 'upcoming' filter. !3364 + !3368
  - Fix comments on confidential issues showing up in activity feed to non-members. !3375
  - Fix `NoMethodError` when visiting CI root path at `/ci`. !3377
  - Add a tooltip to new branch button in issue page. !3380
  - Fix an issue hiding the password form when signed-in with a linked account. !3381
  - Add links to CI setup documentation from project settings and builds pages. !3384
  - Fix an issue with width of project select dropdown. !3386
  - Remove redundant `require`s from Banzai files. !3391
  - Fix error 500 with cancel button on issuable edit form. !3392 + !3417
  - Fix background when editing a highlighted note. !3423
  - Remove tabstop from the WIP toggle links. !3426
  - Ensure private project snippets are not viewable by unauthorized people.
  - Gracefully handle notes on deleted commits in merge requests (Stan Hu). !3402
  - Fixed issue with notification settings not saving. !3452

v 8.6.1
  - Add option to reload the schema before restoring a database backup. !2807
  - Display navigation controls on mobile. !3214
  - Fixed bug where participants would not work correctly on merge requests. !3329
  - Fix sorting issues by votes on the groups issues page results in SQL errors. !3333
  - Restrict notifications for confidential issues. !3334
  - Do not allow to move issue if it has not been persisted. !3340
  - Add a confirmation step before deleting an issuable. !3341
  - Fixes issue with signin button overflowing on mobile. !3342
  - Auto collapses the navigation sidebar when resizing. !3343
  - Fix build dependencies, when the dependency is a string. !3344
  - Shows error messages when trying to create label in dropdown menu. !3345
  - Fixes issue with assign milestone not loading milestone list. !3346
  - Fix an issue causing the Dashboard/Milestones page to be blank. !3348

v 8.6.0
  - Add ability to move issue to another project
  - Prevent tokens in the import URL to be showed by the UI
  - Fix bug where wrong commit ID was being used in a merge request diff to show old image (Stan Hu)
  - Add confidential issues
  - Bump gitlab_git to 9.0.3 (Stan Hu)
  - Fix diff image view modes (2-up, swipe, onion skin) not working (Stan Hu)
  - Support Golang subpackage fetching (Stan Hu)
  - Bump Capybara gem to 2.6.2 (Stan Hu)
  - New branch button appears on issues where applicable
  - Contributions to forked projects are included in calendar
  - Improve the formatting for the user page bio (Connor Shea)
  - Easily (un)mark merge request as WIP using link
  - Use specialized system notes when MR is (un)marked as WIP
  - Removed the default password from the initial admin account created during
    setup. A password can be provided during setup (see installation docs), or
    GitLab will ask the user to create a new one upon first visit.
  - Fix issue when pushing to projects ending in .wiki
  - Properly display YAML front matter in Markdown
  - Add support for wiki with UTF-8 page names (Hiroyuki Sato)
  - Fix wiki search results point to raw source (Hiroyuki Sato)
  - Don't load all of GitLab in mail_room
  - Add information about `image` and `services` field at `job` level in the `.gitlab-ci.yml` documentation (Pat Turner)
  - HTTP error pages work independently from location and config (Artem Sidorenko)
  - Update `omniauth-saml` to 1.5.0 to allow for custom response attributes to be set
  - Memoize @group in Admin::GroupsController (Yatish Mehta)
  - Indicate how much an MR diverged from the target branch (Pierre de La Morinerie)
  - Added omniauth-auth0 Gem (Daniel Carraro)
  - Add label description in tooltip to labels in issue index and sidebar
  - Strip leading and trailing spaces in URL validator (evuez)
  - Add "last_sign_in_at" and "confirmed_at" to GET /users/* API endpoints for admins (evuez)
  - Return empty array instead of 404 when commit has no statuses in commit status API
  - Decrease the font size and the padding of the `.anchor` icons used in the README (Roberto Dip)
  - Rewrite logo to simplify SVG code (Sean Lang)
  - Allow to use YAML anchors when parsing the `.gitlab-ci.yml` (Pascal Bach)
  - Ignore jobs that start with `.` (hidden jobs)
  - Hide builds from project's settings when the feature is disabled
  - Allow to pass name of created artifacts archive in `.gitlab-ci.yml`
  - Refactor and greatly improve search performance
  - Add support for cross-project label references
  - Ensure "new SSH key" email do not ends up as dead Sidekiq jobs
  - Update documentation to reflect Guest role not being enforced on internal projects
  - Allow search for logged out users
  - Allow to define on which builds the current one depends on
  - Allow user subscription to a label: get notified for issues/merge requests related to that label (Timothy Andrew)
  - Fix bug where Bitbucket `closed` issues were imported as `opened` (Iuri de Silvio)
  - Don't show Issues/MRs from archived projects in Groups view
  - Fix wrong "iid of max iid" in Issuable sidebar for some merged MRs
  - Fix empty source_sha on Merge Request when there is no diff (Pierre de La Morinerie)
  - Increase the notes polling timeout over time (Roberto Dip)
  - Add shortcut to toggle markdown preview (Florent Baldino)
  - Show labels in dashboard and group milestone views
  - Fix an issue when the target branch of a MR had been deleted
  - Add main language of a project in the list of projects (Tiago Botelho)
  - Add #upcoming filter to Milestone filter (Tiago Botelho)
  - Add ability to show archived projects on dashboard, explore and group pages
  - Remove fork link closes all merge requests opened on source project (Florent Baldino)
  - Move group activity to separate page
  - Create external users which are excluded of internal and private projects unless access was explicitly granted
  - Continue parameters are checked to ensure redirection goes to the same instance
  - User deletion is now done in the background so the request can not time out
  - Canceled builds are now ignored in compound build status if marked as `allowed to fail`
  - Trigger a todo for mentions on commits page
  - Let project owners and admins soft delete issues and merge requests

v 8.5.12
  - Prevent privilege escalation via "impersonate" feature
  - Prevent privilege escalation via notes API
  - Prevent privilege escalation via project webhook API
  - Prevent XSS via Git branch and tag names
  - Prevent XSS via custom issue tracker URL
  - Prevent XSS via `window.opener`
  - Prevent information disclosure via snippet API
  - Prevent information disclosure via project labels
  - Prevent information disclosure via new merge request page

v 8.5.11
  - Fix persistent XSS vulnerability in `commit_person_link` helper

v 8.5.10
  - Fix a 2FA authentication spoofing vulnerability.

v 8.5.9
  - Don't attempt to fetch any tags from a forked repo (Stan Hu).

v 8.5.8
  - Bump Git version requirement to 2.7.4

v 8.5.7
  - Bump Git version requirement to 2.7.3

v 8.5.6
  - Obtain a lease before querying LDAP

v 8.5.5
  - Ensure removing a project removes associated Todo entries
  - Prevent a 500 error in Todos when author was removed
  - Fix pagination for filtered dashboard and explore pages
  - Fix "Show all" link behavior

v 8.5.4
  - Do not cache requests for badges (including builds badge)

v 8.5.3
  - Flush repository caches before renaming projects
  - Sort starred projects on dashboard based on last activity by default
  - Show commit message in JIRA mention comment
  - Makes issue page and merge request page usable on mobile browsers.
  - Improved UI for profile settings

v 8.5.2
  - Fix sidebar overlapping content when screen width was below 1200px
  - Don't repeat labels listed on Labels tab
  - Bring the "branded appearance" feature from EE to CE
  - Fix error 500 when commenting on a commit
  - Show days remaining instead of elapsed time for Milestone
  - Fix broken icons on installations with relative URL (Artem Sidorenko)
  - Fix issue where tag list wasn't refreshed after deleting a tag
  - Fix import from gitlab.com (KazSawada)
  - Improve implementation to check read access to forks and add pagination
  - Don't show any "2FA required" message if it's not actually required
  - Fix help keyboard shortcut on relative URL setups (Artem Sidorenko)
  - Update Rails to 4.2.5.2
  - Fix permissions for deprecated CI build status badge
  - Don't show "Welcome to GitLab" when the search didn't return any projects
  - Add Todos documentation

v 8.5.1
  - Fix group projects styles
  - Show Crowd login tab when sign in is disabled and Crowd is enabled (Peter Hudec)
  - Fix a set of small UI glitches in project, profile, and wiki pages
  - Restrict permissions on public/uploads
  - Fix the merge request side-by-side view after loading diff results
  - Fix the look of tooltip for the "Revert" button
  - Add when the Builds & Runners API changes got introduced
  - Fix error 500 on some merged merge requests
  - Fix an issue causing the content of the issuable sidebar to disappear
  - Fix error 500 when trying to mark an already done todo as "done"
  - Fix an issue where MRs weren't sortable
  - Issues can now be dragged & dropped into empty milestone lists. This is also
    possible with MRs
  - Changed padding & background color for highlighted notes
  - Re-add the newrelic_rpm gem which was removed without any deprecation or warning (Stan Hu)
  - Update sentry-raven gem to 0.15.6
  - Add build coverage in project's builds page (Steffen Köhler)
  - Changed # to ! for merge requests in activity view

v 8.5.0
  - Fix duplicate "me" in tooltip of the "thumbsup" awards Emoji (Stan Hu)
  - Cache various Repository methods to improve performance
  - Fix duplicated branch creation/deletion Webhooks/service notifications when using Web UI (Stan Hu)
  - Ensure rake tasks that don't need a DB connection can be run without one
  - Update New Relic gem to 3.14.1.311 (Stan Hu)
  - Add "visibility" flag to GET /projects api endpoint
  - Add an option to supply root email through an environmental variable (Koichiro Mikami)
  - Ignore binary files in code search to prevent Error 500 (Stan Hu)
  - Render sanitized SVG images (Stan Hu)
  - Support download access by PRIVATE-TOKEN header (Stan Hu)
  - Upgrade gitlab_git to 7.2.23 to fix commit message mentions in first branch push
  - Add option to include the sender name in body of Notify email (Jason Lee)
  - New UI for pagination
  - Don't prevent sign out when 2FA enforcement is enabled and user hasn't yet
    set it up
  - API: Added "merge_requests/:merge_request_id/closes_issues" (Gal Schlezinger)
  - Fix diff comments loaded by AJAX to load comment with diff in discussion tab
  - Fix relative links in other markup formats (Ben Boeckel)
  - Whitelist raw "abbr" elements when parsing Markdown (Benedict Etzel)
  - Fix label links for a merge request pointing to issues list
  - Don't vendor minified JS
  - Increase project import timeout to 15 minutes
  - Be more permissive with email address validation: it only has to contain a single '@'
  - Display 404 error on group not found
  - Track project import failure
  - Support Two-factor Authentication for LDAP users
  - Display database type and version in Administration dashboard
  - Allow limited Markdown in Broadcast Messages
  - Fix visibility level text in admin area (Zeger-Jan van de Weg)
  - Warn admin during OAuth of granting admin rights (Zeger-Jan van de Weg)
  - Update the ExternalIssue regex pattern (Blake Hitchcock)
  - Remember user's inline/side-by-side diff view preference in a cookie (Kirill Katsnelson)
  - Optimized performance of finding issues to be closed by a merge request
  - Add `avatar_url`, `description`, `git_ssh_url`, `git_http_url`, `path_with_namespace`
    and `default_branch` in `project` in push, issue, merge-request and note webhooks data (Kirill Zaitsev)
  - Deprecate the `ssh_url` in favor of `git_ssh_url` and `http_url` in favor of `git_http_url`
    in `project` for push, issue, merge-request and note webhooks data (Kirill Zaitsev)
  - Deprecate the `repository` key in push, issue, merge-request and note webhooks data, use `project` instead (Kirill Zaitsev)
  - API: Expose MergeRequest#merge_status (Andrei Dziahel)
  - Revert "Add IP check against DNSBLs at account sign-up"
  - Actually use the `skip_merges` option in Repository#commits (Tony Chu)
  - Fix API to keep request parameters in Link header (Michael Potthoff)
  - Deprecate API "merge_request/:merge_request_id/comments". Use "merge_requests/:merge_request_id/notes" instead
  - Deprecate API "merge_request/:merge_request_id/...". Use "merge_requests/:merge_request_id/..." instead
  - Prevent parse error when name of project ends with .atom and prevent path issues
  - Discover branches for commit statuses ref-less when doing merge when succeeded
  - Mark inline difference between old and new paths when a file is renamed
  - Support Akismet spam checking for creation of issues via API (Stan Hu)
  - API: Allow to set or update a merge-request's milestone (Kirill Skachkov)
  - Improve UI consistency between projects and groups lists
  - Add sort dropdown to dashboard projects page
  - Fixed logo animation on Safari (Roman Rott)
  - Fix Merge When Succeeded when multiple stages
  - Hide remove source branch button when the MR is merged but new commits are pushed (Zeger-Jan van de Weg)
  - In seach autocomplete show only groups and projects you are member of
  - Don't process cross-reference notes from forks
  - Fix: init.d script not working on OS X
  - Faster snippet search
  - Added API to download build artifacts
  - Title for milestones should be unique (Zeger-Jan van de Weg)
  - Validate correctness of maximum attachment size application setting
  - Replaces "Create merge request" link with one to the "Merge Request" when one exists
  - Fix CI builds badge, add a new link to builds badge, deprecate the old one
  - Fix broken link to project in build notification emails
  - Ability to see and sort on vote count from Issues and MR lists
  - Fix builds scheduler when first build in stage was allowed to fail
  - User project limit is reached notice is hidden if the projects limit is zero
  - Add API support for managing runners and project's runners
  - Allow SAML users to login with no previous account without having to allow
    all Omniauth providers to do so.
  - Allow existing users to auto link their SAML credentials by logging in via SAML
  - Make it possible to erase a build (trace, artifacts) using UI and API
  - Ability to revert changes from a Merge Request or Commit
  - Emoji comment on diffs are not award emoji
  - Add label description (Nuttanart Pornprasitsakul)
  - Show label row when filtering issues or merge requests by label (Nuttanart Pornprasitsakul)
  - Add Todos

v 8.4.10
  - Prevent privilege escalation via "impersonate" feature
  - Prevent privilege escalation via notes API
  - Prevent privilege escalation via project webhook API
  - Prevent XSS via Git branch and tag names
  - Prevent XSS via custom issue tracker URL
  - Prevent XSS via `window.opener`
  - Prevent information disclosure via snippet API
  - Prevent information disclosure via project labels
  - Prevent information disclosure via new merge request page

v 8.4.9
  - Fix persistent XSS vulnerability in `commit_person_link` helper

v 8.4.8
  - Fix a 2FA authentication spoofing vulnerability.

v 8.4.7
  - Don't attempt to fetch any tags from a forked repo (Stan Hu).

v 8.4.6
  - Bump Git version requirement to 2.7.4

v 8.4.5
  - No CE-specific changes

v 8.4.4
  - Update omniauth-saml gem to 1.4.2
  - Prevent long-running backup tasks from timing out the database connection
  - Add a Project setting to allow guests to view build logs (defaults to true)
  - Sort project milestones by due date including issue editor (Oliver Rogers / Orih)

v 8.4.3
  - Increase lfs_objects size column to 8-byte integer to allow files larger
    than 2.1GB
  - Correctly highlight MR diff when MR has merge conflicts
  - Fix highlighting in blame view
  - Update sentry-raven gem to prevent "Not a git repository" console output
    when running certain commands
  - Add instrumentation to additional Gitlab::Git and Rugged methods for
    performance monitoring
  - Allow autosize textareas to also be manually resized

v 8.4.2
  - Bump required gitlab-workhorse version to bring in a fix for missing
    artifacts in the build artifacts browser
  - Get rid of those ugly borders on the file tree view
  - Fix updating the runner information when asking for builds
  - Bump gitlab_git version to 7.2.24 in order to bring in a performance
    improvement when checking if a repository was empty
  - Add instrumentation for Gitlab::Git::Repository instance methods so we can
    track them in Performance Monitoring.
  - Increase contrast between highlighted code comments and inline diff marker
  - Fix method undefined when using external commit status in builds
  - Fix highlighting in blame view.

v 8.4.1
  - Apply security updates for Rails (4.2.5.1), rails-html-sanitizer (1.0.3),
    and Nokogiri (1.6.7.2)
  - Fix redirect loop during import
  - Fix diff highlighting for all syntax themes
  - Delete project and associations in a background worker

v 8.4.0
  - Allow LDAP users to change their email if it was not set by the LDAP server
  - Ensure Gravatar host looks like an actual host
  - Consider re-assign as a mention from a notification point of view
  - Add pagination headers to already paginated API resources
  - Properly generate diff of orphan commits, like the first commit in a repository
  - Improve the consistency of commit titles, branch names, tag names, issue/MR titles, on their respective project pages
  - Autocomplete data is now always loaded, instead of when focusing a comment text area
  - Improved performance of finding issues for an entire group
  - Added custom application performance measuring system powered by InfluxDB
  - Add syntax highlighting to diffs
  - Gracefully handle invalid UTF-8 sequences in Markdown links (Stan Hu)
  - Bump fog to 1.36.0 (Stan Hu)
  - Add user's last used IP addresses to admin page (Stan Hu)
  - Add housekeeping function to project settings page
  - The default GitLab logo now acts as a loading indicator
  - Fix caching issue where build status was not updating in project dashboard (Stan Hu)
  - Accept 2xx status codes for successful Webhook triggers (Stan Hu)
  - Fix missing date of month in network graph when commits span a month (Stan Hu)
  - Expire view caches when application settings change (e.g. Gravatar disabled) (Stan Hu)
  - Don't notify users twice if they are both project watchers and subscribers (Stan Hu)
  - Remove gray background from layout in UI
  - Fix signup for OAuth providers that don't provide a name
  - Implement new UI for group page
  - Implement search inside emoji picker
  - Let the CI runner know about builds that this build depends on
  - Add API support for looking up a user by username (Stan Hu)
  - Add project permissions to all project API endpoints (Stan Hu)
  - Link to milestone in "Milestone changed" system note
  - Only allow group/project members to mention `@all`
  - Expose Git's version in the admin area (Trey Davis)
  - Add "Frequently used" category to emoji picker
  - Add CAS support (tduehr)
  - Add link to merge request on build detail page
  - Fix: Problem with projects ending with .keys (Jose Corcuera)
  - Revert back upvote and downvote button to the issue and MR pages
  - Swap position of Assignee and Author selector on Issuables (Zeger-Jan van de Weg)
  - Add system hook messages for project rename and transfer (Steve Norman)
  - Fix version check image in Safari
  - Show 'All' tab by default in the builds page
  - Add Open Graph and Twitter Card data to all pages
  - Fix API project lookups when querying with a namespace with dots (Stan Hu)
  - Enable forcing Two-factor authentication sitewide, with optional grace period
  - Import GitHub Pull Requests into GitLab
  - Change single user API endpoint to return more detailed data (Michael Potthoff)
  - Update version check images to use SVG
  - Validate README format before displaying
  - Enable Microsoft Azure OAuth2 support (Janis Meybohm)
  - Properly set task-list class on single item task lists
  - Add file finder feature in tree view (Kyungchul Shin)
  - Ajax filter by message for commits page
  - API: Add support for deleting a tag via the API (Robert Schilling)
  - Allow subsequent validations in CI Linter
  - Show referenced MRs & Issues only when the current viewer can access them
  - Fix Encoding::CompatibilityError bug when markdown content has some complex URL (Jason Lee)
  - Add API support for managing project's builds
  - Add API support for managing project's build triggers
  - Add API support for managing project's build variables
  - Allow broadcast messages to be edited
  - Autosize Markdown textareas
  - Import GitHub wiki into GitLab
  - Add reporters ability to download and browse build artifacts (Andrew Johnson)
  - Autofill referring url in message box when reporting user abuse.
  - Remove leading comma on award emoji when the user is the first to award the emoji (Zeger-Jan van de Weg)
  - Add build artifacts browser
  - Improve UX in builds artifacts browser
  - Increase default size of `data` column in `events` table when using MySQL
  - Expose button to CI Lint tool on project builds page
  - Fix: Creator should be added as a master of the project on creation
  - Added X-GitLab-... headers to emails from CI and Email On Push services (Anton Baklanov)
  - Add IP check against DNSBLs at account sign-up
  - Added cache:key to .gitlab-ci.yml allowing to fine tune the caching

v 8.3.9
  - Prevent privilege escalation via "impersonate" feature
  - Prevent privilege escalation via notes API
  - Prevent privilege escalation via project webhook API
  - Prevent XSS via custom issue tracker URL
  - Prevent XSS via `window.opener`
  - Prevent information disclosure via project labels
  - Prevent information disclosure via new merge request page

v 8.3.8
  - Fix persistent XSS vulnerability in `commit_person_link` helper

v 8.3.7
  - Fix a 2FA authentication spoofing vulnerability.

v 8.3.6
  - Don't attempt to fetch any tags from a forked repo (Stan Hu).

v 8.3.5
  - Bump Git version requirement to 2.7.4

v 8.3.4
  - Use gitlab-workhorse 0.5.4 (fixes API routing bug)

v 8.3.3
  - Preserve CE behavior with JIRA integration by only calling API if URL is set
  - Fix duplicated branch creation/deletion events when using Web UI (Stan Hu)
  - Add configurable LDAP server query timeout
  - Get "Merge when build succeeds" to work when commits were pushed to MR target branch while builds were running
  - Suppress e-mails on failed builds if allow_failure is set (Stan Hu)
  - Fix project transfer e-mail sending incorrect paths in e-mail notification (Stan Hu)
  - Better support for referencing and closing issues in Asana service (Mike Wyatt)
  - Enable "Add key" button when user fills in a proper key (Stan Hu)
  - Fix error in processing reply-by-email messages (Jason Lee)
  - Fix Error 500 when visiting build page of project with nil runners_token (Stan Hu)
  - Use WOFF versions of SourceSansPro fonts
  - Fix regression when builds were not generated for tags created through web/api interface
  - Fix: maintain milestone filter between Open and Closed tabs (Greg Smethells)
  - Fix missing artifacts and build traces for build created before 8.3

v 8.3.2
  - Disable --follow in `git log` to avoid loading duplicate commit data in infinite scroll (Stan Hu)
  - Add support for Google reCAPTCHA in user registration

v 8.3.1
  - Fix Error 500 when global milestones have slashes (Stan Hu)
  - Fix Error 500 when doing a search in dashboard before visiting any project (Stan Hu)
  - Fix LDAP identity and user retrieval when special characters are used
  - Move Sidekiq-cron configuration to gitlab.yml

v 8.3.0
  - Bump rack-attack to 4.3.1 for security fix (Stan Hu)
  - API support for starred projects for authorized user (Zeger-Jan van de Weg)
  - Add open_issues_count to project API (Stan Hu)
  - Expand character set of usernames created by Omniauth (Corey Hinshaw)
  - Add button to automatically merge a merge request when the build succeeds (Zeger-Jan van de Weg)
  - Add unsubscribe link in the email footer (Zeger-Jan van de Weg)
  - Provide better diagnostic message upon project creation errors (Stan Hu)
  - Bump devise to 3.5.3 to fix reset token expiring after account creation (Stan Hu)
  - Remove api credentials from link to build_page
  - Deprecate GitLabCiService making it to always be inactive
  - Bump gollum-lib to 4.1.0 (Stan Hu)
  - Fix broken group avatar upload under "New group" (Stan Hu)
  - Update project repositorize size and commit count during import:repos task (Stan Hu)
  - Fix API setting of 'public' attribute to false will make a project private (Stan Hu)
  - Handle and report SSL errors in Webhook test (Stan Hu)
  - Bump Redis requirement to 2.8 for Sidekiq 4 (Stan Hu)
  - Fix: Assignee selector is empty when 'Unassigned' is selected (Jose Corcuera)
  - WIP identifier on merge requests no longer requires trailing space
  - Add rake tasks for git repository maintainance (Zeger-Jan van de Weg)
  - Fix 500 error when update group member permission
  - Fix: As an admin, cannot add oneself as a member to a group/project
  - Trim leading and trailing whitespace of milestone and issueable titles (Jose Corcuera)
  - Recognize issue/MR/snippet/commit links as references
  - Backport JIRA features from EE to CE
  - Add ignore whitespace change option to commit view
  - Fire update hook from GitLab
  - Allow account unlock via email
  - Style warning about mentioning many people in a comment
  - Fix: sort milestones by due date once again (Greg Smethells)
  - Migrate all CI::Services and CI::WebHooks to Services and WebHooks
  - Don't show project fork event as "imported"
  - Add API endpoint to fetch merge request commits list
  - Don't create CI status for refs that doesn't have .gitlab-ci.yml, even if the builds are enabled
  - Expose events API with comment information and author info
  - Fix: Ensure "Remove Source Branch" button is not shown when branch is being deleted. #3583
  - Run custom Git hooks when branch is created or deleted.
  - Fix bug when simultaneously accepting multiple MRs results in MRs that are of "merged" status, but not merged to the target branch
  - Add languages page to graphs
  - Block LDAP user when they are no longer found in the LDAP server
  - Improve wording on project visibility levels (Zeger-Jan van de Weg)
  - Fix editing notes on a merge request diff
  - Automatically select default clone protocol based on user preferences (Eirik Lygre)
  - Make Network page as sub tab of Commits
  - Add copy-to-clipboard button for Snippets
  - Add indication to merge request list item that MR cannot be merged automatically
  - Default target branch to patch-n when editing file in protected branch
  - Add Builds tab to merge request detail page
  - Allow milestones, issues and MRs to be created from dashboard and group indexes
  - Use new style for wiki
  - Use new style for milestone detail page
  - Fix sidebar tooltips when collapsed
  - Prevent possible XSS attack with award-emoji
  - Upgraded Sidekiq to 4.x
  - Accept COPYING,COPYING.lesser, and licence as license file (Zeger-Jan van de Weg)
  - Fix emoji aliases problem
  - Fix award-emojis Flash alert's width
  - Fix deleting notes on a merge request diff
  - Display referenced merge request statuses in the issue description (Greg Smethells)
  - Implement new sidebar for issue and merge request pages
  - Emoji picker improvements
  - Suppress warning about missing `.gitlab-ci.yml` if builds are disabled
  - Do not show build status unless builds are enabled and `.gitlab-ci.yml` is present
  - Persist runners registration token in database
  - Fix online editor should not remove newlines at the end of the file
  - Expose Git's version in the admin area
  - Show "New Merge Request" buttons on canonical repos when you have a fork (Josh Frye)

v 8.2.5
  - Prevent privilege escalation via "impersonate" feature
  - Prevent privilege escalation via notes API
  - Prevent privilege escalation via project webhook API
  - Prevent XSS via `window.opener`
  - Prevent information disclosure via project labels
  - Prevent information disclosure via new merge request page

v 8.2.4
  - Bump Git version requirement to 2.7.4

v 8.2.3
  - Fix application settings cache not expiring after changes (Stan Hu)
  - Fix Error 500s when creating global milestones with Unicode characters (Stan Hu)
  - Update documentation for "Guest" permissions
  - Properly convert Emoji-only comments into Award Emojis
  - Enable devise paranoid mode to prevent user enumeration attack
  - Webhook payload has an added, modified and removed properties for each commit
  - Fix 500 error when creating a merge request that removes a submodule

v 8.2.2
  - Fix 404 in redirection after removing a project (Stan Hu)
  - Ensure cached application settings are refreshed at startup (Stan Hu)
  - Fix Error 500 when viewing user's personal projects from admin page (Stan Hu)
  - Fix: Raw private snippets access workflow
  - Prevent "413 Request entity too large" errors when pushing large files with LFS
  - Fix invalid links within projects dashboard header
  - Make current user the first user in assignee dropdown in issues detail page (Stan Hu)
  - Fix: duplicate email notifications on issue comments

v 8.2.1
  - Forcefully update builds that didn't want to update with state machine
  - Fix: saving GitLabCiService as Admin Template

v 8.2.0
  - Improved performance of finding projects and groups in various places
  - Improved performance of rendering user profile pages and Atom feeds
  - Expose build artifacts path as config option
  - Fix grouping of contributors by email in graph.
  - Improved performance of finding issues with/without labels
  - Fix Drone CI service template not saving properly (Stan Hu)
  - Fix avatars not showing in Atom feeds and project issues when Gravatar disabled (Stan Hu)
  - Added a GitLab specific profiling tool called "Sherlock" (see GitLab CE merge request #1749)
  - Upgrade gitlab_git to 7.2.20 and rugged to 0.23.3 (Stan Hu)
  - Improved performance of finding users by one of their Email addresses
  - Add allow_failure field to commit status API (Stan Hu)
  - Commits without .gitlab-ci.yml are marked as skipped
  - Save detailed error when YAML syntax is invalid
  - Since GitLab CI is enabled by default, remove enabling it by pushing .gitlab-ci.yml
  - Added build artifacts
  - Improved performance of replacing references in comments
  - Show last project commit to default branch on project home page
  - Highlight comment based on anchor in URL
  - Adds ability to remove the forked relationship from project settings screen. (Han Loong Liauw)
  - Improved performance of sorting milestone issues
  - Allow users to select the Files view as default project view (Cristian Bica)
  - Show "Empty Repository Page" for repository without branches (Artem V. Navrotskiy)
  - Fix: Inability to reply to code comments in the MR view, if the MR comes from a fork
  - Use git follow flag for commits page when retrieve history for file or directory
  - Show merge request CI status on merge requests index page
  - Send build name and stage in CI notification e-mail
  - Extend yml syntax for only and except to support specifying repository path
  - Enable shared runners to all new projects
  - Bump GitLab-Workhorse to 0.4.1
  - Allow to define cache in `.gitlab-ci.yml`
  - Fix: 500 error returned if destroy request without HTTP referer (Kazuki Shimizu)
  - Remove deprecated CI events from project settings page
  - Use issue editor as cross reference comment author when issue is edited with a new mention.
  - Add graphs of commits ahead and behind default branch (Jeff Stubler)
  - Improve personal snippet access workflow (Douglas Alexandre)
  - [API] Add ability to fetch the commit ID of the last commit that actually touched a file
  - Fix omniauth documentation setting for omnibus configuration (Jon Cairns)
  - Add "New file" link to dropdown on project page
  - Include commit logs in project search
  - Add "added", "modified" and "removed" properties to commit object in webhook
  - Rename "Back to" links to "Go to" because its not always a case it point to place user come from
  - Allow groups to appear in the search results if the group owner allows it
  - Add email notification to former assignee upon unassignment (Adam Lieskovský)
  - New design for project graphs page
  - Remove deprecated dumped yaml file generated from previous job definitions
  - Show specific runners from projects where user is master or owner
  - MR target branch is now visible on a list view when it is different from project's default one
  - Improve Continuous Integration graphs page
  - Make color of "Accept Merge Request" button consistent with current build status
  - Add ignore white space option in merge request diff and commit and compare view
  - Ability to add release notes (markdown text and attachments) to git tags (aka Releases)
  - Relative links from a repositories README.md now link to the default branch
  - Fix trailing whitespace issue in merge request/issue title
  - Fix bug when milestone/label filter was empty for dashboard issues page
  - Add ability to create milestone in group projects from single form
  - Add option to create merge request when editing/creating a file (Dirceu Tiegs)
  - Prevent the last owner of a group from being able to delete themselves by 'adding' themselves as a master (James Lopez)
  - Add Award Emoji to issue and merge request pages

v 8.1.4
  - Fix bug where manually merged branches in a MR would end up with an empty diff (Stan Hu)
  - Prevent redirect loop when home_page_url is set to the root URL
  - Fix incoming email config defaults
  - Remove CSS property preventing hard tabs from rendering in Chromium 45 (Stan Hu)

v 8.1.3
  - Force update refs/merge-requests/X/head upon a push to the source branch of a merge request (Stan Hu)
  - Spread out runner contacted_at updates
  - Use issue editor as cross reference comment author when issue is edited with a new mention
  - Add Facebook authentication

v 8.1.2
  - Fix cloning Wiki repositories via HTTP (Stan Hu)
  - Add migration to remove satellites directory
  - Fix specific runners visibility
  - Fix 500 when editing CI service
  - Require CI jobs to be named
  - Fix CSS for runner status
  - Fix CI badge
  - Allow developer to manage builds

v 8.1.1
  - Removed, see 8.1.2

v 8.1.0
  - Ensure MySQL CI limits DB migrations occur after the fields have been created (Stan Hu)
  - Fix duplicate repositories in GitHub import page (Stan Hu)
  - Redirect to a default path if HTTP_REFERER is not set (Stan Hu)
  - Adds ability to create directories using the web editor (Ben Ford)
  - Cleanup stuck CI builds
  - Send an email to admin email when a user is reported for spam (Jonathan Rochkind)
  - Show notifications button when user is member of group rather than project (Grzegorz Bizon)
  - Fix bug preventing mentioned issued from being closed when MR is merged using fast-forward merge.
  - Fix nonatomic database update potentially causing project star counts to go negative (Stan Hu)
  - Don't show "Add README" link in an empty repository if user doesn't have access to push (Stan Hu)
  - Fix error preventing displaying of commit data for a directory with a leading dot (Stan Hu)
  - Speed up load times of issue detail pages by roughly 1.5x
  - Fix CI rendering regressions
  - If a merge request is to close an issue, show this on the issue page (Zeger-Jan van de Weg)
  - Add a system note and update relevant merge requests when a branch is deleted or re-added (Stan Hu)
  - Make diff file view easier to use on mobile screens (Stan Hu)
  - Improved performance of finding users by username or Email address
  - Fix bug where merge request comments created by API would not trigger notifications (Stan Hu)
  - Add support for creating directories from Files page (Stan Hu)
  - Allow removing of project without confirmation when JavaScript is disabled (Stan Hu)
  - Support filtering by "Any" milestone or issue and fix "No Milestone" and "No Label" filters (Stan Hu)
  - Improved performance of the trending projects page
  - Remove CI migration task
  - Improved performance of finding projects by their namespace
  - Add assignee data to Issuables' hook_data (Bram Daams)
  - Fix bug where transferring a project would result in stale commit links (Stan Hu)
  - Fix build trace updating
  - Include full path of source and target branch names in New Merge Request page (Stan Hu)
  - Add user preference to view activities as default dashboard (Stan Hu)
  - Add option to admin area to sign in as a specific user (Pavel Forkert)
  - Show CI status on all pages where commits list is rendered
  - Automatically enable CI when push .gitlab-ci.yml file to repository
  - Move CI charts to project graphs area
  - Fix cases where Markdown did not render links in activity feed (Stan Hu)
  - Add first and last to pagination (Zeger-Jan van de Weg)
  - Added Commit Status API
  - Added Builds View
  - Added when to .gitlab-ci.yml
  - Show CI status on commit page
  - Added CI_BUILD_TAG, _STAGE, _NAME and _TRIGGERED to CI builds
  - Show CI status on Your projects page and Starred projects page
  - Remove "Continuous Integration" page from dashboard
  - Add notes and SSL verification entries to hook APIs (Ben Boeckel)
  - Fix grammar in admin area "labels" .nothing-here-block when no labels exist.
  - Move CI runners page to project settings area
  - Move CI variables page to project settings area
  - Move CI triggers page to project settings area
  - Move CI project settings page to CE project settings area
  - Fix bug when removed file was not appearing in merge request diff
  - Show warning when build cannot be served by any of the available CI runners
  - Note the original location of a moved project when notifying users of the move
  - Improve error message when merging fails
  - Add support of multibyte characters in LDAP UID (Roman Petrov)
  - Show additions/deletions stats on merge request diff
  - Remove footer text in emails (Zeger-Jan van de Weg)
  - Ensure code blocks are properly highlighted after a note is updated
  - Fix wrong access level badge on MR comments
  - Hide password in the service settings form
  - Move CI webhooks page to project settings area
  - Fix User Identities API. It now allows you to properly create or update user's identities.
  - Add user preference to change layout width (Peter Göbel)
  - Use commit status in merge request widget as preferred source of CI status
  - Integrate CI commit and build pages into project pages
  - Move CI services page to project settings area
  - Add "Quick Submit" behavior to input fields throughout the application. Use
    Cmd+Enter on Mac and Ctrl+Enter on Windows/Linux.
  - Fix position of hamburger in header for smaller screens (Han Loong Liauw)
  - Fix bug where Emojis in Markdown would truncate remaining text (Sakata Sinji)
  - Persist filters when sorting on admin user page (Jerry Lukins)
  - Update style of snippets pages (Han Loong Liauw)
  - Allow dashboard and group issues/MRs to be filtered by label
  - Add spellcheck=false to certain input fields
  - Invalidate stored service password if the endpoint URL is changed
  - Project names are not fully shown if group name is too big, even on group page view
  - Apply new design for Files page
  - Add "New Page" button to Wiki Pages tab (Stan Hu)
  - Only render 404 page from /public
  - Hide passwords from services API (Alex Lossent)
  - Fix: Images cannot show when projects' path was changed
  - Let gitlab-git-http-server generate and serve 'git archive' downloads
  - Optimize query when filtering on issuables (Zeger-Jan van de Weg)
  - Fix padding of outdated discussion item.
  - Animate the logo on hover

v 8.0.5
  - Correct lookup-by-email for LDAP logins
  - Fix loading spinner sometimes not being hidden on Merge Request tab switches

v 8.0.4
  - Fix Message-ID header to be RFC 2111-compliant to prevent e-mails being dropped (Stan Hu)
  - Fix referrals for :back and relative URL installs
  - Fix anchors to comments in diffs
  - Remove CI token from build traces
  - Fix "Assign All" button on Runner admin page
  - Fix search in Files
  - Add full project namespace to payload of system webhooks (Ricardo Band)

v 8.0.3
  - Fix URL shown in Slack notifications
  - Fix bug where projects would appear to be stuck in the forked import state (Stan Hu)
  - Fix Error 500 in creating merge requests with > 1000 diffs (Stan Hu)
  - Add work_in_progress key to MR webhooks (Ben Boeckel)

v 8.0.2
  - Fix default avatar not rendering in network graph (Stan Hu)
  - Skip check_initd_configured_correctly on omnibus installs
  - Prevent double-prefixing of help page paths
  - Clarify confirmation text on user deletion
  - Make commit graphs responsive to window width changes (Stan Hu)
  - Fix top margin for sign-in button on public pages
  - Fix LDAP attribute mapping
  - Remove git refs used internally by GitLab from network graph (Stan Hu)
  - Use standard Markdown font in Markdown preview instead of fixed-width font (Stan Hu)
  - Fix Reply by email for non-UTF-8 messages.
  - Add option to use StartTLS with Reply by email IMAP server.
  - Allow AWS S3 Server-Side Encryption with Amazon S3-Managed Keys for backups (Paul Beattie)

v 8.0.1
  - Improve CI migration procedure and documentation

v 8.0.0
  - Fix Markdown links not showing up in dashboard activity feed (Stan Hu)
  - Remove milestones from merge requests when milestones are deleted (Stan Hu)
  - Fix HTML link that was improperly escaped in new user e-mail (Stan Hu)
  - Fix broken sort in merge request API (Stan Hu)
  - Bump rouge to 1.10.1 to remove warning noise and fix other syntax highlighting bugs (Stan Hu)
  - Gracefully handle errors in syntax highlighting by leaving the block unformatted (Stan Hu)
  - Add "replace" and "upload" functionalities to allow user replace existing file and upload new file into current repository
  - Fix URL construction for merge requests, issues, notes, and commits for relative URL config (Stan Hu)
  - Fix emoji URLs in Markdown when relative_url_root is used (Stan Hu)
  - Omit filename in Content-Disposition header in raw file download to avoid RFC 6266 encoding issues (Stan HU)
  - Fix broken Wiki Page History (Stan Hu)
  - Import forked repositories asynchronously to prevent large repositories from timing out (Stan Hu)
  - Prevent anchors from being hidden by header (Stan Hu)
  - Fix bug where only the first 15 Bitbucket issues would be imported (Stan Hu)
  - Sort issues by creation date in Bitbucket importer (Stan Hu)
  - Prevent too many redirects upon login when home page URL is set to external_url (Stan Hu)
  - Improve dropdown positioning on the project home page (Hannes Rosenögger)
  - Upgrade browser gem to 1.0.0 to avoid warning in IE11 compatibilty mode (Stan Hu)
  - Remove user OAuth tokens from the database and request new tokens each session (Stan Hu)
  - Restrict users API endpoints to use integer IDs (Stan Hu)
  - Only show recent push event if the branch still exists or a recent merge request has not been created (Stan Hu)
  - Remove satellites
  - Better performance for web editor (switched from satellites to rugged)
  - Faster merge
  - Ability to fetch merge requests from refs/merge-requests/:id
  - Allow displaying of archived projects in the admin interface (Artem Sidorenko)
  - Allow configuration of import sources for new projects (Artem Sidorenko)
  - Search for comments should be case insensetive
  - Create cross-reference for closing references on commits pushed to non-default branches (Maël Valais)
  - Ability to search milestones
  - Gracefully handle SMTP user input errors (e.g. incorrect email addresses) to prevent Sidekiq retries (Stan Hu)
  - Move dashboard activity to separate page (for your projects and starred projects)
  - Improve performance of git blame
  - Limit content width to 1200px for most of pages to improve readability on big screens
  - Fix 500 error when submit project snippet without body
  - Improve search page usability
  - Bring more UI consistency in way how projects, snippets and groups lists are rendered
  - Make all profiles and group public
  - Fixed login failure when extern_uid changes (Joel Koglin)
  - Don't notify users without access to the project when they are (accidentally) mentioned in a note.
  - Retrieving oauth token with LDAP credentials
  - Load Application settings from running database unless env var USE_DB=false
  - Added Drone CI integration (Kirill Zaitsev)
  - Allow developers to retry builds
  - Hide advanced project options for non-admin users
  - Fail builds if no .gitlab-ci.yml is found
  - Refactored service API and added automatically service docs generator (Kirill Zaitsev)
  - Added web_url key project hook_attrs (Kirill Zaitsev)
  - Add ability to get user information by ID of an SSH key via the API
  - Fix bug which IE cannot show image at markdown when the image is raw file of gitlab
  - Add support for Crowd
  - Global Labels that are available to all projects
  - Fix highlighting of deleted lines in diffs.
  - Project notification level can be set on the project page itself
  - Added service API endpoint to retrieve service parameters (Petheő Bence)
  - Add FogBugz project import (Jared Szechy)
  - Sort users autocomplete lists by user (Allister Antosik)
  - Webhook for issue now contains repository field (Jungkook Park)
  - Add ability to add custom text to the help page (Jeroen van Baarsen)
  - Add pg_schema to backup config
  - Fix references to target project issues in Merge Requests markdown preview and textareas (Francesco Levorato)
  - Redirect from incorrectly cased group or project path to correct one (Francesco Levorato)
  - Removed API calls from CE to CI

v 7.14.3
  - No changes

v 7.14.2
  - Upgrade gitlab_git to 7.2.15 to fix `git blame` errors with ISO-encoded files (Stan Hu)
  - Allow configuration of LDAP attributes GitLab will use for the new user account.

v 7.14.1
  - Improve abuse reports management from admin area
  - Fix "Reload with full diff" URL button in compare branch view (Stan Hu)
  - Disabled DNS lookups for SSH in docker image (Rowan Wookey)
  - Only include base URL in OmniAuth full_host parameter (Stan Hu)
  - Fix Error 500 in API when accessing a group that has an avatar (Stan Hu)
  - Ability to enable SSL verification for Webhooks

v 7.14.0
  - Fix bug where non-project members of the target project could set labels on new merge requests.
  - Update default robots.txt rules to disallow crawling of irrelevant pages (Ben Bodenmiller)
  - Fix redirection after sign in when using auto_sign_in_with_provider
  - Upgrade gitlab_git to 7.2.14 to ignore CRLFs in .gitmodules (Stan Hu)
  - Clear cache to prevent listing deleted branches after MR removes source branch (Stan Hu)
  - Provide more feedback what went wrong if HipChat service failed test (Stan Hu)
  - Fix bug where backslashes in inline diffs could be dropped (Stan Hu)
  - Disable turbolinks when linking to Bitbucket import status (Stan Hu)
  - Fix broken code import and display error messages if something went wrong with creating project (Stan Hu)
  - Fix corrupted binary files when using API files endpoint (Stan Hu)
  - Bump Haml to 4.0.7 to speed up textarea rendering (Stan Hu)
  - Show incompatible projects in Bitbucket import status (Stan Hu)
  - Fix coloring of diffs on MR Discussion-tab (Gert Goet)
  - Fix "Network" and "Graphs" pages for branches with encoded slashes (Stan Hu)
  - Fix errors deleting and creating branches with encoded slashes (Stan Hu)
  - Always add current user to autocomplete controller to support filter by "Me" (Stan Hu)
  - Fix multi-line syntax highlighting (Stan Hu)
  - Fix network graph when branch name has single quotes (Stan Hu)
  - Add "Confirm user" button in user admin page (Stan Hu)
  - Upgrade gitlab_git to version 7.2.6 to fix Error 500 when creating network graphs (Stan Hu)
  - Add support for Unicode filenames in relative links (Hiroyuki Sato)
  - Fix URL used for refreshing notes if relative_url is present (Bartłomiej Święcki)
  - Fix commit data retrieval when branch name has single quotes (Stan Hu)
  - Check that project was actually created rather than just validated in import:repos task (Stan Hu)
  - Fix full screen mode for snippet comments (Daniel Gerhardt)
  - Fix 404 error in files view after deleting the last file in a repository (Stan Hu)
  - Fix the "Reload with full diff" URL button (Stan Hu)
  - Fix label read access for unauthenticated users (Daniel Gerhardt)
  - Fix access to disabled features for unauthenticated users (Daniel Gerhardt)
  - Fix OAuth provider bug where GitLab would not go return to the redirect_uri after sign-in (Stan Hu)
  - Fix file upload dialog for comment editing (Daniel Gerhardt)
  - Set OmniAuth full_host parameter to ensure redirect URIs are correct (Stan Hu)
  - Return comments in created order in merge request API (Stan Hu)
  - Disable internal issue tracker controller if external tracker is used (Stan Hu)
  - Expire Rails cache entries after two weeks to prevent endless Redis growth
  - Add support for destroying project milestones (Stan Hu)
  - Allow custom backup archive permissions
  - Add project star and fork count, group avatar URL and user/group web URL attributes to API
  - Show who last edited a comment if it wasn't the original author
  - Send notification to all participants when MR is merged.
  - Add ability to manage user email addresses via the API.
  - Show buttons to add license, changelog and contribution guide if they're missing.
  - Tweak project page buttons.
  - Disabled autocapitalize and autocorrect on login field (Daryl Chan)
  - Mention group and project name in creation, update and deletion notices (Achilleas Pipinellis)
  - Update gravatar link on profile page to link to configured gravatar host (Ben Bodenmiller)
  - Remove redis-store TTL monkey patch
  - Add support for CI skipped status
  - Fetch code from forks to refs/merge-requests/:id/head when merge request created
  - Remove comments and email addresses when publicly exposing ssh keys (Zeger-Jan van de Weg)
  - Add "Check out branch" button to the MR page.
  - Improve MR merge widget text and UI consistency.
  - Improve text in MR "How To Merge" modal.
  - Cache all events
  - Order commits by date when comparing branches
  - Fix bug causing error when the target branch of a symbolic ref was deleted
  - Include branch/tag name in archive file and directory name
  - Add dropzone upload progress
  - Add a label for merged branches on branches page (Florent Baldino)
  - Detect .mkd and .mkdn files as markdown (Ben Boeckel)
  - Fix: User search feature in admin area does not respect filters
  - Set max-width for README, issue and merge request description for easier read on big screens
  - Update Flowdock integration to support new Flowdock API (Boyan Tabakov)
  - Remove author from files view (Sven Strickroth)
  - Fix infinite loop when SAML was incorrectly configured.

v 7.13.5
  - Satellites reverted

v 7.13.4
  - Allow users to send abuse reports

v 7.13.3
  - Fix bug causing Bitbucket importer to crash when OAuth application had been removed.
  - Allow users to send abuse reports
  - Remove satellites
  - Link username to profile on Group Members page (Tom Webster)

v 7.13.2
  - Fix randomly failed spec
  - Create project services on Project creation
  - Add admin_merge_request ability to Developer level and up
  - Fix Error 500 when browsing projects with no HEAD (Stan Hu)
  - Fix labels / assignee / milestone for the merge requests when issues are disabled
  - Show the first tab automatically on MergeRequests#new
  - Add rake task 'gitlab:update_commit_count' (Daniel Gerhardt)
  - Fix Gmail Actions

v 7.13.1
  - Fix: Label modifications are not reflected in existing notes and in the issue list
  - Fix: Label not shown in the Issue list, although it's set through web interface
  - Fix: Group/project references are linked incorrectly
  - Improve documentation
  - Fix of migration: Check if session_expire_delay column exists before adding the column
  - Fix: ActionView::Template::Error
  - Fix: "Create Merge Request" isn't always shown in event for newly pushed branch
  - Fix bug causing "Remove source-branch" option not to work for merge requests from the same project.
  - Render Note field hints consistently for "new" and "edit" forms

v 7.13.0
  - Remove repository graph log to fix slow cache updates after push event (Stan Hu)
  - Only enable HSTS header for HTTPS and port 443 (Stan Hu)
  - Fix user autocomplete for unauthenticated users accessing public projects (Stan Hu)
  - Fix redirection to home page URL for unauthorized users (Daniel Gerhardt)
  - Add branch switching support for graphs (Daniel Gerhardt)
  - Fix external issue tracker hook/test for HTTPS URLs (Daniel Gerhardt)
  - Remove link leading to a 404 error in Deploy Keys page (Stan Hu)
  - Add support for unlocking users in admin settings (Stan Hu)
  - Add Irker service configuration options (Stan Hu)
  - Fix order of issues imported from GitHub (Hiroyuki Sato)
  - Bump rugments to 1.0.0beta8 to fix C prototype function highlighting (Jonathon Reinhart)
  - Fix Merge Request webhook to properly fire "merge" action when accepted from the web UI
  - Add `two_factor_enabled` field to admin user API (Stan Hu)
  - Fix invalid timestamps in RSS feeds (Rowan Wookey)
  - Fix downloading of patches on public merge requests when user logged out (Stan Hu)
  - Fix Error 500 when relative submodule resolves to a namespace that has a different name from its path (Stan Hu)
  - Extract the longest-matching ref from a commit path when multiple matches occur (Stan Hu)
  - Update maintenance documentation to explain no need to recompile asssets for omnibus installations (Stan Hu)
  - Support commenting on diffs in side-by-side mode (Stan Hu)
  - Fix JavaScript error when clicking on the comment button on a diff line that has a comment already (Stan Hu)
  - Return 40x error codes if branch could not be deleted in UI (Stan Hu)
  - Remove project visibility icons from dashboard projects list
  - Rename "Design" profile settings page to "Preferences".
  - Allow users to customize their default Dashboard page.
  - Update ssl_ciphers in Nginx example to remove DHE settings. This will deny forward secrecy for Android 2.3.7, Java 6 and OpenSSL 0.9.8
  - Admin can edit and remove user identities
  - Convert CRLF newlines to LF when committing using the web editor.
  - API request /projects/:project_id/merge_requests?state=closed will return only closed merge requests without merged one. If you need ones that were merged - use state=merged.
  - Allow Administrators to filter the user list by those with or without Two-factor Authentication enabled.
  - Show a user's Two-factor Authentication status in the administration area.
  - Explicit error when commit not found in the CI
  - Improve performance for issue and merge request pages
  - Users with guest access level can not set assignee, labels or milestones for issue and merge request
  - Reporter role can manage issue tracker now: edit any issue, set assignee or milestone and manage labels
  - Better performance for pages with events list, issues list and commits list
  - Faster automerge check and merge itself when source and target branches are in same repository
  - Correctly show anonymous authorized applications under Profile > Applications.
  - Query Optimization in MySQL.
  - Allow users to be blocked and unblocked via the API
  - Use native Postgres database cleaning during backup restore
  - Redesign project page. Show README as default instead of activity. Move project activity to separate page
  - Make left menu more hierarchical and less contextual by adding back item at top
  - A fork can’t have a visibility level that is greater than the original project.
  - Faster code search in repository and wiki. Fixes search page timeout for big repositories
  - Allow administrators to disable 2FA for a specific user
  - Add error message for SSH key linebreaks
  - Store commits count in database (will populate with valid values only after first push)
  - Rebuild cache after push to repository in background job
  - Fix transferring of project to another group using the API.

v 7.12.2
  - Correctly show anonymous authorized applications under Profile > Applications.
  - Faster automerge check and merge itself when source and target branches are in same repository
  - Audit log for user authentication
  - Allow custom label to be set for authentication providers.

v 7.12.1
  - Fix error when deleting a user who has projects (Stan Hu)
  - Fix post-receive errors on a push when an external issue tracker is configured (Stan Hu)
  - Add SAML to list of social_provider (Matt Firtion)
  - Fix merge requests API scope to keep compatibility in 7.12.x patch release (Dmitriy Zaporozhets)
  - Fix closed merge request scope at milestone page (Dmitriy Zaporozhets)
  - Revert merge request states renaming
  - Fix hooks for web based events with external issue references (Daniel Gerhardt)
  - Improve performance for issue and merge request pages
  - Compress database dumps to reduce backup size

v 7.12.0
  - Fix Error 500 when one user attempts to access a personal, internal snippet (Stan Hu)
  - Disable changing of target branch in new merge request page when a branch has already been specified (Stan Hu)
  - Fix post-receive errors on a push when an external issue tracker is configured (Stan Hu)
  - Update oauth button logos for Twitter and Google to recommended assets
  - Update browser gem to version 0.8.0 for IE11 support (Stan Hu)
  - Fix timeout when rendering file with thousands of lines.
  - Add "Remember me" checkbox to LDAP signin form.
  - Add session expiration delay configuration through UI application settings
  - Don't notify users mentioned in code blocks or blockquotes.
  - Omit link to generate labels if user does not have access to create them (Stan Hu)
  - Show warning when a comment will add 10 or more people to the discussion.
  - Disable changing of the source branch in merge request update API (Stan Hu)
  - Shorten merge request WIP text.
  - Add option to disallow users from registering any application to use GitLab as an OAuth provider
  - Support editing target branch of merge request (Stan Hu)
  - Refactor permission checks with issues and merge requests project settings (Stan Hu)
  - Fix Markdown preview not working in Edit Milestone page (Stan Hu)
  - Fix Zen Mode not closing with ESC key (Stan Hu)
  - Allow HipChat API version to be blank and default to v2 (Stan Hu)
  - Add file attachment support in Milestone description (Stan Hu)
  - Fix milestone "Browse Issues" button.
  - Set milestone on new issue when creating issue from index with milestone filter active.
  - Make namespace API available to all users (Stan Hu)
  - Add webhook support for note events (Stan Hu)
  - Disable "New Issue" and "New Merge Request" buttons when features are disabled in project settings (Stan Hu)
  - Remove Rack Attack monkey patches and bump to version 4.3.0 (Stan Hu)
  - Fix clone URL losing selection after a single click in Safari and Chrome (Stan Hu)
  - Fix git blame syntax highlighting when different commits break up lines (Stan Hu)
  - Add "Resend confirmation e-mail" link in profile settings (Stan Hu)
  - Allow to configure location of the `.gitlab_shell_secret` file. (Jakub Jirutka)
  - Disabled expansion of top/bottom blobs for new file diffs
  - Update Asciidoctor gem to version 1.5.2. (Jakub Jirutka)
  - Fix resolving of relative links to repository files in AsciiDoc documents. (Jakub Jirutka)
  - Use the user list from the target project in a merge request (Stan Hu)
  - Default extention for wiki pages is now .md instead of .markdown (Jeroen van Baarsen)
  - Add validation to wiki page creation (only [a-zA-Z0-9/_-] are allowed) (Jeroen van Baarsen)
  - Fix new/empty milestones showing 100% completion value (Jonah Bishop)
  - Add a note when an Issue or Merge Request's title changes
  - Consistently refer to MRs as either Merged or Closed.
  - Add Merged tab to MR lists.
  - Prefix EmailsOnPush email subject with `[Git]`.
  - Group project contributions by both name and email.
  - Clarify navigation labels for Project Settings and Group Settings.
  - Move user avatar and logout button to sidebar
  - You can not remove user if he/she is an only owner of group
  - User should be able to leave group. If not - show him proper message
  - User has ability to leave project
  - Add SAML support as an omniauth provider
  - Allow to configure a URL to show after sign out
  - Add an option to automatically sign-in with an Omniauth provider
  - GitLab CI service sends .gitlab-ci.yml in each push call
  - When remove project - move repository and schedule it removal
  - Improve group removing logic
  - Trigger create-hooks on backup restore task
  - Add option to automatically link omniauth and LDAP identities
  - Allow special character in users bio. I.e.: I <3 GitLab

v 7.11.4
  - Fix missing bullets when creating lists
  - Set rel="nofollow" on external links

v 7.11.3
  - no changes
  - Fix upgrader script (Martins Polakovs)

v 7.11.2
  - no changes

v 7.11.1
  - no changes

v 7.11.0
  - Fall back to Plaintext when Syntaxhighlighting doesn't work. Fixes some buggy lexers (Hannes Rosenögger)
  - Get editing comments to work in Chrome 43 again.
  - Fix broken view when viewing history of a file that includes a path that used to be another file (Stan Hu)
  - Don't show duplicate deploy keys
  - Fix commit time being displayed in the wrong timezone in some cases (Hannes Rosenögger)
  - Make the first branch pushed to an empty repository the default HEAD (Stan Hu)
  - Fix broken view when using a tag to display a tree that contains git submodules (Stan Hu)
  - Make Reply-To config apply to change e-mail confirmation and other Devise notifications (Stan Hu)
  - Add application setting to restrict user signups to e-mail domains (Stan Hu)
  - Don't allow a merge request to be merged when its title starts with "WIP".
  - Add a page title to every page.
  - Allow primary email to be set to an email that you've already added.
  - Fix clone URL field and X11 Primary selection (Dmitry Medvinsky)
  - Ignore invalid lines in .gitmodules
  - Fix "Cannot move project" error message from popping up after a successful transfer (Stan Hu)
  - Redirect to sign in page after signing out.
  - Fix "Hello @username." references not working by no longer allowing usernames to end in period.
  - Fix "Revspec not found" errors when viewing diffs in a forked project with submodules (Stan Hu)
  - Improve project page UI
  - Fix broken file browsing with relative submodule in personal projects (Stan Hu)
  - Add "Reply quoting selected text" shortcut key (`r`)
  - Fix bug causing `@whatever` inside an issue's first code block to be picked up as a user mention.
  - Fix bug causing `@whatever` inside an inline code snippet (backtick-style) to be picked up as a user mention.
  - When use change branches link at MR form - save source branch selection instead of target one
  - Improve handling of large diffs
  - Added GitLab Event header for project hooks
  - Add Two-factor authentication (2FA) for GitLab logins
  - Show Atom feed buttons everywhere where applicable.
  - Add project activity atom feed.
  - Don't crash when an MR from a fork has a cross-reference comment from the target project on one of its commits.
  - Explain how to get a new password reset token in welcome emails
  - Include commit comments in MR from a forked project.
  - Group milestones by title in the dashboard and all other issue views.
  - Query issues, merge requests and milestones with their IID through API (Julien Bianchi)
  - Add default project and snippet visibility settings to the admin web UI.
  - Show incompatible projects in Google Code import status (Stan Hu)
  - Fix bug where commit data would not appear in some subdirectories (Stan Hu)
  - Task lists are now usable in comments, and will show up in Markdown previews.
  - Fix bug where avatar filenames were not actually deleted from the database during removal (Stan Hu)
  - Fix bug where Slack service channel was not saved in admin template settings. (Stan Hu)
  - Protect OmniAuth request phase against CSRF.
  - Don't send notifications to mentioned users that don't have access to the project in question.
  - Add search issues/MR by number
  - Change plots to bar graphs in commit statistics screen
  - Move snippets UI to fluid layout
  - Improve UI for sidebar. Increase separation between navigation and content
  - Improve new project command options (Ben Bodenmiller)
  - Add common method to force UTF-8 and use it to properly handle non-ascii OAuth user properties (Onur Küçük)
  - Prevent sending empty messages to HipChat (Chulki Lee)
  - Improve UI for mobile phones on dashboard and project pages
  - Add room notification and message color option for HipChat
  - Allow to use non-ASCII letters and dashes in project and namespace name. (Jakub Jirutka)
  - Add footnotes support to Markdown (Guillaume Delbergue)
  - Add current_sign_in_at to UserFull REST api.
  - Make Sidekiq MemoryKiller shutdown signal configurable
  - Add "Create Merge Request" buttons to commits and branches pages and push event.
  - Show user roles by comments.
  - Fix automatic blocking of auto-created users from Active Directory.
  - Call merge request webhook for each new commits (Arthur Gautier)
  - Use SIGKILL by default in Sidekiq::MemoryKiller
  - Fix mentioning of private groups.
  - Add style for <kbd> element in markdown
  - Spin spinner icon next to "Checking for CI status..." on MR page.
  - Fix reference links in dashboard activity and ATOM feeds.
  - Ensure that the first added admin performs repository imports

v 7.10.4
  - Fix migrations broken in 7.10.2
  - Make tags for GitLab installations running on MySQL case sensitive
  - Get Gitorious importer to work again.
  - Fix adding new group members from admin area
  - Fix DB error when trying to tag a repository (Stan Hu)
  - Fix Error 500 when searching Wiki pages (Stan Hu)
  - Unescape branch names in compare commit (Stan Hu)
  - Order commit comments chronologically in API.

v 7.10.2
  - Fix CI links on MR page

v 7.10.0
  - Ignore submodules that are defined in .gitmodules but are checked in as directories.
  - Allow projects to be imported from Google Code.
  - Remove access control for uploaded images to fix broken images in emails (Hannes Rosenögger)
  - Allow users to be invited by email to join a group or project.
  - Don't crash when project repository doesn't exist.
  - Add config var to block auto-created LDAP users.
  - Don't use HTML ellipsis in EmailsOnPush subject truncated commit message.
  - Set EmailsOnPush reply-to address to committer email when enabled.
  - Fix broken file browsing with a submodule that contains a relative link (Stan Hu)
  - Fix persistent XSS vulnerability around profile website URLs.
  - Fix project import URL regex to prevent arbitary local repos from being imported.
  - Fix directory traversal vulnerability around uploads routes.
  - Fix directory traversal vulnerability around help pages.
  - Don't leak existence of project via search autocomplete.
  - Don't leak existence of group or project via search.
  - Fix bug where Wiki pages that included a '/' were no longer accessible (Stan Hu)
  - Fix bug where error messages from Dropzone would not be displayed on the issues page (Stan Hu)
  - Add a rake task to check repository integrity with `git fsck`
  - Add ability to configure Reply-To address in gitlab.yml (Stan Hu)
  - Move current user to the top of the list in assignee/author filters (Stan Hu)
  - Fix broken side-by-side diff view on merge request page (Stan Hu)
  - Set Application controller default URL options to ensure all url_for calls are consistent (Stan Hu)
  - Allow HTML tags in Markdown input
  - Fix code unfold not working on Compare commits page (Stan Hu)
  - Fix generating SSH key fingerprints with OpenSSH 6.8. (Sašo Stanovnik)
  - Fix "Import projects from" button to show the correct instructions (Stan Hu)
  - Fix dots in Wiki slugs causing errors (Stan Hu)
  - Make maximum attachment size configurable via Application Settings (Stan Hu)
  - Update poltergeist to version 1.6.0 to support PhantomJS 2.0 (Zeger-Jan van de Weg)
  - Fix cross references when usernames, milestones, or project names contain underscores (Stan Hu)
  - Disable reference creation for comments surrounded by code/preformatted blocks (Stan Hu)
  - Reduce Rack Attack false positives causing 403 errors during HTTP authentication (Stan Hu)
  - enable line wrapping per default and remove the checkbox to toggle it (Hannes Rosenögger)
  - Fix a link in the patch update guide
  - Add a service to support external wikis (Hannes Rosenögger)
  - Omit the "email patches" link and fix plain diff view for merge commits
  - List new commits for newly pushed branch in activity view.
  - Add sidetiq gem dependency to match EE
  - Add changelog, license and contribution guide links to project tab bar.
  - Improve diff UI
  - Fix alignment of navbar toggle button (Cody Mize)
  - Fix checkbox rendering for nested task lists
  - Identical look of selectboxes in UI
  - Upgrade the gitlab_git gem to version 7.1.3
  - Move "Import existing repository by URL" option to button.
  - Improve error message when save profile has error.
  - Passing the name of pushed ref to CI service (requires GitLab CI 7.9+)
  - Add location field to user profile
  - Fix print view for markdown files and wiki pages
  - Fix errors when deleting old backups
  - Improve GitLab performance when working with git repositories
  - Add tag message and last commit to tag hook (Kamil Trzciński)
  - Restrict permissions on backup files
  - Improve oauth accounts UI in profile page
  - Add ability to unlink connected accounts
  - Replace commits calendar with faster contribution calendar that includes issues and merge requests
  - Add inifinite scroll to user page activity
  - Don't include system notes in issue/MR comment count.
  - Don't mark merge request as updated when merge status relative to target branch changes.
  - Link note avatar to user.
  - Make Git-over-SSH errors more descriptive.
  - Fix EmailsOnPush.
  - Refactor issue filtering
  - AJAX selectbox for issue assignee and author filters
  - Fix issue with missing options in issue filtering dropdown if selected one
  - Prevent holding Control-Enter or Command-Enter from posting comment multiple times.
  - Prevent note form from being cleared when submitting failed.
  - Improve file icons rendering on tree (Sullivan Sénéchal)
  - API: Add pagination to project events
  - Get issue links in notification mail to work again.
  - Don't show commit comment button when user is not signed in.
  - Fix admin user projects lists.
  - Don't leak private group existence by redirecting from namespace controller to group controller.
  - Ability to skip some items from backup (database, respositories or uploads)
  - Archive repositories in background worker.
  - Import GitHub, Bitbucket or GitLab.com projects owned by authenticated user into current namespace.
  - Project labels are now available over the API under the "tag_list" field (Cristian Medina)
  - Fixed link paths for HTTP and SSH on the admin project view (Jeremy Maziarz)
  - Fix and improve help rendering (Sullivan Sénéchal)
  - Fix final line in EmailsOnPush email diff being rendered as error.
  - Prevent duplicate Buildkite service creation.
  - Fix git over ssh errors 'fatal: protocol error: bad line length character'
  - Automatically setup GitLab CI project for forks if origin project has GitLab CI enabled
  - Bust group page project list cache when namespace name or path changes.
  - Explicitly set image alt-attribute to prevent graphical glitches if gravatars could not be loaded
  - Allow user to choose a public email to show on public profile
  - Remove truncation from issue titles on milestone page (Jason Blanchard)
  - Fix stuck Merge Request merging events from old installations (Ben Bodenmiller)
  - Fix merge request comments on files with multiple commits
  - Fix Resource Owner Password Authentication Flow

v 7.9.4
  - Security: Fix project import URL regex to prevent arbitary local repos from being imported
  - Fixed issue where only 25 commits would load in file listings
  - Fix LDAP identities  after config update

v 7.9.3
  - Contains no changes
  - Add icons to Add dropdown items.
  - Allow admin to create public deploy keys that are accessible to any project.
  - Warn when gitlab-shell version doesn't match requirement.
  - Skip email confirmation when set by admin or via LDAP.
  - Only allow users to reference groups, projects, issues, MRs, commits they have access to.

v 7.9.3
  - Contains no changes

v 7.9.2
  - Contains no changes

v 7.9.1
  - Include missing events and fix save functionality in admin service template settings form (Stan Hu)
  - Fix "Import projects from" button to show the correct instructions (Stan Hu)
  - Fix OAuth2 issue importing a new project from GitHub and GitLab (Stan Hu)
  - Fix for LDAP with commas in DN
  - Fix missing events and in admin Slack service template settings form (Stan Hu)
  - Don't show commit comment button when user is not signed in.
  - Downgrade gemnasium-gitlab-service gem

v 7.9.0
  - Add HipChat integration documentation (Stan Hu)
  - Update documentation for object_kind field in Webhook push and tag push Webhooks (Stan Hu)
  - Fix broken email images (Hannes Rosenögger)
  - Automatically config git if user forgot, where possible (Zeger-Jan van de Weg)
  - Fix mass SQL statements on initial push (Hannes Rosenögger)
  - Add tag push notifications and normalize HipChat and Slack messages to be consistent (Stan Hu)
  - Add comment notification events to HipChat and Slack services (Stan Hu)
  - Add issue and merge request events to HipChat and Slack services (Stan Hu)
  - Fix merge request URL passed to Webhooks. (Stan Hu)
  - Fix bug that caused a server error when editing a comment to "+1" or "-1" (Stan Hu)
  - Fix code preview theme setting for comments, issues, merge requests, and snippets (Stan Hu)
  - Move labels/milestones tabs to sidebar
  - Upgrade Rails gem to version 4.1.9.
  - Improve error messages for file edit failures
  - Improve UI for commits, issues and merge request lists
  - Fix commit comments on first line of diff not rendering in Merge Request Discussion view.
  - Allow admins to override restricted project visibility settings.
  - Move restricted visibility settings from gitlab.yml into the web UI.
  - Improve trigger merge request hook when source project branch has been updated (Kirill Zaitsev)
  - Save web edit in new branch
  - Fix ordering of imported but unchanged projects (Marco Wessel)
  - Mobile UI improvements: make aside content expandable
  - Expose avatar_url in projects API
  - Fix checkbox alignment on the application settings page.
  - Generalize image upload in drag and drop in markdown to all files (Hannes Rosenögger)
  - Fix mass-unassignment of issues (Robert Speicher)
  - Fix hidden diff comments in merge request discussion view
  - Allow user confirmation to be skipped for new users via API
  - Add a service to send updates to an Irker gateway (Romain Coltel)
  - Add brakeman (security scanner for Ruby on Rails)
  - Slack username and channel options
  - Add grouped milestones from all projects to dashboard.
  - Webhook sends pusher email as well as commiter
  - Add Bitbucket omniauth provider.
  - Add Bitbucket importer.
  - Support referencing issues to a project whose name starts with a digit
  - Condense commits already in target branch when updating merge request source branch.
  - Send notifications and leave system comments when bulk updating issues.
  - Automatically link commit ranges to compare page: sha1...sha4 or sha1..sha4 (includes sha1 in comparison)
  - Move groups page from profile to dashboard
  - Starred projects page at dashboard
  - Blocking user does not remove him/her from project/groups but show blocked label
  - Change subject of EmailsOnPush emails to include namespace, project and branch.
  - Change subject of EmailsOnPush emails to include first commit message when multiple were pushed.
  - Remove confusing footer from EmailsOnPush mail body.
  - Add list of changed files to EmailsOnPush emails.
  - Add option to send EmailsOnPush emails from committer email if domain matches.
  - Add option to disable code diffs in EmailOnPush emails.
  - Wrap commit message in EmailsOnPush email.
  - Send EmailsOnPush emails when deleting commits using force push.
  - Fix EmailsOnPush email comparison link to include first commit.
  - Fix highliht of selected lines in file
  - Reject access to group/project avatar if the user doesn't have access.
  - Add database migration to clean group duplicates with same path and name (Make sure you have a backup before update)
  - Add GitLab active users count to rake gitlab:check
  - Starred projects page at dashboard
  - Make email display name configurable
  - Improve json validation in hook data
  - Use Emoji One
  - Updated emoji help documentation to properly reference EmojiOne.
  - Fix missing GitHub organisation repositories on import page.
  - Added blue theme
  - Remove annoying notice messages when create/update merge request
  - Allow smb:// links in Markdown text.
  - Filter merge request by title or description at Merge Requests page
  - Block user if he/she was blocked in Active Directory
  - Fix import pages not working after first load.
  - Use custom LDAP label in LDAP signin form.
  - Execute hooks and services when branch or tag is created or deleted through web interface.
  - Block and unblock user if he/she was blocked/unblocked in Active Directory
  - Raise recommended number of unicorn workers from 2 to 3
  - Use same layout and interactivity for project members as group members.
  - Prevent gitlab-shell character encoding issues by receiving its changes as raw data.
  - Ability to unsubscribe/subscribe to issue or merge request
  - Delete deploy key when last connection to a project is destroyed.
  - Fix invalid Atom feeds when using emoji, horizontal rules, or images (Christian Walther)
  - Backup of repositories with tar instead of git bundle (only now are git-annex files included in the backup)
  - Add canceled status for CI
  - Send EmailsOnPush email when branch or tag is created or deleted.
  - Faster merge request processing for large repository
  - Prevent doubling AJAX request with each commit visit via Turbolink
  - Prevent unnecessary doubling of js events on import pages and user calendar

v 7.8.4
  - Fix issue_tracker_id substitution in custom issue trackers
  - Fix path and name duplication in namespaces

v 7.8.3
  - Bump version of gitlab_git fixing annotated tags without message

v 7.8.2
  - Fix service migration issue when upgrading from versions prior to 7.3
  - Fix setting of the default use project limit via admin UI
  - Fix showing of already imported projects for GitLab and Gitorious importers
  - Fix response of push to repository to return "Not found" if user doesn't have access
  - Fix check if user is allowed to view the file attachment
  - Fix import check for case sensetive namespaces
  - Increase timeout for Git-over-HTTP requests to 1 hour since large pulls/pushes can take a long time.
  - Properly handle autosave local storage exceptions.
  - Escape wildcards when searching LDAP by username.

v 7.8.1
  - Fix run of custom post receive hooks
  - Fix migration that caused issues when upgrading to version 7.8 from versions prior to 7.3
  - Fix the warning for LDAP users about need to set password
  - Fix avatars which were not shown for non logged in users
  - Fix urls for the issues when relative url was enabled

v 7.8.0
  - Fix access control and protection against XSS for note attachments and other uploads.
  - Replace highlight.js with rouge-fork rugments (Stefan Tatschner)
  - Make project search case insensitive (Hannes Rosenögger)
  - Include issue/mr participants in list of recipients for reassign/close/reopen emails
  - Expose description in groups API
  - Better UI for project services page
  - Cleaner UI for web editor
  - Add diff syntax highlighting in email-on-push service notifications (Hannes Rosenögger)
  - Add API endpoint to fetch all changes on a MergeRequest (Jeroen van Baarsen)
  - View note image attachments in new tab when clicked instead of downloading them
  - Improve sorting logic in UI and API. Explicitly define what sorting method is used by default
  - Fix overflow at sidebar when have several items
  - Add notes for label changes in issue and merge requests
  - Show tags in commit view (Hannes Rosenögger)
  - Only count a user's vote once on a merge request or issue (Michael Clarke)
  - Increase font size when browse source files and diffs
  - Service Templates now let you set default values for all services
  - Create new file in empty repository using GitLab UI
  - Ability to clone project using oauth2 token
  - Upgrade Sidekiq gem to version 3.3.0
  - Stop git zombie creation during force push check
  - Show success/error messages for test setting button in services
  - Added Rubocop for code style checks
  - Fix commits pagination
  - Async load a branch information at the commit page
  - Disable blacklist validation for project names
  - Allow configuring protection of the default branch upon first push (Marco Wessel)
  - Add gitlab.com importer
  - Add an ability to login with gitlab.com
  - Add a commit calendar to the user profile (Hannes Rosenögger)
  - Submit comment on command-enter
  - Notify all members of a group when that group is mentioned in a comment, for example: `@gitlab-org` or `@sales`.
  - Extend issue clossing pattern to include "Resolve", "Resolves", "Resolved", "Resolving" and "Close" (Julien Bianchi and Hannes Rosenögger)
  - Fix long broadcast message cut-off on left sidebar (Visay Keo)
  - Add Project Avatars (Steven Thonus and Hannes Rosenögger)
  - Password reset token validity increased from 2 hours to 2 days since it is also send on account creation.
  - Edit group members via API
  - Enable raw image paste from clipboard, currently Chrome only (Marco Cyriacks)
  - Add action property to merge request hook (Julien Bianchi)
  - Remove duplicates from group milestone participants list.
  - Add a new API function that retrieves all issues assigned to a single milestone (Justin Whear and Hannes Rosenögger)
  - API: Access groups with their path (Julien Bianchi)
  - Added link to milestone and keeping resource context on smaller viewports for issues and merge requests (Jason Blanchard)
  - Allow notification email to be set separately from primary email.
  - API: Add support for editing an existing project (Mika Mäenpää and Hannes Rosenögger)
  - Don't have Markdown preview fail for long comments/wiki pages.
  - When test webhook - show error message instead of 500 error page if connection to hook url was reset
  - Added support for firing system hooks on group create/destroy and adding/removing users to group (Boyan Tabakov)
  - Added persistent collapse button for left side nav bar (Jason Blanchard)
  - Prevent losing unsaved comments by automatically restoring them when comment page is loaded again.
  - Don't allow page to be scaled on mobile.
  - Clean the username acquired from OAuth/LDAP so it doesn't fail username validation and block signing up.
  - Show assignees in merge request index page (Kelvin Mutuma)
  - Link head panel titles to relevant root page.
  - Allow users that signed up via OAuth to set their password in order to use Git over HTTP(S).
  - Show users button to share their newly created public or internal projects on twitter
  - Add quick help links to the GitLab pricing and feature comparison pages.
  - Fix duplicate authorized applications in user profile and incorrect application client count in admin area.
  - Make sure Markdown previews always use the same styling as the eventual destination.
  - Remove deprecated Group#owner_id from API
  - Show projects user contributed to on user page. Show stars near project on user page.
  - Improve database performance for GitLab
  - Add Asana service (Jeremy Benoist)
  - Improve project webhooks with extra data

v 7.7.2
  - Update GitLab Shell to version 2.4.2 that fixes a bug when developers can push to protected branch
  - Fix issue when LDAP user can't login with existing GitLab account

v 7.7.1
  - Improve mention autocomplete performance
  - Show setup instructions for GitHub import if disabled
  - Allow use http for OAuth applications

v 7.7.0
  - Import from GitHub.com feature
  - Add Jetbrains Teamcity CI service (Jason Lippert)
  - Mention notification level
  - Markdown preview in wiki (Yuriy Glukhov)
  - Raise group avatar filesize limit to 200kb
  - OAuth applications feature
  - Show user SSH keys in admin area
  - Developer can push to protected branches option
  - Set project path instead of project name in create form
  - Block Git HTTP access after 10 failed authentication attempts
  - Updates to the messages returned by API (sponsored by O'Reilly Media)
  - New UI layout with side navigation
  - Add alert message in case of outdated browser (IE < 10)
  - Added API support for sorting projects
  - Update gitlab_git to version 7.0.0.rc14
  - Add API project search filter option for authorized projects
  - Fix File blame not respecting branch selection
  - Change some of application settings on fly in admin area UI
  - Redesign signin/signup pages
  - Close standard input in Gitlab::Popen.popen
  - Trigger GitLab CI when push tags
  - When accept merge request - do merge using sidaekiq job
  - Enable web signups by default
  - Fixes for diff comments: drag-n-drop images, selecting images
  - Fixes for edit comments: drag-n-drop images, preview mode, selecting images, save & update
  - Remove password strength indicator



v 7.6.0
  - Fork repository to groups
  - New rugged version
  - Add CRON=1 backup setting for quiet backups
  - Fix failing wiki restore
  - Add optional Sidekiq MemoryKiller middleware (enabled via SIDEKIQ_MAX_RSS env variable)
  - Monokai highlighting style now more faithful to original design (Mark Riedesel)
  - Create project with repository in synchrony
  - Added ability to create empty repo or import existing one if project does not have repository
  - Reactivate highlight.js language autodetection
  - Mobile UI improvements
  - Change maximum avatar file size from 100KB to 200KB
  - Strict validation for snippet file names
  - Enable Markdown preview for issues, merge requests, milestones, and notes (Vinnie Okada)
  - In the docker directory is a container template based on the Omnibus packages.
  - Update Sidekiq to version 2.17.8
  - Add author filter to project issues and merge requests pages
  - Atom feed for user activity
  - Support multiple omniauth providers for the same user
  - Rendering cross reference in issue title and tooltip for merge request
  - Show username in comments
  - Possibility to create Milestones or Labels when Issues are disabled
  - Fix bug with showing gpg signature in tag

v 7.5.3
  - Bump gitlab_git to 7.0.0.rc12 (includes Rugged 0.21.2)

v 7.5.2
  - Don't log Sidekiq arguments by default
  - Fix restore of wiki repositories from backups

v 7.5.1
  - Add missing timestamps to 'members' table

v 7.5.0
  - API: Add support for Hipchat (Kevin Houdebert)
  - Add time zone configuration in gitlab.yml (Sullivan Senechal)
  - Fix LDAP authentication for Git HTTP access
  - Run 'GC.start' after every EmailsOnPushWorker job
  - Fix LDAP config lookup for provider 'ldap'
  - Drop all sequences during Postgres database restore
  - Project title links to project homepage (Ben Bodenmiller)
  - Add Atlassian Bamboo CI service (Drew Blessing)
  - Mentioned @user will receive email even if he is not participating in issue or commit
  - Session API: Use case-insensitive authentication like in UI (Andrey Krivko)
  - Tie up loose ends with annotated tags: API & UI (Sean Edge)
  - Return valid json for deleting branch via API (sponsored by O'Reilly Media)
  - Expose username in project events API (sponsored by O'Reilly Media)
  - Adds comments to commits in the API
  - Performance improvements
  - Fix post-receive issue for projects with deleted forks
  - New gitlab-shell version with custom hooks support
  - Improve code
  - GitLab CI 5.2+ support (does not support older versions)
  - Fixed bug when you can not push commits starting with 000000 to protected branches
  - Added a password strength indicator
  - Change project name and path in one form
  - Display renamed files in diff views (Vinnie Okada)
  - Fix raw view for public snippets
  - Use secret token with GitLab internal API.
  - Add missing timestamps to 'members' table

v 7.4.5
  - Bump gitlab_git to 7.0.0.rc12 (includes Rugged 0.21.2)

v 7.4.4
  - No changes

v 7.4.3
  - Fix raw snippets view
  - Fix security issue for member api
  - Fix buildbox integration

v 7.4.2
  - Fix internal snippet exposing for unauthenticated users

v 7.4.1
  - Fix LDAP authentication for Git HTTP access
  - Fix LDAP config lookup for provider 'ldap'
  - Fix public snippets
  - Fix 500 error on projects with nested submodules

v 7.4.0
  - Refactored membership logic
  - Improve error reporting on users API (Julien Bianchi)
  - Refactor test coverage tools usage. Use SIMPLECOV=true to generate it locally
  - Default branch is protected by default
  - Increase unicorn timeout to 60 seconds
  - Sort search autocomplete projects by stars count so most popular go first
  - Add README to tab on project show page
  - Do not delete tmp/repositories itself during clean-up, only its contents
  - Support for backup uploads to remote storage
  - Prevent notes polling when there are not notes
  - Internal ForkService: Prepare support for fork to a given namespace
  - API: Add support for forking a project via the API (Bernhard Kaindl)
  - API: filter project issues by milestone (Julien Bianchi)
  - Fail harder in the backup script
  - Changes to Slack service structure, only webhook url needed
  - Zen mode for wiki and milestones (Robert Schilling)
  - Move Emoji parsing to html-pipeline-gitlab (Robert Schilling)
  - Font Awesome 4.2 integration (Sullivan Senechal)
  - Add Pushover service integration (Sullivan Senechal)
  - Add select field type for services options (Sullivan Senechal)
  - Add cross-project references to the Markdown parser (Vinnie Okada)
  - Add task lists to issue and merge request descriptions (Vinnie Okada)
  - Snippets can be public, internal or private
  - Improve danger zone: ask project path to confirm data-loss action
  - Raise exception on forgery
  - Show build coverage in Merge Requests (requires GitLab CI v5.1)
  - New milestone and label links on issue edit form
  - Improved repository graphs
  - Improve event note display in dashboard and project activity views (Vinnie Okada)
  - Add users sorting to admin area
  - UI improvements
  - Fix ambiguous sha problem with mentioned commit
  - Fixed bug with apostrophe when at mentioning users
  - Add active directory ldap option
  - Developers can push to wiki repo. Protected branches does not affect wiki repo any more
  - Faster rev list
  - Fix branch removal

v 7.3.2
  - Fix creating new file via web editor
  - Use gitlab-shell v2.0.1

v 7.3.1
  - Fix ref parsing in Gitlab::GitAccess
  - Fix error 500 when viewing diff on a file with changed permissions
  - Fix adding comments to MR when source branch is master
  - Fix error 500 when searching description contains relative link

v 7.3.0
  - Always set the 'origin' remote in satellite actions
  - Write authorized_keys in tmp/ during tests
  - Use sockets to connect to Redis
  - Add dormant New Relic gem (can be enabled via environment variables)
  - Expire Rack sessions after 1 week
  - Cleaner signin/signup pages
  - Improved comments UI
  - Better search with filtering, pagination etc
  - Added a checkbox to toggle line wrapping in diff (Yuriy Glukhov)
  - Prevent project stars duplication when fork project
  - Use the default Unicorn socket backlog value of 1024
  - Support Unix domain sockets for Redis
  - Store session Redis keys in 'session:gitlab:' namespace
  - Deprecate LDAP account takeover based on partial LDAP email / GitLab username match
  - Use /bin/sh instead of Bash in bin/web, bin/background_jobs (Pavel Novitskiy)
  - Keyboard shortcuts for productivity (Robert Schilling)
  - API: filter issues by state (Julien Bianchi)
  - API: filter issues by labels (Julien Bianchi)
  - Add system hook for ssh key changes
  - Add blob permalink link (Ciro Santilli)
  - Create annotated tags through UI and API (Sean Edge)
  - Snippets search (Charles Bushong)
  - Comment new push to existing MR
  - Add 'ci' to the blacklist of forbidden names
  - Improve text filtering on issues page
  - Comment & Close button
  - Process git push --all much faster
  - Don't allow edit of system notes
  - Project wiki search (Ralf Seidler)
  - Enabled Shibboleth authentication support (Matus Banas)
  - Zen mode (fullscreen) for issues/MR/notes (Robert Schilling)
  - Add ability to configure webhook timeout via gitlab.yml (Wes Gurney)
  - Sort project merge requests in asc or desc order for updated_at or created_at field (sponsored by O'Reilly Media)
  - Add Redis socket support to 'rake gitlab:shell:install'

v 7.2.1
  - Delete orphaned labels during label migration (James Brooks)
  - Security: prevent XSS with stricter MIME types for raw repo files

v 7.2.0
  - Explore page
  - Add project stars (Ciro Santilli)
  - Log Sidekiq arguments
  - Better labels: colors, ability to rename and remove
  - Improve the way merge request collects diffs
  - Improve compare page for large diffs
  - Expose the full commit message via API
  - Fix 500 error on repository rename
  - Fix bug when MR download patch return invalid diff
  - Test gitlab-shell integration
  - Repository import timeout increased from 2 to 4 minutes allowing larger repos to be imported
  - API for labels (Robert Schilling)
  - API: ability to set an import url when creating project for specific user

v 7.1.1
  - Fix cpu usage issue in Firefox
  - Fix redirect loop when changing password by new user
  - Fix 500 error on new merge request page

v 7.1.0
  - Remove observers
  - Improve MR discussions
  - Filter by description on Issues#index page
  - Fix bug with namespace select when create new project page
  - Show README link after description for non-master members
  - Add @all mention for comments
  - Dont show reply button if user is not signed in
  - Expose more information for issues with webhook
  - Add a mention of the merge request into the default merge request commit message
  - Improve code highlight, introduce support for more languages like Go, Clojure, Erlang etc
  - Fix concurrency issue in repository download
  - Dont allow repository name start with ?
  - Improve email threading (Pierre de La Morinerie)
  - Cleaner help page
  - Group milestones
  - Improved email notifications
  - Contributors API (sponsored by Mobbr)
  - Fix LDAP TLS authentication (Boris HUISGEN)
  - Show VERSION information on project sidebar
  - Improve branch removal logic when accept MR
  - Fix bug where comment form is spawned inside the Reply button
  - Remove Dir.chdir from Satellite#lock for thread-safety
  - Increased default git max_size value from 5MB to 20MB in gitlab.yml. Please update your configs!
  - Show error message in case of timeout in satellite when create MR
  - Show first 100 files for huge diff instead of hiding all
  - Change default admin email from admin@local.host to admin@example.com

v 7.0.0
  - The CPU no longer overheats when you hold down the spacebar
  - Improve edit file UI
  - Add ability to upload group avatar when create
  - Protected branch cannot be removed
  - Developers can remove normal branches with UI
  - Remove branch via API (sponsored by O'Reilly Media)
  - Move protected branches page to Project settings area
  - Redirect to Files view when create new branch via UI
  - Drag and drop upload of image in every markdown-area (Earle Randolph Bunao and Neil Francis Calabroso)
  - Refactor the markdown relative links processing
  - Make it easier to implement other CI services for GitLab
  - Group masters can create projects in group
  - Deprecate ruby 1.9.3 support
  - Only masters can rewrite/remove git tags
  - Add X-Frame-Options SAMEORIGIN to Nginx config so Sidekiq admin is visible
  - UI improvements
  - Case-insensetive search for issues
  - Update to rails 4.1
  - Improve performance of application for projects and groups with a lot of members
  - Formally support Ruby 2.1
  - Include Nginx gitlab-ssl config
  - Add manual language detection for highlight.js
  - Added example.com/:username routing
  - Show notice if your profile is public
  - UI improvements for mobile devices
  - Improve diff rendering performance
  - Drag-n-drop for issues and merge requests between states at milestone page
  - Fix '0 commits' message for huge repositories on project home page
  - Prevent 500 error page when visit commit page from large repo
  - Add notice about huge push over http to unicorn config
  - File action in satellites uses default 30 seconds timeout instead of old 10 seconds one
  - Overall performance improvements
  - Skip init script check on omnibus-gitlab
  - Be more selective when killing stray Sidekiqs
  - Check LDAP user filter during sign-in
  - Remove wall feature (no data loss - you can take it from database)
  - Dont expose user emails via API unless you are admin
  - Detect issues closed by Merge Request description
  - Better email subject lines from email on push service (Alex Elman)
  - Enable identicon for gravatar be default

v 6.9.2
  - Revert the commit that broke the LDAP user filter

v 6.9.1
  - Fix scroll to highlighted line
  - Fix the pagination on load for commits page

v 6.9.0
  - Store Rails cache data in the Redis `cache:gitlab` namespace
  - Adjust MySQL limits for existing installations
  - Add db index on project_id+iid column. This prevents duplicate on iid (During migration duplicates will be removed)
  - Markdown preview or diff during editing via web editor (Evgeniy Sokovikov)
  - Give the Rails cache its own Redis namespace
  - Add ability to set different ssh host, if different from http/https
  - Fix syntax highlighting for code comments blocks
  - Improve comments loading logic
  - Stop refreshing comments when the tab is hidden
  - Improve issue and merge request mobile UI (Drew Blessing)
  - Document how to convert a backup to PostgreSQL
  - Fix locale bug in backup manager
  - Fix can not automerge when MR description is too long
  - Fix wiki backup skip bug
  - Two Step MR creation process
  - Remove unwanted files from satellite working directory with git clean -fdx
  - Accept merge request via API (sponsored by O'Reilly Media)
  - Add more access checks during API calls
  - Block SSH access for 'disabled' Active Directory users
  - Labels for merge requests (Drew Blessing)
  - Threaded emails by setting a Message-ID (Philip Blatter)

v 6.8.0
  - Ability to at mention users that are participating in issue and merge req. discussion
  - Enabled GZip Compression for assets in example Nginx, make sure that Nginx is compiled with --with-http_gzip_static_module flag (this is default in Ubuntu)
  - Make user search case-insensitive (Christopher Arnold)
  - Remove omniauth-ldap nickname bug workaround
  - Drop all tables before restoring a Postgres backup
  - Make the repository downloads path configurable
  - Create branches via API (sponsored by O'Reilly Media)
  - Changed permission of gitlab-satellites directory not to be world accessible
  - Protected branch does not allow force push
  - Fix popen bug in `rake gitlab:satellites:create`
  - Disable connection reaping for MySQL
  - Allow oauth signup without email for twitter and github
  - Fix faulty namespace names that caused 500 on user creation
  - Option to disable standard login
  - Clean old created archives from repository downloads directory
  - Fix download link for huge MR diffs
  - Expose event and mergerequest timestamps in API
  - Fix emails on push service when only one commit is pushed

v 6.7.3
  - Fix the merge notification email not being sent (Pierre de La Morinerie)
  - Drop all tables before restoring a Postgres backup
  - Remove yanked modernizr gem

v 6.7.2
  - Fix upgrader script

v 6.7.1
  - Fix GitLab CI integration

v 6.7.0
  - Increased the example Nginx client_max_body_size from 5MB to 20MB, consider updating it manually on existing installations
  - Add support for Gemnasium as a Project Service (Olivier Gonzalez)
  - Add edit file button to MergeRequest diff
  - Public groups (Jason Hollingsworth)
  - Cleaner headers in Notification Emails (Pierre de La Morinerie)
  - Blob and tree gfm links to anchors work
  - Piwik Integration (Sebastian Winkler)
  - Show contribution guide link for new issue form (Jeroen van Baarsen)
  - Fix CI status for merge requests from fork
  - Added option to remove issue assignee on project issue page and issue edit page (Jason Blanchard)
  - New page load indicator that includes a spinner that scrolls with the page
  - Converted all the help sections into markdown
  - LDAP user filters
  - Streamline the content of notification emails (Pierre de La Morinerie)
  - Fixes a bug with group member administration (Matt DeTullio)
  - Sort tag names using VersionSorter (Robert Speicher)
  - Add GFM autocompletion for MergeRequests (Robert Speicher)
  - Add webhook when a new tag is pushed (Jeroen van Baarsen)
  - Add button for toggling inline comments in diff view
  - Add retry feature for repository import
  - Reuse the GitLab LDAP connection within each request
  - Changed markdown new line behaviour to conform to markdown standards
  - Fix global search
  - Faster authorized_keys rebuilding in `rake gitlab:shell:setup` (requires gitlab-shell 1.8.5)
  - Create and Update MR calls now support the description parameter (Greg Messner)
  - Markdown relative links in the wiki link to wiki pages, markdown relative links in repositories link to files in the repository
  - Added Slack service integration (Federico Ravasio)
  - Better API responses for access_levels (sponsored by O'Reilly Media)
  - Requires at least 2 unicorn workers
  - Requires gitlab-shell v1.9+
  - Replaced gemoji(due to closed licencing problem) with Phantom Open Emoji library(combined SIL Open Font License, MIT License and the CC 3.0 License)
  - Fix `/:username.keys` response content type (Dmitry Medvinsky)

v 6.6.5
  - Added option to remove issue assignee on project issue page and issue edit page (Jason Blanchard)
  - Hide mr close button for comment form if merge request was closed or inline comment
  - Adds ability to reopen closed merge request

v 6.6.4
  - Add missing html escape for highlighted code blocks in comments, issues

v 6.6.3
  - Fix 500 error when edit yourself from admin area
  - Hide private groups for public profiles

v 6.6.2
  - Fix 500 error on branch/tag create or remove via UI

v 6.6.1
  - Fix 500 error on files tab if submodules presents

v 6.6.0
  - Retrieving user ssh keys publically(github style): http://__HOST__/__USERNAME__.keys
  - Permissions: Developer now can manage issue tracker (modify any issue)
  - Improve Code Compare page performance
  - Group avatar
  - Pygments.rb replaced with highlight.js
  - Improve Merge request diff store logic
  - Improve render performnace for MR show page
  - Fixed Assembla hardcoded project name
  - Jira integration documentation
  - Refactored app/services
  - Remove snippet expiration
  - Mobile UI improvements (Drew Blessing)
  - Fix block/remove UI for admin::users#show page
  - Show users' group membership on users' activity page (Robert Djurasaj)
  - User pages are visible without login if user is authorized to a public project
  - Markdown rendered headers have id derived from their name and link to their id
  - Improve application to work faster with large groups (100+ members)
  - Multiple emails per user
  - Show last commit for file when view file source
  - Restyle Issue#show page and MR#show page
  - Ability to filter by multiple labels for Issues page
  - Rails version to 4.0.3
  - Fixed attachment identifier displaying underneath note text (Jason Blanchard)

v 6.5.1
  - Fix branch selectbox when create merge request from fork

v 6.5.0
  - Dropdown menus on issue#show page for assignee and milestone (Jason Blanchard)
  - Add color custimization and previewing to broadcast messages
  - Fixed notes anchors
  - Load new comments in issues dynamically
  - Added sort options to Public page
  - New filters (assigned/authored/all) for Dashboard#issues/merge_requests (sponsored by Say Media)
  - Add project visibility icons to dashboard
  - Enable secure cookies if https used
  - Protect users/confirmation with rack_attack
  - Default HTTP headers to protect against MIME-sniffing, force https if enabled
  - Bootstrap 3 with responsive UI
  - New repository download formats: tar.bz2, zip, tar (Jason Hollingsworth)
  - Restyled accept widgets for MR
  - SCSS refactored
  - Use jquery timeago plugin
  - Fix 500 error for rdoc files
  - Ability to customize merge commit message (sponsored by Say Media)
  - Search autocomplete via ajax
  - Add website url to user profile
  - Files API supports base64 encoded content (sponsored by O'Reilly Media)
  - Added support for Go's repository retrieval (Bruno Albuquerque)

v6.4.3
  - Don't use unicorn worker killer if PhusionPassenger is defined

v6.4.2
  - Fixed wrong behaviour of script/upgrade.rb

v6.4.1
  - Fixed bug with repository rename
  - Fixed bug with project transfer

v 6.4.0
  - Added sorting to project issues page (Jason Blanchard)
  - Assembla integration (Carlos Paramio)
  - Fixed another 500 error with submodules
  - UI: More compact issues page
  - Minimal password length increased to 8 symbols
  - Side-by-side diff view (Steven Thonus)
  - Internal projects (Jason Hollingsworth)
  - Allow removal of avatar (Drew Blessing)
  - Project webhooks now support issues and merge request events
  - Visiting project page while not logged in will redirect to sign-in instead of 404 (Jason Hollingsworth)
  - Expire event cache on avatar creation/removal (Drew Blessing)
  - Archiving old projects (Steven Thonus)
  - Rails 4
  - Add time ago tooltips to show actual date/time
  - UI: Fixed UI for admin system hooks
  - Ruby script for easier GitLab upgrade
  - Do not remove Merge requests if fork project was removed
  - Improve sign-in/signup UX
  - Add resend confirmation link to sign-in page
  - Set noreply@HOSTNAME for reply_to field in all emails
  - Show GitLab API version on Admin#dashboard
  - API Cross-origin resource sharing
  - Show READMe link at project home page
  - Show repo size for projects in Admin area

v 6.3.0
  - API for adding gitlab-ci service
  - Init script now waits for pids to appear after (re)starting before reporting status (Rovanion Luckey)
  - Restyle project home page
  - Grammar fixes
  - Show branches list (which branches contains commit) on commit page (Andrew Kumanyaev)
  - Security improvements
  - Added support for GitLab CI 4.0
  - Fixed issue with 500 error when group did not exist
  - Ability to leave project
  - You can create file in repo using UI
  - You can remove file from repo using UI
  - API: dropped default_branch attribute from project during creation
  - Project default_branch is not stored in db any more. It takes from repo now.
  - Admin broadcast messages
  - UI improvements
  - Dont show last push widget if user removed this branch
  - Fix 500 error for repos with newline in file name
  - Extended html titles
  - API: create/update/delete repo files
  - Admin can transfer project to any namespace
  - API: projects/all for admin users
  - Fix recent branches order

v 6.2.4
  - Security: Cast API private_token to string (CVE-2013-4580)
  - Security: Require gitlab-shell 1.7.8 (CVE-2013-4581, CVE-2013-4582, CVE-2013-4583)
  - Fix for Git SSH access for LDAP users

v 6.2.3
  - Security: More protection against CVE-2013-4489
  - Security: Require gitlab-shell 1.7.4 (CVE-2013-4490, CVE-2013-4546)
  - Fix sidekiq rake tasks

v 6.2.2
  - Security: Update gitlab_git (CVE-2013-4489)

v 6.2.1
  - Security: Fix issue with generated passwords for new users

v 6.2.0
  - Public project pages are now visible to everyone (files, issues, wik, etc.)
    THIS MEANS YOUR ISSUES AND WIKI FOR PUBLIC PROJECTS ARE PUBLICLY VISIBLE AFTER THE UPGRADE
  - Add group access to permissions page
  - Require current password to change one
  - Group owner or admin can remove other group owners
  - Remove group transfer since we have multiple owners
  - Respect authorization in Repository API
  - Improve UI for Project#files page
  - Add more security specs
  - Added search for projects by name to api (Izaak Alpert)
  - Make default user theme configurable (Izaak Alpert)
  - Update logic for validates_merge_request for tree of MR (Andrew Kumanyaev)
  - Rake tasks for webhooks management (Jonhnny Weslley)
  - Extended User API to expose admin and can_create_group for user creation/updating (Boyan Tabakov)
  - API: Remove group
  - API: Remove project
  - Avatar upload on profile page with a maximum of 100KB (Steven Thonus)
  - Store the sessions in Redis instead of the cookie store
  - Fixed relative links in markdown
  - User must confirm their email if signup enabled
  - User must confirm changed email

v 6.1.0
  - Project specific IDs for issues, mr, milestones
    Above items will get a new id and for example all bookmarked issue urls will change.
    Old issue urls are redirected to the new one if the issue id is too high for an internal id.
  - Description field added to Merge Request
  - API: Sudo api calls (Izaak Alpert)
  - API: Group membership api (Izaak Alpert)
  - Improved commit diff
  - Improved large commit handling (Boyan Tabakov)
  - Rewrite: Init script now less prone to errors and keeps better track of the service (Rovanion Luckey)
  - Link issues, merge requests, and commits when they reference each other with GFM (Ash Wilson)
  - Close issues automatically when pushing commits with a special message
  - Improve user removal from admin area
  - Invalidate events cache when project was moved
  - Remove deprecated classes and rake tasks
  - Add event filter for group and project show pages
  - Add links to create branch/tag from project home page
  - Add public-project? checkbox to new-project view
  - Improved compare page. Added link to proceed into Merge Request
  - Send an email to a user when they are added to group
  - New landing page when you have 0 projects

v 6.0.0
  - Feature: Replace teams with group membership
    We introduce group membership in 6.0 as a replacement for teams.
    The old combination of groups and teams was confusing for a lot of people.
    And when the members of a team where changed this wasn't reflected in the project permissions.
    In GitLab 6.0 you will be able to add members to a group with a permission level for each member.
    These group members will have access to the projects in that group.
    Any changes to group members will immediately be reflected in the project permissions.
    You can even have multiple owners for a group, greatly simplifying administration.
  - Feature: Ability to have multiple owners for group
  - Feature: Merge Requests between fork and project (Izaak Alpert)
  - Feature: Generate fingerprint for ssh keys
  - Feature: Ability to create and remove branches with UI
  - Feature: Ability to create and remove git tags with UI
  - Feature: Groups page in profile. You can leave group there
  - API: Allow login with LDAP credentials
  - Redesign: project settings navigation
  - Redesign: snippets area
  - Redesign: ssh keys page
  - Redesign: buttons, blocks and other ui elements
  - Add comment title to rss feed
  - You can use arrows to navigate at tree view
  - Add project filter on dashboard
  - Cache project graph
  - Drop support of root namespaces
  - Default theme is classic now
  - Cache result of methods like authorize_projects, project.team.members etc
  - Remove $.ready events
  - Fix onclick events being double binded
  - Add notification level to group membership
  - Move all project controllers/views under Projects:: module
  - Move all profile controllers/views under Profiles:: module
  - Apply user project limit only for personal projects
  - Unicorn is default web server again
  - Store satellites lock files inside satellites dir
  - Disabled threadsafety mode in rails
  - Fixed bug with loosing MR comments
  - Improved MR comments logic
  - Render readme file for projects in public area

v 5.4.2
  - Security: Cast API private_token to string (CVE-2013-4580)
  - Security: Require gitlab-shell 1.7.8 (CVE-2013-4581, CVE-2013-4582, CVE-2013-4583)

v 5.4.1
  - Security: Fixes for CVE-2013-4489
  - Security: Require gitlab-shell 1.7.4 (CVE-2013-4490, CVE-2013-4546)

v 5.4.0
  - Ability to edit own comments
  - Documentation improvements
  - Improve dashboard projects page
  - Fixed nav for empty repos
  - GitLab Markdown help page
  - Misspelling fixes
  - Added support of unicorn and fog gems
  - Added client list to API doc
  - Fix PostgreSQL database restoration problem
  - Increase snippet content column size
  - allow project import via git:// url
  - Show participants on issues, including mentions
  - Notify mentioned users with email

v 5.3.0
  - Refactored services
  - Campfire service added
  - HipChat service added
  - Fixed bug with LDAP + git over http
  - Fixed bug with google analytics code being ignored
  - Improve sign-in page if ldap enabled
  - Respect newlines in wall messages
  - Generate the Rails secret token on first run
  - Rename repo feature
  - Init.d: remove gitlab.socket on service start
  - Api: added teams api
  - Api: Prevent blob content being escaped
  - Api: Smart deploy key add behaviour
  - Api: projects/owned.json return user owned project
  - Fix bug with team assignation on project from #4109
  - Advanced snippets: public/private, project/personal (Andrew Kulakov)
  - Repository Graphs (Karlo Nicholas T. Soriano)
  - Fix dashboard lost if comment on commit
  - Update gitlab-grack. Fixes issue with --depth option
  - Fix project events duplicate on project page
  - Fix postgres error when displaying network graph.
  - Fix dashboard event filter when navigate via turbolinks
  - init.d: Ensure socket is removed before starting service
  - Admin area: Style teams:index, group:show pages
  - Own page for failed forking
  - Scrum view for milestone

v 5.2.0
  - Turbolinks
  - Git over http with ldap credentials
  - Diff with better colors and some spacing on the corners
  - Default values for project features
  - Fixed huge_commit view
  - Restyle project clone panel
  - Move Gitlab::Git code to gitlab_git gem
  - Move update docs in repo
  - Requires gitlab-shell v1.4.0
  - Fixed submodules listing under file tab
  - Fork feature (Angus MacArthur)
  - git version check in gitlab:check
  - Shared deploy keys feature
  - Ability to generate default labels set for issues
  - Improve gfm autocomplete (Harold Luo)
  - Added support for Google Analytics
  - Code search feature (Javier Castro)

v 5.1.0
  - You can login with email or username now
  - Corrected project transfer rollback when repository cannot be moved
  - Move both repo and wiki when project transfer requested
  - Admin area: project editing was removed from admin namespace
  - Access: admin user has now access to any project.
  - Notification settings
  - Gitlab::Git set of objects to abstract from grit library
  - Replace Unicorn web server with Puma
  - Backup/Restore refactored. Backup dump project wiki too now
  - Restyled Issues list. Show milestone version in issue row
  - Restyled Merge Request list
  - Backup now dump/restore uploads
  - Improved performance of dashboard (Andrew Kumanyaev)
  - File history now tracks renames (Akzhan Abdulin)
  - Drop wiki migration tools
  - Drop sqlite migration tools
  - project tagging
  - Paginate users in API
  - Restyled network graph (Hiroyuki Sato)

v 5.0.1
  - Fixed issue with gitlab-grit being overridden by grit

v 5.0.0
  - Replaced gitolite with gitlab-shell
  - Removed gitolite-related libraries
  - State machine added
  - Setup gitlab as git user
  - Internal API
  - Show team tab for empty projects
  - Import repository feature
  - Updated rails
  - Use lambda for scopes
  - Redesign admin area -> users
  - Redesign admin area -> user
  - Secure link to file attachments
  - Add validations for Group and Team names
  - Restyle team page for project
  - Update capybara, rspec-rails, poltergeist to recent versions
  - Wiki on git using Gollum
  - Added Solarized Dark theme for code review
  - Don't show user emails in autocomplete lists, profile pages
  - Added settings tab for group, team, project
  - Replace user popup with icons in header
  - Handle project moving with gitlab-shell
  - Added select2-rails for selectboxes with ajax data load
  - Fixed search field on projects page
  - Added teams to search autocomplete
  - Move groups and teams on dashboard sidebar to sub-tabs
  - API: improved return codes and docs. (Felix Gilcher, Sebastian Ziebell)
  - Redesign wall to be more like chat
  - Snippets, Wall features are disabled by default for new projects

v 4.2.0
  - Teams
  - User show page. Via /u/username
  - Show help contents on pages for better navigation
  - Async gitolite calls
  - added satellites logs
  - can_create_group, can_create_team booleans for User
  - Process webhooks async
  - GFM: Fix images escaped inside links
  - Network graph improved
  - Switchable branches for network graph
  - API: Groups
  - Fixed project download

v 4.1.0
  - Optional Sign-Up
  - Discussions
  - Satellites outside of tmp
  - Line numbers for blame
  - Project public mode
  - Public area with unauthorized access
  - Load dashboard events with ajax
  - remember dashboard filter in cookies
  - replace resque with sidekiq
  - fix routing issues
  - cleanup rake tasks
  - fix backup/restore
  - scss cleanup
  - show preview for note images
  - improved network-graph
  - get rid of app/roles/
  - added new classes Team, Repository
  - Reduce amount of gitolite calls
  - Ability to add user in all group projects
  - remove deprecated configs
  - replaced Korolev font with open font
  - restyled admin/dashboard page
  - restyled admin/projects page

v 4.0.0
  - Remove project code and path from API. Use id instead
  - Return valid cloneable url to repo for webhook
  - Fixed backup issue
  - Reorganized settings
  - Fixed commits compare
  - Refactored scss
  - Improve status checks
  - Validates presence of User#name
  - Fixed postgres support
  - Removed sqlite support
  - Modified post-receive hook
  - Milestones can be closed now
  - Show comment events on dashboard
  - Quick add team members via group#people page
  - [API] expose created date for hooks and SSH keys
  - [API] list, create issue notes
  - [API] list, create snippet notes
  - [API] list, create wall notes
  - Remove project code - use path instead
  - added username field to user
  - rake task to fill usernames based on emails create namespaces for users
  - STI Group < Namespace
  - Project has namespace_id
  - Projects with namespaces also namespaced in gitolite and stored in subdir
  - Moving project to group will move it under group namespace
  - Ability to move project from namespaces to another
  - Fixes commit patches getting escaped (see #2036)
  - Support diff and patch generation for commits and merge request
  - MergeReqest doesn't generate a temporary file for the patch any more
  - Update the UI to allow downloading Patch or Diff

v 3.1.0
  - Updated gems
  - Services: Gitlab CI integration
  - Events filter on dashboard
  - Own namespace for redis/resque
  - Optimized commit diff views
  - add alphabetical order for projects admin page
  - Improved web editor
  - Commit stats page
  - Documentation split and cleanup
  - Link to commit authors everywhere
  - Restyled milestones list
  - added Milestone to Merge Request
  - Restyled Top panel
  - Refactored Satellite Code
  - Added file line links
  - moved from capybara-webkit to poltergeist + phantomjs

v 3.0.3
  - Fixed bug with issues list in Chrome
  - New Feature: Import team from another project

v 3.0.2
  - Fixed gitlab:app:setup
  - Fixed application error on empty project in admin area
  - Restyled last push widget

v 3.0.1
  - Fixed git over http

v 3.0.0
  - Projects groups
  - Web Editor
  - Fixed bug with gitolite keys
  - UI improved
  - Increased performance of application
  - Show user avatar in last commit when browsing Files
  - Refactored Gitlab::Merge
  - Use Font Awesome for icons
  - Separate observing of Note and MergeRequests
  - Milestone "All Issues" filter
  - Fix issue close and reopen button text and styles
  - Fix forward/back while browsing Tree hierarchy
  - Show number of notes for commits and merge requests
  - Added support pg from box and update installation doc
  - Reject ssh keys that break gitolite
  - [API] list one project hook
  - [API] edit project hook
  - [API] list project snippets
  - [API] allow to authorize using private token in HTTP header
  - [API] add user creation

v 2.9.1
  - Fixed resque custom config init

v 2.9.0
  - fixed inline notes bugs
  - refactored rspecs
  - refactored gitolite backend
  - added factory_girl
  - restyled projects list on dashboard
  - ssh keys validation to prevent gitolite crash
  - send notifications if changed permission in project
  - scss refactoring. gitlab_bootstrap/ dir
  - fix git push http body bigger than 112k problem
  - list of labels  page under issues tab
  - API for milestones, keys
  - restyled buttons
  - OAuth
  - Comment order changed

v 2.8.1
  - ability to disable gravatars
  - improved MR diff logic
  - ssh key help page

v 2.8.0
  - Gitlab Flavored Markdown
  - Bulk issues update
  - Issues API
  - Cucumber coverage increased
  - Post-receive files fixed
  - UI improved
  - Application cleanup
  - more cucumber
  - capybara-webkit + headless

v 2.7.0
  - Issue Labels
  - Inline diff
  - Git HTTP
  - API
  - UI improved
  - System hooks
  - UI improved
  - Dashboard events endless scroll
  - Source performance increased

v 2.6.0
  - UI polished
  - Improved network graph + keyboard nav
  - Handle huge commits
  - Last Push widget
  - Bugfix
  - Better performance
  - Email in resque
  - Increased test coverage
  - Ability to remove branch with MR accept
  - a lot of code refactored

v 2.5.0
  - UI polished
  - Git blame for file
  - Bugfix
  - Email in resque
  - Better test coverage

v 2.4.0
  - Admin area stats page
  - Ability to block user
  - Simplified dashboard area
  - Improved admin area
  - Bootstrap 2.0
  - Responsive layout
  - Big commits handling
  - Performance improved
  - Milestones

v 2.3.1
  - Issues pagination
  - ssl fixes
  - Merge Request pagination

v 2.3.0
  - Dashboard r1
  - Search r1
  - Project page
  - Close merge request on push
  - Persist MR diff after merge
  - mysql support
  - Documentation

v 2.2.0
  - We’ve added support of LDAP auth
  - Improved permission logic (4 roles system)
  - Protected branches (now only masters can push to protected branches)
  - Usability improved
  - twitter bootstrap integrated
  - compare view between commits
  - wiki feature
  - now you can enable/disable issues, wiki, wall features per project
  - security fixes
  - improved code browsing (ajax branch switch etc)
  - improved per-line commenting
  - git submodules displayed
  - moved to rails 3.2
  - help section improved

v 2.1.0
  - Project tab r1
  - List branches/tags
  - per line comments
  - mass user import

v 2.0.0
  - gitolite as main git host system
  - merge requests
  - project/repo access
  - link to commit/issue feed
  - design tab
  - improved email notifications
  - restyled dashboard
  - bugfix

v 1.2.2
  - common config file gitlab.yml
  - issues restyle
  - snippets restyle
  - clickable news feed header on dashboard
  - bugfix

v 1.2.1
  - bugfix

v 1.2.0
  - new design
  - user dashboard
  - network graph
  - markdown support for comments
  - encoding issues
  - wall like twitter timeline

v 1.1.0
  - project dashboard
  - wall redesigned
  - feature: code snippets
  - fixed horizontal scroll on file preview
  - fixed app crash if commit message has invalid chars
  - bugfix & code cleaning

v 1.0.2
  - fixed bug with empty project
  - added adv validation for project path & code
  - feature: issues can be sortable
  - bugfix
  - username displayed on top panel

v 1.0.1
  - fixed: with invalid source code for commit
  - fixed: lose branch/tag selection when use tree navigation
  - when history clicked - display path
  - bug fix & code cleaning

v 1.0.0
  - bug fix
  - projects preview mode

v 0.9.6
  - css fix
  - new repo empty tree until restart server - fixed

v 0.9.4
  - security improved
  - authorization improved
  - html escaping
  - bug fix
  - increased test coverage
  - design improvements

v 0.9.1
  - increased test coverage
  - design improvements
  - new issue email notification
  - updated app name
  - issue redesigned
  - issue can be edit

v 0.8.0
  - syntax highlight for main file types
  - redesign
  - stability
  - security fixes
  - increased test coverage
  - email notification<|MERGE_RESOLUTION|>--- conflicted
+++ resolved
@@ -12,13 +12,10 @@
   - GitAccess#protected_tag? no longer loads all tags just to check if a single one exists
   - Reduce delay in destroying a project from 1-minute to immediately
   - Make build status canceled if any of the jobs was canceled and none failed
-<<<<<<< HEAD
   - Allow authentication using personal acces tokens
-=======
   - Upgrade Sidekiq to 4.1.2
   - Sanitize repo paths in new project error message
   - Bump mail_room to 0.7.0 to fix stuck IDLE connections
->>>>>>> f7d2297c
   - Remove future dates from contribution calendar graph.
   - Support e-mail notifications for comments on project snippets
   - Use ActionDispatch Remote IP for Akismet checking
