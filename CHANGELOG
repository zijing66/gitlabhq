--- conflicted
+++ resolved
@@ -63,7 +63,6 @@
   - Replaces "Create merge request" link with one to the "Merge Request" when one exists
   - Fix CI builds badge, add a new link to builds badge, deprecate the old one
   - Fix broken link to project in build notification emails
-<<<<<<< HEAD
   - Ability to see and sort on vote count from Issues and MR lists
   - Fix builds scheduler when first build in stage was allowed to fail
   - User project limit is reached notice is hidden if the projects limit is zero 
@@ -74,10 +73,8 @@
   - Make it possible to erase a build (trace, artifacts) using UI and API
   - Ability to revert changes from a Merge Request or Commit
   - Emoji comment on diffs are not award emoji
-=======
   - Add label description (Nuttanart Pornprasitsakul)
   - Show label row when filtering issues or merge requests by label (Nuttanart Pornprasitsakul)
->>>>>>> cec57275
 
 v 8.4.4
   - Update omniauth-saml gem to 1.4.2
