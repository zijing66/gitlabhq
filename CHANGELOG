--- conflicted
+++ resolved
@@ -1,16 +1,13 @@
 Please view this file on the master branch, on stable branches it's out of date.
 
 v 7.10.0 (unreleased)
-<<<<<<< HEAD
   - Fix broken file browsing with a submodule that contains a relative link (Stan Hu)
   - Fix persistent XSS vulnerability around profile website URLs.
   - Fix project import URL regex to prevent arbitary local repos from being imported.
   - Fix directory traversal vulnerability around uploads routes.
   - Fix directory traversal vulnerability around help pages.
-=======
   - Don't leak existence of project via search autocomplete.
   - Don't leak existence of group or project via search.
->>>>>>> 28f9c986
   - Fix bug where Wiki pages that included a '/' were no longer accessible (Stan Hu)
   - Fix bug where error messages from Dropzone would not be displayed on the issues page (Stan Hu)
   - Add ability to configure Reply-To address in gitlab.yml (Stan Hu)
