--- conflicted
+++ resolved
@@ -39,11 +39,8 @@
   - Show incompatible projects in Google Code import status (Stan Hu)
   - Fix bug where commit data would not appear in some subdirectories (Stan Hu)
   - Unescape branch names in compare commit (Stan Hu)
-<<<<<<< HEAD
   - Task lists are now usable in comments, and will show up in Markdown previews.
-=======
   - Fix bug where avatar filenames were not actually deleted from the database during removal (Stan Hu)
->>>>>>> bf4b4384
   - Fix bug where Slack service channel was not saved in admin template settings. (Stan Hu)
   - Move snippets UI to fluid layout
   - Improve UI for sidebar. Increase separation between navigation and content
