Please view this file on the master branch, on stable branches it's out of date.

v 7.10.0 (unreleased)
  - Fix bug where error messages from Dropzone would not be displayed on the issues page (Stan Hu)
  - Add ability to configure Reply-To address in gitlab.yml (Stan Hu)
  - Fix broken side-by-side diff view on merge request page (Stan Hu)
  - Set Application controller default URL options to ensure all url_for calls are consistent (Stan Hu)
  - Allow HTML tags in Markdown input
  - Fix code unfold not working on Compare commits page (Stan Hu)
  - Fix dots in Wiki slugs causing errors (Stan Hu)
  - Make maximum attachment size configurable via Application Settings (Stan Hu)
  - Update poltergeist to version 1.6.0 to support PhantomJS 2.0 (Zeger-Jan van de Weg)
  - Fix cross references when usernames, milestones, or project names contain underscores (Stan Hu)
  - Disable reference creation for comments surrounded by code/preformatted blocks (Stan Hu)
  - Reduce Rack Attack false positives causing 403 errors during HTTP authentication (Stan Hu)
  - enable line wrapping per default and remove the checkbox to toggle it (Hannes Rosenögger)
  - extend the commit calendar to show the actual commits made on a date (Hannes Rosenögger)
  - Fix a link in the patch update guide
  - Add a service to support external wikis (Hannes Rosenögger)
  - Omit the "email patches" link and fix plain diff view for merge commits
  - List new commits for newly pushed branch in activity view.
  - Add sidetiq gem dependency to match EE
  - Add changelog, license and contribution guide links to project sidebar.
  - Improve diff UI
  - Fix alignment of navbar toggle button (Cody Mize)
  - Fix checkbox rendering for nested task lists
  - Identical look of selectboxes in UI
  - Upgrade the gitlab_git gem to version 7.1.3
  - Move "Import existing repository by URL" option to button.
  - Improve error message when save profile has error.
  - Passing the name of pushed ref to CI service (requires GitLab CI 7.9+)
  - Add location field to user profile
  - Fix print view for markdown files and wiki pages
  - Fix errors when deleting old backups
  - Improve GitLab performance when working with git repositories
  - Add tag message and last commit to tag hook (Kamil Trzciński)
  - Restrict permissions on backup files
  - Improve oauth accounts UI in profile page
  - Add ability to unlink connected accounts
  - Replace commits calendar with faster contribution calendar that includes issues and merge requests
  - Add inifinite scroll to user page activity
  - Don't include system notes in issue/MR comment count.
  - Don't mark merge request as updated when merge status relative to target branch changes.
  - Link note avatar to user.
  - Make Git-over-SSH errors more descriptive.
  - Fix EmailsOnPush.
  - Refactor issue filtering
  - AJAX selectbox for issue assignee and author filters
  - Fix issue with missing options in issue filtering dropdown if selected one
  - Prevent holding Control-Enter or Command-Enter from posting comment multiple times.
  - Prevent note form from being cleared when submitting failed.
  - Improve file icons rendering on tree (Sullivan Sénéchal)
  - API: Add pagination to project events
<<<<<<< HEAD
  - Get issue links in notification mail to work again.
  - Don't show commit comment button when user is not signed in.
  - Fix admin user projects lists.
  - Don't leak private group existence by redirecting from namespace controller to group controller.
  - Ability to skip some items from backup (database, respositories or uploads)
  - Fix "Hello @username." references not working by no longer allowing usernames to end in period.
  - Archive repositories in background worker.
  - Import GitHub, Bitbucket or GitLab.com projects owned by authenticated user into current namespace.
  - Project labels are now available over the API under the "tag_list" field (Cristian Medina) 
  - Fixed link paths for HTTP and SSH on the admin project view (Jeremy Maziarz)
  - Fix and improve help rendering (Sullivan Sénéchal)
=======
  - Fix final line in EmailsOnPush email diff being rendered as error.
>>>>>>> cef0fe24


v 7.9.2
  - Contains no changes

v 7.9.1
  - Include missing events and fix save functionality in admin service template settings form (Stan Hu)
  - Fix "Import projects from" button to show the correct instructions (Stan Hu)
  - Fix OAuth2 issue importing a new project from GitHub and GitLab (Stan Hu)
  - Fix for LDAP with commas in DN
  - Fix missing events and in admin Slack service template settings form (Stan Hu)
  - Don't show commit comment button when user is not signed in.
  - Downgrade gemnasium-gitlab-service gem

v 7.9.0
  - Add HipChat integration documentation (Stan Hu)
  - Update documentation for object_kind field in Webhook push and tag push Webhooks (Stan Hu)
  - Fix broken email images (Hannes Rosenögger)
  - Automatically config git if user forgot, where possible (Zeger-Jan van de Weg)
  - Fix mass SQL statements on initial push (Hannes Rosenögger)
  - Add tag push notifications and normalize HipChat and Slack messages to be consistent (Stan Hu)
  - Add comment notification events to HipChat and Slack services (Stan Hu)
  - Add issue and merge request events to HipChat and Slack services (Stan Hu)
  - Fix merge request URL passed to Webhooks. (Stan Hu)
  - Fix bug that caused a server error when editing a comment to "+1" or "-1" (Stan Hu)
  - Fix code preview theme setting for comments, issues, merge requests, and snippets (Stan Hu)
  - Move labels/milestones tabs to sidebar
  - Upgrade Rails gem to version 4.1.9.
  - Improve error messages for file edit failures
  - Improve UI for commits, issues and merge request lists
  - Fix commit comments on first line of diff not rendering in Merge Request Discussion view.
  - Allow admins to override restricted project visibility settings.
  - Move restricted visibility settings from gitlab.yml into the web UI.
  - Improve trigger merge request hook when source project branch has been updated (Kirill Zaitsev)
  - Save web edit in new branch
  - Fix ordering of imported but unchanged projects (Marco Wessel)
  - Mobile UI improvements: make aside content expandable
  - Expose avatar_url in projects API
  - Fix checkbox alignment on the application settings page.
  - Generalize image upload in drag and drop in markdown to all files (Hannes Rosenögger)
  - Fix mass-unassignment of issues (Robert Speicher)
  - Fix hidden diff comments in merge request discussion view
  - Allow user confirmation to be skipped for new users via API
  - Add a service to send updates to an Irker gateway (Romain Coltel)
  - Add brakeman (security scanner for Ruby on Rails)
  - Slack username and channel options
  - Add grouped milestones from all projects to dashboard.
  - Web hook sends pusher email as well as commiter
  - Add Bitbucket omniauth provider.
  - Add Bitbucket importer.
  - Support referencing issues to a project whose name starts with a digit
  - Condense commits already in target branch when updating merge request source branch.
  - Send notifications and leave system comments when bulk updating issues.
  - Automatically link commit ranges to compare page: sha1...sha4 or sha1..sha4 (includes sha1 in comparison)
  - Move groups page from profile to dashboard
  - Starred projects page at dashboard
  - Blocking user does not remove him/her from project/groups but show blocked label
  - Change subject of EmailsOnPush emails to include namespace, project and branch.
  - Change subject of EmailsOnPush emails to include first commit message when multiple were pushed.
  - Remove confusing footer from EmailsOnPush mail body.
  - Add list of changed files to EmailsOnPush emails.
  - Add option to send EmailsOnPush emails from committer email if domain matches.
  - Add option to disable code diffs in EmailOnPush emails.
  - Wrap commit message in EmailsOnPush email.
  - Send EmailsOnPush emails when deleting commits using force push.
  - Fix EmailsOnPush email comparison link to include first commit.
  - Fix highliht of selected lines in file
  - Reject access to group/project avatar if the user doesn't have access.
  - Add database migration to clean group duplicates with same path and name (Make sure you have a backup before update)
  - Add GitLab active users count to rake gitlab:check
  - Starred projects page at dashboard
  - Make email display name configurable
  - Improve json validation in hook data
  - Use Emoji One
  - Updated emoji help documentation to properly reference EmojiOne.
  - Fix missing GitHub organisation repositories on import page.
  - Added blue theme
  - Remove annoying notice messages when create/update merge request
  - Allow smb:// links in Markdown text.
  - Filter merge request by title or description at Merge Requests page
  - Block user if he/she was blocked in Active Directory
  - Fix import pages not working after first load.
  - Use custom LDAP label in LDAP signin form.
  - Execute hooks and services when branch or tag is created or deleted through web interface.
  - Block and unblock user if he/she was blocked/unblocked in Active Directory
  - Raise recommended number of unicorn workers from 2 to 3
  - Use same layout and interactivity for project members as group members.
  - Prevent gitlab-shell character encoding issues by receiving its changes as raw data.
  - Ability to unsubscribe/subscribe to issue or merge request
  - Delete deploy key when last connection to a project is destroyed.
  - Fix invalid Atom feeds when using emoji, horizontal rules, or images (Christian Walther)
  - Backup of repositories with tar instead of git bundle (only now are git-annex files included in the backup)
  - Add canceled status for CI
  - Send EmailsOnPush email when branch or tag is created or deleted.
  - Faster merge request processing for large repository
  - Prevent doubling AJAX request with each commit visit via Turbolink
  - Prevent unnecessary doubling of js events on import pages and user calendar

v 7.8.4
  - Fix issue_tracker_id substitution in custom issue trackers
  - Fix path and name duplication in namespaces

v 7.8.3
  - Bump version of gitlab_git fixing annotated tags without message

v 7.8.2
  - Fix service migration issue when upgrading from versions prior to 7.3
  - Fix setting of the default use project limit via admin UI
  - Fix showing of already imported projects for GitLab and Gitorious importers
  - Fix response of push to repository to return "Not found" if user doesn't have access
  - Fix check if user is allowed to view the file attachment
  - Fix import check for case sensetive namespaces
  - Increase timeout for Git-over-HTTP requests to 1 hour since large pulls/pushes can take a long time.
  - Properly handle autosave local storage exceptions.
  - Escape wildcards when searching LDAP by username.

v 7.8.1
  - Fix run of custom post receive hooks
  - Fix migration that caused issues when upgrading to version 7.8 from versions prior to 7.3
  - Fix the warning for LDAP users about need to set password
  - Fix avatars which were not shown for non logged in users
  - Fix urls for the issues when relative url was enabled

v 7.8.0
  - Fix access control and protection against XSS for note attachments and other uploads.
  - Replace highlight.js with rouge-fork rugments (Stefan Tatschner)
  - Make project search case insensitive (Hannes Rosenögger)
  - Include issue/mr participants in list of recipients for reassign/close/reopen emails
  - Expose description in groups API
  - Better UI for project services page
  - Cleaner UI for web editor
  - Add diff syntax highlighting in email-on-push service notifications (Hannes Rosenögger)
  - Add API endpoint to fetch all changes on a MergeRequest (Jeroen van Baarsen)
  - View note image attachments in new tab when clicked instead of downloading them
  - Improve sorting logic in UI and API. Explicitly define what sorting method is used by default
  - Fix overflow at sidebar when have several items
  - Add notes for label changes in issue and merge requests
  - Show tags in commit view (Hannes Rosenögger)
  - Only count a user's vote once on a merge request or issue (Michael Clarke)
  - Increase font size when browse source files and diffs
  - Service Templates now let you set default values for all services
  - Create new file in empty repository using GitLab UI
  - Ability to clone project using oauth2 token
  - Upgrade Sidekiq gem to version 3.3.0
  - Stop git zombie creation during force push check
  - Show success/error messages for test setting button in services
  - Added Rubocop for code style checks
  - Fix commits pagination
  - Async load a branch information at the commit page
  - Disable blacklist validation for project names
  - Allow configuring protection of the default branch upon first push (Marco Wessel)
  - Add gitlab.com importer
  - Add an ability to login with gitlab.com
  - Add a commit calendar to the user profile (Hannes Rosenögger)
  - Submit comment on command-enter
  - Notify all members of a group when that group is mentioned in a comment, for example: `@gitlab-org` or `@sales`.
  - Extend issue clossing pattern to include "Resolve", "Resolves", "Resolved", "Resolving" and "Close" (Julien Bianchi and Hannes Rosenögger)
  - Fix long broadcast message cut-off on left sidebar (Visay Keo)
  - Add Project Avatars (Steven Thonus and Hannes Rosenögger)
  - Password reset token validity increased from 2 hours to 2 days since it is also send on account creation.
  - Edit group members via API
  - Enable raw image paste from clipboard, currently Chrome only (Marco Cyriacks)
  - Add action property to merge request hook (Julien Bianchi)
  - Remove duplicates from group milestone participants list.
  - Add a new API function that retrieves all issues assigned to a single milestone (Justin Whear and Hannes Rosenögger)
  - API: Access groups with their path (Julien Bianchi)
  - Added link to milestone and keeping resource context on smaller viewports for issues and merge requests (Jason Blanchard)
  - Allow notification email to be set separately from primary email.
  - API: Add support for editing an existing project (Mika Mäenpää and Hannes Rosenögger)
  - Don't have Markdown preview fail for long comments/wiki pages.
  - When test web hook - show error message instead of 500 error page if connection to hook url was reset
  - Added support for firing system hooks on group create/destroy and adding/removing users to group (Boyan Tabakov)
  - Added persistent collapse button for left side nav bar (Jason Blanchard)
  - Prevent losing unsaved comments by automatically restoring them when comment page is loaded again.
  - Don't allow page to be scaled on mobile.
  - Clean the username acquired from OAuth/LDAP so it doesn't fail username validation and block signing up.
  - Show assignees in merge request index page (Kelvin Mutuma)
  - Link head panel titles to relevant root page.
  - Allow users that signed up via OAuth to set their password in order to use Git over HTTP(S).
  - Show users button to share their newly created public or internal projects on twitter
  - Add quick help links to the GitLab pricing and feature comparison pages.
  - Fix duplicate authorized applications in user profile and incorrect application client count in admin area.
  - Make sure Markdown previews always use the same styling as the eventual destination.
  - Remove deprecated Group#owner_id from API
  - Show projects user contributed to on user page. Show stars near project on user page.
  - Improve database performance for GitLab
  - Add Asana service (Jeremy Benoist)
  - Improve project web hooks with extra data

v 7.7.2
  - Update GitLab Shell to version 2.4.2 that fixes a bug when developers can push to protected branch
  - Fix issue when LDAP user can't login with existing GitLab account

v 7.7.1
  - Improve mention autocomplete performance
  - Show setup instructions for GitHub import if disabled
  - Allow use http for OAuth applications

v 7.7.0
  - Import from GitHub.com feature
  - Add Jetbrains Teamcity CI service (Jason Lippert)
  - Mention notification level
  - Markdown preview in wiki (Yuriy Glukhov)
  - Raise group avatar filesize limit to 200kb
  - OAuth applications feature
  - Show user SSH keys in admin area
  - Developer can push to protected branches option
  - Set project path instead of project name in create form
  - Block Git HTTP access after 10 failed authentication attempts
  - Updates to the messages returned by API (sponsored by O'Reilly Media)
  - New UI layout with side navigation
  - Add alert message in case of outdated browser (IE < 10)
  - Added API support for sorting projects
  - Update gitlab_git to version 7.0.0.rc14
  - Add API project search filter option for authorized projects
  - Fix File blame not respecting branch selection
  - Change some of application settings on fly in admin area UI
  - Redesign signin/signup pages
  - Close standard input in Gitlab::Popen.popen
  - Trigger GitLab CI when push tags
  - When accept merge request - do merge using sidaekiq job
  - Enable web signups by default
  - Fixes for diff comments: drag-n-drop images, selecting images
  - Fixes for edit comments: drag-n-drop images, preview mode, selecting images, save & update
  - Remove password strength indicator



v 7.6.0
  - Fork repository to groups
  - New rugged version
  - Add CRON=1 backup setting for quiet backups
  - Fix failing wiki restore
  - Add optional Sidekiq MemoryKiller middleware (enabled via SIDEKIQ_MAX_RSS env variable)
  - Monokai highlighting style now more faithful to original design (Mark Riedesel)
  - Create project with repository in synchrony
  - Added ability to create empty repo or import existing one if project does not have repository
  - Reactivate highlight.js language autodetection
  - Mobile UI improvements
  - Change maximum avatar file size from 100KB to 200KB
  - Strict validation for snippet file names
  - Enable Markdown preview for issues, merge requests, milestones, and notes (Vinnie Okada)
  - In the docker directory is a container template based on the Omnibus packages.
  - Update Sidekiq to version 2.17.8
  - Add author filter to project issues and merge requests pages
  - Atom feed for user activity
  - Support multiple omniauth providers for the same user
  - Rendering cross reference in issue title and tooltip for merge request
  - Show username in comments
  - Possibility to create Milestones or Labels when Issues are disabled
  - Fix bug with showing gpg signature in tag

v 7.5.3
  - Bump gitlab_git to 7.0.0.rc12 (includes Rugged 0.21.2)

v 7.5.2
  - Don't log Sidekiq arguments by default
  - Fix restore of wiki repositories from backups

v 7.5.1
  - Add missing timestamps to 'members' table

v 7.5.0
  - API: Add support for Hipchat (Kevin Houdebert)
  - Add time zone configuration in gitlab.yml (Sullivan Senechal)
  - Fix LDAP authentication for Git HTTP access
  - Run 'GC.start' after every EmailsOnPushWorker job
  - Fix LDAP config lookup for provider 'ldap'
  - Drop all sequences during Postgres database restore
  - Project title links to project homepage (Ben Bodenmiller)
  - Add Atlassian Bamboo CI service (Drew Blessing)
  - Mentioned @user will receive email even if he is not participating in issue or commit
  - Session API: Use case-insensitive authentication like in UI (Andrey Krivko)
  - Tie up loose ends with annotated tags: API & UI (Sean Edge)
  - Return valid json for deleting branch via API (sponsored by O'Reilly Media)
  - Expose username in project events API (sponsored by O'Reilly Media)
  - Adds comments to commits in the API
  - Performance improvements
  - Fix post-receive issue for projects with deleted forks
  - New gitlab-shell version with custom hooks support
  - Improve code
  - GitLab CI 5.2+ support (does not support older versions)
  - Fixed bug when you can not push commits starting with 000000 to protected branches
  - Added a password strength indicator
  - Change project name and path in one form
  - Display renamed files in diff views (Vinnie Okada)
  - Fix raw view for public snippets
  - Use secret token with GitLab internal API.
  - Add missing timestamps to 'members' table

v 7.4.3
  - Fix raw snippets view
  - Fix security issue for member api
  - Fix buildbox integration

v 7.4.2
  - Fix internal snippet exposing for unauthenticated users

v 7.4.1
  - Fix LDAP authentication for Git HTTP access
  - Fix LDAP config lookup for provider 'ldap'
  - Fix public snippets
  - Fix 500 error on projects with nested submodules

v 7.4.0
  - Refactored membership logic
  - Improve error reporting on users API (Julien Bianchi)
  - Refactor test coverage tools usage. Use SIMPLECOV=true to generate it locally
  - Default branch is protected by default
  - Increase unicorn timeout to 60 seconds
  - Sort search autocomplete projects by stars count so most popular go first
  - Add README to tab on project show page
  - Do not delete tmp/repositories itself during clean-up, only its contents
  - Support for backup uploads to remote storage
  - Prevent notes polling when there are not notes
  - Internal ForkService: Prepare support for fork to a given namespace
  - API: Add support for forking a project via the API (Bernhard Kaindl)
  - API: filter project issues by milestone (Julien Bianchi)
  - Fail harder in the backup script
  - Changes to Slack service structure, only webhook url needed
  - Zen mode for wiki and milestones (Robert Schilling)
  - Move Emoji parsing to html-pipeline-gitlab (Robert Schilling)
  - Font Awesome 4.2 integration (Sullivan Senechal)
  - Add Pushover service integration (Sullivan Senechal)
  - Add select field type for services options (Sullivan Senechal)
  - Add cross-project references to the Markdown parser (Vinnie Okada)
  - Add task lists to issue and merge request descriptions (Vinnie Okada)
  - Snippets can be public, internal or private
  - Improve danger zone: ask project path to confirm data-loss action
  - Raise exception on forgery
  - Show build coverage in Merge Requests (requires GitLab CI v5.1)
  - New milestone and label links on issue edit form
  - Improved repository graphs
  - Improve event note display in dashboard and project activity views (Vinnie Okada)
  - Add users sorting to admin area
  - UI improvements
  - Fix ambiguous sha problem with mentioned commit
  - Fixed bug with apostrophe when at mentioning users
  - Add active directory ldap option
  - Developers can push to wiki repo. Protected branches does not affect wiki repo any more
  - Faster rev list
  - Fix branch removal

v 7.3.2
  - Fix creating new file via web editor
  - Use gitlab-shell v2.0.1

v 7.3.1
  - Fix ref parsing in Gitlab::GitAccess
  - Fix error 500 when viewing diff on a file with changed permissions
  - Fix adding comments to MR when source branch is master
  - Fix error 500 when searching description contains relative link

v 7.3.0
  - Always set the 'origin' remote in satellite actions
  - Write authorized_keys in tmp/ during tests
  - Use sockets to connect to Redis
  - Add dormant New Relic gem (can be enabled via environment variables)
  - Expire Rack sessions after 1 week
  - Cleaner signin/signup pages
  - Improved comments UI
  - Better search with filtering, pagination etc
  - Added a checkbox to toggle line wrapping in diff (Yuriy Glukhov)
  - Prevent project stars duplication when fork project
  - Use the default Unicorn socket backlog value of 1024
  - Support Unix domain sockets for Redis
  - Store session Redis keys in 'session:gitlab:' namespace
  - Deprecate LDAP account takeover based on partial LDAP email / GitLab username match
  - Use /bin/sh instead of Bash in bin/web, bin/background_jobs (Pavel Novitskiy)
  - Keyboard shortcuts for productivity (Robert Schilling)
  - API: filter issues by state (Julien Bianchi)
  - API: filter issues by labels (Julien Bianchi)
  - Add system hook for ssh key changes
  - Add blob permalink link (Ciro Santilli)
  - Create annotated tags through UI and API (Sean Edge)
  - Snippets search (Charles Bushong)
  - Comment new push to existing MR
  - Add 'ci' to the blacklist of forbidden names
  - Improve text filtering on issues page
  - Comment & Close button
  - Process git push --all much faster
  - Don't allow edit of system notes
  - Project wiki search (Ralf Seidler)
  - Enabled Shibboleth authentication support (Matus Banas)
  - Zen mode (fullscreen) for issues/MR/notes (Robert Schilling)
  - Add ability to configure webhook timeout via gitlab.yml (Wes Gurney)
  - Sort project merge requests in asc or desc order for updated_at or created_at field (sponsored by O'Reilly Media)
  - Add Redis socket support to 'rake gitlab:shell:install'

v 7.2.1
  - Delete orphaned labels during label migration (James Brooks)
  - Security: prevent XSS with stricter MIME types for raw repo files

v 7.2.0
  - Explore page
  - Add project stars (Ciro Santilli)
  - Log Sidekiq arguments
  - Better labels: colors, ability to rename and remove
  - Improve the way merge request collects diffs
  - Improve compare page for large diffs
  - Expose the full commit message via API
  - Fix 500 error on repository rename
  - Fix bug when MR download patch return invalid diff
  - Test gitlab-shell integration
  - Repository import timeout increased from 2 to 4 minutes allowing larger repos to be imported
  - API for labels (Robert Schilling)
  - API: ability to set an import url when creating project for specific user

v 7.1.1
  - Fix cpu usage issue in Firefox
  - Fix redirect loop when changing password by new user
  - Fix 500 error on new merge request page

v 7.1.0
  - Remove observers
  - Improve MR discussions
  - Filter by description on Issues#index page
  - Fix bug with namespace select when create new project page
  - Show README link after description for non-master members
  - Add @all mention for comments
  - Dont show reply button if user is not signed in
  - Expose more information for issues with webhook
  - Add a mention of the merge request into the default merge request commit message
  - Improve code highlight, introduce support for more languages like Go, Clojure, Erlang etc
  - Fix concurrency issue in repository download
  - Dont allow repository name start with ?
  - Improve email threading (Pierre de La Morinerie)
  - Cleaner help page
  - Group milestones
  - Improved email notifications
  - Contributors API (sponsored by Mobbr)
  - Fix LDAP TLS authentication (Boris HUISGEN)
  - Show VERSION information on project sidebar
  - Improve branch removal logic when accept MR
  - Fix bug where comment form is spawned inside the Reply button
  - Remove Dir.chdir from Satellite#lock for thread-safety
  - Increased default git max_size value from 5MB to 20MB in gitlab.yml. Please update your configs!
  - Show error message in case of timeout in satellite when create MR
  - Show first 100 files for huge diff instead of hiding all
  - Change default admin email from admin@local.host to admin@example.com

v 7.0.0
  - The CPU no longer overheats when you hold down the spacebar
  - Improve edit file UI
  - Add ability to upload group avatar when create
  - Protected branch cannot be removed
  - Developers can remove normal branches with UI
  - Remove branch via API (sponsored by O'Reilly Media)
  - Move protected branches page to Project settings area
  - Redirect to Files view when create new branch via UI
  - Drag and drop upload of image in every markdown-area (Earle Randolph Bunao and Neil Francis Calabroso)
  - Refactor the markdown relative links processing
  - Make it easier to implement other CI services for GitLab
  - Group masters can create projects in group
  - Deprecate ruby 1.9.3 support
  - Only masters can rewrite/remove git tags
  - Add X-Frame-Options SAMEORIGIN to Nginx config so Sidekiq admin is visible
  - UI improvements
  - Case-insensetive search for issues
  - Update to rails 4.1
  - Improve performance of application for projects and groups with a lot of members
  - Formally support Ruby 2.1
  - Include Nginx gitlab-ssl config
  - Add manual language detection for highlight.js
  - Added example.com/:username routing
  - Show notice if your profile is public
  - UI improvements for mobile devices
  - Improve diff rendering performance
  - Drag-n-drop for issues and merge requests between states at milestone page
  - Fix '0 commits' message for huge repositories on project home page
  - Prevent 500 error page when visit commit page from large repo
  - Add notice about huge push over http to unicorn config
  - File action in satellites uses default 30 seconds timeout instead of old 10 seconds one
  - Overall performance improvements
  - Skip init script check on omnibus-gitlab
  - Be more selective when killing stray Sidekiqs
  - Check LDAP user filter during sign-in
  - Remove wall feature (no data loss - you can take it from database)
  - Dont expose user emails via API unless you are admin
  - Detect issues closed by Merge Request description
  - Better email subject lines from email on push service (Alex Elman)
  - Enable identicon for gravatar be default

v 6.9.2
  - Revert the commit that broke the LDAP user filter

v 6.9.1
  - Fix scroll to highlighted line
  - Fix the pagination on load for commits page

v 6.9.0
  - Store Rails cache data in the Redis `cache:gitlab` namespace
  - Adjust MySQL limits for existing installations
  - Add db index on project_id+iid column. This prevents duplicate on iid (During migration duplicates will be removed)
  - Markdown preview or diff during editing via web editor (Evgeniy Sokovikov)
  - Give the Rails cache its own Redis namespace
  - Add ability to set different ssh host, if different from http/https
  - Fix syntax highlighting for code comments blocks
  - Improve comments loading logic
  - Stop refreshing comments when the tab is hidden
  - Improve issue and merge request mobile UI (Drew Blessing)
  - Document how to convert a backup to PostgreSQL
  - Fix locale bug in backup manager
  - Fix can not automerge when MR description is too long
  - Fix wiki backup skip bug
  - Two Step MR creation process
  - Remove unwanted files from satellite working directory with git clean -fdx
  - Accept merge request via API (sponsored by O'Reilly Media)
  - Add more access checks during API calls
  - Block SSH access for 'disabled' Active Directory users
  - Labels for merge requests (Drew Blessing)
  - Threaded emails by setting a Message-ID (Philip Blatter)

v 6.8.0
  - Ability to at mention users that are participating in issue and merge req. discussion
  - Enabled GZip Compression for assets in example Nginx, make sure that Nginx is compiled with --with-http_gzip_static_module flag (this is default in Ubuntu)
  - Make user search case-insensitive (Christopher Arnold)
  - Remove omniauth-ldap nickname bug workaround
  - Drop all tables before restoring a Postgres backup
  - Make the repository downloads path configurable
  - Create branches via API (sponsored by O'Reilly Media)
  - Changed permission of gitlab-satellites directory not to be world accessible
  - Protected branch does not allow force push
  - Fix popen bug in `rake gitlab:satellites:create`
  - Disable connection reaping for MySQL
  - Allow oauth signup without email for twitter and github
  - Fix faulty namespace names that caused 500 on user creation
  - Option to disable standard login
  - Clean old created archives from repository downloads directory
  - Fix download link for huge MR diffs
  - Expose event and mergerequest timestamps in API
  - Fix emails on push service when only one commit is pushed

v 6.7.3
  - Fix the merge notification email not being sent (Pierre de La Morinerie)
  - Drop all tables before restoring a Postgres backup
  - Remove yanked modernizr gem

v 6.7.2
  - Fix upgrader script

v 6.7.1
  - Fix GitLab CI integration

v 6.7.0
  - Increased the example Nginx client_max_body_size from 5MB to 20MB, consider updating it manually on existing installations
  - Add support for Gemnasium as a Project Service (Olivier Gonzalez)
  - Add edit file button to MergeRequest diff
  - Public groups (Jason Hollingsworth)
  - Cleaner headers in Notification Emails (Pierre de La Morinerie)
  - Blob and tree gfm links to anchors work
  - Piwik Integration (Sebastian Winkler)
  - Show contribution guide link for new issue form (Jeroen van Baarsen)
  - Fix CI status for merge requests from fork
  - Added option to remove issue assignee on project issue page and issue edit page (Jason Blanchard)
  - New page load indicator that includes a spinner that scrolls with the page
  - Converted all the help sections into markdown
  - LDAP user filters
  - Streamline the content of notification emails (Pierre de La Morinerie)
  - Fixes a bug with group member administration (Matt DeTullio)
  - Sort tag names using VersionSorter (Robert Speicher)
  - Add GFM autocompletion for MergeRequests (Robert Speicher)
  - Add webhook when a new tag is pushed (Jeroen van Baarsen)
  - Add button for toggling inline comments in diff view
  - Add retry feature for repository import
  - Reuse the GitLab LDAP connection within each request
  - Changed markdown new line behaviour to conform to markdown standards
  - Fix global search
  - Faster authorized_keys rebuilding in `rake gitlab:shell:setup` (requires gitlab-shell 1.8.5)
  - Create and Update MR calls now support the description parameter (Greg Messner)
  - Markdown relative links in the wiki link to wiki pages, markdown relative links in repositories link to files in the repository
  - Added Slack service integration (Federico Ravasio)
  - Better API responses for access_levels (sponsored by O'Reilly Media)
  - Requires at least 2 unicorn workers
  - Requires gitlab-shell v1.9+
  - Replaced gemoji(due to closed licencing problem) with Phantom Open Emoji library(combined SIL Open Font License, MIT License and the CC 3.0 License)
  - Fix `/:username.keys` response content type (Dmitry Medvinsky)

v 6.6.5
  - Added option to remove issue assignee on project issue page and issue edit page (Jason Blanchard)
  - Hide mr close button for comment form if merge request was closed or inline comment
  - Adds ability to reopen closed merge request

v 6.6.4
  - Add missing html escape for highlighted code blocks in comments, issues

v 6.6.3
  - Fix 500 error when edit yourself from admin area
  - Hide private groups for public profiles

v 6.6.2
  - Fix 500 error on branch/tag create or remove via UI

v 6.6.1
  - Fix 500 error on files tab if submodules presents

v 6.6.0
  - Retrieving user ssh keys publically(github style): http://__HOST__/__USERNAME__.keys
  - Permissions: Developer now can manage issue tracker (modify any issue)
  - Improve Code Compare page performance
  - Group avatar
  - Pygments.rb replaced with highlight.js
  - Improve Merge request diff store logic
  - Improve render performnace for MR show page
  - Fixed Assembla hardcoded project name
  - Jira integration documentation
  - Refactored app/services
  - Remove snippet expiration
  - Mobile UI improvements (Drew Blessing)
  - Fix block/remove UI for admin::users#show page
  - Show users' group membership on users' activity page (Robert Djurasaj)
  - User pages are visible without login if user is authorized to a public project
  - Markdown rendered headers have id derived from their name and link to their id
  - Improve application to work faster with large groups (100+ members)
  - Multiple emails per user
  - Show last commit for file when view file source
  - Restyle Issue#show page and MR#show page
  - Ability to filter by multiple labels for Issues page
  - Rails version to 4.0.3
  - Fixed attachment identifier displaying underneath note text (Jason Blanchard)

v 6.5.1
  - Fix branch selectbox when create merge request from fork

v 6.5.0
  - Dropdown menus on issue#show page for assignee and milestone (Jason Blanchard)
  - Add color custimization and previewing to broadcast messages
  - Fixed notes anchors
  - Load new comments in issues dynamically
  - Added sort options to Public page
  - New filters (assigned/authored/all) for Dashboard#issues/merge_requests (sponsored by Say Media)
  - Add project visibility icons to dashboard
  - Enable secure cookies if https used
  - Protect users/confirmation with rack_attack
  - Default HTTP headers to protect against MIME-sniffing, force https if enabled
  - Bootstrap 3 with responsive UI
  - New repository download formats: tar.bz2, zip, tar (Jason Hollingsworth)
  - Restyled accept widgets for MR
  - SCSS refactored
  - Use jquery timeago plugin
  - Fix 500 error for rdoc files
  - Ability to customize merge commit message (sponsored by Say Media)
  - Search autocomplete via ajax
  - Add website url to user profile
  - Files API supports base64 encoded content (sponsored by O'Reilly Media)
  - Added support for Go's repository retrieval (Bruno Albuquerque)

v6.4.3
  - Don't use unicorn worker killer if PhusionPassenger is defined

v6.4.2
  - Fixed wrong behaviour of script/upgrade.rb

v6.4.1
  - Fixed bug with repository rename
  - Fixed bug with project transfer

v 6.4.0
  - Added sorting to project issues page (Jason Blanchard)
  - Assembla integration (Carlos Paramio)
  - Fixed another 500 error with submodules
  - UI: More compact issues page
  - Minimal password length increased to 8 symbols
  - Side-by-side diff view (Steven Thonus)
  - Internal projects (Jason Hollingsworth)
  - Allow removal of avatar (Drew Blessing)
  - Project web hooks now support issues and merge request events
  - Visiting project page while not logged in will redirect to sign-in instead of 404 (Jason Hollingsworth)
  - Expire event cache on avatar creation/removal (Drew Blessing)
  - Archiving old projects (Steven Thonus)
  - Rails 4
  - Add time ago tooltips to show actual date/time
  - UI: Fixed UI for admin system hooks
  - Ruby script for easier GitLab upgrade
  - Do not remove Merge requests if fork project was removed
  - Improve sign-in/signup UX
  - Add resend confirmation link to sign-in page
  - Set noreply@HOSTNAME for reply_to field in all emails
  - Show GitLab API version on Admin#dashboard
  - API Cross-origin resource sharing
  - Show READMe link at project home page
  - Show repo size for projects in Admin area

v 6.3.0
  - API for adding gitlab-ci service
  - Init script now waits for pids to appear after (re)starting before reporting status (Rovanion Luckey)
  - Restyle project home page
  - Grammar fixes
  - Show branches list (which branches contains commit) on commit page (Andrew Kumanyaev)
  - Security improvements
  - Added support for GitLab CI 4.0
  - Fixed issue with 500 error when group did not exist
  - Ability to leave project
  - You can create file in repo using UI
  - You can remove file from repo using UI
  - API: dropped default_branch attribute from project during creation
  - Project default_branch is not stored in db any more. It takes from repo now.
  - Admin broadcast messages
  - UI improvements
  - Dont show last push widget if user removed this branch
  - Fix 500 error for repos with newline in file name
  - Extended html titles
  - API: create/update/delete repo files
  - Admin can transfer project to any namespace
  - API: projects/all for admin users
  - Fix recent branches order

v 6.2.4
  - Security: Cast API private_token to string (CVE-2013-4580)
  - Security: Require gitlab-shell 1.7.8 (CVE-2013-4581, CVE-2013-4582, CVE-2013-4583)
  - Fix for Git SSH access for LDAP users

v 6.2.3
  - Security: More protection against CVE-2013-4489
  - Security: Require gitlab-shell 1.7.4 (CVE-2013-4490, CVE-2013-4546)
  - Fix sidekiq rake tasks

v 6.2.2
  - Security: Update gitlab_git (CVE-2013-4489)

v 6.2.1
  - Security: Fix issue with generated passwords for new users

v 6.2.0
  - Public project pages are now visible to everyone (files, issues, wik, etc.)
    THIS MEANS YOUR ISSUES AND WIKI FOR PUBLIC PROJECTS ARE PUBLICLY VISIBLE AFTER THE UPGRADE
  - Add group access to permissions page
  - Require current password to change one
  - Group owner or admin can remove other group owners
  - Remove group transfer since we have multiple owners
  - Respect authorization in Repository API
  - Improve UI for Project#files page
  - Add more security specs
  - Added search for projects by name to api (Izaak Alpert)
  - Make default user theme configurable (Izaak Alpert)
  - Update logic for validates_merge_request for tree of MR (Andrew Kumanyaev)
  - Rake tasks for web hooks management (Jonhnny Weslley)
  - Extended User API to expose admin and can_create_group for user creation/updating (Boyan Tabakov)
  - API: Remove group
  - API: Remove project
  - Avatar upload on profile page with a maximum of 100KB (Steven Thonus)
  - Store the sessions in Redis instead of the cookie store
  - Fixed relative links in markdown
  - User must confirm their email if signup enabled
  - User must confirm changed email

v 6.1.0
  - Project specific IDs for issues, mr, milestones
    Above items will get a new id and for example all bookmarked issue urls will change.
    Old issue urls are redirected to the new one if the issue id is too high for an internal id.
  - Description field added to Merge Request
  - API: Sudo api calls (Izaak Alpert)
  - API: Group membership api (Izaak Alpert)
  - Improved commit diff
  - Improved large commit handling (Boyan Tabakov)
  - Rewrite: Init script now less prone to errors and keeps better track of the service (Rovanion Luckey)
  - Link issues, merge requests, and commits when they reference each other with GFM (Ash Wilson)
  - Close issues automatically when pushing commits with a special message
  - Improve user removal from admin area
  - Invalidate events cache when project was moved
  - Remove deprecated classes and rake tasks
  - Add event filter for group and project show pages
  - Add links to create branch/tag from project home page
  - Add public-project? checkbox to new-project view
  - Improved compare page. Added link to proceed into Merge Request
  - Send an email to a user when they are added to group
  - New landing page when you have 0 projects

v 6.0.0
  - Feature: Replace teams with group membership
    We introduce group membership in 6.0 as a replacement for teams.
    The old combination of groups and teams was confusing for a lot of people.
    And when the members of a team where changed this wasn't reflected in the project permissions.
    In GitLab 6.0 you will be able to add members to a group with a permission level for each member.
    These group members will have access to the projects in that group.
    Any changes to group members will immediately be reflected in the project permissions.
    You can even have multiple owners for a group, greatly simplifying administration.
  - Feature: Ability to have multiple owners for group
  - Feature: Merge Requests between fork and project (Izaak Alpert)
  - Feature: Generate fingerprint for ssh keys
  - Feature: Ability to create and remove branches with UI
  - Feature: Ability to create and remove git tags with UI
  - Feature: Groups page in profile. You can leave group there
  - API: Allow login with LDAP credentials
  - Redesign: project settings navigation
  - Redesign: snippets area
  - Redesign: ssh keys page
  - Redesign: buttons, blocks and other ui elements
  - Add comment title to rss feed
  - You can use arrows to navigate at tree view
  - Add project filter on dashboard
  - Cache project graph
  - Drop support of root namespaces
  - Default theme is classic now
  - Cache result of methods like authorize_projects, project.team.members etc
  - Remove $.ready events
  - Fix onclick events being double binded
  - Add notification level to group membership
  - Move all project controllers/views under Projects:: module
  - Move all profile controllers/views under Profiles:: module
  - Apply user project limit only for personal projects
  - Unicorn is default web server again
  - Store satellites lock files inside satellites dir
  - Disabled threadsafety mode in rails
  - Fixed bug with loosing MR comments
  - Improved MR comments logic
  - Render readme file for projects in public area

v 5.4.2
  - Security: Cast API private_token to string (CVE-2013-4580)
  - Security: Require gitlab-shell 1.7.8 (CVE-2013-4581, CVE-2013-4582, CVE-2013-4583)

v 5.4.1
  - Security: Fixes for CVE-2013-4489
  - Security: Require gitlab-shell 1.7.4 (CVE-2013-4490, CVE-2013-4546)

v 5.4.0
  - Ability to edit own comments
  - Documentation improvements
  - Improve dashboard projects page
  - Fixed nav for empty repos
  - GitLab Markdown help page
  - Misspelling fixes
  - Added support of unicorn and fog gems
  - Added client list to API doc
  - Fix PostgreSQL database restoration problem
  - Increase snippet content column size
  - allow project import via git:// url
  - Show participants on issues, including mentions
  - Notify mentioned users with email

v 5.3.0
  - Refactored services
  - Campfire service added
  - HipChat service added
  - Fixed bug with LDAP + git over http
  - Fixed bug with google analytics code being ignored
  - Improve sign-in page if ldap enabled
  - Respect newlines in wall messages
  - Generate the Rails secret token on first run
  - Rename repo feature
  - Init.d: remove gitlab.socket on service start
  - Api: added teams api
  - Api: Prevent blob content being escaped
  - Api: Smart deploy key add behaviour
  - Api: projects/owned.json return user owned project
  - Fix bug with team assignation on project from #4109
  - Advanced snippets: public/private, project/personal (Andrew Kulakov)
  - Repository Graphs (Karlo Nicholas T. Soriano)
  - Fix dashboard lost if comment on commit
  - Update gitlab-grack. Fixes issue with --depth option
  - Fix project events duplicate on project page
  - Fix postgres error when displaying network graph.
  - Fix dashboard event filter when navigate via turbolinks
  - init.d: Ensure socket is removed before starting service
  - Admin area: Style teams:index, group:show pages
  - Own page for failed forking
  - Scrum view for milestone

v 5.2.0
  - Turbolinks
  - Git over http with ldap credentials
  - Diff with better colors and some spacing on the corners
  - Default values for project features
  - Fixed huge_commit view
  - Restyle project clone panel
  - Move Gitlab::Git code to gitlab_git gem
  - Move update docs in repo
  - Requires gitlab-shell v1.4.0
  - Fixed submodules listing under file tab
  - Fork feature (Angus MacArthur)
  - git version check in gitlab:check
  - Shared deploy keys feature
  - Ability to generate default labels set for issues
  - Improve gfm autocomplete (Harold Luo)
  - Added support for Google Analytics
  - Code search feature (Javier Castro)

v 5.1.0
  - You can login with email or username now
  - Corrected project transfer rollback when repository cannot be moved
  - Move both repo and wiki when project transfer requested
  - Admin area: project editing was removed from admin namespace
  - Access: admin user has now access to any project.
  - Notification settings
  - Gitlab::Git set of objects to abstract from grit library
  - Replace Unicorn web server with Puma
  - Backup/Restore refactored. Backup dump project wiki too now
  - Restyled Issues list. Show milestone version in issue row
  - Restyled Merge Request list
  - Backup now dump/restore uploads
  - Improved performance of dashboard (Andrew Kumanyaev)
  - File history now tracks renames (Akzhan Abdulin)
  - Drop wiki migration tools
  - Drop sqlite migration tools
  - project tagging
  - Paginate users in API
  - Restyled network graph (Hiroyuki Sato)

v 5.0.1
  - Fixed issue with gitlab-grit being overridden by grit

v 5.0.0
  - Replaced gitolite with gitlab-shell
  - Removed gitolite-related libraries
  - State machine added
  - Setup gitlab as git user
  - Internal API
  - Show team tab for empty projects
  - Import repository feature
  - Updated rails
  - Use lambda for scopes
  - Redesign admin area -> users
  - Redesign admin area -> user
  - Secure link to file attachments
  - Add validations for Group and Team names
  - Restyle team page for project
  - Update capybara, rspec-rails, poltergeist to recent versions
  - Wiki on git using Gollum
  - Added Solarized Dark theme for code review
  - Don't show user emails in autocomplete lists, profile pages
  - Added settings tab for group, team, project
  - Replace user popup with icons in header
  - Handle project moving with gitlab-shell
  - Added select2-rails for selectboxes with ajax data load
  - Fixed search field on projects page
  - Added teams to search autocomplete
  - Move groups and teams on dashboard sidebar to sub-tabs
  - API: improved return codes and docs. (Felix Gilcher, Sebastian Ziebell)
  - Redesign wall to be more like chat
  - Snippets, Wall features are disabled by default for new projects

v 4.2.0
  - Teams
  - User show page. Via /u/username
  - Show help contents on pages for better navigation
  - Async gitolite calls
  - added satellites logs
  - can_create_group, can_create_team booleans for User
  - Process web hooks async
  - GFM: Fix images escaped inside links
  - Network graph improved
  - Switchable branches for network graph
  - API: Groups
  - Fixed project download

v 4.1.0
  - Optional Sign-Up
  - Discussions
  - Satellites outside of tmp
  - Line numbers for blame
  - Project public mode
  - Public area with unauthorized access
  - Load dashboard events with ajax
  - remember dashboard filter in cookies
  - replace resque with sidekiq
  - fix routing issues
  - cleanup rake tasks
  - fix backup/restore
  - scss cleanup
  - show preview for note images
  - improved network-graph
  - get rid of app/roles/
  - added new classes Team, Repository
  - Reduce amount of gitolite calls
  - Ability to add user in all group projects
  - remove deprecated configs
  - replaced Korolev font with open font
  - restyled admin/dashboard page
  - restyled admin/projects page

v 4.0.0
  - Remove project code and path from API. Use id instead
  - Return valid cloneable url to repo for web hook
  - Fixed backup issue
  - Reorganized settings
  - Fixed commits compare
  - Refactored scss
  - Improve status checks
  - Validates presence of User#name
  - Fixed postgres support
  - Removed sqlite support
  - Modified post-receive hook
  - Milestones can be closed now
  - Show comment events on dashboard
  - Quick add team members via group#people page
  - [API] expose created date for hooks and SSH keys
  - [API] list, create issue notes
  - [API] list, create snippet notes
  - [API] list, create wall notes
  - Remove project code - use path instead
  - added username field to user
  - rake task to fill usernames based on emails create namespaces for users
  - STI Group < Namespace
  - Project has namespace_id
  - Projects with namespaces also namespaced in gitolite and stored in subdir
  - Moving project to group will move it under group namespace
  - Ability to move project from namespaces to another
  - Fixes commit patches getting escaped (see #2036)
  - Support diff and patch generation for commits and merge request
  - MergeReqest doesn't generate a temporary file for the patch any more
  - Update the UI to allow downloading Patch or Diff

v 3.1.0
  - Updated gems
  - Services: Gitlab CI integration
  - Events filter on dashboard
  - Own namespace for redis/resque
  - Optimized commit diff views
  - add alphabetical order for projects admin page
  - Improved web editor
  - Commit stats page
  - Documentation split and cleanup
  - Link to commit authors everywhere
  - Restyled milestones list
  - added Milestone to Merge Request
  - Restyled Top panel
  - Refactored Satellite Code
  - Added file line links
  - moved from capybara-webkit to poltergeist + phantomjs

v 3.0.3
  - Fixed bug with issues list in Chrome
  - New Feature: Import team from another project

v 3.0.2
  - Fixed gitlab:app:setup
  - Fixed application error on empty project in admin area
  - Restyled last push widget

v 3.0.1
  - Fixed git over http

v 3.0.0
  - Projects groups
  - Web Editor
  - Fixed bug with gitolite keys
  - UI improved
  - Increased performance of application
  - Show user avatar in last commit when browsing Files
  - Refactored Gitlab::Merge
  - Use Font Awesome for icons
  - Separate observing of Note and MergeRequests
  - Milestone "All Issues" filter
  - Fix issue close and reopen button text and styles
  - Fix forward/back while browsing Tree hierarchy
  - Show number of notes for commits and merge requests
  - Added support pg from box and update installation doc
  - Reject ssh keys that break gitolite
  - [API] list one project hook
  - [API] edit project hook
  - [API] list project snippets
  - [API] allow to authorize using private token in HTTP header
  - [API] add user creation

v 2.9.1
  - Fixed resque custom config init

v 2.9.0
  - fixed inline notes bugs
  - refactored rspecs
  - refactored gitolite backend
  - added factory_girl
  - restyled projects list on dashboard
  - ssh keys validation to prevent gitolite crash
  - send notifications if changed permission in project
  - scss refactoring. gitlab_bootstrap/ dir
  - fix git push http body bigger than 112k problem
  - list of labels  page under issues tab
  - API for milestones, keys
  - restyled buttons
  - OAuth
  - Comment order changed

v 2.8.1
  - ability to disable gravatars
  - improved MR diff logic
  - ssh key help page

v 2.8.0
  - Gitlab Flavored Markdown
  - Bulk issues update
  - Issues API
  - Cucumber coverage increased
  - Post-receive files fixed
  - UI improved
  - Application cleanup
  - more cucumber
  - capybara-webkit + headless

v 2.7.0
  - Issue Labels
  - Inline diff
  - Git HTTP
  - API
  - UI improved
  - System hooks
  - UI improved
  - Dashboard events endless scroll
  - Source performance increased

v 2.6.0
  - UI polished
  - Improved network graph + keyboard nav
  - Handle huge commits
  - Last Push widget
  - Bugfix
  - Better performance
  - Email in resque
  - Increased test coverage
  - Ability to remove branch with MR accept
  - a lot of code refactored

v 2.5.0
  - UI polished
  - Git blame for file
  - Bugfix
  - Email in resque
  - Better test coverage

v 2.4.0
  - Admin area stats page
  - Ability to block user
  - Simplified dashboard area
  - Improved admin area
  - Bootstrap 2.0
  - Responsive layout
  - Big commits handling
  - Performance improved
  - Milestones

v 2.3.1
  - Issues pagination
  - ssl fixes
  - Merge Request pagination

v 2.3.0
  - Dashboard r1
  - Search r1
  - Project page
  - Close merge request on push
  - Persist MR diff after merge
  - mysql support
  - Documentation

v 2.2.0
  - We’ve added support of LDAP auth
  - Improved permission logic (4 roles system)
  - Protected branches (now only masters can push to protected branches)
  - Usability improved
  - twitter bootstrap integrated
  - compare view between commits
  - wiki feature
  - now you can enable/disable issues, wiki, wall features per project
  - security fixes
  - improved code browsing (ajax branch switch etc)
  - improved per-line commenting
  - git submodules displayed
  - moved to rails 3.2
  - help section improved

v 2.1.0
  - Project tab r1
  - List branches/tags
  - per line comments
  - mass user import

v 2.0.0
  - gitolite as main git host system
  - merge requests
  - project/repo access
  - link to commit/issue feed
  - design tab
  - improved email notifications
  - restyled dashboard
  - bugfix

v 1.2.2
  - common config file gitlab.yml
  - issues restyle
  - snippets restyle
  - clickable news feed header on dashboard
  - bugfix

v 1.2.1
  - bugfix

v 1.2.0
  - new design
  - user dashboard
  - network graph
  - markdown support for comments
  - encoding issues
  - wall like twitter timeline

v 1.1.0
  - project dashboard
  - wall redesigned
  - feature: code snippets
  - fixed horizontal scroll on file preview
  - fixed app crash if commit message has invalid chars
  - bugfix & code cleaning

v 1.0.2
  - fixed bug with empty project
  - added adv validation for project path & code
  - feature: issues can be sortable
  - bugfix
  - username displayed on top panel

v 1.0.1
  - fixed: with invalid source code for commit
  - fixed: lose branch/tag selection when use tree navigation
  - when history clicked - display path
  - bug fix & code cleaning

v 1.0.0
  - bug fix
  - projects preview mode

v 0.9.6
  - css fix
  - new repo empty tree until restart server - fixed

v 0.9.4
  - security improved
  - authorization improved
  - html escaping
  - bug fix
  - increased test coverage
  - design improvements

v 0.9.1
  - increased test coverage
  - design improvements
  - new issue email notification
  - updated app name
  - issue redesigned
  - issue can be edit

v 0.8.0
  - syntax highlight for main file types
  - redesign
  - stability
  - security fixes
  - increased test coverage
  - email notification<|MERGE_RESOLUTION|>--- conflicted
+++ resolved
@@ -51,7 +51,6 @@
   - Prevent note form from being cleared when submitting failed.
   - Improve file icons rendering on tree (Sullivan Sénéchal)
   - API: Add pagination to project events
-<<<<<<< HEAD
   - Get issue links in notification mail to work again.
   - Don't show commit comment button when user is not signed in.
   - Fix admin user projects lists.
@@ -63,9 +62,7 @@
   - Project labels are now available over the API under the "tag_list" field (Cristian Medina) 
   - Fixed link paths for HTTP and SSH on the admin project view (Jeremy Maziarz)
   - Fix and improve help rendering (Sullivan Sénéchal)
-=======
   - Fix final line in EmailsOnPush email diff being rendered as error.
->>>>>>> cef0fe24
 
 
 v 7.9.2
