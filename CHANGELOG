Please view this file on the master branch, on stable branches it's out of date.

v 8.2.0 (unreleased)
  - Force update refs/merge-requests/X/head upon a push to the source branch of a merge request (Stan Hu)
  - Improved performance of finding users by one of their Email addresses
  - Improved performance of replacing references in comments
  - Show last project commit to default branch on project home page
  - Highlight comment based on anchor in URL
  - Adds ability to remove the forked relationship from project settings screen. (Han Loong Liauw)
  - Improved performance of sorting milestone issues
  - Allow users to select the Files view as default project view (Cristian Bica)
  - Show "Empty Repository Page" for repository without branches (Artem V. Navrotskiy)
  - Fix: Inability to reply to code comments in the MR view, if the MR comes from a fork
  - Use git follow flag for commits page when retrieve history for file or directory
  - Show merge request CI status on merge requests index page
  - Extend yml syntax for only and except to support specifying repository path
  - Fix: 500 error returned if destroy request without HTTP referer (Kazuki Shimizu)
  - Remove deprecated CI events from project settings page
  - Use issue editor as cross reference comment author when issue is edited with a new mention.
  - [API] Add ability to fetch the commit ID of the last commit that actually touched a file
  - Add "New file" link to dropdown on project page
  - Include commit logs in project search
<<<<<<< HEAD
  - Add "added", "modified" and "removed" properties to commit object in webhook
=======
  - Rename "Back to" links to "Go to" because its not always a case it point to place user come from
>>>>>>> e3aed912

v 8.1.1
  - Fix cloning Wiki repositories via HTTP (Stan Hu)
  - Add migration to remove satellites directory
  - Fix specific runners visibility
  - Fix 500 when editing CI service
  - Require CI jobs to be named
  - Fix CSS for runner status
  - Fix CI badge
  - Allow developer to manage builds

v 8.1.0
  - Ensure MySQL CI limits DB migrations occur after the fields have been created (Stan Hu)
  - Fix duplicate repositories in GitHub import page (Stan Hu)
  - Redirect to a default path if HTTP_REFERER is not set (Stan Hu)
  - Adds ability to create directories using the web editor (Ben Ford)
  - Cleanup stuck CI builds

v 8.1.0 (unreleased)
  - Send an email to admin email when a user is reported for spam (Jonathan Rochkind)
  - Show notifications button when user is member of group rather than project (Grzegorz Bizon)
  - Fix bug preventing mentioned issued from being closed when MR is merged using fast-forward merge.
  - Fix nonatomic database update potentially causing project star counts to go negative (Stan Hu)
  - Don't show "Add README" link in an empty repository if user doesn't have access to push (Stan Hu)
  - Fix error preventing displaying of commit data for a directory with a leading dot (Stan Hu)
  - Speed up load times of issue detail pages by roughly 1.5x
  - Fix CI rendering regressions
  - If a merge request is to close an issue, show this on the issue page (Zeger-Jan van de Weg)
  - Add a system note and update relevant merge requests when a branch is deleted or re-added (Stan Hu)
  - Make diff file view easier to use on mobile screens (Stan Hu)
  - Improved performance of finding users by username or Email address
  - Fix bug where merge request comments created by API would not trigger notifications (Stan Hu)
  - Add support for creating directories from Files page (Stan Hu)
  - Allow removing of project without confirmation when JavaScript is disabled (Stan Hu)
  - Support filtering by "Any" milestone or issue and fix "No Milestone" and "No Label" filters (Stan Hu)
  - Improved performance of the trending projects page
  - Remove CI migration task
  - Improved performance of finding projects by their namespace
  - Fix bug where transferring a project would result in stale commit links (Stan Hu)
  - Fix build trace updating
  - Include full path of source and target branch names in New Merge Request page (Stan Hu)
  - Add user preference to view activities as default dashboard (Stan Hu)
  - Add option to admin area to sign in as a specific user (Pavel Forkert)
  - Show CI status on all pages where commits list is rendered
  - Automatically enable CI when push .gitlab-ci.yml file to repository
  - Move CI charts to project graphs area
  - Fix cases where Markdown did not render links in activity feed (Stan Hu)
  - Add first and last to pagination (Zeger-Jan van de Weg)
  - Added Commit Status API
  - Added Builds View
  - Added when to .gitlab-ci.yml
  - Show CI status on commit page
  - Added CI_BUILD_TAG, _STAGE, _NAME and _TRIGGERED to CI builds
  - Show CI status on Your projects page and Starred projects page
  - Remove "Continuous Integration" page from dashboard
  - Add notes and SSL verification entries to hook APIs (Ben Boeckel)
  - Fix grammar in admin area "labels" .nothing-here-block when no labels exist.
  - Move CI runners page to project settings area
  - Move CI variables page to project settings area
  - Move CI triggers page to project settings area
  - Move CI project settings page to CE project settings area
  - Fix bug when removed file was not appearing in merge request diff
  - Show warning when build cannot be served by any of the available CI runners
  - Note the original location of a moved project when notifying users of the move
  - Improve error message when merging fails
  - Add support of multibyte characters in LDAP UID (Roman Petrov)
  - Show additions/deletions stats on merge request diff
  - Remove footer text in emails (Zeger-Jan van de Weg)
  - Ensure code blocks are properly highlighted after a note is updated
  - Fix wrong access level badge on MR comments
  - Hide password in the service settings form
  - Move CI web hooks page to project settings area
  - Fix User Identities API. It now allows you to properly create or update user's identities.
  - Add user preference to change layout width (Peter Göbel)
  - Use commit status in merge request widget as preferred source of CI status
  - Integrate CI commit and build pages into project pages
  - Move CI services page to project settings area
  - Add "Quick Submit" behavior to input fields throughout the application. Use
    Cmd+Enter on Mac and Ctrl+Enter on Windows/Linux.
  - Fix position of hamburger in header for smaller screens (Han Loong Liauw)
  - Fix bug where Emojis in Markdown would truncate remaining text (Sakata Sinji)
  - Persist filters when sorting on admin user page (Jerry Lukins)
  - Update style of snippets pages (Han Loong Liauw)
  - Allow dashboard and group issues/MRs to be filtered by label
  - Add spellcheck=false to certain input fields
  - Invalidate stored service password if the endpoint URL is changed
  - Project names are not fully shown if group name is too big, even on group page view
  - Apply new design for Files page
  - Add "New Page" button to Wiki Pages tab (Stan Hu)
  - Only render 404 page from /public
  - Hide passwords from services API (Alex Lossent)
  - Fix: Images cannot show when projects' path was changed
  - Let gitlab-git-http-server generate and serve 'git archive' downloads
  - Optimize query when filtering on issuables (Zeger-Jan van de Weg)
  - Fix padding of outdated discussion item.
  - Animate the logo on hover

v 8.0.5
  - Correct lookup-by-email for LDAP logins
  - Fix loading spinner sometimes not being hidden on Merge Request tab switches

v 8.0.4
  - Fix Message-ID header to be RFC 2111-compliant to prevent e-mails being dropped (Stan Hu)
  - Fix referrals for :back and relative URL installs
  - Fix anchors to comments in diffs
  - Remove CI token from build traces
  - Fix "Assign All" button on Runner admin page
  - Fix search in Files
  - Add full project namespace to payload of system webhooks (Ricardo Band)

v 8.0.3
  - Fix URL shown in Slack notifications
  - Fix bug where projects would appear to be stuck in the forked import state (Stan Hu)
  - Fix Error 500 in creating merge requests with > 1000 diffs (Stan Hu)
  - Add work_in_progress key to MR web hooks (Ben Boeckel)

v 8.0.2
  - Fix default avatar not rendering in network graph (Stan Hu)
  - Skip check_initd_configured_correctly on omnibus installs
  - Prevent double-prefixing of help page paths
  - Clarify confirmation text on user deletion
  - Make commit graphs responsive to window width changes (Stan Hu)
  - Fix top margin for sign-in button on public pages
  - Fix LDAP attribute mapping
  - Remove git refs used internally by GitLab from network graph (Stan Hu)
  - Use standard Markdown font in Markdown preview instead of fixed-width font (Stan Hu)
  - Fix Reply by email for non-UTF-8 messages.
  - Add option to use StartTLS with Reply by email IMAP server.
  - Allow AWS S3 Server-Side Encryption with Amazon S3-Managed Keys for backups (Paul Beattie)

v 8.0.1
  - Remove git refs used internally by GitLab from network graph (Stan Hu)
  - Improve CI migration procedure and documentation

v 8.0.0
  - Fix Markdown links not showing up in dashboard activity feed (Stan Hu)
  - Remove milestones from merge requests when milestones are deleted (Stan Hu)
  - Fix HTML link that was improperly escaped in new user e-mail (Stan Hu)
  - Fix broken sort in merge request API (Stan Hu)
  - Bump rouge to 1.10.1 to remove warning noise and fix other syntax highlighting bugs (Stan Hu)
  - Gracefully handle errors in syntax highlighting by leaving the block unformatted (Stan Hu)
  - Add "replace" and "upload" functionalities to allow user replace existing file and upload new file into current repository
  - Fix URL construction for merge requests, issues, notes, and commits for relative URL config (Stan Hu)
  - Fix emoji URLs in Markdown when relative_url_root is used (Stan Hu)
  - Omit filename in Content-Disposition header in raw file download to avoid RFC 6266 encoding issues (Stan HU)
  - Fix broken Wiki Page History (Stan Hu)
  - Import forked repositories asynchronously to prevent large repositories from timing out (Stan Hu)
  - Prevent anchors from being hidden by header (Stan Hu)
  - Fix bug where only the first 15 Bitbucket issues would be imported (Stan Hu)
  - Sort issues by creation date in Bitbucket importer (Stan Hu)
  - Prevent too many redirects upon login when home page URL is set to external_url (Stan Hu)
  - Improve dropdown positioning on the project home page (Hannes Rosenögger)
  - Upgrade browser gem to 1.0.0 to avoid warning in IE11 compatibilty mode (Stan Hu)
  - Remove user OAuth tokens from the database and request new tokens each session (Stan Hu)
  - Restrict users API endpoints to use integer IDs (Stan Hu)
  - Only show recent push event if the branch still exists or a recent merge request has not been created (Stan Hu)
  - Remove satellites
  - Better performance for web editor (switched from satellites to rugged)
  - Faster merge
  - Ability to fetch merge requests from refs/merge-requests/:id
  - Allow displaying of archived projects in the admin interface (Artem Sidorenko)
  - Allow configuration of import sources for new projects (Artem Sidorenko)
  - Search for comments should be case insensetive
  - Create cross-reference for closing references on commits pushed to non-default branches (Maël Valais)
  - Ability to search milestones
  - Gracefully handle SMTP user input errors (e.g. incorrect email addresses) to prevent Sidekiq retries (Stan Hu)
  - Move dashboard activity to separate page (for your projects and starred projects)
  - Improve performance of git blame
  - Limit content width to 1200px for most of pages to improve readability on big screens
  - Fix 500 error when submit project snippet without body
  - Improve search page usability
  - Bring more UI consistency in way how projects, snippets and groups lists are rendered
  - Make all profiles and group public
  - Fixed login failure when extern_uid changes (Joel Koglin)
  - Don't notify users without access to the project when they are (accidentally) mentioned in a note.
  - Retrieving oauth token with LDAP credentials
  - Load Application settings from running database unless env var USE_DB=false
  - Added Drone CI integration (Kirill Zaitsev)
  - Allow developers to retry builds
  - Hide advanced project options for non-admin users
  - Fail builds if no .gitlab-ci.yml is found
  - Refactored service API and added automatically service docs generator (Kirill Zaitsev)
  - Added web_url key project hook_attrs (Kirill Zaitsev)
  - Add ability to get user information by ID of an SSH key via the API
  - Fix bug which IE cannot show image at markdown when the image is raw file of gitlab
  - Add support for Crowd
  - Global Labels that are available to all projects
  - Fix highlighting of deleted lines in diffs.
  - Project notification level can be set on the project page itself
  - Added service API endpoint to retrieve service parameters (Petheő Bence)
  - Add FogBugz project import (Jared Szechy)
  - Sort users autocomplete lists by user (Allister Antosik)
  - Webhook for issue now contains repository field (Jungkook Park)
  - Add ability to add custom text to the help page (Jeroen van Baarsen)
  - Add pg_schema to backup config
  - Fix references to target project issues in Merge Requests markdown preview and textareas (Francesco Levorato)
  - Redirect from incorrectly cased group or project path to correct one (Francesco Levorato)
  - Removed API calls from CE to CI

v 7.14.3
  - No changes

v 7.14.2
  - Upgrade gitlab_git to 7.2.15 to fix `git blame` errors with ISO-encoded files (Stan Hu)
  - Allow configuration of LDAP attributes GitLab will use for the new user account.

v 7.14.1
  - Improve abuse reports management from admin area
  - Fix "Reload with full diff" URL button in compare branch view (Stan Hu)
  - Disabled DNS lookups for SSH in docker image (Rowan Wookey)
  - Only include base URL in OmniAuth full_host parameter (Stan Hu)
  - Fix Error 500 in API when accessing a group that has an avatar (Stan Hu)
  - Ability to enable SSL verification for Webhooks

v 7.14.0
  - Fix bug where non-project members of the target project could set labels on new merge requests.
  - Update default robots.txt rules to disallow crawling of irrelevant pages (Ben Bodenmiller)
  - Fix redirection after sign in when using auto_sign_in_with_provider
  - Upgrade gitlab_git to 7.2.14 to ignore CRLFs in .gitmodules (Stan Hu)
  - Clear cache to prevent listing deleted branches after MR removes source branch (Stan Hu)
  - Provide more feedback what went wrong if HipChat service failed test (Stan Hu)
  - Fix bug where backslashes in inline diffs could be dropped (Stan Hu)
  - Disable turbolinks when linking to Bitbucket import status (Stan Hu)
  - Fix broken code import and display error messages if something went wrong with creating project (Stan Hu)
  - Fix corrupted binary files when using API files endpoint (Stan Hu)
  - Bump Haml to 4.0.7 to speed up textarea rendering (Stan Hu)
  - Show incompatible projects in Bitbucket import status (Stan Hu)
  - Fix coloring of diffs on MR Discussion-tab (Gert Goet)
  - Fix "Network" and "Graphs" pages for branches with encoded slashes (Stan Hu)
  - Fix errors deleting and creating branches with encoded slashes (Stan Hu)
  - Always add current user to autocomplete controller to support filter by "Me" (Stan Hu)
  - Fix multi-line syntax highlighting (Stan Hu)
  - Fix network graph when branch name has single quotes (Stan Hu)
  - Add "Confirm user" button in user admin page (Stan Hu)
  - Upgrade gitlab_git to version 7.2.6 to fix Error 500 when creating network graphs (Stan Hu)
  - Add support for Unicode filenames in relative links (Hiroyuki Sato)
  - Fix URL used for refreshing notes if relative_url is present (Bartłomiej Święcki)
  - Fix commit data retrieval when branch name has single quotes (Stan Hu)
  - Check that project was actually created rather than just validated in import:repos task (Stan Hu)
  - Fix full screen mode for snippet comments (Daniel Gerhardt)
  - Fix 404 error in files view after deleting the last file in a repository (Stan Hu)
  - Fix the "Reload with full diff" URL button (Stan Hu)
  - Fix label read access for unauthenticated users (Daniel Gerhardt)
  - Fix access to disabled features for unauthenticated users (Daniel Gerhardt)
  - Fix OAuth provider bug where GitLab would not go return to the redirect_uri after sign-in (Stan Hu)
  - Fix file upload dialog for comment editing (Daniel Gerhardt)
  - Set OmniAuth full_host parameter to ensure redirect URIs are correct (Stan Hu)
  - Return comments in created order in merge request API (Stan Hu)
  - Disable internal issue tracker controller if external tracker is used (Stan Hu)
  - Expire Rails cache entries after two weeks to prevent endless Redis growth
  - Add support for destroying project milestones (Stan Hu)
  - Allow custom backup archive permissions
  - Add project star and fork count, group avatar URL and user/group web URL attributes to API
  - Show who last edited a comment if it wasn't the original author
  - Send notification to all participants when MR is merged.
  - Add ability to manage user email addresses via the API.
  - Show buttons to add license, changelog and contribution guide if they're missing.
  - Tweak project page buttons.
  - Disabled autocapitalize and autocorrect on login field (Daryl Chan)
  - Mention group and project name in creation, update and deletion notices (Achilleas Pipinellis)
  - Update gravatar link on profile page to link to configured gravatar host (Ben Bodenmiller)
  - Remove redis-store TTL monkey patch
  - Add support for CI skipped status
  - Fetch code from forks to refs/merge-requests/:id/head when merge request created
  - Remove comments and email addresses when publicly exposing ssh keys (Zeger-Jan van de Weg)
  - Add "Check out branch" button to the MR page.
  - Improve MR merge widget text and UI consistency.
  - Improve text in MR "How To Merge" modal.
  - Cache all events
  - Order commits by date when comparing branches
  - Fix bug causing error when the target branch of a symbolic ref was deleted
  - Include branch/tag name in archive file and directory name
  - Add dropzone upload progress
  - Add a label for merged branches on branches page (Florent Baldino)
  - Detect .mkd and .mkdn files as markdown (Ben Boeckel)
  - Fix: User search feature in admin area does not respect filters
  - Set max-width for README, issue and merge request description for easier read on big screens
  - Update Flowdock integration to support new Flowdock API (Boyan Tabakov)
  - Remove author from files view (Sven Strickroth)
  - Fix infinite loop when SAML was incorrectly configured.

v 7.13.5
  - Satellites reverted

v 7.13.4
  - Allow users to send abuse reports

v 7.13.3
  - Fix bug causing Bitbucket importer to crash when OAuth application had been removed.
  - Allow users to send abuse reports
  - Remove satellites
  - Link username to profile on Group Members page (Tom Webster)

v 7.13.2
  - Fix randomly failed spec
  - Create project services on Project creation
  - Add admin_merge_request ability to Developer level and up
  - Fix Error 500 when browsing projects with no HEAD (Stan Hu)
  - Fix labels / assignee / milestone for the merge requests when issues are disabled
  - Show the first tab automatically on MergeRequests#new
  - Add rake task 'gitlab:update_commit_count' (Daniel Gerhardt)
  - Fix Gmail Actions

v 7.13.1
  - Fix: Label modifications are not reflected in existing notes and in the issue list
  - Fix: Label not shown in the Issue list, although it's set through web interface
  - Fix: Group/project references are linked incorrectly
  - Improve documentation
  - Fix of migration: Check if session_expire_delay column exists before adding the column
  - Fix: ActionView::Template::Error
  - Fix: "Create Merge Request" isn't always shown in event for newly pushed branch
  - Fix bug causing "Remove source-branch" option not to work for merge requests from the same project.
  - Render Note field hints consistently for "new" and "edit" forms

v 7.13.0
  - Remove repository graph log to fix slow cache updates after push event (Stan Hu)
  - Only enable HSTS header for HTTPS and port 443 (Stan Hu)
  - Fix user autocomplete for unauthenticated users accessing public projects (Stan Hu)
  - Fix redirection to home page URL for unauthorized users (Daniel Gerhardt)
  - Add branch switching support for graphs (Daniel Gerhardt)
  - Fix external issue tracker hook/test for HTTPS URLs (Daniel Gerhardt)
  - Remove link leading to a 404 error in Deploy Keys page (Stan Hu)
  - Add support for unlocking users in admin settings (Stan Hu)
  - Add Irker service configuration options (Stan Hu)
  - Fix order of issues imported from GitHub (Hiroyuki Sato)
  - Bump rugments to 1.0.0beta8 to fix C prototype function highlighting (Jonathon Reinhart)
  - Fix Merge Request webhook to properly fire "merge" action when accepted from the web UI
  - Add `two_factor_enabled` field to admin user API (Stan Hu)
  - Fix invalid timestamps in RSS feeds (Rowan Wookey)
  - Fix downloading of patches on public merge requests when user logged out (Stan Hu)
  - Fix Error 500 when relative submodule resolves to a namespace that has a different name from its path (Stan Hu)
  - Extract the longest-matching ref from a commit path when multiple matches occur (Stan Hu)
  - Update maintenance documentation to explain no need to recompile asssets for omnibus installations (Stan Hu)
  - Support commenting on diffs in side-by-side mode (Stan Hu)
  - Fix JavaScript error when clicking on the comment button on a diff line that has a comment already (Stan Hu)
  - Return 40x error codes if branch could not be deleted in UI (Stan Hu)
  - Remove project visibility icons from dashboard projects list
  - Rename "Design" profile settings page to "Preferences".
  - Allow users to customize their default Dashboard page.
  - Update ssl_ciphers in Nginx example to remove DHE settings. This will deny forward secrecy for Android 2.3.7, Java 6 and OpenSSL 0.9.8
  - Admin can edit and remove user identities
  - Convert CRLF newlines to LF when committing using the web editor.
  - API request /projects/:project_id/merge_requests?state=closed will return only closed merge requests without merged one. If you need ones that were merged - use state=merged.
  - Allow Administrators to filter the user list by those with or without Two-factor Authentication enabled.
  - Show a user's Two-factor Authentication status in the administration area.
  - Explicit error when commit not found in the CI
  - Improve performance for issue and merge request pages
  - Users with guest access level can not set assignee, labels or milestones for issue and merge request
  - Reporter role can manage issue tracker now: edit any issue, set assignee or milestone and manage labels
  - Better performance for pages with events list, issues list and commits list
  - Faster automerge check and merge itself when source and target branches are in same repository
  - Correctly show anonymous authorized applications under Profile > Applications.
  - Query Optimization in MySQL.
  - Allow users to be blocked and unblocked via the API
  - Use native Postgres database cleaning during backup restore
  - Redesign project page. Show README as default instead of activity. Move project activity to separate page
  - Make left menu more hierarchical and less contextual by adding back item at top
  - A fork can’t have a visibility level that is greater than the original project.
  - Faster code search in repository and wiki. Fixes search page timeout for big repositories
  - Allow administrators to disable 2FA for a specific user
  - Add error message for SSH key linebreaks
  - Store commits count in database (will populate with valid values only after first push)
  - Rebuild cache after push to repository in background job
  - Fix transferring of project to another group using the API.

v 7.12.2
  - Correctly show anonymous authorized applications under Profile > Applications.
  - Faster automerge check and merge itself when source and target branches are in same repository
  - Audit log for user authentication
  - Allow custom label to be set for authentication providers.

v 7.12.1
  - Fix error when deleting a user who has projects (Stan Hu)
  - Fix post-receive errors on a push when an external issue tracker is configured (Stan Hu)
  - Add SAML to list of social_provider (Matt Firtion)
  - Fix merge requests API scope to keep compatibility in 7.12.x patch release (Dmitriy Zaporozhets)
  - Fix closed merge request scope at milestone page (Dmitriy Zaporozhets)
  - Revert merge request states renaming
  - Fix hooks for web based events with external issue references (Daniel Gerhardt)
  - Improve performance for issue and merge request pages
  - Compress database dumps to reduce backup size

v 7.12.0
  - Fix Error 500 when one user attempts to access a personal, internal snippet (Stan Hu)
  - Disable changing of target branch in new merge request page when a branch has already been specified (Stan Hu)
  - Fix post-receive errors on a push when an external issue tracker is configured (Stan Hu)
  - Update oauth button logos for Twitter and Google to recommended assets
  - Update browser gem to version 0.8.0 for IE11 support (Stan Hu)
  - Fix timeout when rendering file with thousands of lines.
  - Add "Remember me" checkbox to LDAP signin form.
  - Add session expiration delay configuration through UI application settings
  - Don't notify users mentioned in code blocks or blockquotes.
  - Omit link to generate labels if user does not have access to create them (Stan Hu)
  - Show warning when a comment will add 10 or more people to the discussion.
  - Disable changing of the source branch in merge request update API (Stan Hu)
  - Shorten merge request WIP text.
  - Add option to disallow users from registering any application to use GitLab as an OAuth provider
  - Support editing target branch of merge request (Stan Hu)
  - Refactor permission checks with issues and merge requests project settings (Stan Hu)
  - Fix Markdown preview not working in Edit Milestone page (Stan Hu)
  - Fix Zen Mode not closing with ESC key (Stan Hu)
  - Allow HipChat API version to be blank and default to v2 (Stan Hu)
  - Add file attachment support in Milestone description (Stan Hu)
  - Fix milestone "Browse Issues" button.
  - Set milestone on new issue when creating issue from index with milestone filter active.
  - Make namespace API available to all users (Stan Hu)
  - Add web hook support for note events (Stan Hu)
  - Disable "New Issue" and "New Merge Request" buttons when features are disabled in project settings (Stan Hu)
  - Remove Rack Attack monkey patches and bump to version 4.3.0 (Stan Hu)
  - Fix clone URL losing selection after a single click in Safari and Chrome (Stan Hu)
  - Fix git blame syntax highlighting when different commits break up lines (Stan Hu)
  - Add "Resend confirmation e-mail" link in profile settings (Stan Hu)
  - Allow to configure location of the `.gitlab_shell_secret` file. (Jakub Jirutka)
  - Disabled expansion of top/bottom blobs for new file diffs
  - Update Asciidoctor gem to version 1.5.2. (Jakub Jirutka)
  - Fix resolving of relative links to repository files in AsciiDoc documents. (Jakub Jirutka)
  - Use the user list from the target project in a merge request (Stan Hu)
  - Default extention for wiki pages is now .md instead of .markdown (Jeroen van Baarsen)
  - Add validation to wiki page creation (only [a-zA-Z0-9/_-] are allowed) (Jeroen van Baarsen)
  - Fix new/empty milestones showing 100% completion value (Jonah Bishop)
  - Add a note when an Issue or Merge Request's title changes
  - Consistently refer to MRs as either Merged or Closed.
  - Add Merged tab to MR lists.
  - Prefix EmailsOnPush email subject with `[Git]`.
  - Group project contributions by both name and email.
  - Clarify navigation labels for Project Settings and Group Settings.
  - Move user avatar and logout button to sidebar
  - You can not remove user if he/she is an only owner of group
  - User should be able to leave group. If not - show him proper message
  - User has ability to leave project
  - Add SAML support as an omniauth provider
  - Allow to configure a URL to show after sign out
  - Add an option to automatically sign-in with an Omniauth provider
  - GitLab CI service sends .gitlab-ci.yml in each push call
  - When remove project - move repository and schedule it removal
  - Improve group removing logic
  - Trigger create-hooks on backup restore task
  - Add option to automatically link omniauth and LDAP identities
  - Allow special character in users bio. I.e.: I <3 GitLab

v 7.11.4
  - Fix missing bullets when creating lists
  - Set rel="nofollow" on external links

v 7.11.3
  - no changes
  - Fix upgrader script (Martins Polakovs)

v 7.11.2
  - no changes

v 7.11.1
  - no changes

v 7.11.0
  - Fall back to Plaintext when Syntaxhighlighting doesn't work. Fixes some buggy lexers (Hannes Rosenögger)
  - Get editing comments to work in Chrome 43 again.
  - Fix broken view when viewing history of a file that includes a path that used to be another file (Stan Hu)
  - Don't show duplicate deploy keys
  - Fix commit time being displayed in the wrong timezone in some cases (Hannes Rosenögger)
  - Make the first branch pushed to an empty repository the default HEAD (Stan Hu)
  - Fix broken view when using a tag to display a tree that contains git submodules (Stan Hu)
  - Make Reply-To config apply to change e-mail confirmation and other Devise notifications (Stan Hu)
  - Add application setting to restrict user signups to e-mail domains (Stan Hu)
  - Don't allow a merge request to be merged when its title starts with "WIP".
  - Add a page title to every page.
  - Allow primary email to be set to an email that you've already added.
  - Fix clone URL field and X11 Primary selection (Dmitry Medvinsky)
  - Ignore invalid lines in .gitmodules
  - Fix "Cannot move project" error message from popping up after a successful transfer (Stan Hu)
  - Redirect to sign in page after signing out.
  - Fix "Hello @username." references not working by no longer allowing usernames to end in period.
  - Fix "Revspec not found" errors when viewing diffs in a forked project with submodules (Stan Hu)
  - Improve project page UI
  - Fix broken file browsing with relative submodule in personal projects (Stan Hu)
  - Add "Reply quoting selected text" shortcut key (`r`)
  - Fix bug causing `@whatever` inside an issue's first code block to be picked up as a user mention.
  - Fix bug causing `@whatever` inside an inline code snippet (backtick-style) to be picked up as a user mention.
  - When use change branches link at MR form - save source branch selection instead of target one
  - Improve handling of large diffs
  - Added GitLab Event header for project hooks
  - Add Two-factor authentication (2FA) for GitLab logins
  - Show Atom feed buttons everywhere where applicable.
  - Add project activity atom feed.
  - Don't crash when an MR from a fork has a cross-reference comment from the target project on one of its commits.
  - Explain how to get a new password reset token in welcome emails
  - Include commit comments in MR from a forked project.
  - Group milestones by title in the dashboard and all other issue views.
  - Query issues, merge requests and milestones with their IID through API (Julien Bianchi)
  - Add default project and snippet visibility settings to the admin web UI.
  - Show incompatible projects in Google Code import status (Stan Hu)
  - Fix bug where commit data would not appear in some subdirectories (Stan Hu)
  - Task lists are now usable in comments, and will show up in Markdown previews.
  - Fix bug where avatar filenames were not actually deleted from the database during removal (Stan Hu)
  - Fix bug where Slack service channel was not saved in admin template settings. (Stan Hu)
  - Protect OmniAuth request phase against CSRF.
  - Don't send notifications to mentioned users that don't have access to the project in question.
  - Add search issues/MR by number
  - Change plots to bar graphs in commit statistics screen
  - Move snippets UI to fluid layout
  - Improve UI for sidebar. Increase separation between navigation and content
  - Improve new project command options (Ben Bodenmiller)
  - Add common method to force UTF-8 and use it to properly handle non-ascii OAuth user properties (Onur Küçük)
  - Prevent sending empty messages to HipChat (Chulki Lee)
  - Improve UI for mobile phones on dashboard and project pages
  - Add room notification and message color option for HipChat
  - Allow to use non-ASCII letters and dashes in project and namespace name. (Jakub Jirutka)
  - Add footnotes support to Markdown (Guillaume Delbergue)
  - Add current_sign_in_at to UserFull REST api.
  - Make Sidekiq MemoryKiller shutdown signal configurable
  - Add "Create Merge Request" buttons to commits and branches pages and push event.
  - Show user roles by comments.
  - Fix automatic blocking of auto-created users from Active Directory.
  - Call merge request web hook for each new commits (Arthur Gautier)
  - Use SIGKILL by default in Sidekiq::MemoryKiller
  - Fix mentioning of private groups.
  - Add style for <kbd> element in markdown
  - Spin spinner icon next to "Checking for CI status..." on MR page.
  - Fix reference links in dashboard activity and ATOM feeds.
  - Ensure that the first added admin performs repository imports

v 7.10.4
  - Fix migrations broken in 7.10.2
  - Make tags for GitLab installations running on MySQL case sensitive
  - Get Gitorious importer to work again.
  - Fix adding new group members from admin area
  - Fix DB error when trying to tag a repository (Stan Hu)
  - Fix Error 500 when searching Wiki pages (Stan Hu)
  - Unescape branch names in compare commit (Stan Hu)
  - Order commit comments chronologically in API.

v 7.10.2
  - Fix CI links on MR page

v 7.10.0
  - Ignore submodules that are defined in .gitmodules but are checked in as directories.
  - Allow projects to be imported from Google Code.
  - Remove access control for uploaded images to fix broken images in emails (Hannes Rosenögger)
  - Allow users to be invited by email to join a group or project.
  - Don't crash when project repository doesn't exist.
  - Add config var to block auto-created LDAP users.
  - Don't use HTML ellipsis in EmailsOnPush subject truncated commit message.
  - Set EmailsOnPush reply-to address to committer email when enabled.
  - Fix broken file browsing with a submodule that contains a relative link (Stan Hu)
  - Fix persistent XSS vulnerability around profile website URLs.
  - Fix project import URL regex to prevent arbitary local repos from being imported.
  - Fix directory traversal vulnerability around uploads routes.
  - Fix directory traversal vulnerability around help pages.
  - Don't leak existence of project via search autocomplete.
  - Don't leak existence of group or project via search.
  - Fix bug where Wiki pages that included a '/' were no longer accessible (Stan Hu)
  - Fix bug where error messages from Dropzone would not be displayed on the issues page (Stan Hu)
  - Add a rake task to check repository integrity with `git fsck`
  - Add ability to configure Reply-To address in gitlab.yml (Stan Hu)
  - Move current user to the top of the list in assignee/author filters (Stan Hu)
  - Fix broken side-by-side diff view on merge request page (Stan Hu)
  - Set Application controller default URL options to ensure all url_for calls are consistent (Stan Hu)
  - Allow HTML tags in Markdown input
  - Fix code unfold not working on Compare commits page (Stan Hu)
  - Fix generating SSH key fingerprints with OpenSSH 6.8. (Sašo Stanovnik)
  - Fix "Import projects from" button to show the correct instructions (Stan Hu)
  - Fix dots in Wiki slugs causing errors (Stan Hu)
  - Make maximum attachment size configurable via Application Settings (Stan Hu)
  - Update poltergeist to version 1.6.0 to support PhantomJS 2.0 (Zeger-Jan van de Weg)
  - Fix cross references when usernames, milestones, or project names contain underscores (Stan Hu)
  - Disable reference creation for comments surrounded by code/preformatted blocks (Stan Hu)
  - Reduce Rack Attack false positives causing 403 errors during HTTP authentication (Stan Hu)
  - enable line wrapping per default and remove the checkbox to toggle it (Hannes Rosenögger)
  - Fix a link in the patch update guide
  - Add a service to support external wikis (Hannes Rosenögger)
  - Omit the "email patches" link and fix plain diff view for merge commits
  - List new commits for newly pushed branch in activity view.
  - Add sidetiq gem dependency to match EE
  - Add changelog, license and contribution guide links to project tab bar.
  - Improve diff UI
  - Fix alignment of navbar toggle button (Cody Mize)
  - Fix checkbox rendering for nested task lists
  - Identical look of selectboxes in UI
  - Upgrade the gitlab_git gem to version 7.1.3
  - Move "Import existing repository by URL" option to button.
  - Improve error message when save profile has error.
  - Passing the name of pushed ref to CI service (requires GitLab CI 7.9+)
  - Add location field to user profile
  - Fix print view for markdown files and wiki pages
  - Fix errors when deleting old backups
  - Improve GitLab performance when working with git repositories
  - Add tag message and last commit to tag hook (Kamil Trzciński)
  - Restrict permissions on backup files
  - Improve oauth accounts UI in profile page
  - Add ability to unlink connected accounts
  - Replace commits calendar with faster contribution calendar that includes issues and merge requests
  - Add inifinite scroll to user page activity
  - Don't include system notes in issue/MR comment count.
  - Don't mark merge request as updated when merge status relative to target branch changes.
  - Link note avatar to user.
  - Make Git-over-SSH errors more descriptive.
  - Fix EmailsOnPush.
  - Refactor issue filtering
  - AJAX selectbox for issue assignee and author filters
  - Fix issue with missing options in issue filtering dropdown if selected one
  - Prevent holding Control-Enter or Command-Enter from posting comment multiple times.
  - Prevent note form from being cleared when submitting failed.
  - Improve file icons rendering on tree (Sullivan Sénéchal)
  - API: Add pagination to project events
  - Get issue links in notification mail to work again.
  - Don't show commit comment button when user is not signed in.
  - Fix admin user projects lists.
  - Don't leak private group existence by redirecting from namespace controller to group controller.
  - Ability to skip some items from backup (database, respositories or uploads)
  - Archive repositories in background worker.
  - Import GitHub, Bitbucket or GitLab.com projects owned by authenticated user into current namespace.
  - Project labels are now available over the API under the "tag_list" field (Cristian Medina)
  - Fixed link paths for HTTP and SSH on the admin project view (Jeremy Maziarz)
  - Fix and improve help rendering (Sullivan Sénéchal)
  - Fix final line in EmailsOnPush email diff being rendered as error.
  - Prevent duplicate Buildkite service creation.
  - Fix git over ssh errors 'fatal: protocol error: bad line length character'
  - Automatically setup GitLab CI project for forks if origin project has GitLab CI enabled
  - Bust group page project list cache when namespace name or path changes.
  - Explicitly set image alt-attribute to prevent graphical glitches if gravatars could not be loaded
  - Allow user to choose a public email to show on public profile
  - Remove truncation from issue titles on milestone page (Jason Blanchard)
  - Fix stuck Merge Request merging events from old installations (Ben Bodenmiller)
  - Fix merge request comments on files with multiple commits
  - Fix Resource Owner Password Authentication Flow

v 7.9.4
  - Security: Fix project import URL regex to prevent arbitary local repos from being imported
  - Fixed issue where only 25 commits would load in file listings
  - Fix LDAP identities  after config update

v 7.9.3
  - Contains no changes
  - Add icons to Add dropdown items.
  - Allow admin to create public deploy keys that are accessible to any project.
  - Warn when gitlab-shell version doesn't match requirement.
  - Skip email confirmation when set by admin or via LDAP.
  - Only allow users to reference groups, projects, issues, MRs, commits they have access to.

v 7.9.3
  - Contains no changes

v 7.9.2
  - Contains no changes

v 7.9.1
  - Include missing events and fix save functionality in admin service template settings form (Stan Hu)
  - Fix "Import projects from" button to show the correct instructions (Stan Hu)
  - Fix OAuth2 issue importing a new project from GitHub and GitLab (Stan Hu)
  - Fix for LDAP with commas in DN
  - Fix missing events and in admin Slack service template settings form (Stan Hu)
  - Don't show commit comment button when user is not signed in.
  - Downgrade gemnasium-gitlab-service gem

v 7.9.0
  - Add HipChat integration documentation (Stan Hu)
  - Update documentation for object_kind field in Webhook push and tag push Webhooks (Stan Hu)
  - Fix broken email images (Hannes Rosenögger)
  - Automatically config git if user forgot, where possible (Zeger-Jan van de Weg)
  - Fix mass SQL statements on initial push (Hannes Rosenögger)
  - Add tag push notifications and normalize HipChat and Slack messages to be consistent (Stan Hu)
  - Add comment notification events to HipChat and Slack services (Stan Hu)
  - Add issue and merge request events to HipChat and Slack services (Stan Hu)
  - Fix merge request URL passed to Webhooks. (Stan Hu)
  - Fix bug that caused a server error when editing a comment to "+1" or "-1" (Stan Hu)
  - Fix code preview theme setting for comments, issues, merge requests, and snippets (Stan Hu)
  - Move labels/milestones tabs to sidebar
  - Upgrade Rails gem to version 4.1.9.
  - Improve error messages for file edit failures
  - Improve UI for commits, issues and merge request lists
  - Fix commit comments on first line of diff not rendering in Merge Request Discussion view.
  - Allow admins to override restricted project visibility settings.
  - Move restricted visibility settings from gitlab.yml into the web UI.
  - Improve trigger merge request hook when source project branch has been updated (Kirill Zaitsev)
  - Save web edit in new branch
  - Fix ordering of imported but unchanged projects (Marco Wessel)
  - Mobile UI improvements: make aside content expandable
  - Expose avatar_url in projects API
  - Fix checkbox alignment on the application settings page.
  - Generalize image upload in drag and drop in markdown to all files (Hannes Rosenögger)
  - Fix mass-unassignment of issues (Robert Speicher)
  - Fix hidden diff comments in merge request discussion view
  - Allow user confirmation to be skipped for new users via API
  - Add a service to send updates to an Irker gateway (Romain Coltel)
  - Add brakeman (security scanner for Ruby on Rails)
  - Slack username and channel options
  - Add grouped milestones from all projects to dashboard.
  - Web hook sends pusher email as well as commiter
  - Add Bitbucket omniauth provider.
  - Add Bitbucket importer.
  - Support referencing issues to a project whose name starts with a digit
  - Condense commits already in target branch when updating merge request source branch.
  - Send notifications and leave system comments when bulk updating issues.
  - Automatically link commit ranges to compare page: sha1...sha4 or sha1..sha4 (includes sha1 in comparison)
  - Move groups page from profile to dashboard
  - Starred projects page at dashboard
  - Blocking user does not remove him/her from project/groups but show blocked label
  - Change subject of EmailsOnPush emails to include namespace, project and branch.
  - Change subject of EmailsOnPush emails to include first commit message when multiple were pushed.
  - Remove confusing footer from EmailsOnPush mail body.
  - Add list of changed files to EmailsOnPush emails.
  - Add option to send EmailsOnPush emails from committer email if domain matches.
  - Add option to disable code diffs in EmailOnPush emails.
  - Wrap commit message in EmailsOnPush email.
  - Send EmailsOnPush emails when deleting commits using force push.
  - Fix EmailsOnPush email comparison link to include first commit.
  - Fix highliht of selected lines in file
  - Reject access to group/project avatar if the user doesn't have access.
  - Add database migration to clean group duplicates with same path and name (Make sure you have a backup before update)
  - Add GitLab active users count to rake gitlab:check
  - Starred projects page at dashboard
  - Make email display name configurable
  - Improve json validation in hook data
  - Use Emoji One
  - Updated emoji help documentation to properly reference EmojiOne.
  - Fix missing GitHub organisation repositories on import page.
  - Added blue theme
  - Remove annoying notice messages when create/update merge request
  - Allow smb:// links in Markdown text.
  - Filter merge request by title or description at Merge Requests page
  - Block user if he/she was blocked in Active Directory
  - Fix import pages not working after first load.
  - Use custom LDAP label in LDAP signin form.
  - Execute hooks and services when branch or tag is created or deleted through web interface.
  - Block and unblock user if he/she was blocked/unblocked in Active Directory
  - Raise recommended number of unicorn workers from 2 to 3
  - Use same layout and interactivity for project members as group members.
  - Prevent gitlab-shell character encoding issues by receiving its changes as raw data.
  - Ability to unsubscribe/subscribe to issue or merge request
  - Delete deploy key when last connection to a project is destroyed.
  - Fix invalid Atom feeds when using emoji, horizontal rules, or images (Christian Walther)
  - Backup of repositories with tar instead of git bundle (only now are git-annex files included in the backup)
  - Add canceled status for CI
  - Send EmailsOnPush email when branch or tag is created or deleted.
  - Faster merge request processing for large repository
  - Prevent doubling AJAX request with each commit visit via Turbolink
  - Prevent unnecessary doubling of js events on import pages and user calendar

v 7.8.4
  - Fix issue_tracker_id substitution in custom issue trackers
  - Fix path and name duplication in namespaces

v 7.8.3
  - Bump version of gitlab_git fixing annotated tags without message

v 7.8.2
  - Fix service migration issue when upgrading from versions prior to 7.3
  - Fix setting of the default use project limit via admin UI
  - Fix showing of already imported projects for GitLab and Gitorious importers
  - Fix response of push to repository to return "Not found" if user doesn't have access
  - Fix check if user is allowed to view the file attachment
  - Fix import check for case sensetive namespaces
  - Increase timeout for Git-over-HTTP requests to 1 hour since large pulls/pushes can take a long time.
  - Properly handle autosave local storage exceptions.
  - Escape wildcards when searching LDAP by username.

v 7.8.1
  - Fix run of custom post receive hooks
  - Fix migration that caused issues when upgrading to version 7.8 from versions prior to 7.3
  - Fix the warning for LDAP users about need to set password
  - Fix avatars which were not shown for non logged in users
  - Fix urls for the issues when relative url was enabled

v 7.8.0
  - Fix access control and protection against XSS for note attachments and other uploads.
  - Replace highlight.js with rouge-fork rugments (Stefan Tatschner)
  - Make project search case insensitive (Hannes Rosenögger)
  - Include issue/mr participants in list of recipients for reassign/close/reopen emails
  - Expose description in groups API
  - Better UI for project services page
  - Cleaner UI for web editor
  - Add diff syntax highlighting in email-on-push service notifications (Hannes Rosenögger)
  - Add API endpoint to fetch all changes on a MergeRequest (Jeroen van Baarsen)
  - View note image attachments in new tab when clicked instead of downloading them
  - Improve sorting logic in UI and API. Explicitly define what sorting method is used by default
  - Fix overflow at sidebar when have several items
  - Add notes for label changes in issue and merge requests
  - Show tags in commit view (Hannes Rosenögger)
  - Only count a user's vote once on a merge request or issue (Michael Clarke)
  - Increase font size when browse source files and diffs
  - Service Templates now let you set default values for all services
  - Create new file in empty repository using GitLab UI
  - Ability to clone project using oauth2 token
  - Upgrade Sidekiq gem to version 3.3.0
  - Stop git zombie creation during force push check
  - Show success/error messages for test setting button in services
  - Added Rubocop for code style checks
  - Fix commits pagination
  - Async load a branch information at the commit page
  - Disable blacklist validation for project names
  - Allow configuring protection of the default branch upon first push (Marco Wessel)
  - Add gitlab.com importer
  - Add an ability to login with gitlab.com
  - Add a commit calendar to the user profile (Hannes Rosenögger)
  - Submit comment on command-enter
  - Notify all members of a group when that group is mentioned in a comment, for example: `@gitlab-org` or `@sales`.
  - Extend issue clossing pattern to include "Resolve", "Resolves", "Resolved", "Resolving" and "Close" (Julien Bianchi and Hannes Rosenögger)
  - Fix long broadcast message cut-off on left sidebar (Visay Keo)
  - Add Project Avatars (Steven Thonus and Hannes Rosenögger)
  - Password reset token validity increased from 2 hours to 2 days since it is also send on account creation.
  - Edit group members via API
  - Enable raw image paste from clipboard, currently Chrome only (Marco Cyriacks)
  - Add action property to merge request hook (Julien Bianchi)
  - Remove duplicates from group milestone participants list.
  - Add a new API function that retrieves all issues assigned to a single milestone (Justin Whear and Hannes Rosenögger)
  - API: Access groups with their path (Julien Bianchi)
  - Added link to milestone and keeping resource context on smaller viewports for issues and merge requests (Jason Blanchard)
  - Allow notification email to be set separately from primary email.
  - API: Add support for editing an existing project (Mika Mäenpää and Hannes Rosenögger)
  - Don't have Markdown preview fail for long comments/wiki pages.
  - When test web hook - show error message instead of 500 error page if connection to hook url was reset
  - Added support for firing system hooks on group create/destroy and adding/removing users to group (Boyan Tabakov)
  - Added persistent collapse button for left side nav bar (Jason Blanchard)
  - Prevent losing unsaved comments by automatically restoring them when comment page is loaded again.
  - Don't allow page to be scaled on mobile.
  - Clean the username acquired from OAuth/LDAP so it doesn't fail username validation and block signing up.
  - Show assignees in merge request index page (Kelvin Mutuma)
  - Link head panel titles to relevant root page.
  - Allow users that signed up via OAuth to set their password in order to use Git over HTTP(S).
  - Show users button to share their newly created public or internal projects on twitter
  - Add quick help links to the GitLab pricing and feature comparison pages.
  - Fix duplicate authorized applications in user profile and incorrect application client count in admin area.
  - Make sure Markdown previews always use the same styling as the eventual destination.
  - Remove deprecated Group#owner_id from API
  - Show projects user contributed to on user page. Show stars near project on user page.
  - Improve database performance for GitLab
  - Add Asana service (Jeremy Benoist)
  - Improve project web hooks with extra data

v 7.7.2
  - Update GitLab Shell to version 2.4.2 that fixes a bug when developers can push to protected branch
  - Fix issue when LDAP user can't login with existing GitLab account

v 7.7.1
  - Improve mention autocomplete performance
  - Show setup instructions for GitHub import if disabled
  - Allow use http for OAuth applications

v 7.7.0
  - Import from GitHub.com feature
  - Add Jetbrains Teamcity CI service (Jason Lippert)
  - Mention notification level
  - Markdown preview in wiki (Yuriy Glukhov)
  - Raise group avatar filesize limit to 200kb
  - OAuth applications feature
  - Show user SSH keys in admin area
  - Developer can push to protected branches option
  - Set project path instead of project name in create form
  - Block Git HTTP access after 10 failed authentication attempts
  - Updates to the messages returned by API (sponsored by O'Reilly Media)
  - New UI layout with side navigation
  - Add alert message in case of outdated browser (IE < 10)
  - Added API support for sorting projects
  - Update gitlab_git to version 7.0.0.rc14
  - Add API project search filter option for authorized projects
  - Fix File blame not respecting branch selection
  - Change some of application settings on fly in admin area UI
  - Redesign signin/signup pages
  - Close standard input in Gitlab::Popen.popen
  - Trigger GitLab CI when push tags
  - When accept merge request - do merge using sidaekiq job
  - Enable web signups by default
  - Fixes for diff comments: drag-n-drop images, selecting images
  - Fixes for edit comments: drag-n-drop images, preview mode, selecting images, save & update
  - Remove password strength indicator



v 7.6.0
  - Fork repository to groups
  - New rugged version
  - Add CRON=1 backup setting for quiet backups
  - Fix failing wiki restore
  - Add optional Sidekiq MemoryKiller middleware (enabled via SIDEKIQ_MAX_RSS env variable)
  - Monokai highlighting style now more faithful to original design (Mark Riedesel)
  - Create project with repository in synchrony
  - Added ability to create empty repo or import existing one if project does not have repository
  - Reactivate highlight.js language autodetection
  - Mobile UI improvements
  - Change maximum avatar file size from 100KB to 200KB
  - Strict validation for snippet file names
  - Enable Markdown preview for issues, merge requests, milestones, and notes (Vinnie Okada)
  - In the docker directory is a container template based on the Omnibus packages.
  - Update Sidekiq to version 2.17.8
  - Add author filter to project issues and merge requests pages
  - Atom feed for user activity
  - Support multiple omniauth providers for the same user
  - Rendering cross reference in issue title and tooltip for merge request
  - Show username in comments
  - Possibility to create Milestones or Labels when Issues are disabled
  - Fix bug with showing gpg signature in tag

v 7.5.3
  - Bump gitlab_git to 7.0.0.rc12 (includes Rugged 0.21.2)

v 7.5.2
  - Don't log Sidekiq arguments by default
  - Fix restore of wiki repositories from backups

v 7.5.1
  - Add missing timestamps to 'members' table

v 7.5.0
  - API: Add support for Hipchat (Kevin Houdebert)
  - Add time zone configuration in gitlab.yml (Sullivan Senechal)
  - Fix LDAP authentication for Git HTTP access
  - Run 'GC.start' after every EmailsOnPushWorker job
  - Fix LDAP config lookup for provider 'ldap'
  - Drop all sequences during Postgres database restore
  - Project title links to project homepage (Ben Bodenmiller)
  - Add Atlassian Bamboo CI service (Drew Blessing)
  - Mentioned @user will receive email even if he is not participating in issue or commit
  - Session API: Use case-insensitive authentication like in UI (Andrey Krivko)
  - Tie up loose ends with annotated tags: API & UI (Sean Edge)
  - Return valid json for deleting branch via API (sponsored by O'Reilly Media)
  - Expose username in project events API (sponsored by O'Reilly Media)
  - Adds comments to commits in the API
  - Performance improvements
  - Fix post-receive issue for projects with deleted forks
  - New gitlab-shell version with custom hooks support
  - Improve code
  - GitLab CI 5.2+ support (does not support older versions)
  - Fixed bug when you can not push commits starting with 000000 to protected branches
  - Added a password strength indicator
  - Change project name and path in one form
  - Display renamed files in diff views (Vinnie Okada)
  - Fix raw view for public snippets
  - Use secret token with GitLab internal API.
  - Add missing timestamps to 'members' table

v 7.4.5
  - Bump gitlab_git to 7.0.0.rc12 (includes Rugged 0.21.2)

v 7.4.4
  - No changes

v 7.4.3
  - Fix raw snippets view
  - Fix security issue for member api
  - Fix buildbox integration

v 7.4.2
  - Fix internal snippet exposing for unauthenticated users

v 7.4.1
  - Fix LDAP authentication for Git HTTP access
  - Fix LDAP config lookup for provider 'ldap'
  - Fix public snippets
  - Fix 500 error on projects with nested submodules

v 7.4.0
  - Refactored membership logic
  - Improve error reporting on users API (Julien Bianchi)
  - Refactor test coverage tools usage. Use SIMPLECOV=true to generate it locally
  - Default branch is protected by default
  - Increase unicorn timeout to 60 seconds
  - Sort search autocomplete projects by stars count so most popular go first
  - Add README to tab on project show page
  - Do not delete tmp/repositories itself during clean-up, only its contents
  - Support for backup uploads to remote storage
  - Prevent notes polling when there are not notes
  - Internal ForkService: Prepare support for fork to a given namespace
  - API: Add support for forking a project via the API (Bernhard Kaindl)
  - API: filter project issues by milestone (Julien Bianchi)
  - Fail harder in the backup script
  - Changes to Slack service structure, only webhook url needed
  - Zen mode for wiki and milestones (Robert Schilling)
  - Move Emoji parsing to html-pipeline-gitlab (Robert Schilling)
  - Font Awesome 4.2 integration (Sullivan Senechal)
  - Add Pushover service integration (Sullivan Senechal)
  - Add select field type for services options (Sullivan Senechal)
  - Add cross-project references to the Markdown parser (Vinnie Okada)
  - Add task lists to issue and merge request descriptions (Vinnie Okada)
  - Snippets can be public, internal or private
  - Improve danger zone: ask project path to confirm data-loss action
  - Raise exception on forgery
  - Show build coverage in Merge Requests (requires GitLab CI v5.1)
  - New milestone and label links on issue edit form
  - Improved repository graphs
  - Improve event note display in dashboard and project activity views (Vinnie Okada)
  - Add users sorting to admin area
  - UI improvements
  - Fix ambiguous sha problem with mentioned commit
  - Fixed bug with apostrophe when at mentioning users
  - Add active directory ldap option
  - Developers can push to wiki repo. Protected branches does not affect wiki repo any more
  - Faster rev list
  - Fix branch removal

v 7.3.2
  - Fix creating new file via web editor
  - Use gitlab-shell v2.0.1

v 7.3.1
  - Fix ref parsing in Gitlab::GitAccess
  - Fix error 500 when viewing diff on a file with changed permissions
  - Fix adding comments to MR when source branch is master
  - Fix error 500 when searching description contains relative link

v 7.3.0
  - Always set the 'origin' remote in satellite actions
  - Write authorized_keys in tmp/ during tests
  - Use sockets to connect to Redis
  - Add dormant New Relic gem (can be enabled via environment variables)
  - Expire Rack sessions after 1 week
  - Cleaner signin/signup pages
  - Improved comments UI
  - Better search with filtering, pagination etc
  - Added a checkbox to toggle line wrapping in diff (Yuriy Glukhov)
  - Prevent project stars duplication when fork project
  - Use the default Unicorn socket backlog value of 1024
  - Support Unix domain sockets for Redis
  - Store session Redis keys in 'session:gitlab:' namespace
  - Deprecate LDAP account takeover based on partial LDAP email / GitLab username match
  - Use /bin/sh instead of Bash in bin/web, bin/background_jobs (Pavel Novitskiy)
  - Keyboard shortcuts for productivity (Robert Schilling)
  - API: filter issues by state (Julien Bianchi)
  - API: filter issues by labels (Julien Bianchi)
  - Add system hook for ssh key changes
  - Add blob permalink link (Ciro Santilli)
  - Create annotated tags through UI and API (Sean Edge)
  - Snippets search (Charles Bushong)
  - Comment new push to existing MR
  - Add 'ci' to the blacklist of forbidden names
  - Improve text filtering on issues page
  - Comment & Close button
  - Process git push --all much faster
  - Don't allow edit of system notes
  - Project wiki search (Ralf Seidler)
  - Enabled Shibboleth authentication support (Matus Banas)
  - Zen mode (fullscreen) for issues/MR/notes (Robert Schilling)
  - Add ability to configure webhook timeout via gitlab.yml (Wes Gurney)
  - Sort project merge requests in asc or desc order for updated_at or created_at field (sponsored by O'Reilly Media)
  - Add Redis socket support to 'rake gitlab:shell:install'

v 7.2.1
  - Delete orphaned labels during label migration (James Brooks)
  - Security: prevent XSS with stricter MIME types for raw repo files

v 7.2.0
  - Explore page
  - Add project stars (Ciro Santilli)
  - Log Sidekiq arguments
  - Better labels: colors, ability to rename and remove
  - Improve the way merge request collects diffs
  - Improve compare page for large diffs
  - Expose the full commit message via API
  - Fix 500 error on repository rename
  - Fix bug when MR download patch return invalid diff
  - Test gitlab-shell integration
  - Repository import timeout increased from 2 to 4 minutes allowing larger repos to be imported
  - API for labels (Robert Schilling)
  - API: ability to set an import url when creating project for specific user

v 7.1.1
  - Fix cpu usage issue in Firefox
  - Fix redirect loop when changing password by new user
  - Fix 500 error on new merge request page

v 7.1.0
  - Remove observers
  - Improve MR discussions
  - Filter by description on Issues#index page
  - Fix bug with namespace select when create new project page
  - Show README link after description for non-master members
  - Add @all mention for comments
  - Dont show reply button if user is not signed in
  - Expose more information for issues with webhook
  - Add a mention of the merge request into the default merge request commit message
  - Improve code highlight, introduce support for more languages like Go, Clojure, Erlang etc
  - Fix concurrency issue in repository download
  - Dont allow repository name start with ?
  - Improve email threading (Pierre de La Morinerie)
  - Cleaner help page
  - Group milestones
  - Improved email notifications
  - Contributors API (sponsored by Mobbr)
  - Fix LDAP TLS authentication (Boris HUISGEN)
  - Show VERSION information on project sidebar
  - Improve branch removal logic when accept MR
  - Fix bug where comment form is spawned inside the Reply button
  - Remove Dir.chdir from Satellite#lock for thread-safety
  - Increased default git max_size value from 5MB to 20MB in gitlab.yml. Please update your configs!
  - Show error message in case of timeout in satellite when create MR
  - Show first 100 files for huge diff instead of hiding all
  - Change default admin email from admin@local.host to admin@example.com

v 7.0.0
  - The CPU no longer overheats when you hold down the spacebar
  - Improve edit file UI
  - Add ability to upload group avatar when create
  - Protected branch cannot be removed
  - Developers can remove normal branches with UI
  - Remove branch via API (sponsored by O'Reilly Media)
  - Move protected branches page to Project settings area
  - Redirect to Files view when create new branch via UI
  - Drag and drop upload of image in every markdown-area (Earle Randolph Bunao and Neil Francis Calabroso)
  - Refactor the markdown relative links processing
  - Make it easier to implement other CI services for GitLab
  - Group masters can create projects in group
  - Deprecate ruby 1.9.3 support
  - Only masters can rewrite/remove git tags
  - Add X-Frame-Options SAMEORIGIN to Nginx config so Sidekiq admin is visible
  - UI improvements
  - Case-insensetive search for issues
  - Update to rails 4.1
  - Improve performance of application for projects and groups with a lot of members
  - Formally support Ruby 2.1
  - Include Nginx gitlab-ssl config
  - Add manual language detection for highlight.js
  - Added example.com/:username routing
  - Show notice if your profile is public
  - UI improvements for mobile devices
  - Improve diff rendering performance
  - Drag-n-drop for issues and merge requests between states at milestone page
  - Fix '0 commits' message for huge repositories on project home page
  - Prevent 500 error page when visit commit page from large repo
  - Add notice about huge push over http to unicorn config
  - File action in satellites uses default 30 seconds timeout instead of old 10 seconds one
  - Overall performance improvements
  - Skip init script check on omnibus-gitlab
  - Be more selective when killing stray Sidekiqs
  - Check LDAP user filter during sign-in
  - Remove wall feature (no data loss - you can take it from database)
  - Dont expose user emails via API unless you are admin
  - Detect issues closed by Merge Request description
  - Better email subject lines from email on push service (Alex Elman)
  - Enable identicon for gravatar be default

v 6.9.2
  - Revert the commit that broke the LDAP user filter

v 6.9.1
  - Fix scroll to highlighted line
  - Fix the pagination on load for commits page

v 6.9.0
  - Store Rails cache data in the Redis `cache:gitlab` namespace
  - Adjust MySQL limits for existing installations
  - Add db index on project_id+iid column. This prevents duplicate on iid (During migration duplicates will be removed)
  - Markdown preview or diff during editing via web editor (Evgeniy Sokovikov)
  - Give the Rails cache its own Redis namespace
  - Add ability to set different ssh host, if different from http/https
  - Fix syntax highlighting for code comments blocks
  - Improve comments loading logic
  - Stop refreshing comments when the tab is hidden
  - Improve issue and merge request mobile UI (Drew Blessing)
  - Document how to convert a backup to PostgreSQL
  - Fix locale bug in backup manager
  - Fix can not automerge when MR description is too long
  - Fix wiki backup skip bug
  - Two Step MR creation process
  - Remove unwanted files from satellite working directory with git clean -fdx
  - Accept merge request via API (sponsored by O'Reilly Media)
  - Add more access checks during API calls
  - Block SSH access for 'disabled' Active Directory users
  - Labels for merge requests (Drew Blessing)
  - Threaded emails by setting a Message-ID (Philip Blatter)

v 6.8.0
  - Ability to at mention users that are participating in issue and merge req. discussion
  - Enabled GZip Compression for assets in example Nginx, make sure that Nginx is compiled with --with-http_gzip_static_module flag (this is default in Ubuntu)
  - Make user search case-insensitive (Christopher Arnold)
  - Remove omniauth-ldap nickname bug workaround
  - Drop all tables before restoring a Postgres backup
  - Make the repository downloads path configurable
  - Create branches via API (sponsored by O'Reilly Media)
  - Changed permission of gitlab-satellites directory not to be world accessible
  - Protected branch does not allow force push
  - Fix popen bug in `rake gitlab:satellites:create`
  - Disable connection reaping for MySQL
  - Allow oauth signup without email for twitter and github
  - Fix faulty namespace names that caused 500 on user creation
  - Option to disable standard login
  - Clean old created archives from repository downloads directory
  - Fix download link for huge MR diffs
  - Expose event and mergerequest timestamps in API
  - Fix emails on push service when only one commit is pushed

v 6.7.3
  - Fix the merge notification email not being sent (Pierre de La Morinerie)
  - Drop all tables before restoring a Postgres backup
  - Remove yanked modernizr gem

v 6.7.2
  - Fix upgrader script

v 6.7.1
  - Fix GitLab CI integration

v 6.7.0
  - Increased the example Nginx client_max_body_size from 5MB to 20MB, consider updating it manually on existing installations
  - Add support for Gemnasium as a Project Service (Olivier Gonzalez)
  - Add edit file button to MergeRequest diff
  - Public groups (Jason Hollingsworth)
  - Cleaner headers in Notification Emails (Pierre de La Morinerie)
  - Blob and tree gfm links to anchors work
  - Piwik Integration (Sebastian Winkler)
  - Show contribution guide link for new issue form (Jeroen van Baarsen)
  - Fix CI status for merge requests from fork
  - Added option to remove issue assignee on project issue page and issue edit page (Jason Blanchard)
  - New page load indicator that includes a spinner that scrolls with the page
  - Converted all the help sections into markdown
  - LDAP user filters
  - Streamline the content of notification emails (Pierre de La Morinerie)
  - Fixes a bug with group member administration (Matt DeTullio)
  - Sort tag names using VersionSorter (Robert Speicher)
  - Add GFM autocompletion for MergeRequests (Robert Speicher)
  - Add webhook when a new tag is pushed (Jeroen van Baarsen)
  - Add button for toggling inline comments in diff view
  - Add retry feature for repository import
  - Reuse the GitLab LDAP connection within each request
  - Changed markdown new line behaviour to conform to markdown standards
  - Fix global search
  - Faster authorized_keys rebuilding in `rake gitlab:shell:setup` (requires gitlab-shell 1.8.5)
  - Create and Update MR calls now support the description parameter (Greg Messner)
  - Markdown relative links in the wiki link to wiki pages, markdown relative links in repositories link to files in the repository
  - Added Slack service integration (Federico Ravasio)
  - Better API responses for access_levels (sponsored by O'Reilly Media)
  - Requires at least 2 unicorn workers
  - Requires gitlab-shell v1.9+
  - Replaced gemoji(due to closed licencing problem) with Phantom Open Emoji library(combined SIL Open Font License, MIT License and the CC 3.0 License)
  - Fix `/:username.keys` response content type (Dmitry Medvinsky)

v 6.6.5
  - Added option to remove issue assignee on project issue page and issue edit page (Jason Blanchard)
  - Hide mr close button for comment form if merge request was closed or inline comment
  - Adds ability to reopen closed merge request

v 6.6.4
  - Add missing html escape for highlighted code blocks in comments, issues

v 6.6.3
  - Fix 500 error when edit yourself from admin area
  - Hide private groups for public profiles

v 6.6.2
  - Fix 500 error on branch/tag create or remove via UI

v 6.6.1
  - Fix 500 error on files tab if submodules presents

v 6.6.0
  - Retrieving user ssh keys publically(github style): http://__HOST__/__USERNAME__.keys
  - Permissions: Developer now can manage issue tracker (modify any issue)
  - Improve Code Compare page performance
  - Group avatar
  - Pygments.rb replaced with highlight.js
  - Improve Merge request diff store logic
  - Improve render performnace for MR show page
  - Fixed Assembla hardcoded project name
  - Jira integration documentation
  - Refactored app/services
  - Remove snippet expiration
  - Mobile UI improvements (Drew Blessing)
  - Fix block/remove UI for admin::users#show page
  - Show users' group membership on users' activity page (Robert Djurasaj)
  - User pages are visible without login if user is authorized to a public project
  - Markdown rendered headers have id derived from their name and link to their id
  - Improve application to work faster with large groups (100+ members)
  - Multiple emails per user
  - Show last commit for file when view file source
  - Restyle Issue#show page and MR#show page
  - Ability to filter by multiple labels for Issues page
  - Rails version to 4.0.3
  - Fixed attachment identifier displaying underneath note text (Jason Blanchard)

v 6.5.1
  - Fix branch selectbox when create merge request from fork

v 6.5.0
  - Dropdown menus on issue#show page for assignee and milestone (Jason Blanchard)
  - Add color custimization and previewing to broadcast messages
  - Fixed notes anchors
  - Load new comments in issues dynamically
  - Added sort options to Public page
  - New filters (assigned/authored/all) for Dashboard#issues/merge_requests (sponsored by Say Media)
  - Add project visibility icons to dashboard
  - Enable secure cookies if https used
  - Protect users/confirmation with rack_attack
  - Default HTTP headers to protect against MIME-sniffing, force https if enabled
  - Bootstrap 3 with responsive UI
  - New repository download formats: tar.bz2, zip, tar (Jason Hollingsworth)
  - Restyled accept widgets for MR
  - SCSS refactored
  - Use jquery timeago plugin
  - Fix 500 error for rdoc files
  - Ability to customize merge commit message (sponsored by Say Media)
  - Search autocomplete via ajax
  - Add website url to user profile
  - Files API supports base64 encoded content (sponsored by O'Reilly Media)
  - Added support for Go's repository retrieval (Bruno Albuquerque)

v6.4.3
  - Don't use unicorn worker killer if PhusionPassenger is defined

v6.4.2
  - Fixed wrong behaviour of script/upgrade.rb

v6.4.1
  - Fixed bug with repository rename
  - Fixed bug with project transfer

v 6.4.0
  - Added sorting to project issues page (Jason Blanchard)
  - Assembla integration (Carlos Paramio)
  - Fixed another 500 error with submodules
  - UI: More compact issues page
  - Minimal password length increased to 8 symbols
  - Side-by-side diff view (Steven Thonus)
  - Internal projects (Jason Hollingsworth)
  - Allow removal of avatar (Drew Blessing)
  - Project web hooks now support issues and merge request events
  - Visiting project page while not logged in will redirect to sign-in instead of 404 (Jason Hollingsworth)
  - Expire event cache on avatar creation/removal (Drew Blessing)
  - Archiving old projects (Steven Thonus)
  - Rails 4
  - Add time ago tooltips to show actual date/time
  - UI: Fixed UI for admin system hooks
  - Ruby script for easier GitLab upgrade
  - Do not remove Merge requests if fork project was removed
  - Improve sign-in/signup UX
  - Add resend confirmation link to sign-in page
  - Set noreply@HOSTNAME for reply_to field in all emails
  - Show GitLab API version on Admin#dashboard
  - API Cross-origin resource sharing
  - Show READMe link at project home page
  - Show repo size for projects in Admin area

v 6.3.0
  - API for adding gitlab-ci service
  - Init script now waits for pids to appear after (re)starting before reporting status (Rovanion Luckey)
  - Restyle project home page
  - Grammar fixes
  - Show branches list (which branches contains commit) on commit page (Andrew Kumanyaev)
  - Security improvements
  - Added support for GitLab CI 4.0
  - Fixed issue with 500 error when group did not exist
  - Ability to leave project
  - You can create file in repo using UI
  - You can remove file from repo using UI
  - API: dropped default_branch attribute from project during creation
  - Project default_branch is not stored in db any more. It takes from repo now.
  - Admin broadcast messages
  - UI improvements
  - Dont show last push widget if user removed this branch
  - Fix 500 error for repos with newline in file name
  - Extended html titles
  - API: create/update/delete repo files
  - Admin can transfer project to any namespace
  - API: projects/all for admin users
  - Fix recent branches order

v 6.2.4
  - Security: Cast API private_token to string (CVE-2013-4580)
  - Security: Require gitlab-shell 1.7.8 (CVE-2013-4581, CVE-2013-4582, CVE-2013-4583)
  - Fix for Git SSH access for LDAP users

v 6.2.3
  - Security: More protection against CVE-2013-4489
  - Security: Require gitlab-shell 1.7.4 (CVE-2013-4490, CVE-2013-4546)
  - Fix sidekiq rake tasks

v 6.2.2
  - Security: Update gitlab_git (CVE-2013-4489)

v 6.2.1
  - Security: Fix issue with generated passwords for new users

v 6.2.0
  - Public project pages are now visible to everyone (files, issues, wik, etc.)
    THIS MEANS YOUR ISSUES AND WIKI FOR PUBLIC PROJECTS ARE PUBLICLY VISIBLE AFTER THE UPGRADE
  - Add group access to permissions page
  - Require current password to change one
  - Group owner or admin can remove other group owners
  - Remove group transfer since we have multiple owners
  - Respect authorization in Repository API
  - Improve UI for Project#files page
  - Add more security specs
  - Added search for projects by name to api (Izaak Alpert)
  - Make default user theme configurable (Izaak Alpert)
  - Update logic for validates_merge_request for tree of MR (Andrew Kumanyaev)
  - Rake tasks for web hooks management (Jonhnny Weslley)
  - Extended User API to expose admin and can_create_group for user creation/updating (Boyan Tabakov)
  - API: Remove group
  - API: Remove project
  - Avatar upload on profile page with a maximum of 100KB (Steven Thonus)
  - Store the sessions in Redis instead of the cookie store
  - Fixed relative links in markdown
  - User must confirm their email if signup enabled
  - User must confirm changed email

v 6.1.0
  - Project specific IDs for issues, mr, milestones
    Above items will get a new id and for example all bookmarked issue urls will change.
    Old issue urls are redirected to the new one if the issue id is too high for an internal id.
  - Description field added to Merge Request
  - API: Sudo api calls (Izaak Alpert)
  - API: Group membership api (Izaak Alpert)
  - Improved commit diff
  - Improved large commit handling (Boyan Tabakov)
  - Rewrite: Init script now less prone to errors and keeps better track of the service (Rovanion Luckey)
  - Link issues, merge requests, and commits when they reference each other with GFM (Ash Wilson)
  - Close issues automatically when pushing commits with a special message
  - Improve user removal from admin area
  - Invalidate events cache when project was moved
  - Remove deprecated classes and rake tasks
  - Add event filter for group and project show pages
  - Add links to create branch/tag from project home page
  - Add public-project? checkbox to new-project view
  - Improved compare page. Added link to proceed into Merge Request
  - Send an email to a user when they are added to group
  - New landing page when you have 0 projects

v 6.0.0
  - Feature: Replace teams with group membership
    We introduce group membership in 6.0 as a replacement for teams.
    The old combination of groups and teams was confusing for a lot of people.
    And when the members of a team where changed this wasn't reflected in the project permissions.
    In GitLab 6.0 you will be able to add members to a group with a permission level for each member.
    These group members will have access to the projects in that group.
    Any changes to group members will immediately be reflected in the project permissions.
    You can even have multiple owners for a group, greatly simplifying administration.
  - Feature: Ability to have multiple owners for group
  - Feature: Merge Requests between fork and project (Izaak Alpert)
  - Feature: Generate fingerprint for ssh keys
  - Feature: Ability to create and remove branches with UI
  - Feature: Ability to create and remove git tags with UI
  - Feature: Groups page in profile. You can leave group there
  - API: Allow login with LDAP credentials
  - Redesign: project settings navigation
  - Redesign: snippets area
  - Redesign: ssh keys page
  - Redesign: buttons, blocks and other ui elements
  - Add comment title to rss feed
  - You can use arrows to navigate at tree view
  - Add project filter on dashboard
  - Cache project graph
  - Drop support of root namespaces
  - Default theme is classic now
  - Cache result of methods like authorize_projects, project.team.members etc
  - Remove $.ready events
  - Fix onclick events being double binded
  - Add notification level to group membership
  - Move all project controllers/views under Projects:: module
  - Move all profile controllers/views under Profiles:: module
  - Apply user project limit only for personal projects
  - Unicorn is default web server again
  - Store satellites lock files inside satellites dir
  - Disabled threadsafety mode in rails
  - Fixed bug with loosing MR comments
  - Improved MR comments logic
  - Render readme file for projects in public area

v 5.4.2
  - Security: Cast API private_token to string (CVE-2013-4580)
  - Security: Require gitlab-shell 1.7.8 (CVE-2013-4581, CVE-2013-4582, CVE-2013-4583)

v 5.4.1
  - Security: Fixes for CVE-2013-4489
  - Security: Require gitlab-shell 1.7.4 (CVE-2013-4490, CVE-2013-4546)

v 5.4.0
  - Ability to edit own comments
  - Documentation improvements
  - Improve dashboard projects page
  - Fixed nav for empty repos
  - GitLab Markdown help page
  - Misspelling fixes
  - Added support of unicorn and fog gems
  - Added client list to API doc
  - Fix PostgreSQL database restoration problem
  - Increase snippet content column size
  - allow project import via git:// url
  - Show participants on issues, including mentions
  - Notify mentioned users with email

v 5.3.0
  - Refactored services
  - Campfire service added
  - HipChat service added
  - Fixed bug with LDAP + git over http
  - Fixed bug with google analytics code being ignored
  - Improve sign-in page if ldap enabled
  - Respect newlines in wall messages
  - Generate the Rails secret token on first run
  - Rename repo feature
  - Init.d: remove gitlab.socket on service start
  - Api: added teams api
  - Api: Prevent blob content being escaped
  - Api: Smart deploy key add behaviour
  - Api: projects/owned.json return user owned project
  - Fix bug with team assignation on project from #4109
  - Advanced snippets: public/private, project/personal (Andrew Kulakov)
  - Repository Graphs (Karlo Nicholas T. Soriano)
  - Fix dashboard lost if comment on commit
  - Update gitlab-grack. Fixes issue with --depth option
  - Fix project events duplicate on project page
  - Fix postgres error when displaying network graph.
  - Fix dashboard event filter when navigate via turbolinks
  - init.d: Ensure socket is removed before starting service
  - Admin area: Style teams:index, group:show pages
  - Own page for failed forking
  - Scrum view for milestone

v 5.2.0
  - Turbolinks
  - Git over http with ldap credentials
  - Diff with better colors and some spacing on the corners
  - Default values for project features
  - Fixed huge_commit view
  - Restyle project clone panel
  - Move Gitlab::Git code to gitlab_git gem
  - Move update docs in repo
  - Requires gitlab-shell v1.4.0
  - Fixed submodules listing under file tab
  - Fork feature (Angus MacArthur)
  - git version check in gitlab:check
  - Shared deploy keys feature
  - Ability to generate default labels set for issues
  - Improve gfm autocomplete (Harold Luo)
  - Added support for Google Analytics
  - Code search feature (Javier Castro)

v 5.1.0
  - You can login with email or username now
  - Corrected project transfer rollback when repository cannot be moved
  - Move both repo and wiki when project transfer requested
  - Admin area: project editing was removed from admin namespace
  - Access: admin user has now access to any project.
  - Notification settings
  - Gitlab::Git set of objects to abstract from grit library
  - Replace Unicorn web server with Puma
  - Backup/Restore refactored. Backup dump project wiki too now
  - Restyled Issues list. Show milestone version in issue row
  - Restyled Merge Request list
  - Backup now dump/restore uploads
  - Improved performance of dashboard (Andrew Kumanyaev)
  - File history now tracks renames (Akzhan Abdulin)
  - Drop wiki migration tools
  - Drop sqlite migration tools
  - project tagging
  - Paginate users in API
  - Restyled network graph (Hiroyuki Sato)

v 5.0.1
  - Fixed issue with gitlab-grit being overridden by grit

v 5.0.0
  - Replaced gitolite with gitlab-shell
  - Removed gitolite-related libraries
  - State machine added
  - Setup gitlab as git user
  - Internal API
  - Show team tab for empty projects
  - Import repository feature
  - Updated rails
  - Use lambda for scopes
  - Redesign admin area -> users
  - Redesign admin area -> user
  - Secure link to file attachments
  - Add validations for Group and Team names
  - Restyle team page for project
  - Update capybara, rspec-rails, poltergeist to recent versions
  - Wiki on git using Gollum
  - Added Solarized Dark theme for code review
  - Don't show user emails in autocomplete lists, profile pages
  - Added settings tab for group, team, project
  - Replace user popup with icons in header
  - Handle project moving with gitlab-shell
  - Added select2-rails for selectboxes with ajax data load
  - Fixed search field on projects page
  - Added teams to search autocomplete
  - Move groups and teams on dashboard sidebar to sub-tabs
  - API: improved return codes and docs. (Felix Gilcher, Sebastian Ziebell)
  - Redesign wall to be more like chat
  - Snippets, Wall features are disabled by default for new projects

v 4.2.0
  - Teams
  - User show page. Via /u/username
  - Show help contents on pages for better navigation
  - Async gitolite calls
  - added satellites logs
  - can_create_group, can_create_team booleans for User
  - Process web hooks async
  - GFM: Fix images escaped inside links
  - Network graph improved
  - Switchable branches for network graph
  - API: Groups
  - Fixed project download

v 4.1.0
  - Optional Sign-Up
  - Discussions
  - Satellites outside of tmp
  - Line numbers for blame
  - Project public mode
  - Public area with unauthorized access
  - Load dashboard events with ajax
  - remember dashboard filter in cookies
  - replace resque with sidekiq
  - fix routing issues
  - cleanup rake tasks
  - fix backup/restore
  - scss cleanup
  - show preview for note images
  - improved network-graph
  - get rid of app/roles/
  - added new classes Team, Repository
  - Reduce amount of gitolite calls
  - Ability to add user in all group projects
  - remove deprecated configs
  - replaced Korolev font with open font
  - restyled admin/dashboard page
  - restyled admin/projects page

v 4.0.0
  - Remove project code and path from API. Use id instead
  - Return valid cloneable url to repo for web hook
  - Fixed backup issue
  - Reorganized settings
  - Fixed commits compare
  - Refactored scss
  - Improve status checks
  - Validates presence of User#name
  - Fixed postgres support
  - Removed sqlite support
  - Modified post-receive hook
  - Milestones can be closed now
  - Show comment events on dashboard
  - Quick add team members via group#people page
  - [API] expose created date for hooks and SSH keys
  - [API] list, create issue notes
  - [API] list, create snippet notes
  - [API] list, create wall notes
  - Remove project code - use path instead
  - added username field to user
  - rake task to fill usernames based on emails create namespaces for users
  - STI Group < Namespace
  - Project has namespace_id
  - Projects with namespaces also namespaced in gitolite and stored in subdir
  - Moving project to group will move it under group namespace
  - Ability to move project from namespaces to another
  - Fixes commit patches getting escaped (see #2036)
  - Support diff and patch generation for commits and merge request
  - MergeReqest doesn't generate a temporary file for the patch any more
  - Update the UI to allow downloading Patch or Diff

v 3.1.0
  - Updated gems
  - Services: Gitlab CI integration
  - Events filter on dashboard
  - Own namespace for redis/resque
  - Optimized commit diff views
  - add alphabetical order for projects admin page
  - Improved web editor
  - Commit stats page
  - Documentation split and cleanup
  - Link to commit authors everywhere
  - Restyled milestones list
  - added Milestone to Merge Request
  - Restyled Top panel
  - Refactored Satellite Code
  - Added file line links
  - moved from capybara-webkit to poltergeist + phantomjs

v 3.0.3
  - Fixed bug with issues list in Chrome
  - New Feature: Import team from another project

v 3.0.2
  - Fixed gitlab:app:setup
  - Fixed application error on empty project in admin area
  - Restyled last push widget

v 3.0.1
  - Fixed git over http

v 3.0.0
  - Projects groups
  - Web Editor
  - Fixed bug with gitolite keys
  - UI improved
  - Increased performance of application
  - Show user avatar in last commit when browsing Files
  - Refactored Gitlab::Merge
  - Use Font Awesome for icons
  - Separate observing of Note and MergeRequests
  - Milestone "All Issues" filter
  - Fix issue close and reopen button text and styles
  - Fix forward/back while browsing Tree hierarchy
  - Show number of notes for commits and merge requests
  - Added support pg from box and update installation doc
  - Reject ssh keys that break gitolite
  - [API] list one project hook
  - [API] edit project hook
  - [API] list project snippets
  - [API] allow to authorize using private token in HTTP header
  - [API] add user creation

v 2.9.1
  - Fixed resque custom config init

v 2.9.0
  - fixed inline notes bugs
  - refactored rspecs
  - refactored gitolite backend
  - added factory_girl
  - restyled projects list on dashboard
  - ssh keys validation to prevent gitolite crash
  - send notifications if changed permission in project
  - scss refactoring. gitlab_bootstrap/ dir
  - fix git push http body bigger than 112k problem
  - list of labels  page under issues tab
  - API for milestones, keys
  - restyled buttons
  - OAuth
  - Comment order changed

v 2.8.1
  - ability to disable gravatars
  - improved MR diff logic
  - ssh key help page

v 2.8.0
  - Gitlab Flavored Markdown
  - Bulk issues update
  - Issues API
  - Cucumber coverage increased
  - Post-receive files fixed
  - UI improved
  - Application cleanup
  - more cucumber
  - capybara-webkit + headless

v 2.7.0
  - Issue Labels
  - Inline diff
  - Git HTTP
  - API
  - UI improved
  - System hooks
  - UI improved
  - Dashboard events endless scroll
  - Source performance increased

v 2.6.0
  - UI polished
  - Improved network graph + keyboard nav
  - Handle huge commits
  - Last Push widget
  - Bugfix
  - Better performance
  - Email in resque
  - Increased test coverage
  - Ability to remove branch with MR accept
  - a lot of code refactored

v 2.5.0
  - UI polished
  - Git blame for file
  - Bugfix
  - Email in resque
  - Better test coverage

v 2.4.0
  - Admin area stats page
  - Ability to block user
  - Simplified dashboard area
  - Improved admin area
  - Bootstrap 2.0
  - Responsive layout
  - Big commits handling
  - Performance improved
  - Milestones

v 2.3.1
  - Issues pagination
  - ssl fixes
  - Merge Request pagination

v 2.3.0
  - Dashboard r1
  - Search r1
  - Project page
  - Close merge request on push
  - Persist MR diff after merge
  - mysql support
  - Documentation

v 2.2.0
  - We’ve added support of LDAP auth
  - Improved permission logic (4 roles system)
  - Protected branches (now only masters can push to protected branches)
  - Usability improved
  - twitter bootstrap integrated
  - compare view between commits
  - wiki feature
  - now you can enable/disable issues, wiki, wall features per project
  - security fixes
  - improved code browsing (ajax branch switch etc)
  - improved per-line commenting
  - git submodules displayed
  - moved to rails 3.2
  - help section improved

v 2.1.0
  - Project tab r1
  - List branches/tags
  - per line comments
  - mass user import

v 2.0.0
  - gitolite as main git host system
  - merge requests
  - project/repo access
  - link to commit/issue feed
  - design tab
  - improved email notifications
  - restyled dashboard
  - bugfix

v 1.2.2
  - common config file gitlab.yml
  - issues restyle
  - snippets restyle
  - clickable news feed header on dashboard
  - bugfix

v 1.2.1
  - bugfix

v 1.2.0
  - new design
  - user dashboard
  - network graph
  - markdown support for comments
  - encoding issues
  - wall like twitter timeline

v 1.1.0
  - project dashboard
  - wall redesigned
  - feature: code snippets
  - fixed horizontal scroll on file preview
  - fixed app crash if commit message has invalid chars
  - bugfix & code cleaning

v 1.0.2
  - fixed bug with empty project
  - added adv validation for project path & code
  - feature: issues can be sortable
  - bugfix
  - username displayed on top panel

v 1.0.1
  - fixed: with invalid source code for commit
  - fixed: lose branch/tag selection when use tree navigation
  - when history clicked - display path
  - bug fix & code cleaning

v 1.0.0
  - bug fix
  - projects preview mode

v 0.9.6
  - css fix
  - new repo empty tree until restart server - fixed

v 0.9.4
  - security improved
  - authorization improved
  - html escaping
  - bug fix
  - increased test coverage
  - design improvements

v 0.9.1
  - increased test coverage
  - design improvements
  - new issue email notification
  - updated app name
  - issue redesigned
  - issue can be edit

v 0.8.0
  - syntax highlight for main file types
  - redesign
  - stability
  - security fixes
  - increased test coverage
  - email notification<|MERGE_RESOLUTION|>--- conflicted
+++ resolved
@@ -20,11 +20,8 @@
   - [API] Add ability to fetch the commit ID of the last commit that actually touched a file
   - Add "New file" link to dropdown on project page
   - Include commit logs in project search
-<<<<<<< HEAD
   - Add "added", "modified" and "removed" properties to commit object in webhook
-=======
   - Rename "Back to" links to "Go to" because its not always a case it point to place user come from
->>>>>>> e3aed912
 
 v 8.1.1
   - Fix cloning Wiki repositories via HTTP (Stan Hu)
