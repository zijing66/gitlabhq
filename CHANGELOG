--- conflicted
+++ resolved
@@ -1,10 +1,7 @@
-<<<<<<< HEAD
 v 7.4.3
   - Fix raw snippets view
   - Fix security issue for member api
 
-=======
->>>>>>> 3f57c97c
 v 7.4.2
   - Fix internal snippet exposing for unauthenticated users
 
