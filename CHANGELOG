--- conflicted
+++ resolved
@@ -10,10 +10,7 @@
   - Add support for using RequestStore within Sidekiq tasks via SIDEKIQ_REQUEST_STORE env variable
   - Optimize maximum user access level lookup in loading of notes
   - Add "No one can push" as an option for protected branches. !5081
-<<<<<<< HEAD
-=======
   - Environments have an url to link to
->>>>>>> 957331bf
   - Limit git rev-list output count to one in forced push check
   - Clean up unused routes (Josef Strzibny)
   - Add green outline to New Branch button. !5447 (winniehell)
