Please view this file on the master branch, on stable branches it's out of date.

v 8.13.0 (unreleased)
  - Use gitlab-shell v3.6.2 (GIT TRACE logging)
  - Speed-up group milestones show page
  - Add more tests for calendar contribution (ClemMakesApps)
  - Fix robots.txt disallowing access to groups starting with "s" (Matt Harrison)
  - Only update issuable labels if they have been changed
  - Revoke button in Applications Settings underlines on hover.
<<<<<<< HEAD
  - Fix unnecessary escaping of reserved HTML characters in milestone title. !6533
=======
  - Add organization field to user profile
  - Optimize GitHub importing for speed and memory
>>>>>>> 3b206ccb

v 8.12.2 (unreleased)
  - Fix Import/Export not recognising correctly the imported services.
  - Fix snippets pagination
  - Fix List-Unsubscribe header in emails
  - Fix IssuesController#show degradation including project on loaded notes
  - Fix an issue with the "Commits" section of the cycle analytics summary. !6513
  - Fix errors importing project feature and milestone models using GitLab project import
  - Make JWT messages Docker-compatible

v 8.12.1
  - Fix a memory leak in HTML::Pipeline::SanitizationFilter::WHITELIST
  - Fix issue with search filter labels not displaying
  - Fix bug where 'Search results' repeated many times when a search in the emoji search form is cleared (Xavier Bick) (@zeiv)

v 8.12.0
  - Update the rouge gem to 2.0.6, which adds highlighting support for JSX, Prometheus, and others. !6251
  - Only check :can_resolve permission if the note is resolvable
  - Bump fog-aws to v0.11.0 to support ap-south-1 region
  - Add ability to fork to a specific namespace using API. (ritave)
  - Allow to set request_access_enabled for groups and projects
  - Cleanup misalignments in Issue list view !6206
  - Only create a protected branch upon a push to a new branch if a rule for that branch doesn't exist
  - Prune events older than 12 months. (ritave)
  - Prepend blank line to `Closes` message on merge request linked to issue (lukehowell)
  - Fix issues/merge-request templates dropdown for forked projects
  - Filter tags by name !6121
  - Update gitlab shell secret file also when it is empty. !3774 (glensc)
  - Give project selection dropdowns responsive width, make non-wrapping.
  - Fix resolve discussion buttons endpoint path
  - Fix note form hint showing slash commands supported for commits.
  - Make push events have equal vertical spacing.
  - API: Ensure invitees are not returned in Members API.
  - Preserve applied filters on issues search.
  - Add two-factor recovery endpoint to internal API !5510
  - Pass the "Remember me" value to the U2F authentication form
  - Display stages in valid order in stages dropdown on build page
  - Only update projects.last_activity_at once per hour when creating a new event
  - Cycle analytics (first iteration) !5986
  - Remove vendor prefixes for linear-gradient CSS (ClemMakesApps)
  - Move pushes_since_gc from the database to Redis
  - Limit number of shown environments on Merge Request: show only environments for target_branch, source_branch and tags
  - Add font color contrast to external label in admin area (ClemMakesApps)
  - Fix find file navigation links (ClemMakesApps)
  - Change logo animation to CSS (ClemMakesApps)
  - Instructions for enabling Git packfile bitmaps !6104
  - Use Search::GlobalService.new in the `GET /projects/search/:query` endpoint
  - Fix long comments in diffs messing with table width
  - Add spec covering 'Gitlab::Git::committer_hash' !6433 (dandunckelman)
  - Fix pagination on user snippets page
  - Run CI builds with the permissions of users !5735
  - Fix sorting of issues in API
  - Fix download artifacts button links !6407
  - Sort project variables by key. !6275 (Diego Souza)
  - Ensure specs on sorting of issues in API are deterministic on MySQL
  - Added ability to use predefined CI variables for environment name
  - Added ability to specify URL in environment configuration in gitlab-ci.yml
  - Escape search term before passing it to Regexp.new !6241 (winniehell)
  - Fix pinned sidebar behavior in smaller viewports !6169
  - Fix file permissions change when updating a file on the Gitlab UI !5979
  - Added horizontal padding on build page sidebar on code coverage block. !6196 (Vitaly Baev)
  - Change merge_error column from string to text type
  - Fix issue with search filter labels not displaying
  - Reduce contributions calendar data payload (ClemMakesApps)
  - Show all pipelines for merge requests even from discarded commits !6414
  - Replace contributions calendar timezone payload with dates (ClemMakesApps)
  - Add `web_url` field to issue, merge request, and snippet API objects (Ben Boeckel)
  - Enable pipeline events by default !6278
  - Move parsing of sidekiq ps into helper !6245 (pascalbetz)
  - Added go to issue boards keyboard shortcut
  - Expose `sha` and `merge_commit_sha` in merge request API (Ben Boeckel)
  - Emoji can be awarded on Snippets !4456
  - Set path for all JavaScript cookies to honor GitLab's subdirectory setting !5627 (Mike Greiling)
  - Fix blame table layout width
  - Spec testing if issue authors can read issues on private projects
  - Fix bug where pagination is still displayed despite all todos marked as done (ClemMakesApps)
  - Request only the LDAP attributes we need !6187
  - Center build stage columns in pipeline overview (ClemMakesApps)
  - Fix bug with tooltip not hiding on discussion toggle button
  - Rename behaviour to behavior in bug issue template for consistency (ClemMakesApps)
  - Fix bug stopping issue description being scrollable after selecting issue template
  - Remove suggested colors hover underline (ClemMakesApps)
  - Fix jump to discussion button being displayed on commit notes
  - Shorten task status phrase (ClemMakesApps)
  - Fix project visibility level fields on settings
  - Add hover color to emoji icon (ClemMakesApps)
  - Increase ci_builds artifacts_size column to 8-byte integer to allow larger files
  - Add textarea autoresize after comment (ClemMakesApps)
  - Do not write SSH public key 'comments' to authorized_keys !6381
  - Refresh todos count cache when an Issue/MR is deleted
  - Fix branches page dropdown sort alignment (ClemMakesApps)
  - Hides merge request button on branches page is user doesn't have permissions
  - Add white background for no readme container (ClemMakesApps)
  - API: Expose issue confidentiality flag. (Robert Schilling)
  - Fix markdown anchor icon interaction (ClemMakesApps)
  - Test migration paths from 8.5 until current release !4874
  - Replace animateEmoji timeout with eventListener (ClemMakesApps)
  - Show badges in Milestone tabs. !5946 (Dan Rowden)
  - Optimistic locking for Issues and Merge Requests (title and description overriding prevention)
  - Require confirmation when not logged in for unsubscribe links !6223 (Maximiliano Perez Coto)
  - Add `wiki_page_events` to project hook APIs (Ben Boeckel)
  - Remove Gitorious import
  - Loads GFM autocomplete source only when required
  - Fix issue with slash commands not loading on new issue page
  - Fix inconsistent background color for filter input field (ClemMakesApps)
  - Remove prefixes from transition CSS property (ClemMakesApps)
  - Add Sentry logging to API calls
  - Add BroadcastMessage API
  - Use 'git update-ref' for safer web commits !6130
  - Sort pipelines requested through the API
  - Automatically expand hidden discussions when accessed by a permalink !5585 (Mike Greiling)
  - Fix issue boards loading on large screens
  - Change pipeline duration to be jobs running time instead of simple wall time from start to end !6084
  - Show queued time when showing a pipeline !6084
  - Remove unused mixins (ClemMakesApps)
  - Fix issue board label filtering appending already filtered labels
  - Add search to all issue board lists
  - Scroll active tab into view on mobile
  - Fix groups sort dropdown alignment (ClemMakesApps)
  - Add horizontal scrolling to all sub-navs on mobile viewports (ClemMakesApps)
  - Use JavaScript tooltips for mentions !5301 (winniehell)
  - Add hover state to todos !5361 (winniehell)
  - Fix icon alignment of star and fork buttons !5451 (winniehell)
  - Fix alignment of icon buttons !5887 (winniehell)
  - Added Ubuntu 16.04 support for packager.io (JonTheNiceGuy)
  - Fix markdown help references (ClemMakesApps)
  - Add last commit time to repo view (ClemMakesApps)
  - Fix accessibility and visibility of project list dropdown button !6140
  - Fix missing flash messages on service edit page (airatshigapov)
  - Added project-specific enable/disable setting for LFS !5997
  - Added group-specific enable/disable setting for LFS !6164
  - Add optional 'author' param when making commits. !5822 (dandunckelman)
  - Don't expose a user's token in the `/api/v3/user` API (!6047)
  - Remove redundant js-timeago-pending from user activity log (ClemMakesApps)
  - Ability to manage project issues, snippets, wiki, merge requests and builds access level
  - Remove inconsistent font weight for sidebar's labels (ClemMakesApps)
  - Align add button on repository view (ClemMakesApps)
  - Fix contributions calendar month label truncation (ClemMakesApps)
  - Import release note descriptions from GitHub (EspadaV8)
  - Added tests for diff notes
  - Add pipeline events to Slack integration !5525
  - Add a button to download latest successful artifacts for branches and tags !5142
  - Remove redundant pipeline tooltips (ClemMakesApps)
  - Expire commit info views after one day, instead of two weeks, to allow for user email updates
  - Add delimiter to project stars and forks count (ClemMakesApps)
  - Fix badge count alignment (ClemMakesApps)
  - Remove green outline from `New branch unavailable` button on issue page !5858 (winniehell)
  - Fix repo title alignment (ClemMakesApps)
  - Change update interval of contacted_at
  - Add LFS support to SSH !6043
  - Fix branch title trailing space on hover (ClemMakesApps)
  - Don't include 'Created By' tag line when importing from GitHub if there is a linked GitLab account (EspadaV8)
  - Award emoji tooltips containing more than 10 usernames are now truncated !4780 (jlogandavison)
  - Fix duplicate "me" in award emoji tooltip !5218 (jlogandavison)
  - Order award emoji tooltips in order they were added (EspadaV8)
  - Fix spacing and vertical alignment on build status icon on commits page (ClemMakesApps)
  - Update merge_requests.md with a simpler way to check out a merge request. !5944
  - Fix button missing type (ClemMakesApps)
  - Gitlab::Checks is now instrumented
  - Move to project dropdown with infinite scroll for better performance
  - Fix leaking of submit buttons outside the width of a main container !18731 (originally by @pavelloz)
  - Load branches asynchronously in Cherry Pick and Revert dialogs.
  - Convert datetime coffeescript spec to ES6 (ClemMakesApps)
  - Add merge request versions !5467
  - Change using size to use count and caching it for number of group members. !5935
  - Replace play icon font with svg (ClemMakesApps)
  - Added 'only_allow_merge_if_build_succeeds' project setting in the API. !5930 (Duck)
  - Reduce number of database queries on builds tab
  - Wrap text in commit message containers
  - Capitalize mentioned issue timeline notes (ClemMakesApps)
  - Fix inconsistent checkbox alignment (ClemMakesApps)
  - Use the default branch for displaying the project icon instead of master !5792 (Hannes Rosenögger)
  - Adds response mime type to transaction metric action when it's not HTML
  - Fix hover leading space bug in pipeline graph !5980
  - Avoid conflict with admin labels when importing GitHub labels
  - User can edit closed MR with deleted fork (Katarzyna Kobierska Ula Budziszewska) !5496
  - Fix repository page ui issues
  - Avoid protected branches checks when verifying access without branch name
  - Add information about user and manual build start to runner as variables !6201 (Sergey Gnuskov)
  - Fixed invisible scroll controls on build page on iPhone
  - Fix error on raw build trace download for old builds stored in database !4822
  - Refactor the triggers page and documentation !6217
  - Show values of CI trigger variables only when clicked (Katarzyna Kobierska Ula Budziszewska)
  - Use default clone protocol on "check out, review, and merge locally" help page URL
  - Let the user choose a namespace and name on GitHub imports
  - API for Ci Lint !5953 (Katarzyna Kobierska Urszula Budziszewska)
  - Allow bulk update merge requests from merge requests index page
  - Ensure validation messages are shown within the milestone form
  - Add notification_settings API calls !5632 (mahcsig)
  - Remove duplication between project builds and admin builds view !5680 (Katarzyna Kobierska Ula Budziszewska)
  - Fix URLs with anchors in wiki !6300 (houqp)
  - Deleting source project with existing fork link will close all related merge requests !6177 (Katarzyna Kobierska Ula Budziszeska)
  - Return 204 instead of 404 for /ci/api/v1/builds/register.json if no builds are scheduled for a runner !6225
  - Fix Gitlab::Popen.popen thread-safety issue
  - Add specs to removing project (Katarzyna Kobierska Ula Budziszewska)
  - Clean environment variables when running git hooks
  - Fix Import/Export issues importing protected branches and some specific models
  - Fix non-master branch readme display in tree view
  - Add UX improvements for merge request version diffs

v 8.11.7
  - Avoid conflict with admin labels when importing GitHub labels. !6158
  - Restores `fieldName` to allow only string values in `gl_dropdown.js`. !6234
  - Allow the Rails cookie to be used for API authentication.

v 8.11.6
  - Fix unnecessary horizontal scroll area in pipeline visualizations. !6005
  - Make merge conflict file size limit 200 KB, to match the docs. !6052
  - Fix an error where we were unable to create a CommitStatus for running state. !6107
  - Optimize discussion notes resolving and unresolving. !6141
  - Fix GitLab import button. !6167
  - Restore SSH Key title auto-population behavior. !6186
  - Fix DB schema to match latest migration. !6256
  - Exclude some pending or inactivated rows in Member scopes.

v 8.11.5
  - Optimize branch lookups and force a repository reload for Repository#find_branch. !6087
  - Fix member expiration date picker after update. !6184
  - Fix suggested colors options for new labels in the admin area. !6138
  - Optimize discussion notes resolving and unresolving
  - Fix GitLab import button
  - Fix confidential issues being exposed as public using gitlab.com export
  - Remove gitorious from import_sources. !6180
  - Scope webhooks/services that will run for confidential issues
  - Remove gitorious from import_sources
  - Fix confidential issues being exposed as public using gitlab.com export
  - Use oj gem for faster JSON processing

v 8.11.4
  - Fix resolving conflicts on forks. !6082
  - Fix diff commenting on merge requests created prior to 8.10. !6029
  - Fix pipelines tab layout regression. !5952
  - Fix "Wiki" link not appearing in navigation for projects with external wiki. !6057
  - Do not enforce using hash with hidden key in CI configuration. !6079
  - Fix hover leading space bug in pipeline graph !5980
  - Fix sorting issues by "last updated" doesn't work after import from GitHub
  - GitHub importer use default project visibility for non-private projects
  - Creating an issue through our API now emails label subscribers !5720
  - Block concurrent updates for Pipeline
  - Don't create groups for unallowed users when importing projects
  - Fix issue boards leak private label names and descriptions
  - Fix broken gitlab:backup:restore because of bad permissions on repo storage !6098 (Dirk Hörner)
  - Remove gitorious. !5866
  - Allow compare merge request versions

v 8.11.3
  - Allow system info page to handle case where info is unavailable
  - Label list shows all issues (opened or closed) with that label
  - Don't show resolve conflicts link before MR status is updated
  - Fix IE11 fork button bug !5982
  - Don't prevent viewing the MR when git refs for conflicts can't be found on disk
  - Fix external issue tracker "Issues" link leading to 404s
  - Don't try to show merge conflict resolution info if a merge conflict contains non-UTF-8 characters
  - Automatically expand hidden discussions when accessed by a permalink !5585 (Mike Greiling)
  - Issues filters reset button

v 8.11.2
  - Show "Create Merge Request" widget for push events to fork projects on the source project. !5978
  - Use gitlab-workhorse 0.7.11 !5983
  - Does not halt the GitHub import process when an error occurs. !5763
  - Fix file links on project page when default view is Files !5933
  - Fixed enter key in search input not working !5888

v 8.11.1
  - Pulled due to packaging error.

v 8.11.0
  - Use test coverage value from the latest successful pipeline in badge. !5862
  - Add test coverage report badge. !5708
  - Remove the http_parser.rb dependency by removing the tinder gem. !5758 (tbalthazar)
  - Add Koding (online IDE) integration
  - Ability to specify branches for Pivotal Tracker integration (Egor Lynko)
  - Fix don't pass a local variable called `i` to a partial. !20510 (herminiotorres)
  - Fix rename `add_users_into_project` and `projects_ids`. !20512 (herminiotorres)
  - Fix adding line comments on the initial commit to a repo !5900
  - Fix the title of the toggle dropdown button. !5515 (herminiotorres)
  - Rename `markdown_preview` routes to `preview_markdown`. (Christopher Bartz)
  - Update to Ruby 2.3.1. !4948
  - Add Issues Board !5548
  - Allow resolving merge conflicts in the UI !5479
  - Improve diff performance by eliminating redundant checks for text blobs
  - Ensure that branch names containing escapable characters (e.g. %20) aren't unescaped indiscriminately. !5770 (ewiltshi)
  - Convert switch icon into icon font (ClemMakesApps)
  - API: Endpoints for enabling and disabling deploy keys
  - API: List access requests, request access, approve, and deny access requests to a project or a group. !4833
  - Use long options for curl examples in documentation !5703 (winniehell)
  - Added tooltip listing label names to the labels value in the collapsed issuable sidebar
  - Remove magic comments (`# encoding: UTF-8`) from Ruby files. !5456 (winniehell)
  - GitLab Performance Monitoring can now track custom events such as the number of tags pushed to a repository
  - Add support for relative links starting with ./ or / to RelativeLinkFilter (winniehell)
  - Allow naming U2F devices !5833
  - Ignore URLs starting with // in Markdown links !5677 (winniehell)
  - Fix CI status icon link underline (ClemMakesApps)
  - The Repository class is now instrumented
  - Fix commit mention font inconsistency (ClemMakesApps)
  - Do not escape URI when extracting path !5878 (winniehell)
  - Fix filter label tooltip HTML rendering (ClemMakesApps)
  - Cache the commit author in RequestStore to avoid extra lookups in PostReceive
  - Expand commit message width in repo view (ClemMakesApps)
  - Cache highlighted diff lines for merge requests
  - Pre-create all builds for a Pipeline when the new Pipeline is created !5295
  - Allow merge request diff notes and discussions to be explicitly marked as resolved
  - API: Add deployment endpoints
  - API: Add Play endpoint on Builds
  - Fix of 'Commits being passed to custom hooks are already reachable when using the UI'
  - Show wall clock time when showing a pipeline. !5734
  - Show member roles to all users on members page
  - Project.visible_to_user is instrumented again
  - Fix awardable button mutuality loading spinners (ClemMakesApps)
  - Sort todos by date and priority
  - Add support for using RequestStore within Sidekiq tasks via SIDEKIQ_REQUEST_STORE env variable
  - Optimize maximum user access level lookup in loading of notes
  - Send notification emails to users newly mentioned in issue and MR edits !5800
  - Add "No one can push" as an option for protected branches. !5081
  - Improve performance of AutolinkFilter#text_parse by using XPath
  - Add experimental Redis Sentinel support !1877
  - Rendering of SVGs as blobs is now limited to SVGs with a size smaller or equal to 2MB
  - Fix branches page dropdown sort initial state (ClemMakesApps)
  - Environments have an url to link to
  - Various redundant database indexes have been removed
  - Update `timeago` plugin to use multiple string/locale settings
  - Remove unused images (ClemMakesApps)
  - Get issue and merge request description templates from repositories
  - Enforce 2FA restrictions on API authentication endpoints !5820
  - Limit git rev-list output count to one in forced push check
  - Show deployment status on merge requests with external URLs
  - Clean up unused routes (Josef Strzibny)
  - Fix issue on empty project to allow developers to only push to protected branches if given permission
  - API: Add enpoints for pipelines
  - Add green outline to New Branch button. !5447 (winniehell)
  - Optimize generating of cache keys for issues and notes
  - Fix repository push email formatting in Outlook
  - Improve performance of syntax highlighting Markdown code blocks
  - Update to gitlab_git 10.4.1 and take advantage of preserved Ref objects
  - Remove delay when hitting "Reply..." button on page with a lot of discussions
  - Retrieve rendered HTML from cache in one request
  - Fix renaming repository when name contains invalid chararacters under project settings
  - Upgrade Grape from 0.13.0 to 0.15.0. !4601
  - Trigram indexes for the "ci_runners" table have been removed to speed up UPDATE queries
  - Fix devise deprecation warnings.
  - Check for 2FA when using Git over HTTP and only allow PersonalAccessTokens as password in that case !5764
  - Update version_sorter and use new interface for faster tag sorting
  - Optimize checking if a user has read access to a list of issues !5370
  - Store all DB secrets in secrets.yml, under descriptive names !5274
  - Fix syntax highlighting in file editor
  - Support slash commands in issue and merge request descriptions as well as comments. !5021
  - Nokogiri's various parsing methods are now instrumented
  - Add archived badge to project list !5798
  - Add simple identifier to public SSH keys (muteor)
  - Admin page now references docs instead of a specific file !5600 (AnAverageHuman)
  - Fix filter input alignment (ClemMakesApps)
  - Include old revision in merge request update hooks (Ben Boeckel)
  - Add build event color in HipChat messages (David Eisner)
  - Make fork counter always clickable. !5463 (winniehell)
  - Document that webhook secret token is sent in X-Gitlab-Token HTTP header !5664 (lycoperdon)
  - Gitlab::Highlight is now instrumented
  - All created issues, API or WebUI, can be submitted to Akismet for spam check !5333
  - Allow users to import cross-repository pull requests from GitHub
  - The overhead of instrumented method calls has been reduced
  - Remove `search_id` of labels dropdown filter to fix 'Missleading URI for labels in Merge Requests and Issues view'. !5368 (Scott Le)
  - Load project invited groups and members eagerly in `ProjectTeam#fetch_members`
  - Add pipeline events hook
  - Bump gitlab_git to speedup DiffCollection iterations
  - Rewrite description of a blocked user in admin settings. (Elias Werberich)
  - Make branches sortable without push permission !5462 (winniehell)
  - Check for Ci::Build artifacts at database level on pipeline partial
  - Convert image diff background image to CSS (ClemMakesApps)
  - Remove unnecessary index_projects_on_builds_enabled index from the projects table
  - Make "New issue" button in Issue page less obtrusive !5457 (winniehell)
  - Gitlab::Metrics.current_transaction needs to be public for RailsQueueDuration
  - Fix search for notes which belongs to deleted objects
  - Allow Akismet to be trained by submitting issues as spam or ham !5538
  - Add GitLab Workhorse version to admin dashboard (Katarzyna Kobierska Ula Budziszewska)
  - Allow branch names ending with .json for graph and network page !5579 (winniehell)
  - Add the `sprockets-es6` gem
  - Improve OAuth2 client documentation (muteor)
  - Fix diff comments inverted toggle bug (ClemMakesApps)
  - Multiple trigger variables show in separate lines (Katarzyna Kobierska Ula Budziszewska)
  - Profile requests when a header is passed
  - Avoid calculation of line_code and position for _line partial when showing diff notes on discussion tab.
  - Speedup DiffNote#active? on discussions, preloading noteables and avoid touching git repository to return diff_refs when possible
  - Add commit stats in commit api. !5517 (dixpac)
  - Add CI configuration button on project page
  - Fix merge request new view not changing code view rendering style
  - edit_blob_link will use blob passed onto the options parameter
  - Make error pages responsive (Takuya Noguchi)
  - The performance of the project dropdown used for moving issues has been improved
  - Fix skip_repo parameter being ignored when destroying a namespace
  - Add all builds into stage/job dropdowns on builds page
  - Change requests_profiles resource constraint to catch virtually any file
  - Bump gitlab_git to lazy load compare commits
  - Reduce number of queries made for merge_requests/:id/diffs
  - Add the option to set the expiration date for the project membership when giving a user access to a project. !5599 (Adam Niedzielski)
  - Sensible state specific default sort order for issues and merge requests !5453 (tomb0y)
  - Fix bug where destroying a namespace would not always destroy projects
  - Fix RequestProfiler::Middleware error when code is reloaded in development
  - Allow horizontal scrolling of code blocks in issue body
  - Catch what warden might throw when profiling requests to re-throw it
  - Avoid commit lookup on diff_helper passing existing local variable to the helper method
  - Add description to new_issue email and new_merge_request_email in text/plain content type. !5663 (dixpac)
  - Speed up and reduce memory usage of Commit#repo_changes, Repository#expire_avatar_cache and IrkerWorker
  - Add unfold links for Side-by-Side view. !5415 (Tim Masliuchenko)
  - Adds support for pending invitation project members importing projects
  - Add pipeline visualization/graph on pipeline page
  - Update devise initializer to turn on changed password notification emails. !5648 (tombell)
  - Avoid to show the original password field when password is automatically set. !5712 (duduribeiro)
  - Fix importing GitLab projects with an invalid MR source project
  - Sort folders with submodules in Files view !5521
  - Each `File::exists?` replaced to `File::exist?` because of deprecate since ruby version 2.2.0
  - Add auto-completition in pipeline (Katarzyna Kobierska Ula Budziszewska)
  - Add pipelines tab to merge requests
  - Fix notification_service argument error of declined invitation emails
  - Fix a memory leak caused by Banzai::Filter::SanitizationFilter
  - Speed up todos queries by limiting the projects set we join with
  - Ensure file editing in UI does not overwrite commited changes without warning user
  - Eliminate unneeded calls to Repository#blob_at when listing commits with no path
  - Update gitlab_git gem to 10.4.7
  - Simplify SQL queries of marking a todo as done

v 8.10.10
  - Allow the Rails cookie to be used for API authentication.

v 8.10.9
  - Exclude some pending or inactivated rows in Member scopes

v 8.10.8
  - Fix information disclosure in issue boards.
  - Fix privilege escalation in project import.

v 8.10.7
  - Upgrade Hamlit to 2.6.1. !5873
  - Upgrade Doorkeeper to 4.2.0. !5881

v 8.10.6
  - Upgrade Rails to 4.2.7.1 for security fixes. !5781
  - Restore "Largest repository" sort option on Admin > Projects page. !5797
  - Fix privilege escalation via project export.
  - Require administrator privileges to perform a project import.

v 8.10.5
  - Add a data migration to fix some missing timestamps in the members table. !5670
  - Revert the "Defend against 'Host' header injection" change in the source NGINX templates. !5706
  - Cache project count for 5 minutes to reduce DB load. !5746 & !5754

v 8.10.4
  - Don't close referenced upstream issues from a forked project.
  - Fixes issue with dropdowns `enter` key not working correctly. !5544
  - Fix Import/Export project import not working in HA mode. !5618
  - Fix Import/Export error checking versions. !5638

v 8.10.3
  - Fix Import/Export issue importing milestones and labels not associated properly. !5426
  - Fix timing problems running imports on production. !5523
  - Add a log message when a project is scheduled for destruction for debugging. !5540
  - Fix hooks missing on imported GitLab projects. !5549
  - Properly abort a merge when merge conflicts occur. !5569
  - Fix importer for GitHub Pull Requests when a branch was removed. !5573
  - Ignore invalid IPs in X-Forwarded-For when trusted proxies are configured. !5584
  - Trim extra displayed carriage returns in diffs and files with CRLFs. !5588
  - Fix label already exist error message in the right sidebar.

v 8.10.2
  - User can now search branches by name. !5144
  - Page is now properly rendered after committing the first file and creating the first branch. !5399
  - Add branch or tag icon to ref in builds page. !5434
  - Fix backup restore. !5459
  - Use project ID in repository cache to prevent stale data from persisting across projects. !5460
  - Fix issue with autocomplete search not working with enter key. !5466
  - Add iid to MR API response. !5468
  - Disable MySQL foreign key checks before dropping all tables. !5472
  - Ensure relative paths for video are rewritten as we do for images. !5474
  - Ensure current user can retry a build before showing the 'Retry' button. !5476
  - Add ENV variable to skip repository storages validations. !5478
  - Added `*.js.es6 gitlab-language=javascript` to `.gitattributes`. !5486
  - Don't show comment button in gutter of diffs on MR discussion tab. !5493
  - Rescue Rugged::OSError (lock exists) when creating references. !5497
  - Fix expand all diffs button in compare view. !5500
  - Show release notes in tags list. !5503
  - Fix a bug where forking a project from a repository storage to another would fail. !5509
  - Fix missing schema update for `20160722221922`. !5512
  - Update `gitlab-shell` version to 3.2.1 in the 8.9->8.10 update guide. !5516

v 8.10.1
  - Refactor repository storages documentation. !5428
  - Gracefully handle case when keep-around references are corrupted or exist already. !5430
  - Add detailed info on storage path mountpoints. !5437
  - Fix Error 500 when creating Wiki pages with hyphens or spaces. !5444
  - Fix bug where replies to commit notes displayed in the MR discussion tab wouldn't show up on the commit page. !5446
  - Ignore invalid trusted proxies in X-Forwarded-For header. !5454
  - Add links to the real markdown.md file for all GFM examples. !5458

v 8.10.0
  - Fix profile activity heatmap to show correct day name (eanplatter)
  - Speed up ExternalWikiHelper#get_project_wiki_path
  - Expose {should,force}_remove_source_branch (Ben Boeckel)
  - Add the functionality to be able to rename a file. !5049
  - Disable PostgreSQL statement timeout during migrations
  - Fix projects dropdown loading performance with a simplified api cal. !5113
  - Fix commit builds API, return all builds for all pipelines for given commit. !4849
  - Replace Haml with Hamlit to make view rendering faster. !3666
  - Refresh the branch cache after `git gc` runs
  - Allow to disable request access button on projects/groups
  - Refactor repository paths handling to allow multiple git mount points
  - Optimize system note visibility checking by memoizing the visible reference count. !5070
  - Add Application Setting to configure default Repository Path for new projects
  - Delete award emoji when deleting a user
  - Remove pinTo from Flash and make inline flash messages look nicer. !4854 (winniehell)
  - Add an API for downloading latest successful build from a particular branch or tag. !5347
  - Avoid data-integrity issue when cleaning up repository archive cache.
  - Add link to profile to commit avatar. !5163 (winniehell)
  - Wrap code blocks on Activies and Todos page. !4783 (winniehell)
  - Align flash messages with left side of page content. !4959 (winniehell)
  - Display tooltip for "Copy to Clipboard" button. !5164 (winniehell)
  - Use default cursor for table header of project files. !5165 (winniehell)
  - Store when and yaml variables in builds table
  - Display last commit of deleted branch in push events. !4699 (winniehell)
  - Escape file extension when parsing search results. !5141 (winniehell)
  - Add "passing with warnings" to the merge request pipeline possible statuses, this happens when builds that allow failures have failed. !5004
  - Add image border in Markdown preview. !5162 (winniehell)
  - Apply the trusted_proxies config to the rack request object for use with rack_attack
  - Added the ability to block sign ups using a domain blacklist. !5259
  - Upgrade to Rails 4.2.7. !5236
  - Extend exposed environment variables for CI builds
  - Deprecate APIs "projects/:id/keys/...". Use "projects/:id/deploy_keys/..." instead
  - Add API "deploy_keys" for admins to get all deploy keys
  - Allow to pull code with deploy key from public projects
  - Use limit parameter rather than hardcoded value in `ldap:check` rake task (Mike Ricketts)
  - Add Sidekiq queue duration to transaction metrics.
  - Add a new column `artifacts_size` to table `ci_builds`. !4964
  - Let Workhorse serve format-patch diffs
  - Display tooltip for mentioned users and groups. !5261 (winniehell)
  - Allow build email service to be tested
  - Added day name to contribution calendar tooltips
  - Refactor user authorization check for a single project to avoid querying all user projects
  - Make images fit to the size of the viewport. !4810
  - Fix check for New Branch button on Issue page. !4630 (winniehell)
  - Fix GFM autocomplete not working on wiki pages
  - Fixed enter key not triggering click on first row when searching in a dropdown
  - Updated dropdowns in issuable form to use new GitLab dropdown style
  - Make images fit to the size of the viewport !4810
  - Fix check for New Branch button on Issue page !4630 (winniehell)
  - Fix MR-auto-close text added to description. !4836
  - Support U2F devices in Firefox. !5177
  - Fix issue, preventing users w/o push access to sort tags. !5105 (redetection)
  - Add Spring EmojiOne updates.
  - Added Rake task for tracking deployments. !5320
  - Fix fetching LFS objects for private CI projects
  - Add the new 2016 Emoji! Adds 72 new emoji including bacon, facepalm, and selfie. !5237
  - Add syntax for multiline blockquote using `>>>` fence. !3954
  - Fix viewing notification settings when a project is pending deletion
  - Updated compare dropdown menus to use GL dropdown
  - Redirects back to issue after clicking login link
  - Eager load award emoji on notes
  - Allow to define manual actions/builds on Pipelines and Environments
  - Fix pagination when sorting by columns with lots of ties (like priority)
  - The Markdown reference parsers now re-use query results to prevent running the same queries multiple times. !5020
  - Updated project header design
  - Issuable collapsed assignee tooltip is now the users name
  - Fix compare view not changing code view rendering style
  - Exclude email check from the standard health check
  - Updated layout for Projects, Groups, Users on Admin area. !4424
  - Fix changing issue state columns in milestone view
  - Update health_check gem to version 2.1.0
  - Add notification settings dropdown for groups
  - Render inline diffs for multiple changed lines following eachother
  - Wildcards for protected branches. !4665
  - Allow importing from Github using Personal Access Tokens. (Eric K Idema)
  - API: Expose `due_date` for issues (Robert Schilling)
  - API: Todos. !3188 (Robert Schilling)
  - API: Expose shared groups for projects and shared projects for groups. !5050 (Robert Schilling)
  - API: Expose `developers_can_push` and `developers_can_merge` for branches. !5208 (Robert Schilling)
  - Add "Enabled Git access protocols" to Application Settings
  - Diffs will create button/diff form on demand no on server side
  - Reduce size of HTML used by diff comment forms
  - Protected branches have a "Developers can Merge" setting. !4892 (original implementation by Mathias Vestergaard)
  - Fix user creation with stronger minimum password requirements. !4054 (nathan-pmt)
  - Only show New Snippet button to users that can create snippets.
  - PipelinesFinder uses git cache data
  - Track a user who created a pipeline
  - Actually render old and new sections of parallel diff next to each other
  - Throttle the update of `project.pushes_since_gc` to 1 minute.
  - Allow expanding and collapsing files in diff view. !4990
  - Collapse large diffs by default (!4990)
  - Fix mentioned users list on diff notes
  - Add support for inline videos in GitLab Flavored Markdown. !5215 (original implementation by Eric Hayes)
  - Fix creation of deployment on build that is retried, redeployed or rollback
  - Don't parse Rinku returned value to DocFragment when it didn't change the original html string.
  - Check for conflicts with existing Project's wiki path when creating a new project.
  - Show last push widget in upstream after push to fork
  - Fix stage status shown for pipelines
  - Cache todos pending/done dashboard query counts.
  - Don't instantiate a git tree on Projects show default view
  - Bump Rinku to 2.0.0
  - Remove unused front-end variable -> default_issues_tracker
  - ObjectRenderer retrieve renderer content using Rails.cache.read_multi
  - Better caching of git calls on ProjectsController#show.
  - Avoid to retrieve MR closes_issues as much as possible.
  - Hide project name in project activities. !5068 (winniehell)
  - Add API endpoint for a group issues. !4520 (mahcsig)
  - Add Bugzilla integration. !4930 (iamtjg)
  - Fix new snippet style bug (elliotec)
  - Instrument Rinku usage
  - Be explicit to define merge request discussion variables
  - Use cache for todos counter calling TodoService
  - Metrics for Rouge::Plugins::Redcarpet and Rouge::Formatters::HTMLGitlab
  - RailsCache metris now includes fetch_hit/fetch_miss and read_hit/read_miss info.
  - Allow [ci skip] to be in any case and allow [skip ci]. !4785 (simon_w)
  - Made project list visibility icon fixed width
  - Set import_url validation to be more strict
  - Memoize MR merged/closed events retrieval
  - Don't render discussion notes when requesting diff tab through AJAX
  - Add basic system information like memory and disk usage to the admin panel
  - Don't garbage collect commits that have related DB records like comments
  - Allow to setup event by channel on slack service
  - More descriptive message for git hooks and file locks
  - Aliases of award emoji should be stored as original name. !5060 (dixpac)
  - Handle custom Git hook result in GitLab UI
  - Allow to access Container Registry for Public and Internal projects
  - Allow '?', or '&' for label names
  - Support redirected blobs for Container Registry integration
  - Fix importer for GitHub Pull Requests when a branch was reused across Pull Requests
  - Add date when user joined the team on the member page
  - Fix 404 redirect after validation fails importing a GitLab project
  - Added setting to set new users by default as external. !4545 (Dravere)
  - Add min value for project limit field on user's form. !3622 (jastkand)
  - Reset project pushes_since_gc when we enqueue the git gc call
  - Add reminder to not paste private SSH keys. !4399 (Ingo Blechschmidt)
  - Collapsed diffs lines/size don't acumulate to overflow diffs.
  - Remove duplicate `description` field in `MergeRequest` entities (Ben Boeckel)
  - Style of import project buttons were fixed in the new project page. !5183 (rdemirbay)
  - Fix GitHub client requests when rate limit is disabled
  - Optimistic locking for Issues and Merge Requests (Title and description overriding prevention)
  - Redesign Builds and Pipelines pages
  - Change status color and icon for running builds
  - Fix commenting issue in side by side diff view for unchanged lines
  - Fix markdown rendering for: consecutive labels references, label references that begin with a digit or contains `.`
  - Project export filename now includes the project and namespace path
  - Fix last update timestamp on issues not preserved on gitlab.com and project imports
  - Fix issues importing projects from EE to CE
  - Fix creating group with space in group path
  - Improve cron_jobs loading error messages. !5318 / !5360
  - Prevent toggling sidebar when clipboard icon clicked
  - Create Todos for Issue author when assign or mention himself (Katarzyna Kobierska)
  - Limit the number of retries on error to 3 for exporting projects
  - Allow empty repositories on project import/export
  - Render only commit message title in builds (Katarzyna Kobierska Ula Budziszewska)
  - Allow bulk (un)subscription from issues in issue index
  - Fix MR diff encoding issues exporting GitLab projects
  - Move builds settings out of project settings and rename Pipelines
  - Add builds badge to Pipelines settings page
  - Export and import avatar as part of project import/export
  - Fix migration corrupting import data for old version upgrades
  - Show tooltip on GitLab export link in new project page
  - Fix import_data wrongly saved as a result of an invalid import_url !5206

v 8.9.10
  - Allow the Rails cookie to be used for API authentication.

v 8.9.9
  - Exclude some pending or inactivated rows in Member scopes

v 8.9.8
  - Upgrade Doorkeeper to 4.2.0. !5881

v 8.9.7
  - Upgrade Rails to 4.2.7.1 for security fixes. !5781
  - Require administrator privileges to perform a project import.

v 8.9.6
  - Fix importing of events under notes for GitLab projects. !5154
  - Fix log statements in import/export. !5129
  - Fix commit avatar alignment in compare view. !5128
  - Fix broken migration in MySQL. !5005
  - Overwrite Host and X-Forwarded-Host headers in NGINX !5213
  - Keeps issue number when importing from Gitlab.com
  - Add Pending tab for Builds (Katarzyna Kobierska, Urszula Budziszewska)

v 8.9.5
  - Add more debug info to import/export and memory killer. !5108
  - Fixed avatar alignment in new MR view. !5095
  - Fix diff comments not showing up in activity feed. !5069
  - Add index on both Award Emoji user and name. !5061
  - Downgrade to Redis 3.2.2 due to massive memory leak with Sidekiq. !5056
  - Re-enable import button when import process fails due to namespace already being taken. !5053
  - Fix snippets comments not displayed. !5045
  - Fix emoji paths in relative root configurations. !5027
  - Fix issues importing events in Import/Export. !4987
  - Fixed 'use shortcuts' button on docs. !4979
  - Admin should be able to turn shared runners into specific ones. !4961
  - Update RedCloth to 4.3.2 for CVE-2012-6684. !4929 (Takuya Noguchi)
  - Improve the request / withdraw access button. !4860

v 8.9.4
  - Fix privilege escalation issue with OAuth external users.
  - Ensure references to private repos aren't shown to logged-out users.
  - Fixed search field blur not removing focus. !4704
  - Resolve "Sub nav isn't showing on file view". !4890
  - Fixes middle click and double request when navigating through the file browser. !4891
  - Fixed URL on label button when filtering. !4897
  - Fixed commit avatar alignment. !4933
  - Do not show build retry link when build is active. !4967
  - Fix restore Rake task warning message output. !4980
  - Handle external issues in IssueReferenceFilter. !4988
  - Expiry date on pinned nav cookie. !5009
  - Updated breakpoint for sidebar pinning. !5019

v 8.9.3
  - Fix encrypted data backwards compatibility after upgrading attr_encrypted gem. !4963
  - Fix rendering of commit notes. !4953
  - Resolve "Pin should show up at 1280px min". !4947
  - Switched mobile button icons to ellipsis and angle. !4944
  - Correctly returns todo ID after creating todo. !4941
  - Better debugging for memory killer middleware. !4936
  - Remove duplicate new page btn from edit wiki. !4904
  - Use clock_gettime for all performance timestamps. !4899
  - Use memorized tags array when searching tags by name. !4859
  - Fixed avatar alignment in new MR view. !4901
  - Removed fade when filtering results. !4932
  - Fix missing avatar on system notes. !4954
  - Reduce overhead and optimize ProjectTeam#max_member_access performance. !4973
  - Use update_columns to bypass all the dirty code on active_record. !4985
  - Fix restore Rake task warning message output !4980

v 8.9.2
  - Fix visibility of snippets when searching.
  - Fix an information disclosure when requesting access to a group containing private projects.
  - Update omniauth-saml to 1.6.0 !4951

v 8.9.1
  - Refactor labels documentation. !3347
  - Eager load award emoji on notes. !4628
  - Fix some CI wording in documentation. !4660
  - Document `GIT_STRATEGY` and `GIT_DEPTH`. !4720
  - Add documentation for the export & import features. !4732
  - Add some docs for Docker Registry configuration. !4738
  - Ensure we don't send the "access request declined" email to access requesters on project deletion. !4744
  - Display group/project access requesters separately in the admin area. !4798
  - Add documentation and examples for configuring cloud storage for registry images. !4812
  - Clarifies documentation about artifact expiry. !4831
  - Fix the Network graph links. !4832
  - Fix MR-auto-close text added to description. !4836
  - Add documentation for award emoji now that comments can be awarded with emojis. !4839
  - Fix typo in export failure email. !4847
  - Fix header vertical centering. !4170
  - Fix subsequent SAML sign ins. !4718
  - Set button label when picking an option from status dropdown. !4771
  - Prevent invalid URLs from raising exceptions in WikiLink Filter. !4775
  - Handle external issues in IssueReferenceFilter. !4789
  - Support for rendering/redacting multiple documents. !4828
  - Update Todos documentation and screenshots to include new functionality. !4840
  - Hide nav arrows by default. !4843
  - Added bottom padding to label color suggestion link. !4845
  - Use jQuery objects in ref dropdown. !4850
  - Fix GitLab project import issues related to notes and builds. !4855
  - Restrict header logo to 36px so it doesn't overflow. !4861
  - Fix unwanted label unassignment. !4863
  - Fix mobile Safari bug where horizontal nav arrows would flicker on scroll. !4869
  - Restore old behavior around diff notes to outdated discussions. !4870
  - Fix merge requests project settings help link anchor. !4873
  - Fix 404 when accessing pipelines as guest user on public projects. !4881
  - Remove width restriction for logo on sign-in page. !4888
  - Bump gitlab_git to 10.2.3 to fix false truncated warnings with ISO-8559 files. !4884
  - Apply selected value as label. !4886
  - Change Retry to Re-deploy on Deployments page
  - Fix temp file being deleted after the request while importing a GitLab project. !4894
  - Fix pagination when sorting by columns with lots of ties (like priority)
  - Implement Subresource Integrity for CSS and JavaScript assets. This prevents malicious assets from loading in the case of a CDN compromise.
  - Fix user creation with stronger minimum password requirements !4054 (nathan-pmt)
  - Fix a wrong MR status when merge_when_build_succeeds & project.only_allow_merge_if_build_succeeds are true. !4912
  - Add SMTP as default delivery method to match gitlab-org/omnibus-gitlab!826. !4915
  - Remove duplicate 'New Page' button on edit wiki page

v 8.9.0
  - Fix group visibility form layout in application settings
  - Fix builds API response not including commit data
  - Fix error when CI job variables key specified but not defined
  - Fix pipeline status when there are no builds in pipeline
  - Fix Error 500 when using closes_issues API with an external issue tracker
  - Add more information into RSS feed for issues (Alexander Matyushentsev)
  - Bulk assign/unassign labels to issues.
  - Ability to prioritize labels !4009 / !3205 (Thijs Wouters)
  - Show Star and Fork buttons on mobile.
  - Performance improvements on RelativeLinkFilter
  - Fix endless redirections when accessing user OAuth applications when they are disabled
  - Allow enabling wiki page events from Webhook management UI
  - Bump rouge to 1.11.0
  - Fix issue with arrow keys not working in search autocomplete dropdown
  - Fix an issue where note polling stopped working if a window was in the
    background during a refresh.
  - Pre-processing Markdown now only happens when needed
  - Make EmailsOnPushWorker use Sidekiq mailers queue
  - Redesign all Devise emails. !4297
  - Don't show 'Leave Project' to group members
  - Fix wiki page events' webhook to point to the wiki repository
  - Add a border around images to differentiate them from the background.
  - Don't show tags for revert and cherry-pick operations
  - Show image ID on registry page
  - Fix issue todo not remove when leave project !4150 (Long Nguyen)
  - Allow customisable text on the 'nearly there' page after a user signs up
  - Bump recaptcha gem to 3.0.0 to remove deprecated stoken support
  - Fix SVG sanitizer to allow more elements
  - Allow forking projects with restricted visibility level
  - Added descriptions to notification settings dropdown
  - Improve note validation to prevent errors when creating invalid note via API
  - Reduce number of fog gem dependencies
  - Add number of merge requests for a given milestone to the milestones view.
  - Implement a fair usage of shared runners
  - Remove project notification settings associated with deleted projects
  - Fix 404 page when viewing TODOs that contain milestones or labels in different projects
  - Add a metric for the number of new Redis connections created by a transaction
  - Fix Error 500 when viewing a blob with binary characters after the 1024-byte mark
  - Redesign navigation for project pages
  - Fix images in sign-up confirmation email
  - Added shortcut 'y' for copying a files content hash URL #14470
  - Fix groups API to list only user's accessible projects
  - Fix horizontal scrollbar for long commit message.
  - GitLab Performance Monitoring now tracks the total method execution time and call count per method
  - Add Environments and Deployments
  - Redesign account and email confirmation emails
  - Don't fail builds for projects that are deleted
  - Support Docker Registry manifest v1
  - `git clone https://host/namespace/project` now works, in addition to using the `.git` suffix
  - Bump nokogiri to 1.6.8
  - Use gitlab-shell v3.0.0
  - Fixed alignment of download dropdown in merge requests
  - Upgrade to jQuery 2
  - Adds selected branch name to the dropdown toggle
  - Add API endpoint for Sidekiq Metrics !4653
  - Refactoring Award Emoji with API support for Issues and MergeRequests
  - Use Knapsack to evenly distribute tests across multiple nodes
  - Add `sha` parameter to MR merge API, to ensure only reviewed changes are merged
  - Don't allow MRs to be merged when commits were added since the last review / page load
  - Add DB index on users.state
  - Limit email on push diff size to 30 files / 150 KB
  - Add rake task 'gitlab:db:configure' for conditionally seeding or migrating the database
  - Changed the Slack build message to use the singular duration if necessary (Aran Koning)
  - Fix race condition on merge when build succeeds
  - Added shortcut to focus filter search fields and added documentation #18120
  - Links from a wiki page to other wiki pages should be rewritten as expected
  - Add option to project to only allow merge requests to be merged if the build succeeds (Rui Santos)
  - Added navigation shortcuts to the project pipelines, milestones, builds and forks page. !4393
  - Fix issues filter when ordering by milestone
  - Disable SAML account unlink feature
  - Added artifacts:when to .gitlab-ci.yml - this requires GitLab Runner 1.3
  - Bamboo Service: Fix missing credentials & URL handling when base URL contains a path (Benjamin Schmid)
  - TeamCity Service: Fix URL handling when base URL contains a path
  - Todos will display target state if issuable target is 'Closed' or 'Merged'
  - Validate only and except regexp
  - Fix bug when sorting issues by milestone due date and filtering by two or more labels
  - POST to API /projects/:id/runners/:runner_id would give 409 if the runner was already enabled for this project
  - Add support for using Yubikeys (U2F) for two-factor authentication
  - Link to blank group icon doesn't throw a 404 anymore
  - Remove 'main language' feature
  - Toggle whitespace button now available for compare branches diffs #17881
  - Pipelines can be canceled only when there are running builds
  - Allow authentication using personal access tokens
  - Use downcased path to container repository as this is expected path by Docker
  - Allow to use CI token to fetch LFS objects
  - Custom notification settings
  - Projects pending deletion will render a 404 page
  - Measure queue duration between gitlab-workhorse and Rails
  - Added Gfm autocomplete for labels
  - Added edit note 'up' shortcut documentation to the help panel and docs screenshot #18114
  - Make Omniauth providers specs to not modify global configuration
  - Remove unused JiraIssue class and replace references with ExternalIssue. !4659 (Ilan Shamir)
  - Make authentication service for Container Registry to be compatible with < Docker 1.11
  - Make it possible to lock a runner from being enabled for other projects
  - Add Application Setting to configure Container Registry token expire delay (default 5min)
  - Cache assigned issue and merge request counts in sidebar nav
  - Use Knapsack only in CI environment
  - Updated project creation page to match new UI #2542
  - Cache project build count in sidebar nav
  - Add milestone expire date to the right sidebar
  - Manually mark a issue or merge request as a todo
  - Fix markdown_spec to use before instead of before(:all) to properly cleanup database after testing
  - Reduce number of queries needed to render issue labels in the sidebar
  - Improve error handling importing projects
  - Remove duplicated notification settings
  - Put project Files and Commits tabs under Code tab
  - Decouple global notification level from user model
  - Replace Colorize with Rainbow for coloring console output in Rake tasks.
  - Add workhorse controller and API helpers
  - An indicator is now displayed at the top of the comment field for confidential issues.
  - Show categorised search queries in the search autocomplete
  - RepositoryCheck::SingleRepositoryWorker public and private methods are now instrumented
  - Dropdown for `.gitlab-ci.yml` templates
  - Improve issuables APIs performance when accessing notes !4471
  - Add sorting dropdown to tags page !4423
  - External links now open in a new tab
  - Prevent default actions of disabled buttons and links
  - Markdown editor now correctly resets the input value on edit cancellation !4175
  - Toggling a task list item in a issue/mr description does not creates a Todo for mentions
  - Improved UX of date pickers on issue & milestone forms
  - Cache on the database if a project has an active external issue tracker.
  - Put project Labels and Milestones pages links under Issues and Merge Requests tabs as subnav
  - GitLab project import and export functionality
  - All classes in the Banzai::ReferenceParser namespace are now instrumented
  - Remove deprecated issues_tracker and issues_tracker_id from project model
  - Allow users to create confidential issues in private projects
  - Measure CPU time for instrumented methods
  - Instrument private methods and private instance methods by default instead just public methods
  - Only show notes through JSON on confidential issues that the user has access to
  - Updated the allocations Gem to version 1.0.5
  - The background sampler now ignores classes without names
  - Update design for `Close` buttons
  - New custom icons for navigation
  - Horizontally scrolling navigation on project, group, and profile settings pages
  - Hide global side navigation by default
  - Fix project Star/Unstar project button tooltip
  - Remove tanuki logo from side navigation; center on top nav
  - Include user relationships when retrieving award_emoji
  - Various associations are now eager loaded when parsing issue references to reduce the number of queries executed
  - Set inverse_of for Project/Service association to reduce the number of queries
  - Update tanuki logo highlight/loading colors
  - Remove explicit Gitlab::Metrics.action assignments, are already automatic.
  - Use Git cached counters for branches and tags on project page
  - Cache participable participants in an instance variable.
  - Filter parameters for request_uri value on instrumented transactions.
  - Remove duplicated keys add UNIQUE index to keys fingerprint column
  - ExtractsPath get ref_names from repository cache, if not there access git.
  - Show a flash warning about the error detail of XHR requests which failed with status code 404 and 500
  - Cache user todo counts from TodoService
  - Ensure Todos counters doesn't count Todos for projects pending delete
  - Add left/right arrows horizontal navigation
  - Add tooltip to pin/unpin navbar
  - Add new sub nav style to Wiki and Graphs sub navigation

v 8.8.9
  - Upgrade Doorkeeper to 4.2.0. !5881

v 8.8.8
  - Upgrade Rails to 4.2.7.1 for security fixes. !5781

v 8.8.7
  - Fix privilege escalation issue with OAuth external users.
  - Ensure references to private repos aren't shown to logged-out users.

v 8.8.6
  - Fix visibility of snippets when searching.
  - Update omniauth-saml to 1.6.0 !4951

v 8.8.5
  - Import GitHub repositories respecting the API rate limit !4166
  - Fix todos page throwing errors when you have a project pending deletion !4300
  - Disable Webhooks before proceeding with the GitHub import !4470
  - Fix importer for GitHub comments on diff !4488
  - Adjust the SAML control flow to allow LDAP identities to be added to an existing SAML user !4498
  - Fix incremental trace upload API when using multi-byte UTF-8 chars in trace !4541
  - Prevent unauthorized access for projects build traces
  - Forbid scripting for wiki files
  - Only show notes through JSON on confidential issues that the user has access to
  - Banzai::Filter::UploadLinkFilter use XPath instead CSS expressions
  - Banzai::Filter::ExternalLinkFilter use XPath instead CSS expressions

v 8.8.4
  - Fix LDAP-based login for users with 2FA enabled. !4493
  - Added descriptions to notification settings dropdown
  - Due date can be removed from milestones

v 8.8.3
  - Fix 404 page when viewing TODOs that contain milestones or labels in different projects. !4312
  - Fixed JS error when trying to remove discussion form. !4303
  - Fixed issue with button color when no CI enabled. !4287
  - Fixed potential issue with 2 CI status polling events happening. !3869
  - Improve design of Pipeline view. !4230
  - Fix gitlab importer failing to import new projects due to missing credentials. !4301
  - Fix import URL migration not rescuing with the correct Error. !4321
  - Fix health check access token changing due to old application settings being used. !4332
  - Make authentication service for Container Registry to be compatible with Docker versions before 1.11. !4363
  - Add Application Setting to configure Container Registry token expire delay (default 5 min). !4364
  - Pass the "Remember me" value to the 2FA token form. !4369
  - Fix incorrect links on pipeline page when merge request created from fork.  !4376
  - Use downcased path to container repository as this is expected path by Docker. !4420
  - Fix wiki project clone address error (chujinjin). !4429
  - Fix serious performance bug with rendering Markdown with InlineDiffFilter.  !4392
  - Fix missing number on generated ordered list element. !4437
  - Prevent disclosure of notes on confidential issues in search results.

v 8.8.2
  - Added remove due date button. !4209
  - Fix Error 500 when accessing application settings due to nil disabled OAuth sign-in sources. !4242
  - Fix Error 500 in CI charts by gracefully handling commits with no durations. !4245
  - Fix table UI on CI builds page. !4249
  - Fix backups if registry is disabled. !4263
  - Fixed issue with merge button color. !4211
  - Fixed issue with enter key selecting wrong option in dropdown. !4210
  - When creating a .gitignore file a dropdown with templates will be provided. !4075
  - Fix concurrent request when updating build log in browser. !4183

v 8.8.1
  - Add documentation for the "Health Check" feature
  - Allow anonymous users to access a public project's pipelines !4233
  - Fix MySQL compatibility in zero downtime migrations helpers
  - Fix the CI login to Container Registry (the gitlab-ci-token user)

v 8.8.0
  - Implement GFM references for milestones (Alejandro Rodríguez)
  - Snippets tab under user profile. !4001 (Long Nguyen)
  - Fix error when using link to uploads in global snippets
  - Fix Error 500 when attempting to retrieve project license when HEAD points to non-existent ref
  - Assign labels and milestone to target project when moving issue. !3934 (Long Nguyen)
  - Use a case-insensitive comparison in sanitizing URI schemes
  - Toggle sign-up confirmation emails in application settings
  - Make it possible to prevent tagged runner from picking untagged jobs
  - Added `InlineDiffFilter` to the markdown parser. (Adam Butler)
  - Added inline diff styling for `change_title` system notes. (Adam Butler)
  - Project#open_branches has been cleaned up and no longer loads entire records into memory.
  - Escape HTML in commit titles in system note messages
  - Improve design of Pipeline View
  - Fix scope used when accessing container registry
  - Fix creation of Ci::Commit object which can lead to pending, failed in some scenarios
  - Improve multiple branch push performance by memoizing permission checking
  - Log to application.log when an admin starts and stops impersonating a user
  - Changing the confidentiality of an issue now creates a new system note (Alex Moore-Niemi)
  - Updated gitlab_git to 10.1.0
  - GitAccess#protected_tag? no longer loads all tags just to check if a single one exists
  - Reduce delay in destroying a project from 1-minute to immediately
  - Make build status canceled if any of the jobs was canceled and none failed
  - Upgrade Sidekiq to 4.1.2
  - Added /health_check endpoint for checking service status
  - Make 'upcoming' filter for milestones work better across projects
  - Sanitize repo paths in new project error message
  - Bump mail_room to 0.7.0 to fix stuck IDLE connections
  - Remove future dates from contribution calendar graph.
  - Support e-mail notifications for comments on project snippets
  - Fix API leak of notes of unauthorized issues, snippets and merge requests
  - Use ActionDispatch Remote IP for Akismet checking
  - Fix error when visiting commit builds page before build was updated
  - Add 'l' shortcut to open Label dropdown on issuables and 'i' to create new issue on a project
  - Update SVG sanitizer to conform to SVG 1.1
  - Speed up push emails with multiple recipients by only generating the email once
  - Updated search UI
  - Added authentication service for Container Registry
  - Display informative message when new milestone is created
  - Sanitize milestones and labels titles
  - Support multi-line tag messages. !3833 (Calin Seciu)
  - Force users to reset their password after an admin changes it
  - Allow "NEWS" and "CHANGES" as alternative names for CHANGELOG. !3768 (Connor Shea)
  - Added button to toggle whitespaces changes on diff view
  - Backport GitHub Enterprise import support from EE
  - Create tags using Rugged for performance reasons. !3745
  - Allow guests to set notification level in projects
  - API: Expose Issue#user_notes_count. !3126 (Anton Popov)
  - Don't show forks button when user can't view forks
  - Fix atom feed links and rendering
  - Files over 5MB can only be viewed in their raw form, files over 1MB without highlighting !3718
  - Add support for supressing text diffs using .gitattributes on the default branch (Matt Oakes)
  - Add eager load paths to help prevent dependency load issues in Sidekiq workers. !3724
  - Added multiple colors for labels in dropdowns when dups happen.
  - Show commits in the same order as `git log`
  - Improve description for the Two-factor Authentication sign-in screen. (Connor Shea)
  - API support for the 'since' and 'until' operators on commit requests (Paco Guzman)
  - Fix Gravatar hint in user profile when Gravatar is disabled. !3988 (Artem Sidorenko)
  - Expire repository exists? and has_visible_content? caches after a push if necessary
  - Fix unintentional filtering bug in Issue/MR sorted by milestone due (Takuya Noguchi)
  - Fix adding a todo for private group members (Ahmad Sherif)
  - Bump ace-rails-ap gem version from 2.0.1 to 4.0.2 which upgrades Ace Editor from 1.1.2 to 1.2.3
  - Total method execution timings are no longer tracked
  - Allow Admins to remove the Login with buttons for OAuth services and still be able to import !4034. (Andrei Gliga)
  - Add API endpoints for un/subscribing from/to a label. !4051 (Ahmad Sherif)
  - Hide left sidebar on phone screens to give more space for content
  - Redesign navigation for profile and group pages
  - Add counter metrics for rails cache
  - Import pull requests from GitHub where the source or target branches were removed
  - All Grape API helpers are now instrumented
  - Improve Issue formatting for the Slack Service (Jeroen van Baarsen)
  - Fixed advice on invalid permissions on upload path !2948 (Ludovic Perrine)
  - Allows MR authors to have the source branch removed when merging the MR. !2801 (Jeroen Jacobs)
  - When creating a .gitignore file a dropdown with templates will be provided
  - Shows the issue/MR list search/filter form and corrects the mobile styling for guest users. #17562

v 8.7.9
  - Fix privilege escalation issue with OAuth external users.
  - Ensure references to private repos aren't shown to logged-out users.

v 8.7.8
  - Fix visibility of snippets when searching.
  - Update omniauth-saml to 1.6.0 !4951

v 8.7.7
  - Fix import by `Any Git URL` broken if the URL contains a space
  - Prevent unauthorized access to other projects build traces
  - Forbid scripting for wiki files
  - Only show notes through JSON on confidential issues that the user has access to

v 8.7.6
  - Fix links on wiki pages for relative url setups. !4131 (Artem Sidorenko)
  - Fix import from GitLab.com to a private instance failure. !4181
  - Fix external imports not finding the import data. !4106
  - Fix notification delay when changing status of an issue
  - Bump Workhorse to 0.7.5 so it can serve raw diffs

v 8.7.5
  - Fix relative links in wiki pages. !4050
  - Fix always showing build notification message when switching between merge requests !4086
  - Fix an issue when filtering merge requests with more than one label. !3886
  - Fix short note for the default scope on build page (Takuya Noguchi)

v 8.7.4
  - Links for Redmine issue references are generated correctly again !4048 (Benedikt Huss)
  - Fix setting trusted proxies !3970
  - Fix BitBucket importer bug when throwing exceptions !3941
  - Use sign out path only if not empty !3989
  - Running rake gitlab:db:drop_tables now drops tables with cascade !4020
  - Running rake gitlab:db:drop_tables uses "IF EXISTS" as a precaution !4100
  - Use a case-insensitive comparison in sanitizing URI schemes

v 8.7.3
  - Emails, Gitlab::Email::Message, Gitlab::Diff, and Premailer::Adapter::Nokogiri are now instrumented
  - Merge request widget displays TeamCity build state and code coverage correctly again.
  - Fix the line code when importing PR review comments from GitHub. !4010
  - Wikis are now initialized on legacy projects when checking repositories
  - Remove animate.css in favor of a smaller subset of animations. !3937 (Connor Shea)

v 8.7.2
  - The "New Branch" button is now loaded asynchronously
  - Fix error 500 when trying to create a wiki page
  - Updated spacing between notification label and button
  - Label titles in filters are now escaped properly

v 8.7.1
  - Throttle the update of `project.last_activity_at` to 1 minute. !3848
  - Fix .gitlab-ci.yml parsing issue when hidde job is a template without script definition. !3849
  - Fix license detection to detect all license files, not only known licenses. !3878
  - Use the `can?` helper instead of `current_user.can?`. !3882
  - Prevent users from deleting Webhooks via API they do not own
  - Fix Error 500 due to stale cache when projects are renamed or transferred
  - Update width of search box to fix Safari bug. !3900 (Jedidiah)
  - Use the `can?` helper instead of `current_user.can?`

v 8.7.0
  - Gitlab::GitAccess and Gitlab::GitAccessWiki are now instrumented
  - Fix vulnerability that made it possible to gain access to private labels and milestones
  - The number of InfluxDB points stored per UDP packet can now be configured
  - Fix error when cross-project label reference used with non-existent project
  - Transactions for /internal/allowed now have an "action" tag set
  - Method instrumentation now uses Module#prepend instead of aliasing methods
  - Repository.clean_old_archives is now instrumented
  - Add support for environment variables on a job level in CI configuration file
  - SQL query counts are now tracked per transaction
  - The Projects::HousekeepingService class has extra instrumentation
  - All service classes (those residing in app/services) are now instrumented
  - Developers can now add custom tags to transactions
  - Loading of an issue's referenced merge requests and related branches is now done asynchronously
  - Enable gzip for assets, makes the page size significantly smaller. !3544 / !3632 (Connor Shea)
  - Add support to cherry-pick any commit into any branch in the web interface (Minqi Pan)
  - Project switcher uses new dropdown styling
  - Load award emoji images separately unless opening the full picker. Saves several hundred KBs of data for most pages. (Connor Shea)
  - Do not include award_emojis in issue and merge_request comment_count !3610 (Lucas Charles)
  - Restrict user profiles when public visibility level is restricted.
  - Add ability set due date to issues, sort and filter issues by due date (Mehmet Beydogan)
  - All images in discussions and wikis now link to their source files !3464 (Connor Shea).
  - Return status code 303 after a branch DELETE operation to avoid project deletion (Stan Hu)
  - Add setting for customizing the list of trusted proxies !3524
  - Allow projects to be transfered to a lower visibility level group
  - Fix `signed_in_ip` being set to 127.0.0.1 when using a reverse proxy !3524
  - Improved Markdown rendering performance !3389
  - Make shared runners text in box configurable
  - Don't attempt to look up an avatar in repo if repo directory does not exist (Stan Hu)
  - API: Ability to subscribe and unsubscribe from issues and merge requests (Robert Schilling)
  - Expose project badges in project settings
  - Make /profile/keys/new redirect to /profile/keys for back-compat. !3717
  - Preserve time notes/comments have been updated at when moving issue
  - Make HTTP(s) label consistent on clone bar (Stan Hu)
  - Add support for `after_script`, requires Runner 1.2 (Kamil Trzciński)
  - Expose label description in API (Mariusz Jachimowicz)
  - API: Ability to update a group (Robert Schilling)
  - API: Ability to move issues (Robert Schilling)
  - Fix Error 500 after renaming a project path (Stan Hu)
  - Fix a bug whith trailing slash in teamcity_url (Charles May)
  - Allow back dating on issues when created or updated through the API
  - Allow back dating on issue notes when created through the API
  - Propose license template when creating a new LICENSE file
  - API: Expose /licenses and /licenses/:key
  - Fix avatar stretching by providing a cropping feature
  - API: Expose `subscribed` for issues and merge requests (Robert Schilling)
  - Allow SAML to handle external users based on user's information !3530
  - Allow Omniauth providers to be marked as `external` !3657
  - Add endpoints to archive or unarchive a project !3372
  - Fix a bug whith trailing slash in bamboo_url
  - Add links to CI setup documentation from project settings and builds pages
  - Display project members page to all members
  - Handle nil descriptions in Slack issue messages (Stan Hu)
  - Add automated repository integrity checks (OFF by default)
  - API: Expose open_issues_count, closed_issues_count, open_merge_requests_count for labels (Robert Schilling)
  - API: Ability to star and unstar a project (Robert Schilling)
  - Add default scope to projects to exclude projects pending deletion
  - Allow to close merge requests which source projects(forks) are deleted.
  - Ensure empty recipients are rejected in BuildsEmailService
  - Use rugged to change HEAD in Project#change_head (P.S.V.R)
  - API: Ability to filter milestones by state `active` and `closed` (Robert Schilling)
  - API: Fix milestone filtering by `iid` (Robert Schilling)
  - Make before_script and after_script overridable on per-job (Kamil Trzciński)
  - API: Delete notes of issues, snippets, and merge requests (Robert Schilling)
  - Implement 'Groups View' as an option for dashboard preferences !3379 (Elias W.)
  - Better errors handling when creating milestones inside groups
  - Fix high CPU usage when PostReceive receives refs/merge-requests/<id>
  - Hide `Create a group` help block when creating a new project in a group
  - Implement 'TODOs View' as an option for dashboard preferences !3379 (Elias W.)
  - Allow issues and merge requests to be assigned to the author !2765
  - Make Ci::Commit to group only similar builds and make it stateful (ref, tag)
  - Gracefully handle notes on deleted commits in merge requests (Stan Hu)
  - Decouple membership and notifications
  - Fix creation of merge requests for orphaned branches (Stan Hu)
  - API: Ability to retrieve a single tag (Robert Schilling)
  - While signing up, don't persist the user password across form redisplays
  - Fall back to `In-Reply-To` and `References` headers when sub-addressing is not available (David Padilla)
  - Remove "Congratulations!" tweet button on newly-created project. (Connor Shea)
  - Fix admin/projects when using visibility levels on search (PotHix)
  - Build status notifications
  - Update email confirmation interface
  - API: Expose user location (Robert Schilling)
  - API: Do not leak group existence via return code (Robert Schilling)
  - ClosingIssueExtractor regex now also works with colons. e.g. "Fixes: #1234" !3591
  - Update number of Todos in the sidebar when it's marked as "Done". !3600
  - Sanitize branch names created for confidential issues
  - API: Expose 'updated_at' for issue, snippet, and merge request notes (Robert Schilling)
  - API: User can leave a project through the API when not master or owner. !3613
  - Fix repository cache invalidation issue when project is recreated with an empty repo (Stan Hu)
  - Fix: Allow empty recipients list for builds emails service when pushed is added (Frank Groeneveld)
  - Improved markdown forms
  - Diff design updates (colors, button styles, etc)
  - Copying and pasting a diff no longer pastes the line numbers or +/-
  - Add null check to formData when updating profile content to fix Firefox bug
  - Disable spellcheck and autocorrect for username field in admin page
  - Delete tags using Rugged for performance reasons (Robert Schilling)
  - Add Slack notifications when Wiki is edited (Sebastian Klier)
  - Diffs load at the correct point when linking from from number
  - Selected diff rows highlight
  - Fix emoji categories in the emoji picker
  - API: Properly display annotated tags for GET /projects/:id/repository/tags (Robert Schilling)
  - Add encrypted credentials for imported projects and migrate old ones
  - Properly format all merge request references with ! rather than # !3740 (Ben Bodenmiller)
  - Author and participants are displayed first on users autocompletion
  - Show number sign on external issue reference text (Florent Baldino)
  - Updated print style for issues
  - Use GitHub Issue/PR number as iid to keep references
  - Import GitHub labels
  - Add option to filter by "Owned projects" on dashboard page
  - Import GitHub milestones
  - Execute system web hooks on push to the project
  - Allow enable/disable push events for system hooks
  - Fix GitHub project's link in the import page when provider has a custom URL
  - Add RAW build trace output and button on build page
  - Add incremental build trace update into CI API

v 8.6.9
  - Prevent unauthorized access to other projects build traces
  - Forbid scripting for wiki files
  - Only show notes through JSON on confidential issues that the user has access to

v 8.6.8
  - Prevent privilege escalation via "impersonate" feature
  - Prevent privilege escalation via notes API
  - Prevent privilege escalation via project webhook API
  - Prevent XSS via Git branch and tag names
  - Prevent XSS via custom issue tracker URL
  - Prevent XSS via `window.opener`
  - Prevent XSS via label drop-down
  - Prevent information disclosure via milestone API
  - Prevent information disclosure via snippet API
  - Prevent information disclosure via project labels
  - Prevent information disclosure via new merge request page

v 8.6.7
  - Fix persistent XSS vulnerability in `commit_person_link` helper
  - Fix persistent XSS vulnerability in Label and Milestone dropdowns
  - Fix vulnerability that made it possible to enumerate private projects belonging to group

v 8.6.6
  - Expire the exists cache before deletion to ensure project dir actually exists (Stan Hu). !3413
  - Fix error on language detection when repository has no HEAD (e.g., master branch) (Jeroen Bobbeldijk). !3654
  - Fix revoking of authorized OAuth applications (Connor Shea). !3690
  - Fix error on language detection when repository has no HEAD (e.g., master branch). !3654 (Jeroen Bobbeldijk)
  - Issuable header is consistent between issues and merge requests
  - Improved spacing in issuable header on mobile

v 8.6.5
  - Fix importing from GitHub Enterprise. !3529
  - Perform the language detection after updating merge requests in `GitPushService`, leading to faster visual feedback for the end-user. !3533
  - Check permissions when user attempts to import members from another project. !3535
  - Only update repository language if it is not set to improve performance. !3556
  - Return status code 303 after a branch DELETE operation to avoid project deletion (Stan Hu). !3583
  - Unblock user when active_directory is disabled and it can be found !3550
  - Fix a 2FA authentication spoofing vulnerability.

v 8.6.4
  - Don't attempt to fetch any tags from a forked repo (Stan Hu)
  - Redesign the Labels page

v 8.6.3
  - Mentions on confidential issues doesn't create todos for non-members. !3374
  - Destroy related todos when an Issue/MR is deleted. !3376
  - Fix error 500 when target is nil on todo list. !3376
  - Fix copying uploads when moving issue to another project. !3382
  - Ensuring Merge Request API returns boolean values for work_in_progress (Abhi Rao). !3432
  - Fix raw/rendered diff producing different results on merge requests. !3450
  - Fix commit comment alignment (Stan Hu). !3466
  - Fix Error 500 when searching for a comment in a project snippet. !3468
  - Allow temporary email as notification email. !3477
  - Fix issue with dropdowns not selecting values. !3478
  - Update gitlab-shell version and doc to 2.6.12. gitlab-org/gitlab-ee!280

v 8.6.2
  - Fix dropdown alignment. !3298
  - Fix issuable sidebar overlaps on tablet. !3299
  - Make dropdowns pixel perfect. !3337
  - Fix order of steps to prevent PostgreSQL errors when running migration. !3355
  - Fix bold text in issuable sidebar. !3358
  - Fix error with anonymous token in applications settings. !3362
  - Fix the milestone 'upcoming' filter. !3364 + !3368
  - Fix comments on confidential issues showing up in activity feed to non-members. !3375
  - Fix `NoMethodError` when visiting CI root path at `/ci`. !3377
  - Add a tooltip to new branch button in issue page. !3380
  - Fix an issue hiding the password form when signed-in with a linked account. !3381
  - Add links to CI setup documentation from project settings and builds pages. !3384
  - Fix an issue with width of project select dropdown. !3386
  - Remove redundant `require`s from Banzai files. !3391
  - Fix error 500 with cancel button on issuable edit form. !3392 + !3417
  - Fix background when editing a highlighted note. !3423
  - Remove tabstop from the WIP toggle links. !3426
  - Ensure private project snippets are not viewable by unauthorized people.
  - Gracefully handle notes on deleted commits in merge requests (Stan Hu). !3402
  - Fixed issue with notification settings not saving. !3452

v 8.6.1
  - Add option to reload the schema before restoring a database backup. !2807
  - Display navigation controls on mobile. !3214
  - Fixed bug where participants would not work correctly on merge requests. !3329
  - Fix sorting issues by votes on the groups issues page results in SQL errors. !3333
  - Restrict notifications for confidential issues. !3334
  - Do not allow to move issue if it has not been persisted. !3340
  - Add a confirmation step before deleting an issuable. !3341
  - Fixes issue with signin button overflowing on mobile. !3342
  - Auto collapses the navigation sidebar when resizing. !3343
  - Fix build dependencies, when the dependency is a string. !3344
  - Shows error messages when trying to create label in dropdown menu. !3345
  - Fixes issue with assign milestone not loading milestone list. !3346
  - Fix an issue causing the Dashboard/Milestones page to be blank. !3348

v 8.6.0
  - Add ability to move issue to another project
  - Prevent tokens in the import URL to be showed by the UI
  - Fix bug where wrong commit ID was being used in a merge request diff to show old image (Stan Hu)
  - Add confidential issues
  - Bump gitlab_git to 9.0.3 (Stan Hu)
  - Fix diff image view modes (2-up, swipe, onion skin) not working (Stan Hu)
  - Support Golang subpackage fetching (Stan Hu)
  - Bump Capybara gem to 2.6.2 (Stan Hu)
  - New branch button appears on issues where applicable
  - Contributions to forked projects are included in calendar
  - Improve the formatting for the user page bio (Connor Shea)
  - Easily (un)mark merge request as WIP using link
  - Use specialized system notes when MR is (un)marked as WIP
  - Removed the default password from the initial admin account created during
    setup. A password can be provided during setup (see installation docs), or
    GitLab will ask the user to create a new one upon first visit.
  - Fix issue when pushing to projects ending in .wiki
  - Properly display YAML front matter in Markdown
  - Add support for wiki with UTF-8 page names (Hiroyuki Sato)
  - Fix wiki search results point to raw source (Hiroyuki Sato)
  - Don't load all of GitLab in mail_room
  - Add information about `image` and `services` field at `job` level in the `.gitlab-ci.yml` documentation (Pat Turner)
  - HTTP error pages work independently from location and config (Artem Sidorenko)
  - Update `omniauth-saml` to 1.5.0 to allow for custom response attributes to be set
  - Memoize @group in Admin::GroupsController (Yatish Mehta)
  - Indicate how much an MR diverged from the target branch (Pierre de La Morinerie)
  - Added omniauth-auth0 Gem (Daniel Carraro)
  - Add label description in tooltip to labels in issue index and sidebar
  - Strip leading and trailing spaces in URL validator (evuez)
  - Add "last_sign_in_at" and "confirmed_at" to GET /users/* API endpoints for admins (evuez)
  - Return empty array instead of 404 when commit has no statuses in commit status API
  - Decrease the font size and the padding of the `.anchor` icons used in the README (Roberto Dip)
  - Rewrite logo to simplify SVG code (Sean Lang)
  - Allow to use YAML anchors when parsing the `.gitlab-ci.yml` (Pascal Bach)
  - Ignore jobs that start with `.` (hidden jobs)
  - Hide builds from project's settings when the feature is disabled
  - Allow to pass name of created artifacts archive in `.gitlab-ci.yml`
  - Refactor and greatly improve search performance
  - Add support for cross-project label references
  - Ensure "new SSH key" email do not ends up as dead Sidekiq jobs
  - Update documentation to reflect Guest role not being enforced on internal projects
  - Allow search for logged out users
  - Allow to define on which builds the current one depends on
  - Allow user subscription to a label: get notified for issues/merge requests related to that label (Timothy Andrew)
  - Fix bug where Bitbucket `closed` issues were imported as `opened` (Iuri de Silvio)
  - Don't show Issues/MRs from archived projects in Groups view
  - Fix wrong "iid of max iid" in Issuable sidebar for some merged MRs
  - Fix empty source_sha on Merge Request when there is no diff (Pierre de La Morinerie)
  - Increase the notes polling timeout over time (Roberto Dip)
  - Add shortcut to toggle markdown preview (Florent Baldino)
  - Show labels in dashboard and group milestone views
  - Fix an issue when the target branch of a MR had been deleted
  - Add main language of a project in the list of projects (Tiago Botelho)
  - Add #upcoming filter to Milestone filter (Tiago Botelho)
  - Add ability to show archived projects on dashboard, explore and group pages
  - Remove fork link closes all merge requests opened on source project (Florent Baldino)
  - Move group activity to separate page
  - Create external users which are excluded of internal and private projects unless access was explicitly granted
  - Continue parameters are checked to ensure redirection goes to the same instance
  - User deletion is now done in the background so the request can not time out
  - Canceled builds are now ignored in compound build status if marked as `allowed to fail`
  - Trigger a todo for mentions on commits page
  - Let project owners and admins soft delete issues and merge requests

v 8.5.13
  - Prevent unauthorized access to other projects build traces
  - Forbid scripting for wiki files

v 8.5.12
  - Prevent privilege escalation via "impersonate" feature
  - Prevent privilege escalation via notes API
  - Prevent privilege escalation via project webhook API
  - Prevent XSS via Git branch and tag names
  - Prevent XSS via custom issue tracker URL
  - Prevent XSS via `window.opener`
  - Prevent information disclosure via snippet API
  - Prevent information disclosure via project labels
  - Prevent information disclosure via new merge request page

v 8.5.11
  - Fix persistent XSS vulnerability in `commit_person_link` helper

v 8.5.10
  - Fix a 2FA authentication spoofing vulnerability.

v 8.5.9
  - Don't attempt to fetch any tags from a forked repo (Stan Hu).

v 8.5.8
  - Bump Git version requirement to 2.7.4

v 8.5.7
  - Bump Git version requirement to 2.7.3

v 8.5.6
  - Obtain a lease before querying LDAP

v 8.5.5
  - Ensure removing a project removes associated Todo entries
  - Prevent a 500 error in Todos when author was removed
  - Fix pagination for filtered dashboard and explore pages
  - Fix "Show all" link behavior

v 8.5.4
  - Do not cache requests for badges (including builds badge)

v 8.5.3
  - Flush repository caches before renaming projects
  - Sort starred projects on dashboard based on last activity by default
  - Show commit message in JIRA mention comment
  - Makes issue page and merge request page usable on mobile browsers.
  - Improved UI for profile settings

v 8.5.2
  - Fix sidebar overlapping content when screen width was below 1200px
  - Don't repeat labels listed on Labels tab
  - Bring the "branded appearance" feature from EE to CE
  - Fix error 500 when commenting on a commit
  - Show days remaining instead of elapsed time for Milestone
  - Fix broken icons on installations with relative URL (Artem Sidorenko)
  - Fix issue where tag list wasn't refreshed after deleting a tag
  - Fix import from gitlab.com (KazSawada)
  - Improve implementation to check read access to forks and add pagination
  - Don't show any "2FA required" message if it's not actually required
  - Fix help keyboard shortcut on relative URL setups (Artem Sidorenko)
  - Update Rails to 4.2.5.2
  - Fix permissions for deprecated CI build status badge
  - Don't show "Welcome to GitLab" when the search didn't return any projects
  - Add Todos documentation

v 8.5.1
  - Fix group projects styles
  - Show Crowd login tab when sign in is disabled and Crowd is enabled (Peter Hudec)
  - Fix a set of small UI glitches in project, profile, and wiki pages
  - Restrict permissions on public/uploads
  - Fix the merge request side-by-side view after loading diff results
  - Fix the look of tooltip for the "Revert" button
  - Add when the Builds & Runners API changes got introduced
  - Fix error 500 on some merged merge requests
  - Fix an issue causing the content of the issuable sidebar to disappear
  - Fix error 500 when trying to mark an already done todo as "done"
  - Fix an issue where MRs weren't sortable
  - Issues can now be dragged & dropped into empty milestone lists. This is also
    possible with MRs
  - Changed padding & background color for highlighted notes
  - Re-add the newrelic_rpm gem which was removed without any deprecation or warning (Stan Hu)
  - Update sentry-raven gem to 0.15.6
  - Add build coverage in project's builds page (Steffen Köhler)
  - Changed # to ! for merge requests in activity view

v 8.5.0
  - Fix duplicate "me" in tooltip of the "thumbsup" awards Emoji (Stan Hu)
  - Cache various Repository methods to improve performance
  - Fix duplicated branch creation/deletion Webhooks/service notifications when using Web UI (Stan Hu)
  - Ensure rake tasks that don't need a DB connection can be run without one
  - Update New Relic gem to 3.14.1.311 (Stan Hu)
  - Add "visibility" flag to GET /projects api endpoint
  - Add an option to supply root email through an environmental variable (Koichiro Mikami)
  - Ignore binary files in code search to prevent Error 500 (Stan Hu)
  - Render sanitized SVG images (Stan Hu)
  - Support download access by PRIVATE-TOKEN header (Stan Hu)
  - Upgrade gitlab_git to 7.2.23 to fix commit message mentions in first branch push
  - Add option to include the sender name in body of Notify email (Jason Lee)
  - New UI for pagination
  - Don't prevent sign out when 2FA enforcement is enabled and user hasn't yet
    set it up
  - API: Added "merge_requests/:merge_request_id/closes_issues" (Gal Schlezinger)
  - Fix diff comments loaded by AJAX to load comment with diff in discussion tab
  - Fix relative links in other markup formats (Ben Boeckel)
  - Whitelist raw "abbr" elements when parsing Markdown (Benedict Etzel)
  - Fix label links for a merge request pointing to issues list
  - Don't vendor minified JS
  - Increase project import timeout to 15 minutes
  - Be more permissive with email address validation: it only has to contain a single '@'
  - Display 404 error on group not found
  - Track project import failure
  - Support Two-factor Authentication for LDAP users
  - Display database type and version in Administration dashboard
  - Allow limited Markdown in Broadcast Messages
  - Fix visibility level text in admin area (Zeger-Jan van de Weg)
  - Warn admin during OAuth of granting admin rights (Zeger-Jan van de Weg)
  - Update the ExternalIssue regex pattern (Blake Hitchcock)
  - Remember user's inline/side-by-side diff view preference in a cookie (Kirill Katsnelson)
  - Optimized performance of finding issues to be closed by a merge request
  - Add `avatar_url`, `description`, `git_ssh_url`, `git_http_url`, `path_with_namespace`
    and `default_branch` in `project` in push, issue, merge-request and note webhooks data (Kirill Zaitsev)
  - Deprecate the `ssh_url` in favor of `git_ssh_url` and `http_url` in favor of `git_http_url`
    in `project` for push, issue, merge-request and note webhooks data (Kirill Zaitsev)
  - Deprecate the `repository` key in push, issue, merge-request and note webhooks data, use `project` instead (Kirill Zaitsev)
  - API: Expose MergeRequest#merge_status (Andrei Dziahel)
  - Revert "Add IP check against DNSBLs at account sign-up"
  - Actually use the `skip_merges` option in Repository#commits (Tony Chu)
  - Fix API to keep request parameters in Link header (Michael Potthoff)
  - Deprecate API "merge_request/:merge_request_id/comments". Use "merge_requests/:merge_request_id/notes" instead
  - Deprecate API "merge_request/:merge_request_id/...". Use "merge_requests/:merge_request_id/..." instead
  - Prevent parse error when name of project ends with .atom and prevent path issues
  - Discover branches for commit statuses ref-less when doing merge when succeeded
  - Mark inline difference between old and new paths when a file is renamed
  - Support Akismet spam checking for creation of issues via API (Stan Hu)
  - API: Allow to set or update a merge-request's milestone (Kirill Skachkov)
  - Improve UI consistency between projects and groups lists
  - Add sort dropdown to dashboard projects page
  - Fixed logo animation on Safari (Roman Rott)
  - Fix Merge When Succeeded when multiple stages
  - Hide remove source branch button when the MR is merged but new commits are pushed (Zeger-Jan van de Weg)
  - In seach autocomplete show only groups and projects you are member of
  - Don't process cross-reference notes from forks
  - Fix: init.d script not working on OS X
  - Faster snippet search
  - Added API to download build artifacts
  - Title for milestones should be unique (Zeger-Jan van de Weg)
  - Validate correctness of maximum attachment size application setting
  - Replaces "Create merge request" link with one to the "Merge Request" when one exists
  - Fix CI builds badge, add a new link to builds badge, deprecate the old one
  - Fix broken link to project in build notification emails
  - Ability to see and sort on vote count from Issues and MR lists
  - Fix builds scheduler when first build in stage was allowed to fail
  - User project limit is reached notice is hidden if the projects limit is zero
  - Add API support for managing runners and project's runners
  - Allow SAML users to login with no previous account without having to allow
    all Omniauth providers to do so.
  - Allow existing users to auto link their SAML credentials by logging in via SAML
  - Make it possible to erase a build (trace, artifacts) using UI and API
  - Ability to revert changes from a Merge Request or Commit
  - Emoji comment on diffs are not award emoji
  - Add label description (Nuttanart Pornprasitsakul)
  - Show label row when filtering issues or merge requests by label (Nuttanart Pornprasitsakul)
  - Add Todos

v 8.4.11
  - Prevent unauthorized access to other projects build traces
  - Forbid scripting for wiki files

v 8.4.10
  - Prevent privilege escalation via "impersonate" feature
  - Prevent privilege escalation via notes API
  - Prevent privilege escalation via project webhook API
  - Prevent XSS via Git branch and tag names
  - Prevent XSS via custom issue tracker URL
  - Prevent XSS via `window.opener`
  - Prevent information disclosure via snippet API
  - Prevent information disclosure via project labels
  - Prevent information disclosure via new merge request page

v 8.4.9
  - Fix persistent XSS vulnerability in `commit_person_link` helper

v 8.4.8
  - Fix a 2FA authentication spoofing vulnerability.

v 8.4.7
  - Don't attempt to fetch any tags from a forked repo (Stan Hu).

v 8.4.6
  - Bump Git version requirement to 2.7.4

v 8.4.5
  - No CE-specific changes

v 8.4.4
  - Update omniauth-saml gem to 1.4.2
  - Prevent long-running backup tasks from timing out the database connection
  - Add a Project setting to allow guests to view build logs (defaults to true)
  - Sort project milestones by due date including issue editor (Oliver Rogers / Orih)

v 8.4.3
  - Increase lfs_objects size column to 8-byte integer to allow files larger
    than 2.1GB
  - Correctly highlight MR diff when MR has merge conflicts
  - Fix highlighting in blame view
  - Update sentry-raven gem to prevent "Not a git repository" console output
    when running certain commands
  - Add instrumentation to additional Gitlab::Git and Rugged methods for
    performance monitoring
  - Allow autosize textareas to also be manually resized

v 8.4.2
  - Bump required gitlab-workhorse version to bring in a fix for missing
    artifacts in the build artifacts browser
  - Get rid of those ugly borders on the file tree view
  - Fix updating the runner information when asking for builds
  - Bump gitlab_git version to 7.2.24 in order to bring in a performance
    improvement when checking if a repository was empty
  - Add instrumentation for Gitlab::Git::Repository instance methods so we can
    track them in Performance Monitoring.
  - Increase contrast between highlighted code comments and inline diff marker
  - Fix method undefined when using external commit status in builds
  - Fix highlighting in blame view.

v 8.4.1
  - Apply security updates for Rails (4.2.5.1), rails-html-sanitizer (1.0.3),
    and Nokogiri (1.6.7.2)
  - Fix redirect loop during import
  - Fix diff highlighting for all syntax themes
  - Delete project and associations in a background worker

v 8.4.0
  - Allow LDAP users to change their email if it was not set by the LDAP server
  - Ensure Gravatar host looks like an actual host
  - Consider re-assign as a mention from a notification point of view
  - Add pagination headers to already paginated API resources
  - Properly generate diff of orphan commits, like the first commit in a repository
  - Improve the consistency of commit titles, branch names, tag names, issue/MR titles, on their respective project pages
  - Autocomplete data is now always loaded, instead of when focusing a comment text area
  - Improved performance of finding issues for an entire group
  - Added custom application performance measuring system powered by InfluxDB
  - Add syntax highlighting to diffs
  - Gracefully handle invalid UTF-8 sequences in Markdown links (Stan Hu)
  - Bump fog to 1.36.0 (Stan Hu)
  - Add user's last used IP addresses to admin page (Stan Hu)
  - Add housekeeping function to project settings page
  - The default GitLab logo now acts as a loading indicator
  - Fix caching issue where build status was not updating in project dashboard (Stan Hu)
  - Accept 2xx status codes for successful Webhook triggers (Stan Hu)
  - Fix missing date of month in network graph when commits span a month (Stan Hu)
  - Expire view caches when application settings change (e.g. Gravatar disabled) (Stan Hu)
  - Don't notify users twice if they are both project watchers and subscribers (Stan Hu)
  - Remove gray background from layout in UI
  - Fix signup for OAuth providers that don't provide a name
  - Implement new UI for group page
  - Implement search inside emoji picker
  - Let the CI runner know about builds that this build depends on
  - Add API support for looking up a user by username (Stan Hu)
  - Add project permissions to all project API endpoints (Stan Hu)
  - Link to milestone in "Milestone changed" system note
  - Only allow group/project members to mention `@all`
  - Expose Git's version in the admin area (Trey Davis)
  - Add "Frequently used" category to emoji picker
  - Add CAS support (tduehr)
  - Add link to merge request on build detail page
  - Fix: Problem with projects ending with .keys (Jose Corcuera)
  - Revert back upvote and downvote button to the issue and MR pages
  - Swap position of Assignee and Author selector on Issuables (Zeger-Jan van de Weg)
  - Add system hook messages for project rename and transfer (Steve Norman)
  - Fix version check image in Safari
  - Show 'All' tab by default in the builds page
  - Add Open Graph and Twitter Card data to all pages
  - Fix API project lookups when querying with a namespace with dots (Stan Hu)
  - Enable forcing Two-factor authentication sitewide, with optional grace period
  - Import GitHub Pull Requests into GitLab
  - Change single user API endpoint to return more detailed data (Michael Potthoff)
  - Update version check images to use SVG
  - Validate README format before displaying
  - Enable Microsoft Azure OAuth2 support (Janis Meybohm)
  - Properly set task-list class on single item task lists
  - Add file finder feature in tree view (Kyungchul Shin)
  - Ajax filter by message for commits page
  - API: Add support for deleting a tag via the API (Robert Schilling)
  - Allow subsequent validations in CI Linter
  - Show referenced MRs & Issues only when the current viewer can access them
  - Fix Encoding::CompatibilityError bug when markdown content has some complex URL (Jason Lee)
  - Add API support for managing project's builds
  - Add API support for managing project's build triggers
  - Add API support for managing project's build variables
  - Allow broadcast messages to be edited
  - Autosize Markdown textareas
  - Import GitHub wiki into GitLab
  - Add reporters ability to download and browse build artifacts (Andrew Johnson)
  - Autofill referring url in message box when reporting user abuse.
  - Remove leading comma on award emoji when the user is the first to award the emoji (Zeger-Jan van de Weg)
  - Add build artifacts browser
  - Improve UX in builds artifacts browser
  - Increase default size of `data` column in `events` table when using MySQL
  - Expose button to CI Lint tool on project builds page
  - Fix: Creator should be added as a master of the project on creation
  - Added X-GitLab-... headers to emails from CI and Email On Push services (Anton Baklanov)
  - Add IP check against DNSBLs at account sign-up
  - Added cache:key to .gitlab-ci.yml allowing to fine tune the caching

v 8.3.10
  - Prevent unauthorized access to other projects build traces
  - Forbid scripting for wiki files

v 8.3.9
  - Prevent privilege escalation via "impersonate" feature
  - Prevent privilege escalation via notes API
  - Prevent privilege escalation via project webhook API
  - Prevent XSS via custom issue tracker URL
  - Prevent XSS via `window.opener`
  - Prevent information disclosure via project labels
  - Prevent information disclosure via new merge request page

v 8.3.8
  - Fix persistent XSS vulnerability in `commit_person_link` helper

v 8.3.7
  - Fix a 2FA authentication spoofing vulnerability.

v 8.3.6
  - Don't attempt to fetch any tags from a forked repo (Stan Hu).

v 8.3.5
  - Bump Git version requirement to 2.7.4

v 8.3.4
  - Use gitlab-workhorse 0.5.4 (fixes API routing bug)

v 8.3.3
  - Preserve CE behavior with JIRA integration by only calling API if URL is set
  - Fix duplicated branch creation/deletion events when using Web UI (Stan Hu)
  - Add configurable LDAP server query timeout
  - Get "Merge when build succeeds" to work when commits were pushed to MR target branch while builds were running
  - Suppress e-mails on failed builds if allow_failure is set (Stan Hu)
  - Fix project transfer e-mail sending incorrect paths in e-mail notification (Stan Hu)
  - Better support for referencing and closing issues in Asana service (Mike Wyatt)
  - Enable "Add key" button when user fills in a proper key (Stan Hu)
  - Fix error in processing reply-by-email messages (Jason Lee)
  - Fix Error 500 when visiting build page of project with nil runners_token (Stan Hu)
  - Use WOFF versions of SourceSansPro fonts
  - Fix regression when builds were not generated for tags created through web/api interface
  - Fix: maintain milestone filter between Open and Closed tabs (Greg Smethells)
  - Fix missing artifacts and build traces for build created before 8.3

v 8.3.2
  - Disable --follow in `git log` to avoid loading duplicate commit data in infinite scroll (Stan Hu)
  - Add support for Google reCAPTCHA in user registration

v 8.3.1
  - Fix Error 500 when global milestones have slashes (Stan Hu)
  - Fix Error 500 when doing a search in dashboard before visiting any project (Stan Hu)
  - Fix LDAP identity and user retrieval when special characters are used
  - Move Sidekiq-cron configuration to gitlab.yml

v 8.3.0
  - Bump rack-attack to 4.3.1 for security fix (Stan Hu)
  - API support for starred projects for authorized user (Zeger-Jan van de Weg)
  - Add open_issues_count to project API (Stan Hu)
  - Expand character set of usernames created by Omniauth (Corey Hinshaw)
  - Add button to automatically merge a merge request when the build succeeds (Zeger-Jan van de Weg)
  - Add unsubscribe link in the email footer (Zeger-Jan van de Weg)
  - Provide better diagnostic message upon project creation errors (Stan Hu)
  - Bump devise to 3.5.3 to fix reset token expiring after account creation (Stan Hu)
  - Remove api credentials from link to build_page
  - Deprecate GitLabCiService making it to always be inactive
  - Bump gollum-lib to 4.1.0 (Stan Hu)
  - Fix broken group avatar upload under "New group" (Stan Hu)
  - Update project repositorize size and commit count during import:repos task (Stan Hu)
  - Fix API setting of 'public' attribute to false will make a project private (Stan Hu)
  - Handle and report SSL errors in Webhook test (Stan Hu)
  - Bump Redis requirement to 2.8 for Sidekiq 4 (Stan Hu)
  - Fix: Assignee selector is empty when 'Unassigned' is selected (Jose Corcuera)
  - WIP identifier on merge requests no longer requires trailing space
  - Add rake tasks for git repository maintainance (Zeger-Jan van de Weg)
  - Fix 500 error when update group member permission
  - Fix: As an admin, cannot add oneself as a member to a group/project
  - Trim leading and trailing whitespace of milestone and issueable titles (Jose Corcuera)
  - Recognize issue/MR/snippet/commit links as references
  - Backport JIRA features from EE to CE
  - Add ignore whitespace change option to commit view
  - Fire update hook from GitLab
  - Allow account unlock via email
  - Style warning about mentioning many people in a comment
  - Fix: sort milestones by due date once again (Greg Smethells)
  - Migrate all CI::Services and CI::WebHooks to Services and WebHooks
  - Don't show project fork event as "imported"
  - Add API endpoint to fetch merge request commits list
  - Don't create CI status for refs that doesn't have .gitlab-ci.yml, even if the builds are enabled
  - Expose events API with comment information and author info
  - Fix: Ensure "Remove Source Branch" button is not shown when branch is being deleted. #3583
  - Run custom Git hooks when branch is created or deleted.
  - Fix bug when simultaneously accepting multiple MRs results in MRs that are of "merged" status, but not merged to the target branch
  - Add languages page to graphs
  - Block LDAP user when they are no longer found in the LDAP server
  - Improve wording on project visibility levels (Zeger-Jan van de Weg)
  - Fix editing notes on a merge request diff
  - Automatically select default clone protocol based on user preferences (Eirik Lygre)
  - Make Network page as sub tab of Commits
  - Add copy-to-clipboard button for Snippets
  - Add indication to merge request list item that MR cannot be merged automatically
  - Default target branch to patch-n when editing file in protected branch
  - Add Builds tab to merge request detail page
  - Allow milestones, issues and MRs to be created from dashboard and group indexes
  - Use new style for wiki
  - Use new style for milestone detail page
  - Fix sidebar tooltips when collapsed
  - Prevent possible XSS attack with award-emoji
  - Upgraded Sidekiq to 4.x
  - Accept COPYING,COPYING.lesser, and licence as license file (Zeger-Jan van de Weg)
  - Fix emoji aliases problem
  - Fix award-emojis Flash alert's width
  - Fix deleting notes on a merge request diff
  - Display referenced merge request statuses in the issue description (Greg Smethells)
  - Implement new sidebar for issue and merge request pages
  - Emoji picker improvements
  - Suppress warning about missing `.gitlab-ci.yml` if builds are disabled
  - Do not show build status unless builds are enabled and `.gitlab-ci.yml` is present
  - Persist runners registration token in database
  - Fix online editor should not remove newlines at the end of the file
  - Expose Git's version in the admin area
  - Show "New Merge Request" buttons on canonical repos when you have a fork (Josh Frye)

v 8.2.6
  - Prevent unauthorized access to other projects build traces
  - Forbid scripting for wiki files

v 8.2.5
  - Prevent privilege escalation via "impersonate" feature
  - Prevent privilege escalation via notes API
  - Prevent privilege escalation via project webhook API
  - Prevent XSS via `window.opener`
  - Prevent information disclosure via project labels
  - Prevent information disclosure via new merge request page

v 8.2.4
  - Bump Git version requirement to 2.7.4

v 8.2.3
  - Fix application settings cache not expiring after changes (Stan Hu)
  - Fix Error 500s when creating global milestones with Unicode characters (Stan Hu)
  - Update documentation for "Guest" permissions
  - Properly convert Emoji-only comments into Award Emojis
  - Enable devise paranoid mode to prevent user enumeration attack
  - Webhook payload has an added, modified and removed properties for each commit
  - Fix 500 error when creating a merge request that removes a submodule

v 8.2.2
  - Fix 404 in redirection after removing a project (Stan Hu)
  - Ensure cached application settings are refreshed at startup (Stan Hu)
  - Fix Error 500 when viewing user's personal projects from admin page (Stan Hu)
  - Fix: Raw private snippets access workflow
  - Prevent "413 Request entity too large" errors when pushing large files with LFS
  - Fix invalid links within projects dashboard header
  - Make current user the first user in assignee dropdown in issues detail page (Stan Hu)
  - Fix: duplicate email notifications on issue comments

v 8.2.1
  - Forcefully update builds that didn't want to update with state machine
  - Fix: saving GitLabCiService as Admin Template

v 8.2.0
  - Improved performance of finding projects and groups in various places
  - Improved performance of rendering user profile pages and Atom feeds
  - Expose build artifacts path as config option
  - Fix grouping of contributors by email in graph.
  - Improved performance of finding issues with/without labels
  - Fix Drone CI service template not saving properly (Stan Hu)
  - Fix avatars not showing in Atom feeds and project issues when Gravatar disabled (Stan Hu)
  - Added a GitLab specific profiling tool called "Sherlock" (see GitLab CE merge request #1749)
  - Upgrade gitlab_git to 7.2.20 and rugged to 0.23.3 (Stan Hu)
  - Improved performance of finding users by one of their Email addresses
  - Add allow_failure field to commit status API (Stan Hu)
  - Commits without .gitlab-ci.yml are marked as skipped
  - Save detailed error when YAML syntax is invalid
  - Since GitLab CI is enabled by default, remove enabling it by pushing .gitlab-ci.yml
  - Added build artifacts
  - Improved performance of replacing references in comments
  - Show last project commit to default branch on project home page
  - Highlight comment based on anchor in URL
  - Adds ability to remove the forked relationship from project settings screen. (Han Loong Liauw)
  - Improved performance of sorting milestone issues
  - Allow users to select the Files view as default project view (Cristian Bica)
  - Show "Empty Repository Page" for repository without branches (Artem V. Navrotskiy)
  - Fix: Inability to reply to code comments in the MR view, if the MR comes from a fork
  - Use git follow flag for commits page when retrieve history for file or directory
  - Show merge request CI status on merge requests index page
  - Send build name and stage in CI notification e-mail
  - Extend yml syntax for only and except to support specifying repository path
  - Enable shared runners to all new projects
  - Bump GitLab-Workhorse to 0.4.1
  - Allow to define cache in `.gitlab-ci.yml`
  - Fix: 500 error returned if destroy request without HTTP referer (Kazuki Shimizu)
  - Remove deprecated CI events from project settings page
  - Use issue editor as cross reference comment author when issue is edited with a new mention.
  - Add graphs of commits ahead and behind default branch (Jeff Stubler)
  - Improve personal snippet access workflow (Douglas Alexandre)
  - [API] Add ability to fetch the commit ID of the last commit that actually touched a file
  - Fix omniauth documentation setting for omnibus configuration (Jon Cairns)
  - Add "New file" link to dropdown on project page
  - Include commit logs in project search
  - Add "added", "modified" and "removed" properties to commit object in webhook
  - Rename "Back to" links to "Go to" because its not always a case it point to place user come from
  - Allow groups to appear in the search results if the group owner allows it
  - Add email notification to former assignee upon unassignment (Adam Lieskovský)
  - New design for project graphs page
  - Remove deprecated dumped yaml file generated from previous job definitions
  - Show specific runners from projects where user is master or owner
  - MR target branch is now visible on a list view when it is different from project's default one
  - Improve Continuous Integration graphs page
  - Make color of "Accept Merge Request" button consistent with current build status
  - Add ignore white space option in merge request diff and commit and compare view
  - Ability to add release notes (markdown text and attachments) to git tags (aka Releases)
  - Relative links from a repositories README.md now link to the default branch
  - Fix trailing whitespace issue in merge request/issue title
  - Fix bug when milestone/label filter was empty for dashboard issues page
  - Add ability to create milestone in group projects from single form
  - Add option to create merge request when editing/creating a file (Dirceu Tiegs)
  - Prevent the last owner of a group from being able to delete themselves by 'adding' themselves as a master (James Lopez)
  - Add Award Emoji to issue and merge request pages

v 8.1.4
  - Fix bug where manually merged branches in a MR would end up with an empty diff (Stan Hu)
  - Prevent redirect loop when home_page_url is set to the root URL
  - Fix incoming email config defaults
  - Remove CSS property preventing hard tabs from rendering in Chromium 45 (Stan Hu)

v 8.1.3
  - Force update refs/merge-requests/X/head upon a push to the source branch of a merge request (Stan Hu)
  - Spread out runner contacted_at updates
  - Use issue editor as cross reference comment author when issue is edited with a new mention
  - Add Facebook authentication

v 8.1.2
  - Fix cloning Wiki repositories via HTTP (Stan Hu)
  - Add migration to remove satellites directory
  - Fix specific runners visibility
  - Fix 500 when editing CI service
  - Require CI jobs to be named
  - Fix CSS for runner status
  - Fix CI badge
  - Allow developer to manage builds

v 8.1.1
  - Removed, see 8.1.2

v 8.1.0
  - Ensure MySQL CI limits DB migrations occur after the fields have been created (Stan Hu)
  - Fix duplicate repositories in GitHub import page (Stan Hu)
  - Redirect to a default path if HTTP_REFERER is not set (Stan Hu)
  - Adds ability to create directories using the web editor (Ben Ford)
  - Cleanup stuck CI builds
  - Send an email to admin email when a user is reported for spam (Jonathan Rochkind)
  - Show notifications button when user is member of group rather than project (Grzegorz Bizon)
  - Fix bug preventing mentioned issued from being closed when MR is merged using fast-forward merge.
  - Fix nonatomic database update potentially causing project star counts to go negative (Stan Hu)
  - Don't show "Add README" link in an empty repository if user doesn't have access to push (Stan Hu)
  - Fix error preventing displaying of commit data for a directory with a leading dot (Stan Hu)
  - Speed up load times of issue detail pages by roughly 1.5x
  - Fix CI rendering regressions
  - If a merge request is to close an issue, show this on the issue page (Zeger-Jan van de Weg)
  - Add a system note and update relevant merge requests when a branch is deleted or re-added (Stan Hu)
  - Make diff file view easier to use on mobile screens (Stan Hu)
  - Improved performance of finding users by username or Email address
  - Fix bug where merge request comments created by API would not trigger notifications (Stan Hu)
  - Add support for creating directories from Files page (Stan Hu)
  - Allow removing of project without confirmation when JavaScript is disabled (Stan Hu)
  - Support filtering by "Any" milestone or issue and fix "No Milestone" and "No Label" filters (Stan Hu)
  - Improved performance of the trending projects page
  - Remove CI migration task
  - Improved performance of finding projects by their namespace
  - Add assignee data to Issuables' hook_data (Bram Daams)
  - Fix bug where transferring a project would result in stale commit links (Stan Hu)
  - Fix build trace updating
  - Include full path of source and target branch names in New Merge Request page (Stan Hu)
  - Add user preference to view activities as default dashboard (Stan Hu)
  - Add option to admin area to sign in as a specific user (Pavel Forkert)
  - Show CI status on all pages where commits list is rendered
  - Automatically enable CI when push .gitlab-ci.yml file to repository
  - Move CI charts to project graphs area
  - Fix cases where Markdown did not render links in activity feed (Stan Hu)
  - Add first and last to pagination (Zeger-Jan van de Weg)
  - Added Commit Status API
  - Added Builds View
  - Added when to .gitlab-ci.yml
  - Show CI status on commit page
  - Added CI_BUILD_TAG, _STAGE, _NAME and _TRIGGERED to CI builds
  - Show CI status on Your projects page and Starred projects page
  - Remove "Continuous Integration" page from dashboard
  - Add notes and SSL verification entries to hook APIs (Ben Boeckel)
  - Fix grammar in admin area "labels" .nothing-here-block when no labels exist.
  - Move CI runners page to project settings area
  - Move CI variables page to project settings area
  - Move CI triggers page to project settings area
  - Move CI project settings page to CE project settings area
  - Fix bug when removed file was not appearing in merge request diff
  - Show warning when build cannot be served by any of the available CI runners
  - Note the original location of a moved project when notifying users of the move
  - Improve error message when merging fails
  - Add support of multibyte characters in LDAP UID (Roman Petrov)
  - Show additions/deletions stats on merge request diff
  - Remove footer text in emails (Zeger-Jan van de Weg)
  - Ensure code blocks are properly highlighted after a note is updated
  - Fix wrong access level badge on MR comments
  - Hide password in the service settings form
  - Move CI webhooks page to project settings area
  - Fix User Identities API. It now allows you to properly create or update user's identities.
  - Add user preference to change layout width (Peter Göbel)
  - Use commit status in merge request widget as preferred source of CI status
  - Integrate CI commit and build pages into project pages
  - Move CI services page to project settings area
  - Add "Quick Submit" behavior to input fields throughout the application. Use
    Cmd+Enter on Mac and Ctrl+Enter on Windows/Linux.
  - Fix position of hamburger in header for smaller screens (Han Loong Liauw)
  - Fix bug where Emojis in Markdown would truncate remaining text (Sakata Sinji)
  - Persist filters when sorting on admin user page (Jerry Lukins)
  - Update style of snippets pages (Han Loong Liauw)
  - Allow dashboard and group issues/MRs to be filtered by label
  - Add spellcheck=false to certain input fields
  - Invalidate stored service password if the endpoint URL is changed
  - Project names are not fully shown if group name is too big, even on group page view
  - Apply new design for Files page
  - Add "New Page" button to Wiki Pages tab (Stan Hu)
  - Only render 404 page from /public
  - Hide passwords from services API (Alex Lossent)
  - Fix: Images cannot show when projects' path was changed
  - Let gitlab-git-http-server generate and serve 'git archive' downloads
  - Optimize query when filtering on issuables (Zeger-Jan van de Weg)
  - Fix padding of outdated discussion item.
  - Animate the logo on hover

v 8.0.5
  - Correct lookup-by-email for LDAP logins
  - Fix loading spinner sometimes not being hidden on Merge Request tab switches

v 8.0.4
  - Fix Message-ID header to be RFC 2111-compliant to prevent e-mails being dropped (Stan Hu)
  - Fix referrals for :back and relative URL installs
  - Fix anchors to comments in diffs
  - Remove CI token from build traces
  - Fix "Assign All" button on Runner admin page
  - Fix search in Files
  - Add full project namespace to payload of system webhooks (Ricardo Band)

v 8.0.3
  - Fix URL shown in Slack notifications
  - Fix bug where projects would appear to be stuck in the forked import state (Stan Hu)
  - Fix Error 500 in creating merge requests with > 1000 diffs (Stan Hu)
  - Add work_in_progress key to MR webhooks (Ben Boeckel)

v 8.0.2
  - Fix default avatar not rendering in network graph (Stan Hu)
  - Skip check_initd_configured_correctly on omnibus installs
  - Prevent double-prefixing of help page paths
  - Clarify confirmation text on user deletion
  - Make commit graphs responsive to window width changes (Stan Hu)
  - Fix top margin for sign-in button on public pages
  - Fix LDAP attribute mapping
  - Remove git refs used internally by GitLab from network graph (Stan Hu)
  - Use standard Markdown font in Markdown preview instead of fixed-width font (Stan Hu)
  - Fix Reply by email for non-UTF-8 messages.
  - Add option to use StartTLS with Reply by email IMAP server.
  - Allow AWS S3 Server-Side Encryption with Amazon S3-Managed Keys for backups (Paul Beattie)

v 8.0.1
  - Improve CI migration procedure and documentation

v 8.0.0
  - Fix Markdown links not showing up in dashboard activity feed (Stan Hu)
  - Remove milestones from merge requests when milestones are deleted (Stan Hu)
  - Fix HTML link that was improperly escaped in new user e-mail (Stan Hu)
  - Fix broken sort in merge request API (Stan Hu)
  - Bump rouge to 1.10.1 to remove warning noise and fix other syntax highlighting bugs (Stan Hu)
  - Gracefully handle errors in syntax highlighting by leaving the block unformatted (Stan Hu)
  - Add "replace" and "upload" functionalities to allow user replace existing file and upload new file into current repository
  - Fix URL construction for merge requests, issues, notes, and commits for relative URL config (Stan Hu)
  - Fix emoji URLs in Markdown when relative_url_root is used (Stan Hu)
  - Omit filename in Content-Disposition header in raw file download to avoid RFC 6266 encoding issues (Stan HU)
  - Fix broken Wiki Page History (Stan Hu)
  - Import forked repositories asynchronously to prevent large repositories from timing out (Stan Hu)
  - Prevent anchors from being hidden by header (Stan Hu)
  - Fix bug where only the first 15 Bitbucket issues would be imported (Stan Hu)
  - Sort issues by creation date in Bitbucket importer (Stan Hu)
  - Prevent too many redirects upon login when home page URL is set to external_url (Stan Hu)
  - Improve dropdown positioning on the project home page (Hannes Rosenögger)
  - Upgrade browser gem to 1.0.0 to avoid warning in IE11 compatibilty mode (Stan Hu)
  - Remove user OAuth tokens from the database and request new tokens each session (Stan Hu)
  - Restrict users API endpoints to use integer IDs (Stan Hu)
  - Only show recent push event if the branch still exists or a recent merge request has not been created (Stan Hu)
  - Remove satellites
  - Better performance for web editor (switched from satellites to rugged)
  - Faster merge
  - Ability to fetch merge requests from refs/merge-requests/:id
  - Allow displaying of archived projects in the admin interface (Artem Sidorenko)
  - Allow configuration of import sources for new projects (Artem Sidorenko)
  - Search for comments should be case insensetive
  - Create cross-reference for closing references on commits pushed to non-default branches (Maël Valais)
  - Ability to search milestones
  - Gracefully handle SMTP user input errors (e.g. incorrect email addresses) to prevent Sidekiq retries (Stan Hu)
  - Move dashboard activity to separate page (for your projects and starred projects)
  - Improve performance of git blame
  - Limit content width to 1200px for most of pages to improve readability on big screens
  - Fix 500 error when submit project snippet without body
  - Improve search page usability
  - Bring more UI consistency in way how projects, snippets and groups lists are rendered
  - Make all profiles and group public
  - Fixed login failure when extern_uid changes (Joel Koglin)
  - Don't notify users without access to the project when they are (accidentally) mentioned in a note.
  - Retrieving oauth token with LDAP credentials
  - Load Application settings from running database unless env var USE_DB=false
  - Added Drone CI integration (Kirill Zaitsev)
  - Allow developers to retry builds
  - Hide advanced project options for non-admin users
  - Fail builds if no .gitlab-ci.yml is found
  - Refactored service API and added automatically service docs generator (Kirill Zaitsev)
  - Added web_url key project hook_attrs (Kirill Zaitsev)
  - Add ability to get user information by ID of an SSH key via the API
  - Fix bug which IE cannot show image at markdown when the image is raw file of gitlab
  - Add support for Crowd
  - Global Labels that are available to all projects
  - Fix highlighting of deleted lines in diffs.
  - Project notification level can be set on the project page itself
  - Added service API endpoint to retrieve service parameters (Petheő Bence)
  - Add FogBugz project import (Jared Szechy)
  - Sort users autocomplete lists by user (Allister Antosik)
  - Webhook for issue now contains repository field (Jungkook Park)
  - Add ability to add custom text to the help page (Jeroen van Baarsen)
  - Add pg_schema to backup config
  - Fix references to target project issues in Merge Requests markdown preview and textareas (Francesco Levorato)
  - Redirect from incorrectly cased group or project path to correct one (Francesco Levorato)
  - Removed API calls from CE to CI

v 7.14.3 through 0.8.0
  - See changelogs/archive.md<|MERGE_RESOLUTION|>--- conflicted
+++ resolved
@@ -7,12 +7,9 @@
   - Fix robots.txt disallowing access to groups starting with "s" (Matt Harrison)
   - Only update issuable labels if they have been changed
   - Revoke button in Applications Settings underlines on hover.
-<<<<<<< HEAD
   - Fix unnecessary escaping of reserved HTML characters in milestone title. !6533
-=======
   - Add organization field to user profile
   - Optimize GitHub importing for speed and memory
->>>>>>> 3b206ccb
 
 v 8.12.2 (unreleased)
   - Fix Import/Export not recognising correctly the imported services.
