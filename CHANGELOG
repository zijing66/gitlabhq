Please view this file on the master branch, on stable branches it's out of date.

v 8.3.0 (unreleased)
  - Fix: Assignee selector is empty when 'Unassigned' is selected (Jose Corcuera)
  - Fix 500 error when update group member permission
  - Trim leading and trailing whitespace of milestone and issueable titles (Jose Corcuera)
  - Recognize issue/MR/snippet/commit links as references
  - Add ignore whitespace change option to commit view
  - Fire update hook from GitLab
<<<<<<< HEAD
  - Don't show project fork event as "imported"
  - Add API endpoint to fetch merge request commits list
  - Expose events API with comment information and author info
  - Fix: Ensure "Remove Source Branch" button is not shown when branch is being deleted. #3583

v 8.2.3
  - Fix application settings cache not expiring after changes (Stan Hu)
=======
  - Run custom Git hooks when branch is created or deleted.
>>>>>>> f5ec1ebe

v 8.2.2
  - Fix 404 in redirection after removing a project (Stan Hu)
  - Ensure cached application settings are refreshed at startup (Stan Hu)
  - Fix Error 500 when viewing user's personal projects from admin page (Stan Hu)
  - Fix: Raw private snippets access workflow
  - Prevent "413 Request entity too large" errors when pushing large files with LFS
  - Fix invalid links within projects dashboard header
  - Make current user the first user in assignee dropdown in issues detail page (Stan Hu)
  - Fix: duplicate email notifications on issue comments

v 8.2.1
  - Forcefully update builds that didn't want to update with state machine
  - Fix: saving GitLabCiService as Admin Template

v 8.2.0
  - Improved performance of finding projects and groups in various places
  - Improved performance of rendering user profile pages and Atom feeds
  - Expose build artifacts path as config option
  - Fix grouping of contributors by email in graph.
  - Improved performance of finding issues with/without labels
  - Fix Drone CI service template not saving properly (Stan Hu)
  - Fix avatars not showing in Atom feeds and project issues when Gravatar disabled (Stan Hu)
  - Added a GitLab specific profiling tool called "Sherlock" (see GitLab CE merge request #1749)
  - Upgrade gitlab_git to 7.2.20 and rugged to 0.23.3 (Stan Hu)
  - Improved performance of finding users by one of their Email addresses
  - Add allow_failure field to commit status API (Stan Hu)
  - Commits without .gitlab-ci.yml are marked as skipped
  - Save detailed error when YAML syntax is invalid
  - Since GitLab CI is enabled by default, remove enabling it by pushing .gitlab-ci.yml
  - Added build artifacts
  - Improved performance of replacing references in comments
  - Show last project commit to default branch on project home page
  - Highlight comment based on anchor in URL
  - Adds ability to remove the forked relationship from project settings screen. (Han Loong Liauw)
  - Improved performance of sorting milestone issues
  - Allow users to select the Files view as default project view (Cristian Bica)
  - Show "Empty Repository Page" for repository without branches (Artem V. Navrotskiy)
  - Fix: Inability to reply to code comments in the MR view, if the MR comes from a fork
  - Use git follow flag for commits page when retrieve history for file or directory
  - Show merge request CI status on merge requests index page
  - Send build name and stage in CI notification e-mail
  - Extend yml syntax for only and except to support specifying repository path
  - Enable shared runners to all new projects
  - Bump GitLab-Workhorse to 0.4.1
  - Allow to define cache in `.gitlab-ci.yml`
  - Fix: 500 error returned if destroy request without HTTP referer (Kazuki Shimizu)
  - Remove deprecated CI events from project settings page
  - Improve personal snippet access workflow (Douglas Alexandre)
  - [API] Add ability to fetch the commit ID of the last commit that actually touched a file
  - Fix omniauth documentation setting for omnibus configuration (Jon Cairns)
  - Add "New file" link to dropdown on project page
  - Include commit logs in project search
  - Add "added", "modified" and "removed" properties to commit object in webhook
  - Rename "Back to" links to "Go to" because its not always a case it point to place user come from
  - Allow groups to appear in the search results if the group owner allows it
  - Add email notification to former assignee upon unassignment (Adam Lieskovský)
  - New design for project graphs page
  - Remove deprecated dumped yaml file generated from previous job definitions
  - Fix incoming email config defaults
  - Show specific runners from projects where user is master or owner
  - MR target branch is now visible on a list view when it is different from project's default one
  - Improve Continuous Integration graphs page
  - Make color of "Accept Merge Request" button consistent with current build status
  - Add ignore white space option in merge request diff and commit and compare view
  - Ability to add release notes (markdown text and attachments) to git tags (aka Releases)
  - Relative links from a repositories README.md now link to the default branch
  - Fix trailing whitespace issue in merge request/issue title
  - Fix bug when milestone/label filter was empty for dashboard issues page
  - Add ability to create milestone in group projects from single form
  - Add option to create merge request when editing/creating a file (Dirceu Tiegs)
  - Prevent the last owner of a group from being able to delete themselves by 'adding' themselves as a master (James Lopez)
  - Add Award Emoji to issue and merge request pages

v 8.1.4
  - Fix bug where manually merged branches in a MR would end up with an empty diff (Stan Hu)
  - Prevent redirect loop when home_page_url is set to the root URL
  - Fix incoming email config defaults
  - Remove CSS property preventing hard tabs from rendering in Chromium 45 (Stan Hu)

v 8.1.3
  - Force update refs/merge-requests/X/head upon a push to the source branch of a merge request (Stan Hu)
  - Spread out runner contacted_at updates
  - Use issue editor as cross reference comment author when issue is edited with a new mention
  - Add Facebook authentication

v 8.1.2
  - Fix cloning Wiki repositories via HTTP (Stan Hu)
  - Add migration to remove satellites directory
  - Fix specific runners visibility
  - Fix 500 when editing CI service
  - Require CI jobs to be named
  - Fix CSS for runner status
  - Fix CI badge
  - Allow developer to manage builds

v 8.1.1
  - Removed, see 8.1.2

v 8.1.0
  - Ensure MySQL CI limits DB migrations occur after the fields have been created (Stan Hu)
  - Fix duplicate repositories in GitHub import page (Stan Hu)
  - Redirect to a default path if HTTP_REFERER is not set (Stan Hu)
  - Adds ability to create directories using the web editor (Ben Ford)
  - Cleanup stuck CI builds
  - Send an email to admin email when a user is reported for spam (Jonathan Rochkind)
  - Show notifications button when user is member of group rather than project (Grzegorz Bizon)
  - Fix bug preventing mentioned issued from being closed when MR is merged using fast-forward merge.
  - Fix nonatomic database update potentially causing project star counts to go negative (Stan Hu)
  - Don't show "Add README" link in an empty repository if user doesn't have access to push (Stan Hu)
  - Fix error preventing displaying of commit data for a directory with a leading dot (Stan Hu)
  - Speed up load times of issue detail pages by roughly 1.5x
  - Fix CI rendering regressions
  - If a merge request is to close an issue, show this on the issue page (Zeger-Jan van de Weg)
  - Add a system note and update relevant merge requests when a branch is deleted or re-added (Stan Hu)
  - Make diff file view easier to use on mobile screens (Stan Hu)
  - Improved performance of finding users by username or Email address
  - Fix bug where merge request comments created by API would not trigger notifications (Stan Hu)
  - Add support for creating directories from Files page (Stan Hu)
  - Allow removing of project without confirmation when JavaScript is disabled (Stan Hu)
  - Support filtering by "Any" milestone or issue and fix "No Milestone" and "No Label" filters (Stan Hu)
  - Improved performance of the trending projects page
  - Remove CI migration task
  - Improved performance of finding projects by their namespace
  - Fix bug where transferring a project would result in stale commit links (Stan Hu)
  - Fix build trace updating
  - Include full path of source and target branch names in New Merge Request page (Stan Hu)
  - Add user preference to view activities as default dashboard (Stan Hu)
  - Add option to admin area to sign in as a specific user (Pavel Forkert)
  - Show CI status on all pages where commits list is rendered
  - Automatically enable CI when push .gitlab-ci.yml file to repository
  - Move CI charts to project graphs area
  - Fix cases where Markdown did not render links in activity feed (Stan Hu)
  - Add first and last to pagination (Zeger-Jan van de Weg)
  - Added Commit Status API
  - Added Builds View
  - Added when to .gitlab-ci.yml
  - Show CI status on commit page
  - Added CI_BUILD_TAG, _STAGE, _NAME and _TRIGGERED to CI builds
  - Show CI status on Your projects page and Starred projects page
  - Remove "Continuous Integration" page from dashboard
  - Add notes and SSL verification entries to hook APIs (Ben Boeckel)
  - Fix grammar in admin area "labels" .nothing-here-block when no labels exist.
  - Move CI runners page to project settings area
  - Move CI variables page to project settings area
  - Move CI triggers page to project settings area
  - Move CI project settings page to CE project settings area
  - Fix bug when removed file was not appearing in merge request diff
  - Show warning when build cannot be served by any of the available CI runners
  - Note the original location of a moved project when notifying users of the move
  - Improve error message when merging fails
  - Add support of multibyte characters in LDAP UID (Roman Petrov)
  - Show additions/deletions stats on merge request diff
  - Remove footer text in emails (Zeger-Jan van de Weg)
  - Ensure code blocks are properly highlighted after a note is updated
  - Fix wrong access level badge on MR comments
  - Hide password in the service settings form
  - Move CI web hooks page to project settings area
  - Fix User Identities API. It now allows you to properly create or update user's identities.
  - Add user preference to change layout width (Peter Göbel)
  - Use commit status in merge request widget as preferred source of CI status
  - Integrate CI commit and build pages into project pages
  - Move CI services page to project settings area
  - Add "Quick Submit" behavior to input fields throughout the application. Use
    Cmd+Enter on Mac and Ctrl+Enter on Windows/Linux.
  - Fix position of hamburger in header for smaller screens (Han Loong Liauw)
  - Fix bug where Emojis in Markdown would truncate remaining text (Sakata Sinji)
  - Persist filters when sorting on admin user page (Jerry Lukins)
  - Update style of snippets pages (Han Loong Liauw)
  - Allow dashboard and group issues/MRs to be filtered by label
  - Add spellcheck=false to certain input fields
  - Invalidate stored service password if the endpoint URL is changed
  - Project names are not fully shown if group name is too big, even on group page view
  - Apply new design for Files page
  - Add "New Page" button to Wiki Pages tab (Stan Hu)
  - Only render 404 page from /public
  - Hide passwords from services API (Alex Lossent)
  - Fix: Images cannot show when projects' path was changed
  - Let gitlab-git-http-server generate and serve 'git archive' downloads
  - Optimize query when filtering on issuables (Zeger-Jan van de Weg)
  - Fix padding of outdated discussion item.
  - Animate the logo on hover

v 8.0.5
  - Correct lookup-by-email for LDAP logins
  - Fix loading spinner sometimes not being hidden on Merge Request tab switches

v 8.0.4
  - Fix Message-ID header to be RFC 2111-compliant to prevent e-mails being dropped (Stan Hu)
  - Fix referrals for :back and relative URL installs
  - Fix anchors to comments in diffs
  - Remove CI token from build traces
  - Fix "Assign All" button on Runner admin page
  - Fix search in Files
  - Add full project namespace to payload of system webhooks (Ricardo Band)

v 8.0.3
  - Fix URL shown in Slack notifications
  - Fix bug where projects would appear to be stuck in the forked import state (Stan Hu)
  - Fix Error 500 in creating merge requests with > 1000 diffs (Stan Hu)
  - Add work_in_progress key to MR web hooks (Ben Boeckel)

v 8.0.2
  - Fix default avatar not rendering in network graph (Stan Hu)
  - Skip check_initd_configured_correctly on omnibus installs
  - Prevent double-prefixing of help page paths
  - Clarify confirmation text on user deletion
  - Make commit graphs responsive to window width changes (Stan Hu)
  - Fix top margin for sign-in button on public pages
  - Fix LDAP attribute mapping
  - Remove git refs used internally by GitLab from network graph (Stan Hu)
  - Use standard Markdown font in Markdown preview instead of fixed-width font (Stan Hu)
  - Fix Reply by email for non-UTF-8 messages.
  - Add option to use StartTLS with Reply by email IMAP server.
  - Allow AWS S3 Server-Side Encryption with Amazon S3-Managed Keys for backups (Paul Beattie)

v 8.0.1
  - Remove git refs used internally by GitLab from network graph (Stan Hu)
  - Improve CI migration procedure and documentation

v 8.0.0
  - Fix Markdown links not showing up in dashboard activity feed (Stan Hu)
  - Remove milestones from merge requests when milestones are deleted (Stan Hu)
  - Fix HTML link that was improperly escaped in new user e-mail (Stan Hu)
  - Fix broken sort in merge request API (Stan Hu)
  - Bump rouge to 1.10.1 to remove warning noise and fix other syntax highlighting bugs (Stan Hu)
  - Gracefully handle errors in syntax highlighting by leaving the block unformatted (Stan Hu)
  - Add "replace" and "upload" functionalities to allow user replace existing file and upload new file into current repository
  - Fix URL construction for merge requests, issues, notes, and commits for relative URL config (Stan Hu)
  - Fix emoji URLs in Markdown when relative_url_root is used (Stan Hu)
  - Omit filename in Content-Disposition header in raw file download to avoid RFC 6266 encoding issues (Stan HU)
  - Fix broken Wiki Page History (Stan Hu)
  - Import forked repositories asynchronously to prevent large repositories from timing out (Stan Hu)
  - Prevent anchors from being hidden by header (Stan Hu)
  - Fix bug where only the first 15 Bitbucket issues would be imported (Stan Hu)
  - Sort issues by creation date in Bitbucket importer (Stan Hu)
  - Prevent too many redirects upon login when home page URL is set to external_url (Stan Hu)
  - Improve dropdown positioning on the project home page (Hannes Rosenögger)
  - Upgrade browser gem to 1.0.0 to avoid warning in IE11 compatibilty mode (Stan Hu)
  - Remove user OAuth tokens from the database and request new tokens each session (Stan Hu)
  - Restrict users API endpoints to use integer IDs (Stan Hu)
  - Only show recent push event if the branch still exists or a recent merge request has not been created (Stan Hu)
  - Remove satellites
  - Better performance for web editor (switched from satellites to rugged)
  - Faster merge
  - Ability to fetch merge requests from refs/merge-requests/:id
  - Allow displaying of archived projects in the admin interface (Artem Sidorenko)
  - Allow configuration of import sources for new projects (Artem Sidorenko)
  - Search for comments should be case insensetive
  - Create cross-reference for closing references on commits pushed to non-default branches (Maël Valais)
  - Ability to search milestones
  - Gracefully handle SMTP user input errors (e.g. incorrect email addresses) to prevent Sidekiq retries (Stan Hu)
  - Move dashboard activity to separate page (for your projects and starred projects)
  - Improve performance of git blame
  - Limit content width to 1200px for most of pages to improve readability on big screens
  - Fix 500 error when submit project snippet without body
  - Improve search page usability
  - Bring more UI consistency in way how projects, snippets and groups lists are rendered
  - Make all profiles and group public
  - Fixed login failure when extern_uid changes (Joel Koglin)
  - Don't notify users without access to the project when they are (accidentally) mentioned in a note.
  - Retrieving oauth token with LDAP credentials
  - Load Application settings from running database unless env var USE_DB=false
  - Added Drone CI integration (Kirill Zaitsev)
  - Allow developers to retry builds
  - Hide advanced project options for non-admin users
  - Fail builds if no .gitlab-ci.yml is found
  - Refactored service API and added automatically service docs generator (Kirill Zaitsev)
  - Added web_url key project hook_attrs (Kirill Zaitsev)
  - Add ability to get user information by ID of an SSH key via the API
  - Fix bug which IE cannot show image at markdown when the image is raw file of gitlab
  - Add support for Crowd
  - Global Labels that are available to all projects
  - Fix highlighting of deleted lines in diffs.
  - Project notification level can be set on the project page itself
  - Added service API endpoint to retrieve service parameters (Petheő Bence)
  - Add FogBugz project import (Jared Szechy)
  - Sort users autocomplete lists by user (Allister Antosik)
  - Webhook for issue now contains repository field (Jungkook Park)
  - Add ability to add custom text to the help page (Jeroen van Baarsen)
  - Add pg_schema to backup config
  - Fix references to target project issues in Merge Requests markdown preview and textareas (Francesco Levorato)
  - Redirect from incorrectly cased group or project path to correct one (Francesco Levorato)
  - Removed API calls from CE to CI

v 7.14.3
  - No changes

v 7.14.2
  - Upgrade gitlab_git to 7.2.15 to fix `git blame` errors with ISO-encoded files (Stan Hu)
  - Allow configuration of LDAP attributes GitLab will use for the new user account.

v 7.14.1
  - Improve abuse reports management from admin area
  - Fix "Reload with full diff" URL button in compare branch view (Stan Hu)
  - Disabled DNS lookups for SSH in docker image (Rowan Wookey)
  - Only include base URL in OmniAuth full_host parameter (Stan Hu)
  - Fix Error 500 in API when accessing a group that has an avatar (Stan Hu)
  - Ability to enable SSL verification for Webhooks

v 7.14.0
  - Fix bug where non-project members of the target project could set labels on new merge requests.
  - Update default robots.txt rules to disallow crawling of irrelevant pages (Ben Bodenmiller)
  - Fix redirection after sign in when using auto_sign_in_with_provider
  - Upgrade gitlab_git to 7.2.14 to ignore CRLFs in .gitmodules (Stan Hu)
  - Clear cache to prevent listing deleted branches after MR removes source branch (Stan Hu)
  - Provide more feedback what went wrong if HipChat service failed test (Stan Hu)
  - Fix bug where backslashes in inline diffs could be dropped (Stan Hu)
  - Disable turbolinks when linking to Bitbucket import status (Stan Hu)
  - Fix broken code import and display error messages if something went wrong with creating project (Stan Hu)
  - Fix corrupted binary files when using API files endpoint (Stan Hu)
  - Bump Haml to 4.0.7 to speed up textarea rendering (Stan Hu)
  - Show incompatible projects in Bitbucket import status (Stan Hu)
  - Fix coloring of diffs on MR Discussion-tab (Gert Goet)
  - Fix "Network" and "Graphs" pages for branches with encoded slashes (Stan Hu)
  - Fix errors deleting and creating branches with encoded slashes (Stan Hu)
  - Always add current user to autocomplete controller to support filter by "Me" (Stan Hu)
  - Fix multi-line syntax highlighting (Stan Hu)
  - Fix network graph when branch name has single quotes (Stan Hu)
  - Add "Confirm user" button in user admin page (Stan Hu)
  - Upgrade gitlab_git to version 7.2.6 to fix Error 500 when creating network graphs (Stan Hu)
  - Add support for Unicode filenames in relative links (Hiroyuki Sato)
  - Fix URL used for refreshing notes if relative_url is present (Bartłomiej Święcki)
  - Fix commit data retrieval when branch name has single quotes (Stan Hu)
  - Check that project was actually created rather than just validated in import:repos task (Stan Hu)
  - Fix full screen mode for snippet comments (Daniel Gerhardt)
  - Fix 404 error in files view after deleting the last file in a repository (Stan Hu)
  - Fix the "Reload with full diff" URL button (Stan Hu)
  - Fix label read access for unauthenticated users (Daniel Gerhardt)
  - Fix access to disabled features for unauthenticated users (Daniel Gerhardt)
  - Fix OAuth provider bug where GitLab would not go return to the redirect_uri after sign-in (Stan Hu)
  - Fix file upload dialog for comment editing (Daniel Gerhardt)
  - Set OmniAuth full_host parameter to ensure redirect URIs are correct (Stan Hu)
  - Return comments in created order in merge request API (Stan Hu)
  - Disable internal issue tracker controller if external tracker is used (Stan Hu)
  - Expire Rails cache entries after two weeks to prevent endless Redis growth
  - Add support for destroying project milestones (Stan Hu)
  - Allow custom backup archive permissions
  - Add project star and fork count, group avatar URL and user/group web URL attributes to API
  - Show who last edited a comment if it wasn't the original author
  - Send notification to all participants when MR is merged.
  - Add ability to manage user email addresses via the API.
  - Show buttons to add license, changelog and contribution guide if they're missing.
  - Tweak project page buttons.
  - Disabled autocapitalize and autocorrect on login field (Daryl Chan)
  - Mention group and project name in creation, update and deletion notices (Achilleas Pipinellis)
  - Update gravatar link on profile page to link to configured gravatar host (Ben Bodenmiller)
  - Remove redis-store TTL monkey patch
  - Add support for CI skipped status
  - Fetch code from forks to refs/merge-requests/:id/head when merge request created
  - Remove comments and email addresses when publicly exposing ssh keys (Zeger-Jan van de Weg)
  - Add "Check out branch" button to the MR page.
  - Improve MR merge widget text and UI consistency.
  - Improve text in MR "How To Merge" modal.
  - Cache all events
  - Order commits by date when comparing branches
  - Fix bug causing error when the target branch of a symbolic ref was deleted
  - Include branch/tag name in archive file and directory name
  - Add dropzone upload progress
  - Add a label for merged branches on branches page (Florent Baldino)
  - Detect .mkd and .mkdn files as markdown (Ben Boeckel)
  - Fix: User search feature in admin area does not respect filters
  - Set max-width for README, issue and merge request description for easier read on big screens
  - Update Flowdock integration to support new Flowdock API (Boyan Tabakov)
  - Remove author from files view (Sven Strickroth)
  - Fix infinite loop when SAML was incorrectly configured.

v 7.13.5
  - Satellites reverted

v 7.13.4
  - Allow users to send abuse reports

v 7.13.3
  - Fix bug causing Bitbucket importer to crash when OAuth application had been removed.
  - Allow users to send abuse reports
  - Remove satellites
  - Link username to profile on Group Members page (Tom Webster)

v 7.13.2
  - Fix randomly failed spec
  - Create project services on Project creation
  - Add admin_merge_request ability to Developer level and up
  - Fix Error 500 when browsing projects with no HEAD (Stan Hu)
  - Fix labels / assignee / milestone for the merge requests when issues are disabled
  - Show the first tab automatically on MergeRequests#new
  - Add rake task 'gitlab:update_commit_count' (Daniel Gerhardt)
  - Fix Gmail Actions

v 7.13.1
  - Fix: Label modifications are not reflected in existing notes and in the issue list
  - Fix: Label not shown in the Issue list, although it's set through web interface
  - Fix: Group/project references are linked incorrectly
  - Improve documentation
  - Fix of migration: Check if session_expire_delay column exists before adding the column
  - Fix: ActionView::Template::Error
  - Fix: "Create Merge Request" isn't always shown in event for newly pushed branch
  - Fix bug causing "Remove source-branch" option not to work for merge requests from the same project.
  - Render Note field hints consistently for "new" and "edit" forms

v 7.13.0
  - Remove repository graph log to fix slow cache updates after push event (Stan Hu)
  - Only enable HSTS header for HTTPS and port 443 (Stan Hu)
  - Fix user autocomplete for unauthenticated users accessing public projects (Stan Hu)
  - Fix redirection to home page URL for unauthorized users (Daniel Gerhardt)
  - Add branch switching support for graphs (Daniel Gerhardt)
  - Fix external issue tracker hook/test for HTTPS URLs (Daniel Gerhardt)
  - Remove link leading to a 404 error in Deploy Keys page (Stan Hu)
  - Add support for unlocking users in admin settings (Stan Hu)
  - Add Irker service configuration options (Stan Hu)
  - Fix order of issues imported from GitHub (Hiroyuki Sato)
  - Bump rugments to 1.0.0beta8 to fix C prototype function highlighting (Jonathon Reinhart)
  - Fix Merge Request webhook to properly fire "merge" action when accepted from the web UI
  - Add `two_factor_enabled` field to admin user API (Stan Hu)
  - Fix invalid timestamps in RSS feeds (Rowan Wookey)
  - Fix downloading of patches on public merge requests when user logged out (Stan Hu)
  - Fix Error 500 when relative submodule resolves to a namespace that has a different name from its path (Stan Hu)
  - Extract the longest-matching ref from a commit path when multiple matches occur (Stan Hu)
  - Update maintenance documentation to explain no need to recompile asssets for omnibus installations (Stan Hu)
  - Support commenting on diffs in side-by-side mode (Stan Hu)
  - Fix JavaScript error when clicking on the comment button on a diff line that has a comment already (Stan Hu)
  - Return 40x error codes if branch could not be deleted in UI (Stan Hu)
  - Remove project visibility icons from dashboard projects list
  - Rename "Design" profile settings page to "Preferences".
  - Allow users to customize their default Dashboard page.
  - Update ssl_ciphers in Nginx example to remove DHE settings. This will deny forward secrecy for Android 2.3.7, Java 6 and OpenSSL 0.9.8
  - Admin can edit and remove user identities
  - Convert CRLF newlines to LF when committing using the web editor.
  - API request /projects/:project_id/merge_requests?state=closed will return only closed merge requests without merged one. If you need ones that were merged - use state=merged.
  - Allow Administrators to filter the user list by those with or without Two-factor Authentication enabled.
  - Show a user's Two-factor Authentication status in the administration area.
  - Explicit error when commit not found in the CI
  - Improve performance for issue and merge request pages
  - Users with guest access level can not set assignee, labels or milestones for issue and merge request
  - Reporter role can manage issue tracker now: edit any issue, set assignee or milestone and manage labels
  - Better performance for pages with events list, issues list and commits list
  - Faster automerge check and merge itself when source and target branches are in same repository
  - Correctly show anonymous authorized applications under Profile > Applications.
  - Query Optimization in MySQL.
  - Allow users to be blocked and unblocked via the API
  - Use native Postgres database cleaning during backup restore
  - Redesign project page. Show README as default instead of activity. Move project activity to separate page
  - Make left menu more hierarchical and less contextual by adding back item at top
  - A fork can’t have a visibility level that is greater than the original project.
  - Faster code search in repository and wiki. Fixes search page timeout for big repositories
  - Allow administrators to disable 2FA for a specific user
  - Add error message for SSH key linebreaks
  - Store commits count in database (will populate with valid values only after first push)
  - Rebuild cache after push to repository in background job
  - Fix transferring of project to another group using the API.

v 7.12.2
  - Correctly show anonymous authorized applications under Profile > Applications.
  - Faster automerge check and merge itself when source and target branches are in same repository
  - Audit log for user authentication
  - Allow custom label to be set for authentication providers.

v 7.12.1
  - Fix error when deleting a user who has projects (Stan Hu)
  - Fix post-receive errors on a push when an external issue tracker is configured (Stan Hu)
  - Add SAML to list of social_provider (Matt Firtion)
  - Fix merge requests API scope to keep compatibility in 7.12.x patch release (Dmitriy Zaporozhets)
  - Fix closed merge request scope at milestone page (Dmitriy Zaporozhets)
  - Revert merge request states renaming
  - Fix hooks for web based events with external issue references (Daniel Gerhardt)
  - Improve performance for issue and merge request pages
  - Compress database dumps to reduce backup size

v 7.12.0
  - Fix Error 500 when one user attempts to access a personal, internal snippet (Stan Hu)
  - Disable changing of target branch in new merge request page when a branch has already been specified (Stan Hu)
  - Fix post-receive errors on a push when an external issue tracker is configured (Stan Hu)
  - Update oauth button logos for Twitter and Google to recommended assets
  - Update browser gem to version 0.8.0 for IE11 support (Stan Hu)
  - Fix timeout when rendering file with thousands of lines.
  - Add "Remember me" checkbox to LDAP signin form.
  - Add session expiration delay configuration through UI application settings
  - Don't notify users mentioned in code blocks or blockquotes.
  - Omit link to generate labels if user does not have access to create them (Stan Hu)
  - Show warning when a comment will add 10 or more people to the discussion.
  - Disable changing of the source branch in merge request update API (Stan Hu)
  - Shorten merge request WIP text.
  - Add option to disallow users from registering any application to use GitLab as an OAuth provider
  - Support editing target branch of merge request (Stan Hu)
  - Refactor permission checks with issues and merge requests project settings (Stan Hu)
  - Fix Markdown preview not working in Edit Milestone page (Stan Hu)
  - Fix Zen Mode not closing with ESC key (Stan Hu)
  - Allow HipChat API version to be blank and default to v2 (Stan Hu)
  - Add file attachment support in Milestone description (Stan Hu)
  - Fix milestone "Browse Issues" button.
  - Set milestone on new issue when creating issue from index with milestone filter active.
  - Make namespace API available to all users (Stan Hu)
  - Add web hook support for note events (Stan Hu)
  - Disable "New Issue" and "New Merge Request" buttons when features are disabled in project settings (Stan Hu)
  - Remove Rack Attack monkey patches and bump to version 4.3.0 (Stan Hu)
  - Fix clone URL losing selection after a single click in Safari and Chrome (Stan Hu)
  - Fix git blame syntax highlighting when different commits break up lines (Stan Hu)
  - Add "Resend confirmation e-mail" link in profile settings (Stan Hu)
  - Allow to configure location of the `.gitlab_shell_secret` file. (Jakub Jirutka)
  - Disabled expansion of top/bottom blobs for new file diffs
  - Update Asciidoctor gem to version 1.5.2. (Jakub Jirutka)
  - Fix resolving of relative links to repository files in AsciiDoc documents. (Jakub Jirutka)
  - Use the user list from the target project in a merge request (Stan Hu)
  - Default extention for wiki pages is now .md instead of .markdown (Jeroen van Baarsen)
  - Add validation to wiki page creation (only [a-zA-Z0-9/_-] are allowed) (Jeroen van Baarsen)
  - Fix new/empty milestones showing 100% completion value (Jonah Bishop)
  - Add a note when an Issue or Merge Request's title changes
  - Consistently refer to MRs as either Merged or Closed.
  - Add Merged tab to MR lists.
  - Prefix EmailsOnPush email subject with `[Git]`.
  - Group project contributions by both name and email.
  - Clarify navigation labels for Project Settings and Group Settings.
  - Move user avatar and logout button to sidebar
  - You can not remove user if he/she is an only owner of group
  - User should be able to leave group. If not - show him proper message
  - User has ability to leave project
  - Add SAML support as an omniauth provider
  - Allow to configure a URL to show after sign out
  - Add an option to automatically sign-in with an Omniauth provider
  - GitLab CI service sends .gitlab-ci.yml in each push call
  - When remove project - move repository and schedule it removal
  - Improve group removing logic
  - Trigger create-hooks on backup restore task
  - Add option to automatically link omniauth and LDAP identities
  - Allow special character in users bio. I.e.: I <3 GitLab

v 7.11.4
  - Fix missing bullets when creating lists
  - Set rel="nofollow" on external links

v 7.11.3
  - no changes
  - Fix upgrader script (Martins Polakovs)

v 7.11.2
  - no changes

v 7.11.1
  - no changes

v 7.11.0
  - Fall back to Plaintext when Syntaxhighlighting doesn't work. Fixes some buggy lexers (Hannes Rosenögger)
  - Get editing comments to work in Chrome 43 again.
  - Fix broken view when viewing history of a file that includes a path that used to be another file (Stan Hu)
  - Don't show duplicate deploy keys
  - Fix commit time being displayed in the wrong timezone in some cases (Hannes Rosenögger)
  - Make the first branch pushed to an empty repository the default HEAD (Stan Hu)
  - Fix broken view when using a tag to display a tree that contains git submodules (Stan Hu)
  - Make Reply-To config apply to change e-mail confirmation and other Devise notifications (Stan Hu)
  - Add application setting to restrict user signups to e-mail domains (Stan Hu)
  - Don't allow a merge request to be merged when its title starts with "WIP".
  - Add a page title to every page.
  - Allow primary email to be set to an email that you've already added.
  - Fix clone URL field and X11 Primary selection (Dmitry Medvinsky)
  - Ignore invalid lines in .gitmodules
  - Fix "Cannot move project" error message from popping up after a successful transfer (Stan Hu)
  - Redirect to sign in page after signing out.
  - Fix "Hello @username." references not working by no longer allowing usernames to end in period.
  - Fix "Revspec not found" errors when viewing diffs in a forked project with submodules (Stan Hu)
  - Improve project page UI
  - Fix broken file browsing with relative submodule in personal projects (Stan Hu)
  - Add "Reply quoting selected text" shortcut key (`r`)
  - Fix bug causing `@whatever` inside an issue's first code block to be picked up as a user mention.
  - Fix bug causing `@whatever` inside an inline code snippet (backtick-style) to be picked up as a user mention.
  - When use change branches link at MR form - save source branch selection instead of target one
  - Improve handling of large diffs
  - Added GitLab Event header for project hooks
  - Add Two-factor authentication (2FA) for GitLab logins
  - Show Atom feed buttons everywhere where applicable.
  - Add project activity atom feed.
  - Don't crash when an MR from a fork has a cross-reference comment from the target project on one of its commits.
  - Explain how to get a new password reset token in welcome emails
  - Include commit comments in MR from a forked project.
  - Group milestones by title in the dashboard and all other issue views.
  - Query issues, merge requests and milestones with their IID through API (Julien Bianchi)
  - Add default project and snippet visibility settings to the admin web UI.
  - Show incompatible projects in Google Code import status (Stan Hu)
  - Fix bug where commit data would not appear in some subdirectories (Stan Hu)
  - Task lists are now usable in comments, and will show up in Markdown previews.
  - Fix bug where avatar filenames were not actually deleted from the database during removal (Stan Hu)
  - Fix bug where Slack service channel was not saved in admin template settings. (Stan Hu)
  - Protect OmniAuth request phase against CSRF.
  - Don't send notifications to mentioned users that don't have access to the project in question.
  - Add search issues/MR by number
  - Change plots to bar graphs in commit statistics screen
  - Move snippets UI to fluid layout
  - Improve UI for sidebar. Increase separation between navigation and content
  - Improve new project command options (Ben Bodenmiller)
  - Add common method to force UTF-8 and use it to properly handle non-ascii OAuth user properties (Onur Küçük)
  - Prevent sending empty messages to HipChat (Chulki Lee)
  - Improve UI for mobile phones on dashboard and project pages
  - Add room notification and message color option for HipChat
  - Allow to use non-ASCII letters and dashes in project and namespace name. (Jakub Jirutka)
  - Add footnotes support to Markdown (Guillaume Delbergue)
  - Add current_sign_in_at to UserFull REST api.
  - Make Sidekiq MemoryKiller shutdown signal configurable
  - Add "Create Merge Request" buttons to commits and branches pages and push event.
  - Show user roles by comments.
  - Fix automatic blocking of auto-created users from Active Directory.
  - Call merge request web hook for each new commits (Arthur Gautier)
  - Use SIGKILL by default in Sidekiq::MemoryKiller
  - Fix mentioning of private groups.
  - Add style for <kbd> element in markdown
  - Spin spinner icon next to "Checking for CI status..." on MR page.
  - Fix reference links in dashboard activity and ATOM feeds.
  - Ensure that the first added admin performs repository imports

v 7.10.4
  - Fix migrations broken in 7.10.2
  - Make tags for GitLab installations running on MySQL case sensitive
  - Get Gitorious importer to work again.
  - Fix adding new group members from admin area
  - Fix DB error when trying to tag a repository (Stan Hu)
  - Fix Error 500 when searching Wiki pages (Stan Hu)
  - Unescape branch names in compare commit (Stan Hu)
  - Order commit comments chronologically in API.

v 7.10.2
  - Fix CI links on MR page

v 7.10.0
  - Ignore submodules that are defined in .gitmodules but are checked in as directories.
  - Allow projects to be imported from Google Code.
  - Remove access control for uploaded images to fix broken images in emails (Hannes Rosenögger)
  - Allow users to be invited by email to join a group or project.
  - Don't crash when project repository doesn't exist.
  - Add config var to block auto-created LDAP users.
  - Don't use HTML ellipsis in EmailsOnPush subject truncated commit message.
  - Set EmailsOnPush reply-to address to committer email when enabled.
  - Fix broken file browsing with a submodule that contains a relative link (Stan Hu)
  - Fix persistent XSS vulnerability around profile website URLs.
  - Fix project import URL regex to prevent arbitary local repos from being imported.
  - Fix directory traversal vulnerability around uploads routes.
  - Fix directory traversal vulnerability around help pages.
  - Don't leak existence of project via search autocomplete.
  - Don't leak existence of group or project via search.
  - Fix bug where Wiki pages that included a '/' were no longer accessible (Stan Hu)
  - Fix bug where error messages from Dropzone would not be displayed on the issues page (Stan Hu)
  - Add a rake task to check repository integrity with `git fsck`
  - Add ability to configure Reply-To address in gitlab.yml (Stan Hu)
  - Move current user to the top of the list in assignee/author filters (Stan Hu)
  - Fix broken side-by-side diff view on merge request page (Stan Hu)
  - Set Application controller default URL options to ensure all url_for calls are consistent (Stan Hu)
  - Allow HTML tags in Markdown input
  - Fix code unfold not working on Compare commits page (Stan Hu)
  - Fix generating SSH key fingerprints with OpenSSH 6.8. (Sašo Stanovnik)
  - Fix "Import projects from" button to show the correct instructions (Stan Hu)
  - Fix dots in Wiki slugs causing errors (Stan Hu)
  - Make maximum attachment size configurable via Application Settings (Stan Hu)
  - Update poltergeist to version 1.6.0 to support PhantomJS 2.0 (Zeger-Jan van de Weg)
  - Fix cross references when usernames, milestones, or project names contain underscores (Stan Hu)
  - Disable reference creation for comments surrounded by code/preformatted blocks (Stan Hu)
  - Reduce Rack Attack false positives causing 403 errors during HTTP authentication (Stan Hu)
  - enable line wrapping per default and remove the checkbox to toggle it (Hannes Rosenögger)
  - Fix a link in the patch update guide
  - Add a service to support external wikis (Hannes Rosenögger)
  - Omit the "email patches" link and fix plain diff view for merge commits
  - List new commits for newly pushed branch in activity view.
  - Add sidetiq gem dependency to match EE
  - Add changelog, license and contribution guide links to project tab bar.
  - Improve diff UI
  - Fix alignment of navbar toggle button (Cody Mize)
  - Fix checkbox rendering for nested task lists
  - Identical look of selectboxes in UI
  - Upgrade the gitlab_git gem to version 7.1.3
  - Move "Import existing repository by URL" option to button.
  - Improve error message when save profile has error.
  - Passing the name of pushed ref to CI service (requires GitLab CI 7.9+)
  - Add location field to user profile
  - Fix print view for markdown files and wiki pages
  - Fix errors when deleting old backups
  - Improve GitLab performance when working with git repositories
  - Add tag message and last commit to tag hook (Kamil Trzciński)
  - Restrict permissions on backup files
  - Improve oauth accounts UI in profile page
  - Add ability to unlink connected accounts
  - Replace commits calendar with faster contribution calendar that includes issues and merge requests
  - Add inifinite scroll to user page activity
  - Don't include system notes in issue/MR comment count.
  - Don't mark merge request as updated when merge status relative to target branch changes.
  - Link note avatar to user.
  - Make Git-over-SSH errors more descriptive.
  - Fix EmailsOnPush.
  - Refactor issue filtering
  - AJAX selectbox for issue assignee and author filters
  - Fix issue with missing options in issue filtering dropdown if selected one
  - Prevent holding Control-Enter or Command-Enter from posting comment multiple times.
  - Prevent note form from being cleared when submitting failed.
  - Improve file icons rendering on tree (Sullivan Sénéchal)
  - API: Add pagination to project events
  - Get issue links in notification mail to work again.
  - Don't show commit comment button when user is not signed in.
  - Fix admin user projects lists.
  - Don't leak private group existence by redirecting from namespace controller to group controller.
  - Ability to skip some items from backup (database, respositories or uploads)
  - Archive repositories in background worker.
  - Import GitHub, Bitbucket or GitLab.com projects owned by authenticated user into current namespace.
  - Project labels are now available over the API under the "tag_list" field (Cristian Medina)
  - Fixed link paths for HTTP and SSH on the admin project view (Jeremy Maziarz)
  - Fix and improve help rendering (Sullivan Sénéchal)
  - Fix final line in EmailsOnPush email diff being rendered as error.
  - Prevent duplicate Buildkite service creation.
  - Fix git over ssh errors 'fatal: protocol error: bad line length character'
  - Automatically setup GitLab CI project for forks if origin project has GitLab CI enabled
  - Bust group page project list cache when namespace name or path changes.
  - Explicitly set image alt-attribute to prevent graphical glitches if gravatars could not be loaded
  - Allow user to choose a public email to show on public profile
  - Remove truncation from issue titles on milestone page (Jason Blanchard)
  - Fix stuck Merge Request merging events from old installations (Ben Bodenmiller)
  - Fix merge request comments on files with multiple commits
  - Fix Resource Owner Password Authentication Flow

v 7.9.4
  - Security: Fix project import URL regex to prevent arbitary local repos from being imported
  - Fixed issue where only 25 commits would load in file listings
  - Fix LDAP identities  after config update

v 7.9.3
  - Contains no changes
  - Add icons to Add dropdown items.
  - Allow admin to create public deploy keys that are accessible to any project.
  - Warn when gitlab-shell version doesn't match requirement.
  - Skip email confirmation when set by admin or via LDAP.
  - Only allow users to reference groups, projects, issues, MRs, commits they have access to.

v 7.9.3
  - Contains no changes

v 7.9.2
  - Contains no changes

v 7.9.1
  - Include missing events and fix save functionality in admin service template settings form (Stan Hu)
  - Fix "Import projects from" button to show the correct instructions (Stan Hu)
  - Fix OAuth2 issue importing a new project from GitHub and GitLab (Stan Hu)
  - Fix for LDAP with commas in DN
  - Fix missing events and in admin Slack service template settings form (Stan Hu)
  - Don't show commit comment button when user is not signed in.
  - Downgrade gemnasium-gitlab-service gem

v 7.9.0
  - Add HipChat integration documentation (Stan Hu)
  - Update documentation for object_kind field in Webhook push and tag push Webhooks (Stan Hu)
  - Fix broken email images (Hannes Rosenögger)
  - Automatically config git if user forgot, where possible (Zeger-Jan van de Weg)
  - Fix mass SQL statements on initial push (Hannes Rosenögger)
  - Add tag push notifications and normalize HipChat and Slack messages to be consistent (Stan Hu)
  - Add comment notification events to HipChat and Slack services (Stan Hu)
  - Add issue and merge request events to HipChat and Slack services (Stan Hu)
  - Fix merge request URL passed to Webhooks. (Stan Hu)
  - Fix bug that caused a server error when editing a comment to "+1" or "-1" (Stan Hu)
  - Fix code preview theme setting for comments, issues, merge requests, and snippets (Stan Hu)
  - Move labels/milestones tabs to sidebar
  - Upgrade Rails gem to version 4.1.9.
  - Improve error messages for file edit failures
  - Improve UI for commits, issues and merge request lists
  - Fix commit comments on first line of diff not rendering in Merge Request Discussion view.
  - Allow admins to override restricted project visibility settings.
  - Move restricted visibility settings from gitlab.yml into the web UI.
  - Improve trigger merge request hook when source project branch has been updated (Kirill Zaitsev)
  - Save web edit in new branch
  - Fix ordering of imported but unchanged projects (Marco Wessel)
  - Mobile UI improvements: make aside content expandable
  - Expose avatar_url in projects API
  - Fix checkbox alignment on the application settings page.
  - Generalize image upload in drag and drop in markdown to all files (Hannes Rosenögger)
  - Fix mass-unassignment of issues (Robert Speicher)
  - Fix hidden diff comments in merge request discussion view
  - Allow user confirmation to be skipped for new users via API
  - Add a service to send updates to an Irker gateway (Romain Coltel)
  - Add brakeman (security scanner for Ruby on Rails)
  - Slack username and channel options
  - Add grouped milestones from all projects to dashboard.
  - Web hook sends pusher email as well as commiter
  - Add Bitbucket omniauth provider.
  - Add Bitbucket importer.
  - Support referencing issues to a project whose name starts with a digit
  - Condense commits already in target branch when updating merge request source branch.
  - Send notifications and leave system comments when bulk updating issues.
  - Automatically link commit ranges to compare page: sha1...sha4 or sha1..sha4 (includes sha1 in comparison)
  - Move groups page from profile to dashboard
  - Starred projects page at dashboard
  - Blocking user does not remove him/her from project/groups but show blocked label
  - Change subject of EmailsOnPush emails to include namespace, project and branch.
  - Change subject of EmailsOnPush emails to include first commit message when multiple were pushed.
  - Remove confusing footer from EmailsOnPush mail body.
  - Add list of changed files to EmailsOnPush emails.
  - Add option to send EmailsOnPush emails from committer email if domain matches.
  - Add option to disable code diffs in EmailOnPush emails.
  - Wrap commit message in EmailsOnPush email.
  - Send EmailsOnPush emails when deleting commits using force push.
  - Fix EmailsOnPush email comparison link to include first commit.
  - Fix highliht of selected lines in file
  - Reject access to group/project avatar if the user doesn't have access.
  - Add database migration to clean group duplicates with same path and name (Make sure you have a backup before update)
  - Add GitLab active users count to rake gitlab:check
  - Starred projects page at dashboard
  - Make email display name configurable
  - Improve json validation in hook data
  - Use Emoji One
  - Updated emoji help documentation to properly reference EmojiOne.
  - Fix missing GitHub organisation repositories on import page.
  - Added blue theme
  - Remove annoying notice messages when create/update merge request
  - Allow smb:// links in Markdown text.
  - Filter merge request by title or description at Merge Requests page
  - Block user if he/she was blocked in Active Directory
  - Fix import pages not working after first load.
  - Use custom LDAP label in LDAP signin form.
  - Execute hooks and services when branch or tag is created or deleted through web interface.
  - Block and unblock user if he/she was blocked/unblocked in Active Directory
  - Raise recommended number of unicorn workers from 2 to 3
  - Use same layout and interactivity for project members as group members.
  - Prevent gitlab-shell character encoding issues by receiving its changes as raw data.
  - Ability to unsubscribe/subscribe to issue or merge request
  - Delete deploy key when last connection to a project is destroyed.
  - Fix invalid Atom feeds when using emoji, horizontal rules, or images (Christian Walther)
  - Backup of repositories with tar instead of git bundle (only now are git-annex files included in the backup)
  - Add canceled status for CI
  - Send EmailsOnPush email when branch or tag is created or deleted.
  - Faster merge request processing for large repository
  - Prevent doubling AJAX request with each commit visit via Turbolink
  - Prevent unnecessary doubling of js events on import pages and user calendar

v 7.8.4
  - Fix issue_tracker_id substitution in custom issue trackers
  - Fix path and name duplication in namespaces

v 7.8.3
  - Bump version of gitlab_git fixing annotated tags without message

v 7.8.2
  - Fix service migration issue when upgrading from versions prior to 7.3
  - Fix setting of the default use project limit via admin UI
  - Fix showing of already imported projects for GitLab and Gitorious importers
  - Fix response of push to repository to return "Not found" if user doesn't have access
  - Fix check if user is allowed to view the file attachment
  - Fix import check for case sensetive namespaces
  - Increase timeout for Git-over-HTTP requests to 1 hour since large pulls/pushes can take a long time.
  - Properly handle autosave local storage exceptions.
  - Escape wildcards when searching LDAP by username.

v 7.8.1
  - Fix run of custom post receive hooks
  - Fix migration that caused issues when upgrading to version 7.8 from versions prior to 7.3
  - Fix the warning for LDAP users about need to set password
  - Fix avatars which were not shown for non logged in users
  - Fix urls for the issues when relative url was enabled

v 7.8.0
  - Fix access control and protection against XSS for note attachments and other uploads.
  - Replace highlight.js with rouge-fork rugments (Stefan Tatschner)
  - Make project search case insensitive (Hannes Rosenögger)
  - Include issue/mr participants in list of recipients for reassign/close/reopen emails
  - Expose description in groups API
  - Better UI for project services page
  - Cleaner UI for web editor
  - Add diff syntax highlighting in email-on-push service notifications (Hannes Rosenögger)
  - Add API endpoint to fetch all changes on a MergeRequest (Jeroen van Baarsen)
  - View note image attachments in new tab when clicked instead of downloading them
  - Improve sorting logic in UI and API. Explicitly define what sorting method is used by default
  - Fix overflow at sidebar when have several items
  - Add notes for label changes in issue and merge requests
  - Show tags in commit view (Hannes Rosenögger)
  - Only count a user's vote once on a merge request or issue (Michael Clarke)
  - Increase font size when browse source files and diffs
  - Service Templates now let you set default values for all services
  - Create new file in empty repository using GitLab UI
  - Ability to clone project using oauth2 token
  - Upgrade Sidekiq gem to version 3.3.0
  - Stop git zombie creation during force push check
  - Show success/error messages for test setting button in services
  - Added Rubocop for code style checks
  - Fix commits pagination
  - Async load a branch information at the commit page
  - Disable blacklist validation for project names
  - Allow configuring protection of the default branch upon first push (Marco Wessel)
  - Add gitlab.com importer
  - Add an ability to login with gitlab.com
  - Add a commit calendar to the user profile (Hannes Rosenögger)
  - Submit comment on command-enter
  - Notify all members of a group when that group is mentioned in a comment, for example: `@gitlab-org` or `@sales`.
  - Extend issue clossing pattern to include "Resolve", "Resolves", "Resolved", "Resolving" and "Close" (Julien Bianchi and Hannes Rosenögger)
  - Fix long broadcast message cut-off on left sidebar (Visay Keo)
  - Add Project Avatars (Steven Thonus and Hannes Rosenögger)
  - Password reset token validity increased from 2 hours to 2 days since it is also send on account creation.
  - Edit group members via API
  - Enable raw image paste from clipboard, currently Chrome only (Marco Cyriacks)
  - Add action property to merge request hook (Julien Bianchi)
  - Remove duplicates from group milestone participants list.
  - Add a new API function that retrieves all issues assigned to a single milestone (Justin Whear and Hannes Rosenögger)
  - API: Access groups with their path (Julien Bianchi)
  - Added link to milestone and keeping resource context on smaller viewports for issues and merge requests (Jason Blanchard)
  - Allow notification email to be set separately from primary email.
  - API: Add support for editing an existing project (Mika Mäenpää and Hannes Rosenögger)
  - Don't have Markdown preview fail for long comments/wiki pages.
  - When test web hook - show error message instead of 500 error page if connection to hook url was reset
  - Added support for firing system hooks on group create/destroy and adding/removing users to group (Boyan Tabakov)
  - Added persistent collapse button for left side nav bar (Jason Blanchard)
  - Prevent losing unsaved comments by automatically restoring them when comment page is loaded again.
  - Don't allow page to be scaled on mobile.
  - Clean the username acquired from OAuth/LDAP so it doesn't fail username validation and block signing up.
  - Show assignees in merge request index page (Kelvin Mutuma)
  - Link head panel titles to relevant root page.
  - Allow users that signed up via OAuth to set their password in order to use Git over HTTP(S).
  - Show users button to share their newly created public or internal projects on twitter
  - Add quick help links to the GitLab pricing and feature comparison pages.
  - Fix duplicate authorized applications in user profile and incorrect application client count in admin area.
  - Make sure Markdown previews always use the same styling as the eventual destination.
  - Remove deprecated Group#owner_id from API
  - Show projects user contributed to on user page. Show stars near project on user page.
  - Improve database performance for GitLab
  - Add Asana service (Jeremy Benoist)
  - Improve project web hooks with extra data

v 7.7.2
  - Update GitLab Shell to version 2.4.2 that fixes a bug when developers can push to protected branch
  - Fix issue when LDAP user can't login with existing GitLab account

v 7.7.1
  - Improve mention autocomplete performance
  - Show setup instructions for GitHub import if disabled
  - Allow use http for OAuth applications

v 7.7.0
  - Import from GitHub.com feature
  - Add Jetbrains Teamcity CI service (Jason Lippert)
  - Mention notification level
  - Markdown preview in wiki (Yuriy Glukhov)
  - Raise group avatar filesize limit to 200kb
  - OAuth applications feature
  - Show user SSH keys in admin area
  - Developer can push to protected branches option
  - Set project path instead of project name in create form
  - Block Git HTTP access after 10 failed authentication attempts
  - Updates to the messages returned by API (sponsored by O'Reilly Media)
  - New UI layout with side navigation
  - Add alert message in case of outdated browser (IE < 10)
  - Added API support for sorting projects
  - Update gitlab_git to version 7.0.0.rc14
  - Add API project search filter option for authorized projects
  - Fix File blame not respecting branch selection
  - Change some of application settings on fly in admin area UI
  - Redesign signin/signup pages
  - Close standard input in Gitlab::Popen.popen
  - Trigger GitLab CI when push tags
  - When accept merge request - do merge using sidaekiq job
  - Enable web signups by default
  - Fixes for diff comments: drag-n-drop images, selecting images
  - Fixes for edit comments: drag-n-drop images, preview mode, selecting images, save & update
  - Remove password strength indicator



v 7.6.0
  - Fork repository to groups
  - New rugged version
  - Add CRON=1 backup setting for quiet backups
  - Fix failing wiki restore
  - Add optional Sidekiq MemoryKiller middleware (enabled via SIDEKIQ_MAX_RSS env variable)
  - Monokai highlighting style now more faithful to original design (Mark Riedesel)
  - Create project with repository in synchrony
  - Added ability to create empty repo or import existing one if project does not have repository
  - Reactivate highlight.js language autodetection
  - Mobile UI improvements
  - Change maximum avatar file size from 100KB to 200KB
  - Strict validation for snippet file names
  - Enable Markdown preview for issues, merge requests, milestones, and notes (Vinnie Okada)
  - In the docker directory is a container template based on the Omnibus packages.
  - Update Sidekiq to version 2.17.8
  - Add author filter to project issues and merge requests pages
  - Atom feed for user activity
  - Support multiple omniauth providers for the same user
  - Rendering cross reference in issue title and tooltip for merge request
  - Show username in comments
  - Possibility to create Milestones or Labels when Issues are disabled
  - Fix bug with showing gpg signature in tag

v 7.5.3
  - Bump gitlab_git to 7.0.0.rc12 (includes Rugged 0.21.2)

v 7.5.2
  - Don't log Sidekiq arguments by default
  - Fix restore of wiki repositories from backups

v 7.5.1
  - Add missing timestamps to 'members' table

v 7.5.0
  - API: Add support for Hipchat (Kevin Houdebert)
  - Add time zone configuration in gitlab.yml (Sullivan Senechal)
  - Fix LDAP authentication for Git HTTP access
  - Run 'GC.start' after every EmailsOnPushWorker job
  - Fix LDAP config lookup for provider 'ldap'
  - Drop all sequences during Postgres database restore
  - Project title links to project homepage (Ben Bodenmiller)
  - Add Atlassian Bamboo CI service (Drew Blessing)
  - Mentioned @user will receive email even if he is not participating in issue or commit
  - Session API: Use case-insensitive authentication like in UI (Andrey Krivko)
  - Tie up loose ends with annotated tags: API & UI (Sean Edge)
  - Return valid json for deleting branch via API (sponsored by O'Reilly Media)
  - Expose username in project events API (sponsored by O'Reilly Media)
  - Adds comments to commits in the API
  - Performance improvements
  - Fix post-receive issue for projects with deleted forks
  - New gitlab-shell version with custom hooks support
  - Improve code
  - GitLab CI 5.2+ support (does not support older versions)
  - Fixed bug when you can not push commits starting with 000000 to protected branches
  - Added a password strength indicator
  - Change project name and path in one form
  - Display renamed files in diff views (Vinnie Okada)
  - Fix raw view for public snippets
  - Use secret token with GitLab internal API.
  - Add missing timestamps to 'members' table

v 7.4.5
  - Bump gitlab_git to 7.0.0.rc12 (includes Rugged 0.21.2)

v 7.4.4
  - No changes

v 7.4.3
  - Fix raw snippets view
  - Fix security issue for member api
  - Fix buildbox integration

v 7.4.2
  - Fix internal snippet exposing for unauthenticated users

v 7.4.1
  - Fix LDAP authentication for Git HTTP access
  - Fix LDAP config lookup for provider 'ldap'
  - Fix public snippets
  - Fix 500 error on projects with nested submodules

v 7.4.0
  - Refactored membership logic
  - Improve error reporting on users API (Julien Bianchi)
  - Refactor test coverage tools usage. Use SIMPLECOV=true to generate it locally
  - Default branch is protected by default
  - Increase unicorn timeout to 60 seconds
  - Sort search autocomplete projects by stars count so most popular go first
  - Add README to tab on project show page
  - Do not delete tmp/repositories itself during clean-up, only its contents
  - Support for backup uploads to remote storage
  - Prevent notes polling when there are not notes
  - Internal ForkService: Prepare support for fork to a given namespace
  - API: Add support for forking a project via the API (Bernhard Kaindl)
  - API: filter project issues by milestone (Julien Bianchi)
  - Fail harder in the backup script
  - Changes to Slack service structure, only webhook url needed
  - Zen mode for wiki and milestones (Robert Schilling)
  - Move Emoji parsing to html-pipeline-gitlab (Robert Schilling)
  - Font Awesome 4.2 integration (Sullivan Senechal)
  - Add Pushover service integration (Sullivan Senechal)
  - Add select field type for services options (Sullivan Senechal)
  - Add cross-project references to the Markdown parser (Vinnie Okada)
  - Add task lists to issue and merge request descriptions (Vinnie Okada)
  - Snippets can be public, internal or private
  - Improve danger zone: ask project path to confirm data-loss action
  - Raise exception on forgery
  - Show build coverage in Merge Requests (requires GitLab CI v5.1)
  - New milestone and label links on issue edit form
  - Improved repository graphs
  - Improve event note display in dashboard and project activity views (Vinnie Okada)
  - Add users sorting to admin area
  - UI improvements
  - Fix ambiguous sha problem with mentioned commit
  - Fixed bug with apostrophe when at mentioning users
  - Add active directory ldap option
  - Developers can push to wiki repo. Protected branches does not affect wiki repo any more
  - Faster rev list
  - Fix branch removal

v 7.3.2
  - Fix creating new file via web editor
  - Use gitlab-shell v2.0.1

v 7.3.1
  - Fix ref parsing in Gitlab::GitAccess
  - Fix error 500 when viewing diff on a file with changed permissions
  - Fix adding comments to MR when source branch is master
  - Fix error 500 when searching description contains relative link

v 7.3.0
  - Always set the 'origin' remote in satellite actions
  - Write authorized_keys in tmp/ during tests
  - Use sockets to connect to Redis
  - Add dormant New Relic gem (can be enabled via environment variables)
  - Expire Rack sessions after 1 week
  - Cleaner signin/signup pages
  - Improved comments UI
  - Better search with filtering, pagination etc
  - Added a checkbox to toggle line wrapping in diff (Yuriy Glukhov)
  - Prevent project stars duplication when fork project
  - Use the default Unicorn socket backlog value of 1024
  - Support Unix domain sockets for Redis
  - Store session Redis keys in 'session:gitlab:' namespace
  - Deprecate LDAP account takeover based on partial LDAP email / GitLab username match
  - Use /bin/sh instead of Bash in bin/web, bin/background_jobs (Pavel Novitskiy)
  - Keyboard shortcuts for productivity (Robert Schilling)
  - API: filter issues by state (Julien Bianchi)
  - API: filter issues by labels (Julien Bianchi)
  - Add system hook for ssh key changes
  - Add blob permalink link (Ciro Santilli)
  - Create annotated tags through UI and API (Sean Edge)
  - Snippets search (Charles Bushong)
  - Comment new push to existing MR
  - Add 'ci' to the blacklist of forbidden names
  - Improve text filtering on issues page
  - Comment & Close button
  - Process git push --all much faster
  - Don't allow edit of system notes
  - Project wiki search (Ralf Seidler)
  - Enabled Shibboleth authentication support (Matus Banas)
  - Zen mode (fullscreen) for issues/MR/notes (Robert Schilling)
  - Add ability to configure webhook timeout via gitlab.yml (Wes Gurney)
  - Sort project merge requests in asc or desc order for updated_at or created_at field (sponsored by O'Reilly Media)
  - Add Redis socket support to 'rake gitlab:shell:install'

v 7.2.1
  - Delete orphaned labels during label migration (James Brooks)
  - Security: prevent XSS with stricter MIME types for raw repo files

v 7.2.0
  - Explore page
  - Add project stars (Ciro Santilli)
  - Log Sidekiq arguments
  - Better labels: colors, ability to rename and remove
  - Improve the way merge request collects diffs
  - Improve compare page for large diffs
  - Expose the full commit message via API
  - Fix 500 error on repository rename
  - Fix bug when MR download patch return invalid diff
  - Test gitlab-shell integration
  - Repository import timeout increased from 2 to 4 minutes allowing larger repos to be imported
  - API for labels (Robert Schilling)
  - API: ability to set an import url when creating project for specific user

v 7.1.1
  - Fix cpu usage issue in Firefox
  - Fix redirect loop when changing password by new user
  - Fix 500 error on new merge request page

v 7.1.0
  - Remove observers
  - Improve MR discussions
  - Filter by description on Issues#index page
  - Fix bug with namespace select when create new project page
  - Show README link after description for non-master members
  - Add @all mention for comments
  - Dont show reply button if user is not signed in
  - Expose more information for issues with webhook
  - Add a mention of the merge request into the default merge request commit message
  - Improve code highlight, introduce support for more languages like Go, Clojure, Erlang etc
  - Fix concurrency issue in repository download
  - Dont allow repository name start with ?
  - Improve email threading (Pierre de La Morinerie)
  - Cleaner help page
  - Group milestones
  - Improved email notifications
  - Contributors API (sponsored by Mobbr)
  - Fix LDAP TLS authentication (Boris HUISGEN)
  - Show VERSION information on project sidebar
  - Improve branch removal logic when accept MR
  - Fix bug where comment form is spawned inside the Reply button
  - Remove Dir.chdir from Satellite#lock for thread-safety
  - Increased default git max_size value from 5MB to 20MB in gitlab.yml. Please update your configs!
  - Show error message in case of timeout in satellite when create MR
  - Show first 100 files for huge diff instead of hiding all
  - Change default admin email from admin@local.host to admin@example.com

v 7.0.0
  - The CPU no longer overheats when you hold down the spacebar
  - Improve edit file UI
  - Add ability to upload group avatar when create
  - Protected branch cannot be removed
  - Developers can remove normal branches with UI
  - Remove branch via API (sponsored by O'Reilly Media)
  - Move protected branches page to Project settings area
  - Redirect to Files view when create new branch via UI
  - Drag and drop upload of image in every markdown-area (Earle Randolph Bunao and Neil Francis Calabroso)
  - Refactor the markdown relative links processing
  - Make it easier to implement other CI services for GitLab
  - Group masters can create projects in group
  - Deprecate ruby 1.9.3 support
  - Only masters can rewrite/remove git tags
  - Add X-Frame-Options SAMEORIGIN to Nginx config so Sidekiq admin is visible
  - UI improvements
  - Case-insensetive search for issues
  - Update to rails 4.1
  - Improve performance of application for projects and groups with a lot of members
  - Formally support Ruby 2.1
  - Include Nginx gitlab-ssl config
  - Add manual language detection for highlight.js
  - Added example.com/:username routing
  - Show notice if your profile is public
  - UI improvements for mobile devices
  - Improve diff rendering performance
  - Drag-n-drop for issues and merge requests between states at milestone page
  - Fix '0 commits' message for huge repositories on project home page
  - Prevent 500 error page when visit commit page from large repo
  - Add notice about huge push over http to unicorn config
  - File action in satellites uses default 30 seconds timeout instead of old 10 seconds one
  - Overall performance improvements
  - Skip init script check on omnibus-gitlab
  - Be more selective when killing stray Sidekiqs
  - Check LDAP user filter during sign-in
  - Remove wall feature (no data loss - you can take it from database)
  - Dont expose user emails via API unless you are admin
  - Detect issues closed by Merge Request description
  - Better email subject lines from email on push service (Alex Elman)
  - Enable identicon for gravatar be default

v 6.9.2
  - Revert the commit that broke the LDAP user filter

v 6.9.1
  - Fix scroll to highlighted line
  - Fix the pagination on load for commits page

v 6.9.0
  - Store Rails cache data in the Redis `cache:gitlab` namespace
  - Adjust MySQL limits for existing installations
  - Add db index on project_id+iid column. This prevents duplicate on iid (During migration duplicates will be removed)
  - Markdown preview or diff during editing via web editor (Evgeniy Sokovikov)
  - Give the Rails cache its own Redis namespace
  - Add ability to set different ssh host, if different from http/https
  - Fix syntax highlighting for code comments blocks
  - Improve comments loading logic
  - Stop refreshing comments when the tab is hidden
  - Improve issue and merge request mobile UI (Drew Blessing)
  - Document how to convert a backup to PostgreSQL
  - Fix locale bug in backup manager
  - Fix can not automerge when MR description is too long
  - Fix wiki backup skip bug
  - Two Step MR creation process
  - Remove unwanted files from satellite working directory with git clean -fdx
  - Accept merge request via API (sponsored by O'Reilly Media)
  - Add more access checks during API calls
  - Block SSH access for 'disabled' Active Directory users
  - Labels for merge requests (Drew Blessing)
  - Threaded emails by setting a Message-ID (Philip Blatter)

v 6.8.0
  - Ability to at mention users that are participating in issue and merge req. discussion
  - Enabled GZip Compression for assets in example Nginx, make sure that Nginx is compiled with --with-http_gzip_static_module flag (this is default in Ubuntu)
  - Make user search case-insensitive (Christopher Arnold)
  - Remove omniauth-ldap nickname bug workaround
  - Drop all tables before restoring a Postgres backup
  - Make the repository downloads path configurable
  - Create branches via API (sponsored by O'Reilly Media)
  - Changed permission of gitlab-satellites directory not to be world accessible
  - Protected branch does not allow force push
  - Fix popen bug in `rake gitlab:satellites:create`
  - Disable connection reaping for MySQL
  - Allow oauth signup without email for twitter and github
  - Fix faulty namespace names that caused 500 on user creation
  - Option to disable standard login
  - Clean old created archives from repository downloads directory
  - Fix download link for huge MR diffs
  - Expose event and mergerequest timestamps in API
  - Fix emails on push service when only one commit is pushed

v 6.7.3
  - Fix the merge notification email not being sent (Pierre de La Morinerie)
  - Drop all tables before restoring a Postgres backup
  - Remove yanked modernizr gem

v 6.7.2
  - Fix upgrader script

v 6.7.1
  - Fix GitLab CI integration

v 6.7.0
  - Increased the example Nginx client_max_body_size from 5MB to 20MB, consider updating it manually on existing installations
  - Add support for Gemnasium as a Project Service (Olivier Gonzalez)
  - Add edit file button to MergeRequest diff
  - Public groups (Jason Hollingsworth)
  - Cleaner headers in Notification Emails (Pierre de La Morinerie)
  - Blob and tree gfm links to anchors work
  - Piwik Integration (Sebastian Winkler)
  - Show contribution guide link for new issue form (Jeroen van Baarsen)
  - Fix CI status for merge requests from fork
  - Added option to remove issue assignee on project issue page and issue edit page (Jason Blanchard)
  - New page load indicator that includes a spinner that scrolls with the page
  - Converted all the help sections into markdown
  - LDAP user filters
  - Streamline the content of notification emails (Pierre de La Morinerie)
  - Fixes a bug with group member administration (Matt DeTullio)
  - Sort tag names using VersionSorter (Robert Speicher)
  - Add GFM autocompletion for MergeRequests (Robert Speicher)
  - Add webhook when a new tag is pushed (Jeroen van Baarsen)
  - Add button for toggling inline comments in diff view
  - Add retry feature for repository import
  - Reuse the GitLab LDAP connection within each request
  - Changed markdown new line behaviour to conform to markdown standards
  - Fix global search
  - Faster authorized_keys rebuilding in `rake gitlab:shell:setup` (requires gitlab-shell 1.8.5)
  - Create and Update MR calls now support the description parameter (Greg Messner)
  - Markdown relative links in the wiki link to wiki pages, markdown relative links in repositories link to files in the repository
  - Added Slack service integration (Federico Ravasio)
  - Better API responses for access_levels (sponsored by O'Reilly Media)
  - Requires at least 2 unicorn workers
  - Requires gitlab-shell v1.9+
  - Replaced gemoji(due to closed licencing problem) with Phantom Open Emoji library(combined SIL Open Font License, MIT License and the CC 3.0 License)
  - Fix `/:username.keys` response content type (Dmitry Medvinsky)

v 6.6.5
  - Added option to remove issue assignee on project issue page and issue edit page (Jason Blanchard)
  - Hide mr close button for comment form if merge request was closed or inline comment
  - Adds ability to reopen closed merge request

v 6.6.4
  - Add missing html escape for highlighted code blocks in comments, issues

v 6.6.3
  - Fix 500 error when edit yourself from admin area
  - Hide private groups for public profiles

v 6.6.2
  - Fix 500 error on branch/tag create or remove via UI

v 6.6.1
  - Fix 500 error on files tab if submodules presents

v 6.6.0
  - Retrieving user ssh keys publically(github style): http://__HOST__/__USERNAME__.keys
  - Permissions: Developer now can manage issue tracker (modify any issue)
  - Improve Code Compare page performance
  - Group avatar
  - Pygments.rb replaced with highlight.js
  - Improve Merge request diff store logic
  - Improve render performnace for MR show page
  - Fixed Assembla hardcoded project name
  - Jira integration documentation
  - Refactored app/services
  - Remove snippet expiration
  - Mobile UI improvements (Drew Blessing)
  - Fix block/remove UI for admin::users#show page
  - Show users' group membership on users' activity page (Robert Djurasaj)
  - User pages are visible without login if user is authorized to a public project
  - Markdown rendered headers have id derived from their name and link to their id
  - Improve application to work faster with large groups (100+ members)
  - Multiple emails per user
  - Show last commit for file when view file source
  - Restyle Issue#show page and MR#show page
  - Ability to filter by multiple labels for Issues page
  - Rails version to 4.0.3
  - Fixed attachment identifier displaying underneath note text (Jason Blanchard)

v 6.5.1
  - Fix branch selectbox when create merge request from fork

v 6.5.0
  - Dropdown menus on issue#show page for assignee and milestone (Jason Blanchard)
  - Add color custimization and previewing to broadcast messages
  - Fixed notes anchors
  - Load new comments in issues dynamically
  - Added sort options to Public page
  - New filters (assigned/authored/all) for Dashboard#issues/merge_requests (sponsored by Say Media)
  - Add project visibility icons to dashboard
  - Enable secure cookies if https used
  - Protect users/confirmation with rack_attack
  - Default HTTP headers to protect against MIME-sniffing, force https if enabled
  - Bootstrap 3 with responsive UI
  - New repository download formats: tar.bz2, zip, tar (Jason Hollingsworth)
  - Restyled accept widgets for MR
  - SCSS refactored
  - Use jquery timeago plugin
  - Fix 500 error for rdoc files
  - Ability to customize merge commit message (sponsored by Say Media)
  - Search autocomplete via ajax
  - Add website url to user profile
  - Files API supports base64 encoded content (sponsored by O'Reilly Media)
  - Added support for Go's repository retrieval (Bruno Albuquerque)

v6.4.3
  - Don't use unicorn worker killer if PhusionPassenger is defined

v6.4.2
  - Fixed wrong behaviour of script/upgrade.rb

v6.4.1
  - Fixed bug with repository rename
  - Fixed bug with project transfer

v 6.4.0
  - Added sorting to project issues page (Jason Blanchard)
  - Assembla integration (Carlos Paramio)
  - Fixed another 500 error with submodules
  - UI: More compact issues page
  - Minimal password length increased to 8 symbols
  - Side-by-side diff view (Steven Thonus)
  - Internal projects (Jason Hollingsworth)
  - Allow removal of avatar (Drew Blessing)
  - Project web hooks now support issues and merge request events
  - Visiting project page while not logged in will redirect to sign-in instead of 404 (Jason Hollingsworth)
  - Expire event cache on avatar creation/removal (Drew Blessing)
  - Archiving old projects (Steven Thonus)
  - Rails 4
  - Add time ago tooltips to show actual date/time
  - UI: Fixed UI for admin system hooks
  - Ruby script for easier GitLab upgrade
  - Do not remove Merge requests if fork project was removed
  - Improve sign-in/signup UX
  - Add resend confirmation link to sign-in page
  - Set noreply@HOSTNAME for reply_to field in all emails
  - Show GitLab API version on Admin#dashboard
  - API Cross-origin resource sharing
  - Show READMe link at project home page
  - Show repo size for projects in Admin area

v 6.3.0
  - API for adding gitlab-ci service
  - Init script now waits for pids to appear after (re)starting before reporting status (Rovanion Luckey)
  - Restyle project home page
  - Grammar fixes
  - Show branches list (which branches contains commit) on commit page (Andrew Kumanyaev)
  - Security improvements
  - Added support for GitLab CI 4.0
  - Fixed issue with 500 error when group did not exist
  - Ability to leave project
  - You can create file in repo using UI
  - You can remove file from repo using UI
  - API: dropped default_branch attribute from project during creation
  - Project default_branch is not stored in db any more. It takes from repo now.
  - Admin broadcast messages
  - UI improvements
  - Dont show last push widget if user removed this branch
  - Fix 500 error for repos with newline in file name
  - Extended html titles
  - API: create/update/delete repo files
  - Admin can transfer project to any namespace
  - API: projects/all for admin users
  - Fix recent branches order

v 6.2.4
  - Security: Cast API private_token to string (CVE-2013-4580)
  - Security: Require gitlab-shell 1.7.8 (CVE-2013-4581, CVE-2013-4582, CVE-2013-4583)
  - Fix for Git SSH access for LDAP users

v 6.2.3
  - Security: More protection against CVE-2013-4489
  - Security: Require gitlab-shell 1.7.4 (CVE-2013-4490, CVE-2013-4546)
  - Fix sidekiq rake tasks

v 6.2.2
  - Security: Update gitlab_git (CVE-2013-4489)

v 6.2.1
  - Security: Fix issue with generated passwords for new users

v 6.2.0
  - Public project pages are now visible to everyone (files, issues, wik, etc.)
    THIS MEANS YOUR ISSUES AND WIKI FOR PUBLIC PROJECTS ARE PUBLICLY VISIBLE AFTER THE UPGRADE
  - Add group access to permissions page
  - Require current password to change one
  - Group owner or admin can remove other group owners
  - Remove group transfer since we have multiple owners
  - Respect authorization in Repository API
  - Improve UI for Project#files page
  - Add more security specs
  - Added search for projects by name to api (Izaak Alpert)
  - Make default user theme configurable (Izaak Alpert)
  - Update logic for validates_merge_request for tree of MR (Andrew Kumanyaev)
  - Rake tasks for web hooks management (Jonhnny Weslley)
  - Extended User API to expose admin and can_create_group for user creation/updating (Boyan Tabakov)
  - API: Remove group
  - API: Remove project
  - Avatar upload on profile page with a maximum of 100KB (Steven Thonus)
  - Store the sessions in Redis instead of the cookie store
  - Fixed relative links in markdown
  - User must confirm their email if signup enabled
  - User must confirm changed email

v 6.1.0
  - Project specific IDs for issues, mr, milestones
    Above items will get a new id and for example all bookmarked issue urls will change.
    Old issue urls are redirected to the new one if the issue id is too high for an internal id.
  - Description field added to Merge Request
  - API: Sudo api calls (Izaak Alpert)
  - API: Group membership api (Izaak Alpert)
  - Improved commit diff
  - Improved large commit handling (Boyan Tabakov)
  - Rewrite: Init script now less prone to errors and keeps better track of the service (Rovanion Luckey)
  - Link issues, merge requests, and commits when they reference each other with GFM (Ash Wilson)
  - Close issues automatically when pushing commits with a special message
  - Improve user removal from admin area
  - Invalidate events cache when project was moved
  - Remove deprecated classes and rake tasks
  - Add event filter for group and project show pages
  - Add links to create branch/tag from project home page
  - Add public-project? checkbox to new-project view
  - Improved compare page. Added link to proceed into Merge Request
  - Send an email to a user when they are added to group
  - New landing page when you have 0 projects

v 6.0.0
  - Feature: Replace teams with group membership
    We introduce group membership in 6.0 as a replacement for teams.
    The old combination of groups and teams was confusing for a lot of people.
    And when the members of a team where changed this wasn't reflected in the project permissions.
    In GitLab 6.0 you will be able to add members to a group with a permission level for each member.
    These group members will have access to the projects in that group.
    Any changes to group members will immediately be reflected in the project permissions.
    You can even have multiple owners for a group, greatly simplifying administration.
  - Feature: Ability to have multiple owners for group
  - Feature: Merge Requests between fork and project (Izaak Alpert)
  - Feature: Generate fingerprint for ssh keys
  - Feature: Ability to create and remove branches with UI
  - Feature: Ability to create and remove git tags with UI
  - Feature: Groups page in profile. You can leave group there
  - API: Allow login with LDAP credentials
  - Redesign: project settings navigation
  - Redesign: snippets area
  - Redesign: ssh keys page
  - Redesign: buttons, blocks and other ui elements
  - Add comment title to rss feed
  - You can use arrows to navigate at tree view
  - Add project filter on dashboard
  - Cache project graph
  - Drop support of root namespaces
  - Default theme is classic now
  - Cache result of methods like authorize_projects, project.team.members etc
  - Remove $.ready events
  - Fix onclick events being double binded
  - Add notification level to group membership
  - Move all project controllers/views under Projects:: module
  - Move all profile controllers/views under Profiles:: module
  - Apply user project limit only for personal projects
  - Unicorn is default web server again
  - Store satellites lock files inside satellites dir
  - Disabled threadsafety mode in rails
  - Fixed bug with loosing MR comments
  - Improved MR comments logic
  - Render readme file for projects in public area

v 5.4.2
  - Security: Cast API private_token to string (CVE-2013-4580)
  - Security: Require gitlab-shell 1.7.8 (CVE-2013-4581, CVE-2013-4582, CVE-2013-4583)

v 5.4.1
  - Security: Fixes for CVE-2013-4489
  - Security: Require gitlab-shell 1.7.4 (CVE-2013-4490, CVE-2013-4546)

v 5.4.0
  - Ability to edit own comments
  - Documentation improvements
  - Improve dashboard projects page
  - Fixed nav for empty repos
  - GitLab Markdown help page
  - Misspelling fixes
  - Added support of unicorn and fog gems
  - Added client list to API doc
  - Fix PostgreSQL database restoration problem
  - Increase snippet content column size
  - allow project import via git:// url
  - Show participants on issues, including mentions
  - Notify mentioned users with email

v 5.3.0
  - Refactored services
  - Campfire service added
  - HipChat service added
  - Fixed bug with LDAP + git over http
  - Fixed bug with google analytics code being ignored
  - Improve sign-in page if ldap enabled
  - Respect newlines in wall messages
  - Generate the Rails secret token on first run
  - Rename repo feature
  - Init.d: remove gitlab.socket on service start
  - Api: added teams api
  - Api: Prevent blob content being escaped
  - Api: Smart deploy key add behaviour
  - Api: projects/owned.json return user owned project
  - Fix bug with team assignation on project from #4109
  - Advanced snippets: public/private, project/personal (Andrew Kulakov)
  - Repository Graphs (Karlo Nicholas T. Soriano)
  - Fix dashboard lost if comment on commit
  - Update gitlab-grack. Fixes issue with --depth option
  - Fix project events duplicate on project page
  - Fix postgres error when displaying network graph.
  - Fix dashboard event filter when navigate via turbolinks
  - init.d: Ensure socket is removed before starting service
  - Admin area: Style teams:index, group:show pages
  - Own page for failed forking
  - Scrum view for milestone

v 5.2.0
  - Turbolinks
  - Git over http with ldap credentials
  - Diff with better colors and some spacing on the corners
  - Default values for project features
  - Fixed huge_commit view
  - Restyle project clone panel
  - Move Gitlab::Git code to gitlab_git gem
  - Move update docs in repo
  - Requires gitlab-shell v1.4.0
  - Fixed submodules listing under file tab
  - Fork feature (Angus MacArthur)
  - git version check in gitlab:check
  - Shared deploy keys feature
  - Ability to generate default labels set for issues
  - Improve gfm autocomplete (Harold Luo)
  - Added support for Google Analytics
  - Code search feature (Javier Castro)

v 5.1.0
  - You can login with email or username now
  - Corrected project transfer rollback when repository cannot be moved
  - Move both repo and wiki when project transfer requested
  - Admin area: project editing was removed from admin namespace
  - Access: admin user has now access to any project.
  - Notification settings
  - Gitlab::Git set of objects to abstract from grit library
  - Replace Unicorn web server with Puma
  - Backup/Restore refactored. Backup dump project wiki too now
  - Restyled Issues list. Show milestone version in issue row
  - Restyled Merge Request list
  - Backup now dump/restore uploads
  - Improved performance of dashboard (Andrew Kumanyaev)
  - File history now tracks renames (Akzhan Abdulin)
  - Drop wiki migration tools
  - Drop sqlite migration tools
  - project tagging
  - Paginate users in API
  - Restyled network graph (Hiroyuki Sato)

v 5.0.1
  - Fixed issue with gitlab-grit being overridden by grit

v 5.0.0
  - Replaced gitolite with gitlab-shell
  - Removed gitolite-related libraries
  - State machine added
  - Setup gitlab as git user
  - Internal API
  - Show team tab for empty projects
  - Import repository feature
  - Updated rails
  - Use lambda for scopes
  - Redesign admin area -> users
  - Redesign admin area -> user
  - Secure link to file attachments
  - Add validations for Group and Team names
  - Restyle team page for project
  - Update capybara, rspec-rails, poltergeist to recent versions
  - Wiki on git using Gollum
  - Added Solarized Dark theme for code review
  - Don't show user emails in autocomplete lists, profile pages
  - Added settings tab for group, team, project
  - Replace user popup with icons in header
  - Handle project moving with gitlab-shell
  - Added select2-rails for selectboxes with ajax data load
  - Fixed search field on projects page
  - Added teams to search autocomplete
  - Move groups and teams on dashboard sidebar to sub-tabs
  - API: improved return codes and docs. (Felix Gilcher, Sebastian Ziebell)
  - Redesign wall to be more like chat
  - Snippets, Wall features are disabled by default for new projects

v 4.2.0
  - Teams
  - User show page. Via /u/username
  - Show help contents on pages for better navigation
  - Async gitolite calls
  - added satellites logs
  - can_create_group, can_create_team booleans for User
  - Process web hooks async
  - GFM: Fix images escaped inside links
  - Network graph improved
  - Switchable branches for network graph
  - API: Groups
  - Fixed project download

v 4.1.0
  - Optional Sign-Up
  - Discussions
  - Satellites outside of tmp
  - Line numbers for blame
  - Project public mode
  - Public area with unauthorized access
  - Load dashboard events with ajax
  - remember dashboard filter in cookies
  - replace resque with sidekiq
  - fix routing issues
  - cleanup rake tasks
  - fix backup/restore
  - scss cleanup
  - show preview for note images
  - improved network-graph
  - get rid of app/roles/
  - added new classes Team, Repository
  - Reduce amount of gitolite calls
  - Ability to add user in all group projects
  - remove deprecated configs
  - replaced Korolev font with open font
  - restyled admin/dashboard page
  - restyled admin/projects page

v 4.0.0
  - Remove project code and path from API. Use id instead
  - Return valid cloneable url to repo for web hook
  - Fixed backup issue
  - Reorganized settings
  - Fixed commits compare
  - Refactored scss
  - Improve status checks
  - Validates presence of User#name
  - Fixed postgres support
  - Removed sqlite support
  - Modified post-receive hook
  - Milestones can be closed now
  - Show comment events on dashboard
  - Quick add team members via group#people page
  - [API] expose created date for hooks and SSH keys
  - [API] list, create issue notes
  - [API] list, create snippet notes
  - [API] list, create wall notes
  - Remove project code - use path instead
  - added username field to user
  - rake task to fill usernames based on emails create namespaces for users
  - STI Group < Namespace
  - Project has namespace_id
  - Projects with namespaces also namespaced in gitolite and stored in subdir
  - Moving project to group will move it under group namespace
  - Ability to move project from namespaces to another
  - Fixes commit patches getting escaped (see #2036)
  - Support diff and patch generation for commits and merge request
  - MergeReqest doesn't generate a temporary file for the patch any more
  - Update the UI to allow downloading Patch or Diff

v 3.1.0
  - Updated gems
  - Services: Gitlab CI integration
  - Events filter on dashboard
  - Own namespace for redis/resque
  - Optimized commit diff views
  - add alphabetical order for projects admin page
  - Improved web editor
  - Commit stats page
  - Documentation split and cleanup
  - Link to commit authors everywhere
  - Restyled milestones list
  - added Milestone to Merge Request
  - Restyled Top panel
  - Refactored Satellite Code
  - Added file line links
  - moved from capybara-webkit to poltergeist + phantomjs

v 3.0.3
  - Fixed bug with issues list in Chrome
  - New Feature: Import team from another project

v 3.0.2
  - Fixed gitlab:app:setup
  - Fixed application error on empty project in admin area
  - Restyled last push widget

v 3.0.1
  - Fixed git over http

v 3.0.0
  - Projects groups
  - Web Editor
  - Fixed bug with gitolite keys
  - UI improved
  - Increased performance of application
  - Show user avatar in last commit when browsing Files
  - Refactored Gitlab::Merge
  - Use Font Awesome for icons
  - Separate observing of Note and MergeRequests
  - Milestone "All Issues" filter
  - Fix issue close and reopen button text and styles
  - Fix forward/back while browsing Tree hierarchy
  - Show number of notes for commits and merge requests
  - Added support pg from box and update installation doc
  - Reject ssh keys that break gitolite
  - [API] list one project hook
  - [API] edit project hook
  - [API] list project snippets
  - [API] allow to authorize using private token in HTTP header
  - [API] add user creation

v 2.9.1
  - Fixed resque custom config init

v 2.9.0
  - fixed inline notes bugs
  - refactored rspecs
  - refactored gitolite backend
  - added factory_girl
  - restyled projects list on dashboard
  - ssh keys validation to prevent gitolite crash
  - send notifications if changed permission in project
  - scss refactoring. gitlab_bootstrap/ dir
  - fix git push http body bigger than 112k problem
  - list of labels  page under issues tab
  - API for milestones, keys
  - restyled buttons
  - OAuth
  - Comment order changed

v 2.8.1
  - ability to disable gravatars
  - improved MR diff logic
  - ssh key help page

v 2.8.0
  - Gitlab Flavored Markdown
  - Bulk issues update
  - Issues API
  - Cucumber coverage increased
  - Post-receive files fixed
  - UI improved
  - Application cleanup
  - more cucumber
  - capybara-webkit + headless

v 2.7.0
  - Issue Labels
  - Inline diff
  - Git HTTP
  - API
  - UI improved
  - System hooks
  - UI improved
  - Dashboard events endless scroll
  - Source performance increased

v 2.6.0
  - UI polished
  - Improved network graph + keyboard nav
  - Handle huge commits
  - Last Push widget
  - Bugfix
  - Better performance
  - Email in resque
  - Increased test coverage
  - Ability to remove branch with MR accept
  - a lot of code refactored

v 2.5.0
  - UI polished
  - Git blame for file
  - Bugfix
  - Email in resque
  - Better test coverage

v 2.4.0
  - Admin area stats page
  - Ability to block user
  - Simplified dashboard area
  - Improved admin area
  - Bootstrap 2.0
  - Responsive layout
  - Big commits handling
  - Performance improved
  - Milestones

v 2.3.1
  - Issues pagination
  - ssl fixes
  - Merge Request pagination

v 2.3.0
  - Dashboard r1
  - Search r1
  - Project page
  - Close merge request on push
  - Persist MR diff after merge
  - mysql support
  - Documentation

v 2.2.0
  - We’ve added support of LDAP auth
  - Improved permission logic (4 roles system)
  - Protected branches (now only masters can push to protected branches)
  - Usability improved
  - twitter bootstrap integrated
  - compare view between commits
  - wiki feature
  - now you can enable/disable issues, wiki, wall features per project
  - security fixes
  - improved code browsing (ajax branch switch etc)
  - improved per-line commenting
  - git submodules displayed
  - moved to rails 3.2
  - help section improved

v 2.1.0
  - Project tab r1
  - List branches/tags
  - per line comments
  - mass user import

v 2.0.0
  - gitolite as main git host system
  - merge requests
  - project/repo access
  - link to commit/issue feed
  - design tab
  - improved email notifications
  - restyled dashboard
  - bugfix

v 1.2.2
  - common config file gitlab.yml
  - issues restyle
  - snippets restyle
  - clickable news feed header on dashboard
  - bugfix

v 1.2.1
  - bugfix

v 1.2.0
  - new design
  - user dashboard
  - network graph
  - markdown support for comments
  - encoding issues
  - wall like twitter timeline

v 1.1.0
  - project dashboard
  - wall redesigned
  - feature: code snippets
  - fixed horizontal scroll on file preview
  - fixed app crash if commit message has invalid chars
  - bugfix & code cleaning

v 1.0.2
  - fixed bug with empty project
  - added adv validation for project path & code
  - feature: issues can be sortable
  - bugfix
  - username displayed on top panel

v 1.0.1
  - fixed: with invalid source code for commit
  - fixed: lose branch/tag selection when use tree navigation
  - when history clicked - display path
  - bug fix & code cleaning

v 1.0.0
  - bug fix
  - projects preview mode

v 0.9.6
  - css fix
  - new repo empty tree until restart server - fixed

v 0.9.4
  - security improved
  - authorization improved
  - html escaping
  - bug fix
  - increased test coverage
  - design improvements

v 0.9.1
  - increased test coverage
  - design improvements
  - new issue email notification
  - updated app name
  - issue redesigned
  - issue can be edit

v 0.8.0
  - syntax highlight for main file types
  - redesign
  - stability
  - security fixes
  - increased test coverage
  - email notification<|MERGE_RESOLUTION|>--- conflicted
+++ resolved
@@ -7,7 +7,6 @@
   - Recognize issue/MR/snippet/commit links as references
   - Add ignore whitespace change option to commit view
   - Fire update hook from GitLab
-<<<<<<< HEAD
   - Don't show project fork event as "imported"
   - Add API endpoint to fetch merge request commits list
   - Expose events API with comment information and author info
@@ -15,9 +14,7 @@
 
 v 8.2.3
   - Fix application settings cache not expiring after changes (Stan Hu)
-=======
   - Run custom Git hooks when branch is created or deleted.
->>>>>>> f5ec1ebe
 
 v 8.2.2
   - Fix 404 in redirection after removing a project (Stan Hu)
