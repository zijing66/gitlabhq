--- conflicted
+++ resolved
@@ -8,9 +8,7 @@
   - Fix diff comments loaded by AJAX to load comment with diff in discussion tab
   - Whitelist raw "abbr" elements when parsing Markdown (Benedict Etzel)
   - Don't vendor minified JS
-<<<<<<< HEAD
   - Display 404 error on group not found
-=======
   - Track project import failure
   - Fix visibility level text in admin area (Zeger-Jan van de Weg)
   - Update the ExternalIssue regex pattern (Blake Hitchcock)
@@ -26,7 +24,6 @@
 
 v 8.4.2 (unreleased)
   - Fix method undefined when using external commit status in builds
->>>>>>> 5e0ee54c
 
 v 8.4.1
   - Apply security updates for Rails (4.2.5.1), rails-html-sanitizer (1.0.3),
