--- conflicted
+++ resolved
@@ -24,13 +24,10 @@
   - Fix 500 error when submit project snippet without body
   - Improve search page usability
   - Bring more UI consistency in way how projects, snippets and groups lists are rendered
-<<<<<<< HEAD
   - Make all profiles public
   - Fixed login failure when extern_uid changes (Joel Koglin)
   - Don't notify users without access to the project when they are (accidentally) mentioned in a note.
-=======
   - Retrieving oauth token with LDAP credentials
->>>>>>> 6f785d58
 
 v 7.14.1
   - Improve abuse reports management from admin area
