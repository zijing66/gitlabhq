Please view this file on the master branch, on stable branches it's out of date.

v 7.11.0 (unreleased)
  - Make Reply-To config apply to change e-mail confirmation and other Devise notifications (Stan Hu)
  - Add application setting to restrict user signups to e-mail domains (Stan Hu)
  - Don't allow a merge request to be merged when its title starts with "WIP".
  - Add a page title to every page.
  - Allow primary email to be set to an email that you've already added.
  - Get Gitorious importer to work again.
  - Fix clone URL field and X11 Primary selection (Dmitry Medvinsky)
  - Ignore invalid lines in .gitmodules
  - Fix "Cannot move project" error message from popping up after a successful transfer (Stan Hu)
  - Redirect to sign in page after signing out.
  - Fix "Hello @username." references not working by no longer allowing usernames to end in period.
  - Fix "Revspec not found" errors when viewing diffs in a forked project with submodules (Stan Hu)
  -
  - Fix broken file browsing with relative submodule in personal projects (Stan Hu)
  - Fix DB error when trying to tag a repository (Stan Hu)
  - Add "Reply quoting selected text" shortcut key (`r`)
  - Fix bug causing `@whatever` inside an issue's first code block to be picked up as a user mention.
  - Fix bug causing `@whatever` inside an inline code snippet (backtick-style) to be picked up as a user mention.
  -
  - Show Atom feed buttons everywhere where applicable.
  - Add project activity atom feed.
  - Don't crash when an MR from a fork has a cross-reference comment from the target project on of its commits.
  - Include commit comments in MR from a forked project.
  - Fix adding new group members from admin area
<<<<<<< HEAD
  - Group milestones by title in the dashboard and all other issue views.
=======
  - Query issues, merge requests and milestones with their IID through API (Julien Bianchi)
>>>>>>> 2c544d43
  - Add default project and snippet visibility settings to the admin web UI.
  - Show incompatible projects in Google Code import status (Stan Hu)
  - Fix bug where commit data would not appear in some subdirectories (Stan Hu)
  - Fix bug where Slack service channel was not saved in admin template settings. (Stan Hu)
  - Move snippets UI to fluid layout
  - Improve UI for sidebar. Increase separation between navigation and content
  - Improve new project command options (Ben Bodenmiller)
  - Add common method to force UTF-8 and use it to properly handle non-ascii OAuth user properties (Onur Küçük)
  - Prevent sending empty messages to HipChat (Chulki Lee)
  - Improve UI for mobile phones on dashboard and project pages
  - Add room notification and message color option for HipChat
  - Allow to use non-ASCII letters and dashes in project and namespace name. (Jakub Jirutka)
  - Add footnotes support to Markdown (Guillaume Delbergue)

v 7.10.0
  - Ignore submodules that are defined in .gitmodules but are checked in as directories.
  - Allow projects to be imported from Google Code.
  - Remove access control for uploaded images to fix broken images in emails (Hannes Rosenögger)
  - Allow users to be invited by email to join a group or project.
  - Don't crash when project repository doesn't exist.
  - Add config var to block auto-created LDAP users.
  - Don't use HTML ellipsis in EmailsOnPush subject truncated commit message.
  - Set EmailsOnPush reply-to address to committer email when enabled.
  - Fix broken file browsing with a submodule that contains a relative link (Stan Hu)
  - Fix persistent XSS vulnerability around profile website URLs.
  - Fix project import URL regex to prevent arbitary local repos from being imported.
  - Fix directory traversal vulnerability around uploads routes.
  - Fix directory traversal vulnerability around help pages.
  - Don't leak existence of project via search autocomplete.
  - Don't leak existence of group or project via search.
  - Fix bug where Wiki pages that included a '/' were no longer accessible (Stan Hu)
  - Fix bug where error messages from Dropzone would not be displayed on the issues page (Stan Hu)
  - Add a rake task to check repository integrity with `git fsck`
  - Add ability to configure Reply-To address in gitlab.yml (Stan Hu)
  - Move current user to the top of the list in assignee/author filters (Stan Hu)
  - Fix broken side-by-side diff view on merge request page (Stan Hu)
  - Set Application controller default URL options to ensure all url_for calls are consistent (Stan Hu)
  - Allow HTML tags in Markdown input
  - Fix code unfold not working on Compare commits page (Stan Hu)
  - Fix generating SSH key fingerprints with OpenSSH 6.8. (Sašo Stanovnik)
  - Fix "Import projects from" button to show the correct instructions (Stan Hu)
  - Fix dots in Wiki slugs causing errors (Stan Hu)
  - Make maximum attachment size configurable via Application Settings (Stan Hu)
  - Update poltergeist to version 1.6.0 to support PhantomJS 2.0 (Zeger-Jan van de Weg)
  - Fix cross references when usernames, milestones, or project names contain underscores (Stan Hu)
  - Disable reference creation for comments surrounded by code/preformatted blocks (Stan Hu)
  - Reduce Rack Attack false positives causing 403 errors during HTTP authentication (Stan Hu)
  - enable line wrapping per default and remove the checkbox to toggle it (Hannes Rosenögger)
  - Fix a link in the patch update guide
  - Add a service to support external wikis (Hannes Rosenögger)
  - Omit the "email patches" link and fix plain diff view for merge commits
  - List new commits for newly pushed branch in activity view.
  - Add sidetiq gem dependency to match EE
  - Add changelog, license and contribution guide links to project tab bar.
  - Improve diff UI
  - Fix alignment of navbar toggle button (Cody Mize)
  - Fix checkbox rendering for nested task lists
  - Identical look of selectboxes in UI
  - Upgrade the gitlab_git gem to version 7.1.3
  - Move "Import existing repository by URL" option to button.
  - Improve error message when save profile has error.
  - Passing the name of pushed ref to CI service (requires GitLab CI 7.9+)
  - Add location field to user profile
  - Fix print view for markdown files and wiki pages
  - Fix errors when deleting old backups
  - Improve GitLab performance when working with git repositories
  - Add tag message and last commit to tag hook (Kamil Trzciński)
  - Restrict permissions on backup files
  - Improve oauth accounts UI in profile page
  - Add ability to unlink connected accounts
  - Replace commits calendar with faster contribution calendar that includes issues and merge requests
  - Add inifinite scroll to user page activity
  - Don't include system notes in issue/MR comment count.
  - Don't mark merge request as updated when merge status relative to target branch changes.
  - Link note avatar to user.
  - Make Git-over-SSH errors more descriptive.
  - Fix EmailsOnPush.
  - Refactor issue filtering
  - AJAX selectbox for issue assignee and author filters
  - Fix issue with missing options in issue filtering dropdown if selected one
  - Prevent holding Control-Enter or Command-Enter from posting comment multiple times.
  - Prevent note form from being cleared when submitting failed.
  - Improve file icons rendering on tree (Sullivan Sénéchal)
  - API: Add pagination to project events
  - Get issue links in notification mail to work again.
  - Don't show commit comment button when user is not signed in.
  - Fix admin user projects lists.
  - Don't leak private group existence by redirecting from namespace controller to group controller.
  - Ability to skip some items from backup (database, respositories or uploads)
  - Archive repositories in background worker.
  - Import GitHub, Bitbucket or GitLab.com projects owned by authenticated user into current namespace.
  - Project labels are now available over the API under the "tag_list" field (Cristian Medina) 
  - Fixed link paths for HTTP and SSH on the admin project view (Jeremy Maziarz)
  - Fix and improve help rendering (Sullivan Sénéchal)
  - Fix final line in EmailsOnPush email diff being rendered as error.
  - Authometic setup GitLab CI project for forks if origin project has GitLab CI enabled
  - Prevent duplicate Buildkite service creation.
  - Fix git over ssh errors 'fatal: protocol error: bad line length character' 
  - Automatically setup GitLab CI project for forks if origin project has GitLab CI enabled
  - Bust group page project list cache when namespace name or path changes.
  - Explicitly set image alt-attribute to prevent graphical glitches if gravatars could not be loaded
  - Allow user to choose a public email to show on public profile
  - Remove truncation from issue titles on milestone page (Jason Blanchard)
  - Fix stuck Merge Request merging events from old installations (Ben Bodenmiller)
  - Fix merge request comments on files with multiple commits
  - Fix Resource Owner Password Authentication Flow
  
v 7.9.4
  - Security: Fix project import URL regex to prevent arbitary local repos from being imported
  - Fixed issue where only 25 commits would load in file listings
  - Fix LDAP identities  after config update

v 7.9.3
  - Contains no changes
  - Add icons to Add dropdown items.
  - Allow admin to create public deploy keys that are accessible to any project.
  - Warn when gitlab-shell version doesn't match requirement.
  - Skip email confirmation when set by admin or via LDAP.
  - Only allow users to reference groups, projects, issues, MRs, commits they have access to.

v 7.9.3
  - Contains no changes

v 7.9.2
  - Contains no changes

v 7.9.1
  - Include missing events and fix save functionality in admin service template settings form (Stan Hu)
  - Fix "Import projects from" button to show the correct instructions (Stan Hu)
  - Fix OAuth2 issue importing a new project from GitHub and GitLab (Stan Hu)
  - Fix for LDAP with commas in DN
  - Fix missing events and in admin Slack service template settings form (Stan Hu)
  - Don't show commit comment button when user is not signed in.
  - Downgrade gemnasium-gitlab-service gem

v 7.9.0
  - Add HipChat integration documentation (Stan Hu)
  - Update documentation for object_kind field in Webhook push and tag push Webhooks (Stan Hu)
  - Fix broken email images (Hannes Rosenögger)
  - Automatically config git if user forgot, where possible (Zeger-Jan van de Weg)
  - Fix mass SQL statements on initial push (Hannes Rosenögger)
  - Add tag push notifications and normalize HipChat and Slack messages to be consistent (Stan Hu)
  - Add comment notification events to HipChat and Slack services (Stan Hu)
  - Add issue and merge request events to HipChat and Slack services (Stan Hu)
  - Fix merge request URL passed to Webhooks. (Stan Hu)
  - Fix bug that caused a server error when editing a comment to "+1" or "-1" (Stan Hu)
  - Fix code preview theme setting for comments, issues, merge requests, and snippets (Stan Hu)
  - Move labels/milestones tabs to sidebar
  - Upgrade Rails gem to version 4.1.9.
  - Improve error messages for file edit failures
  - Improve UI for commits, issues and merge request lists
  - Fix commit comments on first line of diff not rendering in Merge Request Discussion view.
  - Allow admins to override restricted project visibility settings.
  - Move restricted visibility settings from gitlab.yml into the web UI.
  - Improve trigger merge request hook when source project branch has been updated (Kirill Zaitsev)
  - Save web edit in new branch
  - Fix ordering of imported but unchanged projects (Marco Wessel)
  - Mobile UI improvements: make aside content expandable
  - Expose avatar_url in projects API
  - Fix checkbox alignment on the application settings page.
  - Generalize image upload in drag and drop in markdown to all files (Hannes Rosenögger)
  - Fix mass-unassignment of issues (Robert Speicher)
  - Fix hidden diff comments in merge request discussion view
  - Allow user confirmation to be skipped for new users via API
  - Add a service to send updates to an Irker gateway (Romain Coltel)
  - Add brakeman (security scanner for Ruby on Rails)
  - Slack username and channel options
  - Add grouped milestones from all projects to dashboard.
  - Web hook sends pusher email as well as commiter
  - Add Bitbucket omniauth provider.
  - Add Bitbucket importer.
  - Support referencing issues to a project whose name starts with a digit
  - Condense commits already in target branch when updating merge request source branch.
  - Send notifications and leave system comments when bulk updating issues.
  - Automatically link commit ranges to compare page: sha1...sha4 or sha1..sha4 (includes sha1 in comparison)
  - Move groups page from profile to dashboard
  - Starred projects page at dashboard
  - Blocking user does not remove him/her from project/groups but show blocked label
  - Change subject of EmailsOnPush emails to include namespace, project and branch.
  - Change subject of EmailsOnPush emails to include first commit message when multiple were pushed.
  - Remove confusing footer from EmailsOnPush mail body.
  - Add list of changed files to EmailsOnPush emails.
  - Add option to send EmailsOnPush emails from committer email if domain matches.
  - Add option to disable code diffs in EmailOnPush emails.
  - Wrap commit message in EmailsOnPush email.
  - Send EmailsOnPush emails when deleting commits using force push.
  - Fix EmailsOnPush email comparison link to include first commit.
  - Fix highliht of selected lines in file
  - Reject access to group/project avatar if the user doesn't have access.
  - Add database migration to clean group duplicates with same path and name (Make sure you have a backup before update)
  - Add GitLab active users count to rake gitlab:check
  - Starred projects page at dashboard
  - Make email display name configurable
  - Improve json validation in hook data
  - Use Emoji One
  - Updated emoji help documentation to properly reference EmojiOne.
  - Fix missing GitHub organisation repositories on import page.
  - Added blue theme
  - Remove annoying notice messages when create/update merge request
  - Allow smb:// links in Markdown text.
  - Filter merge request by title or description at Merge Requests page
  - Block user if he/she was blocked in Active Directory
  - Fix import pages not working after first load.
  - Use custom LDAP label in LDAP signin form.
  - Execute hooks and services when branch or tag is created or deleted through web interface.
  - Block and unblock user if he/she was blocked/unblocked in Active Directory
  - Raise recommended number of unicorn workers from 2 to 3
  - Use same layout and interactivity for project members as group members.
  - Prevent gitlab-shell character encoding issues by receiving its changes as raw data.
  - Ability to unsubscribe/subscribe to issue or merge request
  - Delete deploy key when last connection to a project is destroyed.
  - Fix invalid Atom feeds when using emoji, horizontal rules, or images (Christian Walther)
  - Backup of repositories with tar instead of git bundle (only now are git-annex files included in the backup)
  - Add canceled status for CI
  - Send EmailsOnPush email when branch or tag is created or deleted.
  - Faster merge request processing for large repository
  - Prevent doubling AJAX request with each commit visit via Turbolink
  - Prevent unnecessary doubling of js events on import pages and user calendar

v 7.8.4
  - Fix issue_tracker_id substitution in custom issue trackers
  - Fix path and name duplication in namespaces

v 7.8.3
  - Bump version of gitlab_git fixing annotated tags without message

v 7.8.2
  - Fix service migration issue when upgrading from versions prior to 7.3
  - Fix setting of the default use project limit via admin UI
  - Fix showing of already imported projects for GitLab and Gitorious importers
  - Fix response of push to repository to return "Not found" if user doesn't have access
  - Fix check if user is allowed to view the file attachment
  - Fix import check for case sensetive namespaces
  - Increase timeout for Git-over-HTTP requests to 1 hour since large pulls/pushes can take a long time.
  - Properly handle autosave local storage exceptions.
  - Escape wildcards when searching LDAP by username.

v 7.8.1
  - Fix run of custom post receive hooks
  - Fix migration that caused issues when upgrading to version 7.8 from versions prior to 7.3
  - Fix the warning for LDAP users about need to set password
  - Fix avatars which were not shown for non logged in users
  - Fix urls for the issues when relative url was enabled

v 7.8.0
  - Fix access control and protection against XSS for note attachments and other uploads.
  - Replace highlight.js with rouge-fork rugments (Stefan Tatschner)
  - Make project search case insensitive (Hannes Rosenögger)
  - Include issue/mr participants in list of recipients for reassign/close/reopen emails
  - Expose description in groups API
  - Better UI for project services page
  - Cleaner UI for web editor
  - Add diff syntax highlighting in email-on-push service notifications (Hannes Rosenögger)
  - Add API endpoint to fetch all changes on a MergeRequest (Jeroen van Baarsen)
  - View note image attachments in new tab when clicked instead of downloading them
  - Improve sorting logic in UI and API. Explicitly define what sorting method is used by default
  - Fix overflow at sidebar when have several items
  - Add notes for label changes in issue and merge requests
  - Show tags in commit view (Hannes Rosenögger)
  - Only count a user's vote once on a merge request or issue (Michael Clarke)
  - Increase font size when browse source files and diffs
  - Service Templates now let you set default values for all services
  - Create new file in empty repository using GitLab UI
  - Ability to clone project using oauth2 token
  - Upgrade Sidekiq gem to version 3.3.0
  - Stop git zombie creation during force push check
  - Show success/error messages for test setting button in services
  - Added Rubocop for code style checks
  - Fix commits pagination
  - Async load a branch information at the commit page
  - Disable blacklist validation for project names
  - Allow configuring protection of the default branch upon first push (Marco Wessel)
  - Add gitlab.com importer
  - Add an ability to login with gitlab.com
  - Add a commit calendar to the user profile (Hannes Rosenögger)
  - Submit comment on command-enter
  - Notify all members of a group when that group is mentioned in a comment, for example: `@gitlab-org` or `@sales`.
  - Extend issue clossing pattern to include "Resolve", "Resolves", "Resolved", "Resolving" and "Close" (Julien Bianchi and Hannes Rosenögger)
  - Fix long broadcast message cut-off on left sidebar (Visay Keo)
  - Add Project Avatars (Steven Thonus and Hannes Rosenögger)
  - Password reset token validity increased from 2 hours to 2 days since it is also send on account creation.
  - Edit group members via API
  - Enable raw image paste from clipboard, currently Chrome only (Marco Cyriacks)
  - Add action property to merge request hook (Julien Bianchi)
  - Remove duplicates from group milestone participants list.
  - Add a new API function that retrieves all issues assigned to a single milestone (Justin Whear and Hannes Rosenögger)
  - API: Access groups with their path (Julien Bianchi)
  - Added link to milestone and keeping resource context on smaller viewports for issues and merge requests (Jason Blanchard)
  - Allow notification email to be set separately from primary email.
  - API: Add support for editing an existing project (Mika Mäenpää and Hannes Rosenögger)
  - Don't have Markdown preview fail for long comments/wiki pages.
  - When test web hook - show error message instead of 500 error page if connection to hook url was reset
  - Added support for firing system hooks on group create/destroy and adding/removing users to group (Boyan Tabakov)
  - Added persistent collapse button for left side nav bar (Jason Blanchard)
  - Prevent losing unsaved comments by automatically restoring them when comment page is loaded again.
  - Don't allow page to be scaled on mobile.
  - Clean the username acquired from OAuth/LDAP so it doesn't fail username validation and block signing up.
  - Show assignees in merge request index page (Kelvin Mutuma)
  - Link head panel titles to relevant root page.
  - Allow users that signed up via OAuth to set their password in order to use Git over HTTP(S).
  - Show users button to share their newly created public or internal projects on twitter
  - Add quick help links to the GitLab pricing and feature comparison pages.
  - Fix duplicate authorized applications in user profile and incorrect application client count in admin area.
  - Make sure Markdown previews always use the same styling as the eventual destination.
  - Remove deprecated Group#owner_id from API
  - Show projects user contributed to on user page. Show stars near project on user page.
  - Improve database performance for GitLab
  - Add Asana service (Jeremy Benoist)
  - Improve project web hooks with extra data

v 7.7.2
  - Update GitLab Shell to version 2.4.2 that fixes a bug when developers can push to protected branch
  - Fix issue when LDAP user can't login with existing GitLab account

v 7.7.1
  - Improve mention autocomplete performance
  - Show setup instructions for GitHub import if disabled
  - Allow use http for OAuth applications

v 7.7.0
  - Import from GitHub.com feature
  - Add Jetbrains Teamcity CI service (Jason Lippert)
  - Mention notification level
  - Markdown preview in wiki (Yuriy Glukhov)
  - Raise group avatar filesize limit to 200kb
  - OAuth applications feature
  - Show user SSH keys in admin area
  - Developer can push to protected branches option
  - Set project path instead of project name in create form
  - Block Git HTTP access after 10 failed authentication attempts
  - Updates to the messages returned by API (sponsored by O'Reilly Media)
  - New UI layout with side navigation
  - Add alert message in case of outdated browser (IE < 10)
  - Added API support for sorting projects
  - Update gitlab_git to version 7.0.0.rc14
  - Add API project search filter option for authorized projects
  - Fix File blame not respecting branch selection
  - Change some of application settings on fly in admin area UI
  - Redesign signin/signup pages
  - Close standard input in Gitlab::Popen.popen
  - Trigger GitLab CI when push tags
  - When accept merge request - do merge using sidaekiq job
  - Enable web signups by default
  - Fixes for diff comments: drag-n-drop images, selecting images
  - Fixes for edit comments: drag-n-drop images, preview mode, selecting images, save & update
  - Remove password strength indicator



v 7.6.0
  - Fork repository to groups
  - New rugged version
  - Add CRON=1 backup setting for quiet backups
  - Fix failing wiki restore
  - Add optional Sidekiq MemoryKiller middleware (enabled via SIDEKIQ_MAX_RSS env variable)
  - Monokai highlighting style now more faithful to original design (Mark Riedesel)
  - Create project with repository in synchrony
  - Added ability to create empty repo or import existing one if project does not have repository
  - Reactivate highlight.js language autodetection
  - Mobile UI improvements
  - Change maximum avatar file size from 100KB to 200KB
  - Strict validation for snippet file names
  - Enable Markdown preview for issues, merge requests, milestones, and notes (Vinnie Okada)
  - In the docker directory is a container template based on the Omnibus packages.
  - Update Sidekiq to version 2.17.8
  - Add author filter to project issues and merge requests pages
  - Atom feed for user activity
  - Support multiple omniauth providers for the same user
  - Rendering cross reference in issue title and tooltip for merge request
  - Show username in comments
  - Possibility to create Milestones or Labels when Issues are disabled
  - Fix bug with showing gpg signature in tag

v 7.5.3
  - Bump gitlab_git to 7.0.0.rc12 (includes Rugged 0.21.2)

v 7.5.2
  - Don't log Sidekiq arguments by default
  - Fix restore of wiki repositories from backups

v 7.5.1
  - Add missing timestamps to 'members' table

v 7.5.0
  - API: Add support for Hipchat (Kevin Houdebert)
  - Add time zone configuration in gitlab.yml (Sullivan Senechal)
  - Fix LDAP authentication for Git HTTP access
  - Run 'GC.start' after every EmailsOnPushWorker job
  - Fix LDAP config lookup for provider 'ldap'
  - Drop all sequences during Postgres database restore
  - Project title links to project homepage (Ben Bodenmiller)
  - Add Atlassian Bamboo CI service (Drew Blessing)
  - Mentioned @user will receive email even if he is not participating in issue or commit
  - Session API: Use case-insensitive authentication like in UI (Andrey Krivko)
  - Tie up loose ends with annotated tags: API & UI (Sean Edge)
  - Return valid json for deleting branch via API (sponsored by O'Reilly Media)
  - Expose username in project events API (sponsored by O'Reilly Media)
  - Adds comments to commits in the API
  - Performance improvements
  - Fix post-receive issue for projects with deleted forks
  - New gitlab-shell version with custom hooks support
  - Improve code
  - GitLab CI 5.2+ support (does not support older versions)
  - Fixed bug when you can not push commits starting with 000000 to protected branches
  - Added a password strength indicator
  - Change project name and path in one form
  - Display renamed files in diff views (Vinnie Okada)
  - Fix raw view for public snippets
  - Use secret token with GitLab internal API.
  - Add missing timestamps to 'members' table

v 7.4.3
  - Fix raw snippets view
  - Fix security issue for member api
  - Fix buildbox integration

v 7.4.2
  - Fix internal snippet exposing for unauthenticated users

v 7.4.1
  - Fix LDAP authentication for Git HTTP access
  - Fix LDAP config lookup for provider 'ldap'
  - Fix public snippets
  - Fix 500 error on projects with nested submodules

v 7.4.0
  - Refactored membership logic
  - Improve error reporting on users API (Julien Bianchi)
  - Refactor test coverage tools usage. Use SIMPLECOV=true to generate it locally
  - Default branch is protected by default
  - Increase unicorn timeout to 60 seconds
  - Sort search autocomplete projects by stars count so most popular go first
  - Add README to tab on project show page
  - Do not delete tmp/repositories itself during clean-up, only its contents
  - Support for backup uploads to remote storage
  - Prevent notes polling when there are not notes
  - Internal ForkService: Prepare support for fork to a given namespace
  - API: Add support for forking a project via the API (Bernhard Kaindl)
  - API: filter project issues by milestone (Julien Bianchi)
  - Fail harder in the backup script
  - Changes to Slack service structure, only webhook url needed
  - Zen mode for wiki and milestones (Robert Schilling)
  - Move Emoji parsing to html-pipeline-gitlab (Robert Schilling)
  - Font Awesome 4.2 integration (Sullivan Senechal)
  - Add Pushover service integration (Sullivan Senechal)
  - Add select field type for services options (Sullivan Senechal)
  - Add cross-project references to the Markdown parser (Vinnie Okada)
  - Add task lists to issue and merge request descriptions (Vinnie Okada)
  - Snippets can be public, internal or private
  - Improve danger zone: ask project path to confirm data-loss action
  - Raise exception on forgery
  - Show build coverage in Merge Requests (requires GitLab CI v5.1)
  - New milestone and label links on issue edit form
  - Improved repository graphs
  - Improve event note display in dashboard and project activity views (Vinnie Okada)
  - Add users sorting to admin area
  - UI improvements
  - Fix ambiguous sha problem with mentioned commit
  - Fixed bug with apostrophe when at mentioning users
  - Add active directory ldap option
  - Developers can push to wiki repo. Protected branches does not affect wiki repo any more
  - Faster rev list
  - Fix branch removal

v 7.3.2
  - Fix creating new file via web editor
  - Use gitlab-shell v2.0.1

v 7.3.1
  - Fix ref parsing in Gitlab::GitAccess
  - Fix error 500 when viewing diff on a file with changed permissions
  - Fix adding comments to MR when source branch is master
  - Fix error 500 when searching description contains relative link

v 7.3.0
  - Always set the 'origin' remote in satellite actions
  - Write authorized_keys in tmp/ during tests
  - Use sockets to connect to Redis
  - Add dormant New Relic gem (can be enabled via environment variables)
  - Expire Rack sessions after 1 week
  - Cleaner signin/signup pages
  - Improved comments UI
  - Better search with filtering, pagination etc
  - Added a checkbox to toggle line wrapping in diff (Yuriy Glukhov)
  - Prevent project stars duplication when fork project
  - Use the default Unicorn socket backlog value of 1024
  - Support Unix domain sockets for Redis
  - Store session Redis keys in 'session:gitlab:' namespace
  - Deprecate LDAP account takeover based on partial LDAP email / GitLab username match
  - Use /bin/sh instead of Bash in bin/web, bin/background_jobs (Pavel Novitskiy)
  - Keyboard shortcuts for productivity (Robert Schilling)
  - API: filter issues by state (Julien Bianchi)
  - API: filter issues by labels (Julien Bianchi)
  - Add system hook for ssh key changes
  - Add blob permalink link (Ciro Santilli)
  - Create annotated tags through UI and API (Sean Edge)
  - Snippets search (Charles Bushong)
  - Comment new push to existing MR
  - Add 'ci' to the blacklist of forbidden names
  - Improve text filtering on issues page
  - Comment & Close button
  - Process git push --all much faster
  - Don't allow edit of system notes
  - Project wiki search (Ralf Seidler)
  - Enabled Shibboleth authentication support (Matus Banas)
  - Zen mode (fullscreen) for issues/MR/notes (Robert Schilling)
  - Add ability to configure webhook timeout via gitlab.yml (Wes Gurney)
  - Sort project merge requests in asc or desc order for updated_at or created_at field (sponsored by O'Reilly Media)
  - Add Redis socket support to 'rake gitlab:shell:install'

v 7.2.1
  - Delete orphaned labels during label migration (James Brooks)
  - Security: prevent XSS with stricter MIME types for raw repo files

v 7.2.0
  - Explore page
  - Add project stars (Ciro Santilli)
  - Log Sidekiq arguments
  - Better labels: colors, ability to rename and remove
  - Improve the way merge request collects diffs
  - Improve compare page for large diffs
  - Expose the full commit message via API
  - Fix 500 error on repository rename
  - Fix bug when MR download patch return invalid diff
  - Test gitlab-shell integration
  - Repository import timeout increased from 2 to 4 minutes allowing larger repos to be imported
  - API for labels (Robert Schilling)
  - API: ability to set an import url when creating project for specific user

v 7.1.1
  - Fix cpu usage issue in Firefox
  - Fix redirect loop when changing password by new user
  - Fix 500 error on new merge request page

v 7.1.0
  - Remove observers
  - Improve MR discussions
  - Filter by description on Issues#index page
  - Fix bug with namespace select when create new project page
  - Show README link after description for non-master members
  - Add @all mention for comments
  - Dont show reply button if user is not signed in
  - Expose more information for issues with webhook
  - Add a mention of the merge request into the default merge request commit message
  - Improve code highlight, introduce support for more languages like Go, Clojure, Erlang etc
  - Fix concurrency issue in repository download
  - Dont allow repository name start with ?
  - Improve email threading (Pierre de La Morinerie)
  - Cleaner help page
  - Group milestones
  - Improved email notifications
  - Contributors API (sponsored by Mobbr)
  - Fix LDAP TLS authentication (Boris HUISGEN)
  - Show VERSION information on project sidebar
  - Improve branch removal logic when accept MR
  - Fix bug where comment form is spawned inside the Reply button
  - Remove Dir.chdir from Satellite#lock for thread-safety
  - Increased default git max_size value from 5MB to 20MB in gitlab.yml. Please update your configs!
  - Show error message in case of timeout in satellite when create MR
  - Show first 100 files for huge diff instead of hiding all
  - Change default admin email from admin@local.host to admin@example.com

v 7.0.0
  - The CPU no longer overheats when you hold down the spacebar
  - Improve edit file UI
  - Add ability to upload group avatar when create
  - Protected branch cannot be removed
  - Developers can remove normal branches with UI
  - Remove branch via API (sponsored by O'Reilly Media)
  - Move protected branches page to Project settings area
  - Redirect to Files view when create new branch via UI
  - Drag and drop upload of image in every markdown-area (Earle Randolph Bunao and Neil Francis Calabroso)
  - Refactor the markdown relative links processing
  - Make it easier to implement other CI services for GitLab
  - Group masters can create projects in group
  - Deprecate ruby 1.9.3 support
  - Only masters can rewrite/remove git tags
  - Add X-Frame-Options SAMEORIGIN to Nginx config so Sidekiq admin is visible
  - UI improvements
  - Case-insensetive search for issues
  - Update to rails 4.1
  - Improve performance of application for projects and groups with a lot of members
  - Formally support Ruby 2.1
  - Include Nginx gitlab-ssl config
  - Add manual language detection for highlight.js
  - Added example.com/:username routing
  - Show notice if your profile is public
  - UI improvements for mobile devices
  - Improve diff rendering performance
  - Drag-n-drop for issues and merge requests between states at milestone page
  - Fix '0 commits' message for huge repositories on project home page
  - Prevent 500 error page when visit commit page from large repo
  - Add notice about huge push over http to unicorn config
  - File action in satellites uses default 30 seconds timeout instead of old 10 seconds one
  - Overall performance improvements
  - Skip init script check on omnibus-gitlab
  - Be more selective when killing stray Sidekiqs
  - Check LDAP user filter during sign-in
  - Remove wall feature (no data loss - you can take it from database)
  - Dont expose user emails via API unless you are admin
  - Detect issues closed by Merge Request description
  - Better email subject lines from email on push service (Alex Elman)
  - Enable identicon for gravatar be default

v 6.9.2
  - Revert the commit that broke the LDAP user filter

v 6.9.1
  - Fix scroll to highlighted line
  - Fix the pagination on load for commits page

v 6.9.0
  - Store Rails cache data in the Redis `cache:gitlab` namespace
  - Adjust MySQL limits for existing installations
  - Add db index on project_id+iid column. This prevents duplicate on iid (During migration duplicates will be removed)
  - Markdown preview or diff during editing via web editor (Evgeniy Sokovikov)
  - Give the Rails cache its own Redis namespace
  - Add ability to set different ssh host, if different from http/https
  - Fix syntax highlighting for code comments blocks
  - Improve comments loading logic
  - Stop refreshing comments when the tab is hidden
  - Improve issue and merge request mobile UI (Drew Blessing)
  - Document how to convert a backup to PostgreSQL
  - Fix locale bug in backup manager
  - Fix can not automerge when MR description is too long
  - Fix wiki backup skip bug
  - Two Step MR creation process
  - Remove unwanted files from satellite working directory with git clean -fdx
  - Accept merge request via API (sponsored by O'Reilly Media)
  - Add more access checks during API calls
  - Block SSH access for 'disabled' Active Directory users
  - Labels for merge requests (Drew Blessing)
  - Threaded emails by setting a Message-ID (Philip Blatter)

v 6.8.0
  - Ability to at mention users that are participating in issue and merge req. discussion
  - Enabled GZip Compression for assets in example Nginx, make sure that Nginx is compiled with --with-http_gzip_static_module flag (this is default in Ubuntu)
  - Make user search case-insensitive (Christopher Arnold)
  - Remove omniauth-ldap nickname bug workaround
  - Drop all tables before restoring a Postgres backup
  - Make the repository downloads path configurable
  - Create branches via API (sponsored by O'Reilly Media)
  - Changed permission of gitlab-satellites directory not to be world accessible
  - Protected branch does not allow force push
  - Fix popen bug in `rake gitlab:satellites:create`
  - Disable connection reaping for MySQL
  - Allow oauth signup without email for twitter and github
  - Fix faulty namespace names that caused 500 on user creation
  - Option to disable standard login
  - Clean old created archives from repository downloads directory
  - Fix download link for huge MR diffs
  - Expose event and mergerequest timestamps in API
  - Fix emails on push service when only one commit is pushed

v 6.7.3
  - Fix the merge notification email not being sent (Pierre de La Morinerie)
  - Drop all tables before restoring a Postgres backup
  - Remove yanked modernizr gem

v 6.7.2
  - Fix upgrader script

v 6.7.1
  - Fix GitLab CI integration

v 6.7.0
  - Increased the example Nginx client_max_body_size from 5MB to 20MB, consider updating it manually on existing installations
  - Add support for Gemnasium as a Project Service (Olivier Gonzalez)
  - Add edit file button to MergeRequest diff
  - Public groups (Jason Hollingsworth)
  - Cleaner headers in Notification Emails (Pierre de La Morinerie)
  - Blob and tree gfm links to anchors work
  - Piwik Integration (Sebastian Winkler)
  - Show contribution guide link for new issue form (Jeroen van Baarsen)
  - Fix CI status for merge requests from fork
  - Added option to remove issue assignee on project issue page and issue edit page (Jason Blanchard)
  - New page load indicator that includes a spinner that scrolls with the page
  - Converted all the help sections into markdown
  - LDAP user filters
  - Streamline the content of notification emails (Pierre de La Morinerie)
  - Fixes a bug with group member administration (Matt DeTullio)
  - Sort tag names using VersionSorter (Robert Speicher)
  - Add GFM autocompletion for MergeRequests (Robert Speicher)
  - Add webhook when a new tag is pushed (Jeroen van Baarsen)
  - Add button for toggling inline comments in diff view
  - Add retry feature for repository import
  - Reuse the GitLab LDAP connection within each request
  - Changed markdown new line behaviour to conform to markdown standards
  - Fix global search
  - Faster authorized_keys rebuilding in `rake gitlab:shell:setup` (requires gitlab-shell 1.8.5)
  - Create and Update MR calls now support the description parameter (Greg Messner)
  - Markdown relative links in the wiki link to wiki pages, markdown relative links in repositories link to files in the repository
  - Added Slack service integration (Federico Ravasio)
  - Better API responses for access_levels (sponsored by O'Reilly Media)
  - Requires at least 2 unicorn workers
  - Requires gitlab-shell v1.9+
  - Replaced gemoji(due to closed licencing problem) with Phantom Open Emoji library(combined SIL Open Font License, MIT License and the CC 3.0 License)
  - Fix `/:username.keys` response content type (Dmitry Medvinsky)

v 6.6.5
  - Added option to remove issue assignee on project issue page and issue edit page (Jason Blanchard)
  - Hide mr close button for comment form if merge request was closed or inline comment
  - Adds ability to reopen closed merge request

v 6.6.4
  - Add missing html escape for highlighted code blocks in comments, issues

v 6.6.3
  - Fix 500 error when edit yourself from admin area
  - Hide private groups for public profiles

v 6.6.2
  - Fix 500 error on branch/tag create or remove via UI

v 6.6.1
  - Fix 500 error on files tab if submodules presents

v 6.6.0
  - Retrieving user ssh keys publically(github style): http://__HOST__/__USERNAME__.keys
  - Permissions: Developer now can manage issue tracker (modify any issue)
  - Improve Code Compare page performance
  - Group avatar
  - Pygments.rb replaced with highlight.js
  - Improve Merge request diff store logic
  - Improve render performnace for MR show page
  - Fixed Assembla hardcoded project name
  - Jira integration documentation
  - Refactored app/services
  - Remove snippet expiration
  - Mobile UI improvements (Drew Blessing)
  - Fix block/remove UI for admin::users#show page
  - Show users' group membership on users' activity page (Robert Djurasaj)
  - User pages are visible without login if user is authorized to a public project
  - Markdown rendered headers have id derived from their name and link to their id
  - Improve application to work faster with large groups (100+ members)
  - Multiple emails per user
  - Show last commit for file when view file source
  - Restyle Issue#show page and MR#show page
  - Ability to filter by multiple labels for Issues page
  - Rails version to 4.0.3
  - Fixed attachment identifier displaying underneath note text (Jason Blanchard)

v 6.5.1
  - Fix branch selectbox when create merge request from fork

v 6.5.0
  - Dropdown menus on issue#show page for assignee and milestone (Jason Blanchard)
  - Add color custimization and previewing to broadcast messages
  - Fixed notes anchors
  - Load new comments in issues dynamically
  - Added sort options to Public page
  - New filters (assigned/authored/all) for Dashboard#issues/merge_requests (sponsored by Say Media)
  - Add project visibility icons to dashboard
  - Enable secure cookies if https used
  - Protect users/confirmation with rack_attack
  - Default HTTP headers to protect against MIME-sniffing, force https if enabled
  - Bootstrap 3 with responsive UI
  - New repository download formats: tar.bz2, zip, tar (Jason Hollingsworth)
  - Restyled accept widgets for MR
  - SCSS refactored
  - Use jquery timeago plugin
  - Fix 500 error for rdoc files
  - Ability to customize merge commit message (sponsored by Say Media)
  - Search autocomplete via ajax
  - Add website url to user profile
  - Files API supports base64 encoded content (sponsored by O'Reilly Media)
  - Added support for Go's repository retrieval (Bruno Albuquerque)

v6.4.3
  - Don't use unicorn worker killer if PhusionPassenger is defined

v6.4.2
  - Fixed wrong behaviour of script/upgrade.rb

v6.4.1
  - Fixed bug with repository rename
  - Fixed bug with project transfer

v 6.4.0
  - Added sorting to project issues page (Jason Blanchard)
  - Assembla integration (Carlos Paramio)
  - Fixed another 500 error with submodules
  - UI: More compact issues page
  - Minimal password length increased to 8 symbols
  - Side-by-side diff view (Steven Thonus)
  - Internal projects (Jason Hollingsworth)
  - Allow removal of avatar (Drew Blessing)
  - Project web hooks now support issues and merge request events
  - Visiting project page while not logged in will redirect to sign-in instead of 404 (Jason Hollingsworth)
  - Expire event cache on avatar creation/removal (Drew Blessing)
  - Archiving old projects (Steven Thonus)
  - Rails 4
  - Add time ago tooltips to show actual date/time
  - UI: Fixed UI for admin system hooks
  - Ruby script for easier GitLab upgrade
  - Do not remove Merge requests if fork project was removed
  - Improve sign-in/signup UX
  - Add resend confirmation link to sign-in page
  - Set noreply@HOSTNAME for reply_to field in all emails
  - Show GitLab API version on Admin#dashboard
  - API Cross-origin resource sharing
  - Show READMe link at project home page
  - Show repo size for projects in Admin area

v 6.3.0
  - API for adding gitlab-ci service
  - Init script now waits for pids to appear after (re)starting before reporting status (Rovanion Luckey)
  - Restyle project home page
  - Grammar fixes
  - Show branches list (which branches contains commit) on commit page (Andrew Kumanyaev)
  - Security improvements
  - Added support for GitLab CI 4.0
  - Fixed issue with 500 error when group did not exist
  - Ability to leave project
  - You can create file in repo using UI
  - You can remove file from repo using UI
  - API: dropped default_branch attribute from project during creation
  - Project default_branch is not stored in db any more. It takes from repo now.
  - Admin broadcast messages
  - UI improvements
  - Dont show last push widget if user removed this branch
  - Fix 500 error for repos with newline in file name
  - Extended html titles
  - API: create/update/delete repo files
  - Admin can transfer project to any namespace
  - API: projects/all for admin users
  - Fix recent branches order

v 6.2.4
  - Security: Cast API private_token to string (CVE-2013-4580)
  - Security: Require gitlab-shell 1.7.8 (CVE-2013-4581, CVE-2013-4582, CVE-2013-4583)
  - Fix for Git SSH access for LDAP users

v 6.2.3
  - Security: More protection against CVE-2013-4489
  - Security: Require gitlab-shell 1.7.4 (CVE-2013-4490, CVE-2013-4546)
  - Fix sidekiq rake tasks

v 6.2.2
  - Security: Update gitlab_git (CVE-2013-4489)

v 6.2.1
  - Security: Fix issue with generated passwords for new users

v 6.2.0
  - Public project pages are now visible to everyone (files, issues, wik, etc.)
    THIS MEANS YOUR ISSUES AND WIKI FOR PUBLIC PROJECTS ARE PUBLICLY VISIBLE AFTER THE UPGRADE
  - Add group access to permissions page
  - Require current password to change one
  - Group owner or admin can remove other group owners
  - Remove group transfer since we have multiple owners
  - Respect authorization in Repository API
  - Improve UI for Project#files page
  - Add more security specs
  - Added search for projects by name to api (Izaak Alpert)
  - Make default user theme configurable (Izaak Alpert)
  - Update logic for validates_merge_request for tree of MR (Andrew Kumanyaev)
  - Rake tasks for web hooks management (Jonhnny Weslley)
  - Extended User API to expose admin and can_create_group for user creation/updating (Boyan Tabakov)
  - API: Remove group
  - API: Remove project
  - Avatar upload on profile page with a maximum of 100KB (Steven Thonus)
  - Store the sessions in Redis instead of the cookie store
  - Fixed relative links in markdown
  - User must confirm their email if signup enabled
  - User must confirm changed email

v 6.1.0
  - Project specific IDs for issues, mr, milestones
    Above items will get a new id and for example all bookmarked issue urls will change.
    Old issue urls are redirected to the new one if the issue id is too high for an internal id.
  - Description field added to Merge Request
  - API: Sudo api calls (Izaak Alpert)
  - API: Group membership api (Izaak Alpert)
  - Improved commit diff
  - Improved large commit handling (Boyan Tabakov)
  - Rewrite: Init script now less prone to errors and keeps better track of the service (Rovanion Luckey)
  - Link issues, merge requests, and commits when they reference each other with GFM (Ash Wilson)
  - Close issues automatically when pushing commits with a special message
  - Improve user removal from admin area
  - Invalidate events cache when project was moved
  - Remove deprecated classes and rake tasks
  - Add event filter for group and project show pages
  - Add links to create branch/tag from project home page
  - Add public-project? checkbox to new-project view
  - Improved compare page. Added link to proceed into Merge Request
  - Send an email to a user when they are added to group
  - New landing page when you have 0 projects

v 6.0.0
  - Feature: Replace teams with group membership
    We introduce group membership in 6.0 as a replacement for teams.
    The old combination of groups and teams was confusing for a lot of people.
    And when the members of a team where changed this wasn't reflected in the project permissions.
    In GitLab 6.0 you will be able to add members to a group with a permission level for each member.
    These group members will have access to the projects in that group.
    Any changes to group members will immediately be reflected in the project permissions.
    You can even have multiple owners for a group, greatly simplifying administration.
  - Feature: Ability to have multiple owners for group
  - Feature: Merge Requests between fork and project (Izaak Alpert)
  - Feature: Generate fingerprint for ssh keys
  - Feature: Ability to create and remove branches with UI
  - Feature: Ability to create and remove git tags with UI
  - Feature: Groups page in profile. You can leave group there
  - API: Allow login with LDAP credentials
  - Redesign: project settings navigation
  - Redesign: snippets area
  - Redesign: ssh keys page
  - Redesign: buttons, blocks and other ui elements
  - Add comment title to rss feed
  - You can use arrows to navigate at tree view
  - Add project filter on dashboard
  - Cache project graph
  - Drop support of root namespaces
  - Default theme is classic now
  - Cache result of methods like authorize_projects, project.team.members etc
  - Remove $.ready events
  - Fix onclick events being double binded
  - Add notification level to group membership
  - Move all project controllers/views under Projects:: module
  - Move all profile controllers/views under Profiles:: module
  - Apply user project limit only for personal projects
  - Unicorn is default web server again
  - Store satellites lock files inside satellites dir
  - Disabled threadsafety mode in rails
  - Fixed bug with loosing MR comments
  - Improved MR comments logic
  - Render readme file for projects in public area

v 5.4.2
  - Security: Cast API private_token to string (CVE-2013-4580)
  - Security: Require gitlab-shell 1.7.8 (CVE-2013-4581, CVE-2013-4582, CVE-2013-4583)

v 5.4.1
  - Security: Fixes for CVE-2013-4489
  - Security: Require gitlab-shell 1.7.4 (CVE-2013-4490, CVE-2013-4546)

v 5.4.0
  - Ability to edit own comments
  - Documentation improvements
  - Improve dashboard projects page
  - Fixed nav for empty repos
  - GitLab Markdown help page
  - Misspelling fixes
  - Added support of unicorn and fog gems
  - Added client list to API doc
  - Fix PostgreSQL database restoration problem
  - Increase snippet content column size
  - allow project import via git:// url
  - Show participants on issues, including mentions
  - Notify mentioned users with email

v 5.3.0
  - Refactored services
  - Campfire service added
  - HipChat service added
  - Fixed bug with LDAP + git over http
  - Fixed bug with google analytics code being ignored
  - Improve sign-in page if ldap enabled
  - Respect newlines in wall messages
  - Generate the Rails secret token on first run
  - Rename repo feature
  - Init.d: remove gitlab.socket on service start
  - Api: added teams api
  - Api: Prevent blob content being escaped
  - Api: Smart deploy key add behaviour
  - Api: projects/owned.json return user owned project
  - Fix bug with team assignation on project from #4109
  - Advanced snippets: public/private, project/personal (Andrew Kulakov)
  - Repository Graphs (Karlo Nicholas T. Soriano)
  - Fix dashboard lost if comment on commit
  - Update gitlab-grack. Fixes issue with --depth option
  - Fix project events duplicate on project page
  - Fix postgres error when displaying network graph.
  - Fix dashboard event filter when navigate via turbolinks
  - init.d: Ensure socket is removed before starting service
  - Admin area: Style teams:index, group:show pages
  - Own page for failed forking
  - Scrum view for milestone

v 5.2.0
  - Turbolinks
  - Git over http with ldap credentials
  - Diff with better colors and some spacing on the corners
  - Default values for project features
  - Fixed huge_commit view
  - Restyle project clone panel
  - Move Gitlab::Git code to gitlab_git gem
  - Move update docs in repo
  - Requires gitlab-shell v1.4.0
  - Fixed submodules listing under file tab
  - Fork feature (Angus MacArthur)
  - git version check in gitlab:check
  - Shared deploy keys feature
  - Ability to generate default labels set for issues
  - Improve gfm autocomplete (Harold Luo)
  - Added support for Google Analytics
  - Code search feature (Javier Castro)

v 5.1.0
  - You can login with email or username now
  - Corrected project transfer rollback when repository cannot be moved
  - Move both repo and wiki when project transfer requested
  - Admin area: project editing was removed from admin namespace
  - Access: admin user has now access to any project.
  - Notification settings
  - Gitlab::Git set of objects to abstract from grit library
  - Replace Unicorn web server with Puma
  - Backup/Restore refactored. Backup dump project wiki too now
  - Restyled Issues list. Show milestone version in issue row
  - Restyled Merge Request list
  - Backup now dump/restore uploads
  - Improved performance of dashboard (Andrew Kumanyaev)
  - File history now tracks renames (Akzhan Abdulin)
  - Drop wiki migration tools
  - Drop sqlite migration tools
  - project tagging
  - Paginate users in API
  - Restyled network graph (Hiroyuki Sato)

v 5.0.1
  - Fixed issue with gitlab-grit being overridden by grit

v 5.0.0
  - Replaced gitolite with gitlab-shell
  - Removed gitolite-related libraries
  - State machine added
  - Setup gitlab as git user
  - Internal API
  - Show team tab for empty projects
  - Import repository feature
  - Updated rails
  - Use lambda for scopes
  - Redesign admin area -> users
  - Redesign admin area -> user
  - Secure link to file attachments
  - Add validations for Group and Team names
  - Restyle team page for project
  - Update capybara, rspec-rails, poltergeist to recent versions
  - Wiki on git using Gollum
  - Added Solarized Dark theme for code review
  - Don't show user emails in autocomplete lists, profile pages
  - Added settings tab for group, team, project
  - Replace user popup with icons in header
  - Handle project moving with gitlab-shell
  - Added select2-rails for selectboxes with ajax data load
  - Fixed search field on projects page
  - Added teams to search autocomplete
  - Move groups and teams on dashboard sidebar to sub-tabs
  - API: improved return codes and docs. (Felix Gilcher, Sebastian Ziebell)
  - Redesign wall to be more like chat
  - Snippets, Wall features are disabled by default for new projects

v 4.2.0
  - Teams
  - User show page. Via /u/username
  - Show help contents on pages for better navigation
  - Async gitolite calls
  - added satellites logs
  - can_create_group, can_create_team booleans for User
  - Process web hooks async
  - GFM: Fix images escaped inside links
  - Network graph improved
  - Switchable branches for network graph
  - API: Groups
  - Fixed project download

v 4.1.0
  - Optional Sign-Up
  - Discussions
  - Satellites outside of tmp
  - Line numbers for blame
  - Project public mode
  - Public area with unauthorized access
  - Load dashboard events with ajax
  - remember dashboard filter in cookies
  - replace resque with sidekiq
  - fix routing issues
  - cleanup rake tasks
  - fix backup/restore
  - scss cleanup
  - show preview for note images
  - improved network-graph
  - get rid of app/roles/
  - added new classes Team, Repository
  - Reduce amount of gitolite calls
  - Ability to add user in all group projects
  - remove deprecated configs
  - replaced Korolev font with open font
  - restyled admin/dashboard page
  - restyled admin/projects page

v 4.0.0
  - Remove project code and path from API. Use id instead
  - Return valid cloneable url to repo for web hook
  - Fixed backup issue
  - Reorganized settings
  - Fixed commits compare
  - Refactored scss
  - Improve status checks
  - Validates presence of User#name
  - Fixed postgres support
  - Removed sqlite support
  - Modified post-receive hook
  - Milestones can be closed now
  - Show comment events on dashboard
  - Quick add team members via group#people page
  - [API] expose created date for hooks and SSH keys
  - [API] list, create issue notes
  - [API] list, create snippet notes
  - [API] list, create wall notes
  - Remove project code - use path instead
  - added username field to user
  - rake task to fill usernames based on emails create namespaces for users
  - STI Group < Namespace
  - Project has namespace_id
  - Projects with namespaces also namespaced in gitolite and stored in subdir
  - Moving project to group will move it under group namespace
  - Ability to move project from namespaces to another
  - Fixes commit patches getting escaped (see #2036)
  - Support diff and patch generation for commits and merge request
  - MergeReqest doesn't generate a temporary file for the patch any more
  - Update the UI to allow downloading Patch or Diff

v 3.1.0
  - Updated gems
  - Services: Gitlab CI integration
  - Events filter on dashboard
  - Own namespace for redis/resque
  - Optimized commit diff views
  - add alphabetical order for projects admin page
  - Improved web editor
  - Commit stats page
  - Documentation split and cleanup
  - Link to commit authors everywhere
  - Restyled milestones list
  - added Milestone to Merge Request
  - Restyled Top panel
  - Refactored Satellite Code
  - Added file line links
  - moved from capybara-webkit to poltergeist + phantomjs

v 3.0.3
  - Fixed bug with issues list in Chrome
  - New Feature: Import team from another project

v 3.0.2
  - Fixed gitlab:app:setup
  - Fixed application error on empty project in admin area
  - Restyled last push widget

v 3.0.1
  - Fixed git over http

v 3.0.0
  - Projects groups
  - Web Editor
  - Fixed bug with gitolite keys
  - UI improved
  - Increased performance of application
  - Show user avatar in last commit when browsing Files
  - Refactored Gitlab::Merge
  - Use Font Awesome for icons
  - Separate observing of Note and MergeRequests
  - Milestone "All Issues" filter
  - Fix issue close and reopen button text and styles
  - Fix forward/back while browsing Tree hierarchy
  - Show number of notes for commits and merge requests
  - Added support pg from box and update installation doc
  - Reject ssh keys that break gitolite
  - [API] list one project hook
  - [API] edit project hook
  - [API] list project snippets
  - [API] allow to authorize using private token in HTTP header
  - [API] add user creation

v 2.9.1
  - Fixed resque custom config init

v 2.9.0
  - fixed inline notes bugs
  - refactored rspecs
  - refactored gitolite backend
  - added factory_girl
  - restyled projects list on dashboard
  - ssh keys validation to prevent gitolite crash
  - send notifications if changed permission in project
  - scss refactoring. gitlab_bootstrap/ dir
  - fix git push http body bigger than 112k problem
  - list of labels  page under issues tab
  - API for milestones, keys
  - restyled buttons
  - OAuth
  - Comment order changed

v 2.8.1
  - ability to disable gravatars
  - improved MR diff logic
  - ssh key help page

v 2.8.0
  - Gitlab Flavored Markdown
  - Bulk issues update
  - Issues API
  - Cucumber coverage increased
  - Post-receive files fixed
  - UI improved
  - Application cleanup
  - more cucumber
  - capybara-webkit + headless

v 2.7.0
  - Issue Labels
  - Inline diff
  - Git HTTP
  - API
  - UI improved
  - System hooks
  - UI improved
  - Dashboard events endless scroll
  - Source performance increased

v 2.6.0
  - UI polished
  - Improved network graph + keyboard nav
  - Handle huge commits
  - Last Push widget
  - Bugfix
  - Better performance
  - Email in resque
  - Increased test coverage
  - Ability to remove branch with MR accept
  - a lot of code refactored

v 2.5.0
  - UI polished
  - Git blame for file
  - Bugfix
  - Email in resque
  - Better test coverage

v 2.4.0
  - Admin area stats page
  - Ability to block user
  - Simplified dashboard area
  - Improved admin area
  - Bootstrap 2.0
  - Responsive layout
  - Big commits handling
  - Performance improved
  - Milestones

v 2.3.1
  - Issues pagination
  - ssl fixes
  - Merge Request pagination

v 2.3.0
  - Dashboard r1
  - Search r1
  - Project page
  - Close merge request on push
  - Persist MR diff after merge
  - mysql support
  - Documentation

v 2.2.0
  - We’ve added support of LDAP auth
  - Improved permission logic (4 roles system)
  - Protected branches (now only masters can push to protected branches)
  - Usability improved
  - twitter bootstrap integrated
  - compare view between commits
  - wiki feature
  - now you can enable/disable issues, wiki, wall features per project
  - security fixes
  - improved code browsing (ajax branch switch etc)
  - improved per-line commenting
  - git submodules displayed
  - moved to rails 3.2
  - help section improved

v 2.1.0
  - Project tab r1
  - List branches/tags
  - per line comments
  - mass user import

v 2.0.0
  - gitolite as main git host system
  - merge requests
  - project/repo access
  - link to commit/issue feed
  - design tab
  - improved email notifications
  - restyled dashboard
  - bugfix

v 1.2.2
  - common config file gitlab.yml
  - issues restyle
  - snippets restyle
  - clickable news feed header on dashboard
  - bugfix

v 1.2.1
  - bugfix

v 1.2.0
  - new design
  - user dashboard
  - network graph
  - markdown support for comments
  - encoding issues
  - wall like twitter timeline

v 1.1.0
  - project dashboard
  - wall redesigned
  - feature: code snippets
  - fixed horizontal scroll on file preview
  - fixed app crash if commit message has invalid chars
  - bugfix & code cleaning

v 1.0.2
  - fixed bug with empty project
  - added adv validation for project path & code
  - feature: issues can be sortable
  - bugfix
  - username displayed on top panel

v 1.0.1
  - fixed: with invalid source code for commit
  - fixed: lose branch/tag selection when use tree navigation
  - when history clicked - display path
  - bug fix & code cleaning

v 1.0.0
  - bug fix
  - projects preview mode

v 0.9.6
  - css fix
  - new repo empty tree until restart server - fixed

v 0.9.4
  - security improved
  - authorization improved
  - html escaping
  - bug fix
  - increased test coverage
  - design improvements

v 0.9.1
  - increased test coverage
  - design improvements
  - new issue email notification
  - updated app name
  - issue redesigned
  - issue can be edit

v 0.8.0
  - syntax highlight for main file types
  - redesign
  - stability
  - security fixes
  - increased test coverage
  - email notification<|MERGE_RESOLUTION|>--- conflicted
+++ resolved
@@ -25,11 +25,8 @@
   - Don't crash when an MR from a fork has a cross-reference comment from the target project on of its commits.
   - Include commit comments in MR from a forked project.
   - Fix adding new group members from admin area
-<<<<<<< HEAD
   - Group milestones by title in the dashboard and all other issue views.
-=======
   - Query issues, merge requests and milestones with their IID through API (Julien Bianchi)
->>>>>>> 2c544d43
   - Add default project and snippet visibility settings to the admin web UI.
   - Show incompatible projects in Google Code import status (Stan Hu)
   - Fix bug where commit data would not appear in some subdirectories (Stan Hu)
