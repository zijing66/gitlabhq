Please view this file on the master branch, on stable branches it's out of date.

v 8.13.0 (unreleased)
  - Truncate long labels with ellipsis in labels page
  - Update runner version only when updating contacted_at
  - Add link from system note to compare with previous version
  - Improve issue load time performance by avoiding ORDER BY in find_by call
  - Use gitlab-shell v3.6.2 (GIT TRACE logging)
  - Add `/projects/visible` API endpoint (Ben Boeckel)
  - Fix centering of custom header logos (Ashley Dumaine)
  - ExpireBuildArtifactsWorker query builds table without ordering enqueuing one job per build to cleanup
  - AbstractReferenceFilter caches project_refs on RequestStore when active
  - Replaced the check sign to arrow in the show build view. !6501
  - Add a /wip slash command to toggle the Work In Progress status of a merge request. !6259 (tbalthazar)
  - Speed-up group milestones show page
  - Fix inconsistent options dropdown caret on mobile viewports (ClemMakesApps)
  - Don't include archived projects when creating group milestones. !4940 (Jeroen Jacobs)
  - Add tag shortcut from the Commit page. !6543
  - Keep refs for each deployment
  - Log LDAP lookup errors and don't swallow unrelated exceptions. !6103 (Markus Koller)
  - Add more tests for calendar contribution (ClemMakesApps)
  - Update Gitlab Shell to fix some problems with moving projects between storages
  - Cache rendered markdown in the database, rather than Redis
  - Avoid database queries on Banzai::ReferenceParser::BaseParser for nodes without references
  - Simplify Mentionable concern instance methods
  - Fix permission for setting an issue's due date
  - API: Multi-file commit !6096 (mahcsig)
  - Revert "Label list shows all issues (opened or closed) with that label"
  - Expose expires_at field when sharing project on API
  - Fix VueJS template tags being rendered in code comments
  - Added copy file path button to merge request diff files
  - Fix issue with page scrolling to top when closing or pinning sidebar (lukehowell)
  - Add Issue Board API support (andrebsguedes)
  - Allow the Koding integration to be configured through the API
  - Add new issue button to each list on Issues Board
  - Added soft wrap button to repository file/blob editor
  - Update namespace validation to forbid reserved names (.git and .atom) (Will Starms)
  - Add word-wrap to issue title on issue and milestone boards (ClemMakesApps)
  - Fix todos page mobile viewport layout (ClemMakesApps)
  - Fix inconsistent highlighting of already selected activity nav-links (ClemMakesApps)
  - Remove redundant mixins (ClemMakesApps)
  - Fix robots.txt disallowing access to groups starting with "s" (Matt Harrison)
  - Close open merge request without source project (Katarzyna Kobierska Ula Budziszewska)
  - Fix that manual jobs would no longer block jobs in the next stage. !6604
  - Add configurable email subject suffix (Fu Xu)
  - Added tooltip to fork count on project show page. (Justin DiPierro)
  - Use a ConnectionPool for Rails.cache on Sidekiq servers
  - Replace `alias_method_chain` with `Module#prepend`
  - Enable GitLab Import/Export for non-admin users.
  - Preserve label filters when sorting !6136 (Joseph Frazier)
  - MergeRequest#new form load diff asynchronously
  - Only update issuable labels if they have been changed
  - Take filters in account in issuable counters. !6496
  - Use custom Ruby images to test builds (registry.dev.gitlab.org/gitlab/gitlab-build-images:*)
  - Prevent flash alert text from being obscured when container is fluid
  - Append issue template to existing description !6149 (Joseph Frazier)
  - Trending projects now only show public projects and the list of projects is cached for a day
  - Memoize Gitlab Shell's secret token (!6599, Justin DiPierro)
  - Revoke button in Applications Settings underlines on hover.
  - Use higher size on Gitlab::Redis connection pool on Sidekiq servers
  - Add missing values to linter !6276 (Katarzyna Kobierska Ula Budziszewska)
  - Fix Long commit messages overflow viewport in file tree
  - Revert avoid touching file system on Build#artifacts?
  - Stop using a Redis lease when updating the project activity timestamp whenever a new event is created
  - Add broadcast messages and alerts below sub-nav
  - Better empty state for Groups view
  - Update ruby-prof to 0.16.2. !6026 (Elan Ruusamäe)
  - Replace bootstrap caret with fontawesome caret (ClemMakesApps)
  - Fix unnecessary escaping of reserved HTML characters in milestone title. !6533
  - Add organization field to user profile
  - Fix enter key when navigating search site search dropdown. !6643 (Brennan Roberts)
  - Fix deploy status responsiveness error !6633
  - Make searching for commits case insensitive
  - Fix resolved discussion display in side-by-side diff view !6575
  - Optimize GitHub importing for speed and memory
  - API: expose pipeline data in builds API (!6502, Guilherme Salazar)
  - Notify the Merger about merge after successful build (Dimitris Karakasilis)
  - Reorder issue and merge request titles to show IDs first. !6503 (Greg Laubenstein)
  - Reduce queries needed to find users using their SSH keys when pushing commits
  - Prevent rendering the link to all when the author has no access (Katarzyna Kobierska Ula Budziszewska)
  - Fix broken repository 500 errors in project list
  - Fix Pipeline list commit column width should be adjusted
  - Close todos when accepting merge requests via the API !6486 (tonygambone)
  - Changed Slack service user referencing from full name to username (Sebastian Poxhofer)
  - Retouch environments list and deployments list
  - Add Container Registry on/off status to Admin Area !6638 (the-undefined)
  - Grouped pipeline dropdown is a scrollable container
  - Cleanup Ci::ApplicationController. !6757 (Takuya Noguchi)
  - Fix a typo in doc/api/labels.md

v 8.12.5 (unreleased)

v 8.12.4
  - Fix "Copy to clipboard" tooltip to say "Copied!" when clipboard button is clicked. !6294 (lukehowell)
  - Fix padding in build sidebar. !6506
  - Changed compare dropdowns to dropdowns with isolated search input. !6550
  - Fix race condition on LFS Token. !6592
  - Fix type mismatch bug when closing Jira issue. !6619
  - Fix lint-doc error. !6623
  - Skip wiki creation when GitHub project has wiki enabled. !6665
  - Fix issues importing services via Import/Export. !6667
  - Restrict failed login attempts for users with 2FA enabled. !6668
  - Fix failed project deletion when feature visibility set to private. !6688
  - Prevent claiming associated model IDs via import.
  - Set GitLab project exported file permissions to owner only
  - Change user & group landing page routing from /u/:username to /:username

v 8.12.3
  - Update Gitlab Shell to support low IO priority for storage moves

v 8.12.2
  - Fix Import/Export not recognising correctly the imported services.
  - Fix snippets pagination
  - Fix "Create project" button layout when visibility options are restricted
  - Fix List-Unsubscribe header in emails
  - Fix IssuesController#show degradation including project on loaded notes
  - Fix an issue with the "Commits" section of the cycle analytics summary. !6513
  - Fix errors importing project feature and milestone models using GitLab project import
  - Make JWT messages Docker-compatible
  - Fix duplicate branch entry in the merge request version compare dropdown
  - Respect the fork_project permission when forking projects
  - Only update issuable labels if they have been changed
  - Fix bug where 'Search results' repeated many times when a search in the emoji search form is cleared (Xavier Bick) (@zeiv)
  - Fix resolve discussion buttons endpoint path
  - Refactor remnants of CoffeeScript destructured opts and super !6261
<<<<<<< HEAD
  - Shortened merge request modal to let clipboard button not overlap
=======
  - Prevent running GfmAutocomplete setup for each diff note !6569
>>>>>>> 0026ec39

v 8.12.1
  - Fix a memory leak in HTML::Pipeline::SanitizationFilter::WHITELIST
  - Fix issue with search filter labels not displaying

v 8.12.0
  - Update the rouge gem to 2.0.6, which adds highlighting support for JSX, Prometheus, and others. !6251
  - Only check :can_resolve permission if the note is resolvable
  - Bump fog-aws to v0.11.0 to support ap-south-1 region
  - Add ability to fork to a specific namespace using API. (ritave)
  - Allow to set request_access_enabled for groups and projects
  - Cleanup misalignments in Issue list view !6206
  - Only create a protected branch upon a push to a new branch if a rule for that branch doesn't exist
  - Add Pipelines for Commit
  - Prune events older than 12 months. (ritave)
  - Prepend blank line to `Closes` message on merge request linked to issue (lukehowell)
  - Fix issues/merge-request templates dropdown for forked projects
  - Filter tags by name !6121
  - Update gitlab shell secret file also when it is empty. !3774 (glensc)
  - Give project selection dropdowns responsive width, make non-wrapping.
  - Fix note form hint showing slash commands supported for commits.
  - Make push events have equal vertical spacing.
  - API: Ensure invitees are not returned in Members API.
  - Preserve applied filters on issues search.
  - Add two-factor recovery endpoint to internal API !5510
  - Pass the "Remember me" value to the U2F authentication form
  - Display stages in valid order in stages dropdown on build page
  - Only update projects.last_activity_at once per hour when creating a new event
  - Cycle analytics (first iteration) !5986
  - Remove vendor prefixes for linear-gradient CSS (ClemMakesApps)
  - Move pushes_since_gc from the database to Redis
  - Limit number of shown environments on Merge Request: show only environments for target_branch, source_branch and tags
  - Add font color contrast to external label in admin area (ClemMakesApps)
  - Fix find file navigation links (ClemMakesApps)
  - Change logo animation to CSS (ClemMakesApps)
  - Instructions for enabling Git packfile bitmaps !6104
  - Use Search::GlobalService.new in the `GET /projects/search/:query` endpoint
  - Fix long comments in diffs messing with table width
  - Add spec covering 'Gitlab::Git::committer_hash' !6433 (dandunckelman)
  - Fix pagination on user snippets page
  - Honor "fixed layout" preference in more places !6422
  - Run CI builds with the permissions of users !5735
  - Fix sorting of issues in API
  - Fix download artifacts button links !6407
  - Sort project variables by key. !6275 (Diego Souza)
  - Ensure specs on sorting of issues in API are deterministic on MySQL
  - Added ability to use predefined CI variables for environment name
  - Added ability to specify URL in environment configuration in gitlab-ci.yml
  - Escape search term before passing it to Regexp.new !6241 (winniehell)
  - Fix pinned sidebar behavior in smaller viewports !6169
  - Fix file permissions change when updating a file on the Gitlab UI !5979
  - Added horizontal padding on build page sidebar on code coverage block. !6196 (Vitaly Baev)
  - Change merge_error column from string to text type
  - Fix issue with search filter labels not displaying
  - Reduce contributions calendar data payload (ClemMakesApps)
  - Show all pipelines for merge requests even from discarded commits !6414
  - Replace contributions calendar timezone payload with dates (ClemMakesApps)
  - Changed MR widget build status to pipeline status !6335
  - Add `web_url` field to issue, merge request, and snippet API objects (Ben Boeckel)
  - Enable pipeline events by default !6278
  - Move parsing of sidekiq ps into helper !6245 (pascalbetz)
  - Added go to issue boards keyboard shortcut
  - Expose `sha` and `merge_commit_sha` in merge request API (Ben Boeckel)
  - Emoji can be awarded on Snippets !4456
  - Set path for all JavaScript cookies to honor GitLab's subdirectory setting !5627 (Mike Greiling)
  - Fix blame table layout width
  - Spec testing if issue authors can read issues on private projects
  - Fix bug where pagination is still displayed despite all todos marked as done (ClemMakesApps)
  - Request only the LDAP attributes we need !6187
  - Center build stage columns in pipeline overview (ClemMakesApps)
  - Fix bug with tooltip not hiding on discussion toggle button
  - Rename behaviour to behavior in bug issue template for consistency (ClemMakesApps)
  - Fix bug stopping issue description being scrollable after selecting issue template
  - Remove suggested colors hover underline (ClemMakesApps)
  - Fix jump to discussion button being displayed on commit notes
  - Shorten task status phrase (ClemMakesApps)
  - Fix project visibility level fields on settings
  - Add hover color to emoji icon (ClemMakesApps)
  - Increase ci_builds artifacts_size column to 8-byte integer to allow larger files
  - Add textarea autoresize after comment (ClemMakesApps)
  - Do not write SSH public key 'comments' to authorized_keys !6381
  - Add due date to issue todos
  - Refresh todos count cache when an Issue/MR is deleted
  - Fix branches page dropdown sort alignment (ClemMakesApps)
  - Hides merge request button on branches page is user doesn't have permissions
  - Add white background for no readme container (ClemMakesApps)
  - API: Expose issue confidentiality flag. (Robert Schilling)
  - Fix markdown anchor icon interaction (ClemMakesApps)
  - Test migration paths from 8.5 until current release !4874
  - Replace animateEmoji timeout with eventListener (ClemMakesApps)
  - Show badges in Milestone tabs. !5946 (Dan Rowden)
  - Optimistic locking for Issues and Merge Requests (title and description overriding prevention)
  - Require confirmation when not logged in for unsubscribe links !6223 (Maximiliano Perez Coto)
  - Add `wiki_page_events` to project hook APIs (Ben Boeckel)
  - Remove Gitorious import
  - Loads GFM autocomplete source only when required
  - Fix issue with slash commands not loading on new issue page
  - Fix inconsistent background color for filter input field (ClemMakesApps)
  - Remove prefixes from transition CSS property (ClemMakesApps)
  - Add Sentry logging to API calls
  - Add BroadcastMessage API
  - Use 'git update-ref' for safer web commits !6130
  - Sort pipelines requested through the API
  - Automatically expand hidden discussions when accessed by a permalink !5585 (Mike Greiling)
  - Fix issue boards loading on large screens
  - Change pipeline duration to be jobs running time instead of simple wall time from start to end !6084
  - Show queued time when showing a pipeline !6084
  - Remove unused mixins (ClemMakesApps)
  - Fix issue board label filtering appending already filtered labels
  - Add search to all issue board lists
  - Scroll active tab into view on mobile
  - Fix groups sort dropdown alignment (ClemMakesApps)
  - Add horizontal scrolling to all sub-navs on mobile viewports (ClemMakesApps)
  - Use JavaScript tooltips for mentions !5301 (winniehell)
  - Add hover state to todos !5361 (winniehell)
  - Fix icon alignment of star and fork buttons !5451 (winniehell)
  - Fix alignment of icon buttons !5887 (winniehell)
  - Added Ubuntu 16.04 support for packager.io (JonTheNiceGuy)
  - Fix markdown help references (ClemMakesApps)
  - Add last commit time to repo view (ClemMakesApps)
  - Fix accessibility and visibility of project list dropdown button !6140
  - Fix missing flash messages on service edit page (airatshigapov)
  - Added project-specific enable/disable setting for LFS !5997
  - Added group-specific enable/disable setting for LFS !6164
  - Add optional 'author' param when making commits. !5822 (dandunckelman)
  - Don't expose a user's token in the `/api/v3/user` API (!6047)
  - Remove redundant js-timeago-pending from user activity log (ClemMakesApps)
  - Ability to manage project issues, snippets, wiki, merge requests and builds access level
  - Remove inconsistent font weight for sidebar's labels (ClemMakesApps)
  - Align add button on repository view (ClemMakesApps)
  - Fix contributions calendar month label truncation (ClemMakesApps)
  - Import release note descriptions from GitHub (EspadaV8)
  - Added tests for diff notes
  - Add pipeline events to Slack integration !5525
  - Add a button to download latest successful artifacts for branches and tags !5142
  - Remove redundant pipeline tooltips (ClemMakesApps)
  - Expire commit info views after one day, instead of two weeks, to allow for user email updates
  - Add delimiter to project stars and forks count (ClemMakesApps)
  - Fix badge count alignment (ClemMakesApps)
  - Remove green outline from `New branch unavailable` button on issue page !5858 (winniehell)
  - Fix repo title alignment (ClemMakesApps)
  - Change update interval of contacted_at
  - Add LFS support to SSH !6043
  - Fix branch title trailing space on hover (ClemMakesApps)
  - Don't include 'Created By' tag line when importing from GitHub if there is a linked GitLab account (EspadaV8)
  - Award emoji tooltips containing more than 10 usernames are now truncated !4780 (jlogandavison)
  - Fix duplicate "me" in award emoji tooltip !5218 (jlogandavison)
  - Order award emoji tooltips in order they were added (EspadaV8)
  - Fix spacing and vertical alignment on build status icon on commits page (ClemMakesApps)
  - Update merge_requests.md with a simpler way to check out a merge request. !5944
  - Fix button missing type (ClemMakesApps)
  - Gitlab::Checks is now instrumented
  - Move to project dropdown with infinite scroll for better performance
  - Fix leaking of submit buttons outside the width of a main container !18731 (originally by @pavelloz)
  - Load branches asynchronously in Cherry Pick and Revert dialogs.
  - Convert datetime coffeescript spec to ES6 (ClemMakesApps)
  - Add merge request versions !5467
  - Change using size to use count and caching it for number of group members. !5935
  - Replace play icon font with svg (ClemMakesApps)
  - Added 'only_allow_merge_if_build_succeeds' project setting in the API. !5930 (Duck)
  - Reduce number of database queries on builds tab
  - Wrap text in commit message containers
  - Capitalize mentioned issue timeline notes (ClemMakesApps)
  - Fix inconsistent checkbox alignment (ClemMakesApps)
  - Use the default branch for displaying the project icon instead of master !5792 (Hannes Rosenögger)
  - Adds response mime type to transaction metric action when it's not HTML
  - Fix hover leading space bug in pipeline graph !5980
  - Avoid conflict with admin labels when importing GitHub labels
  - User can edit closed MR with deleted fork (Katarzyna Kobierska Ula Budziszewska) !5496
  - Fix repository page ui issues
  - Avoid protected branches checks when verifying access without branch name
  - Add information about user and manual build start to runner as variables !6201 (Sergey Gnuskov)
  - Fixed invisible scroll controls on build page on iPhone
  - Fix error on raw build trace download for old builds stored in database !4822
  - Refactor the triggers page and documentation !6217
  - Show values of CI trigger variables only when clicked (Katarzyna Kobierska Ula Budziszewska)
  - Use default clone protocol on "check out, review, and merge locally" help page URL
  - Let the user choose a namespace and name on GitHub imports
  - API for Ci Lint !5953 (Katarzyna Kobierska Urszula Budziszewska)
  - Allow bulk update merge requests from merge requests index page
  - Ensure validation messages are shown within the milestone form
  - Add notification_settings API calls !5632 (mahcsig)
  - Remove duplication between project builds and admin builds view !5680 (Katarzyna Kobierska Ula Budziszewska)
  - Fix URLs with anchors in wiki !6300 (houqp)
  - Deleting source project with existing fork link will close all related merge requests !6177 (Katarzyna Kobierska Ula Budziszeska)
  - Return 204 instead of 404 for /ci/api/v1/builds/register.json if no builds are scheduled for a runner !6225
  - Fix Gitlab::Popen.popen thread-safety issue
  - Add specs to removing project (Katarzyna Kobierska Ula Budziszewska)
  - Clean environment variables when running git hooks
  - Fix Import/Export issues importing protected branches and some specific models
  - Fix non-master branch readme display in tree view
  - Add UX improvements for merge request version diffs

v 8.11.8
  - Respect the fork_project permission when forking projects
  - Set a restrictive CORS policy on the API for credentialed requests
  - API: disable rails session auth for non-GET/HEAD requests
  - Escape HTML nodes in builds commands in CI linter

v 8.11.7
  - Avoid conflict with admin labels when importing GitHub labels. !6158
  - Restores `fieldName` to allow only string values in `gl_dropdown.js`. !6234
  - Allow the Rails cookie to be used for API authentication.
  - Updating verbiage on git basics to be more intuitive

v 8.11.6
  - Fix unnecessary horizontal scroll area in pipeline visualizations. !6005
  - Make merge conflict file size limit 200 KB, to match the docs. !6052
  - Fix an error where we were unable to create a CommitStatus for running state. !6107
  - Optimize discussion notes resolving and unresolving. !6141
  - Fix GitLab import button. !6167
  - Restore SSH Key title auto-population behavior. !6186
  - Fix DB schema to match latest migration. !6256
  - Exclude some pending or inactivated rows in Member scopes.

v 8.11.5
  - Optimize branch lookups and force a repository reload for Repository#find_branch. !6087
  - Fix member expiration date picker after update. !6184
  - Fix suggested colors options for new labels in the admin area. !6138
  - Optimize discussion notes resolving and unresolving
  - Fix GitLab import button
  - Fix confidential issues being exposed as public using gitlab.com export
  - Remove gitorious from import_sources. !6180
  - Scope webhooks/services that will run for confidential issues
  - Remove gitorious from import_sources
  - Fix confidential issues being exposed as public using gitlab.com export
  - Use oj gem for faster JSON processing

v 8.11.4
  - Fix resolving conflicts on forks. !6082
  - Fix diff commenting on merge requests created prior to 8.10. !6029
  - Fix pipelines tab layout regression. !5952
  - Fix "Wiki" link not appearing in navigation for projects with external wiki. !6057
  - Do not enforce using hash with hidden key in CI configuration. !6079
  - Fix hover leading space bug in pipeline graph !5980
  - Fix sorting issues by "last updated" doesn't work after import from GitHub
  - GitHub importer use default project visibility for non-private projects
  - Creating an issue through our API now emails label subscribers !5720
  - Block concurrent updates for Pipeline
  - Don't create groups for unallowed users when importing projects
  - Fix issue boards leak private label names and descriptions
  - Fix broken gitlab:backup:restore because of bad permissions on repo storage !6098 (Dirk Hörner)
  - Remove gitorious. !5866
  - Allow compare merge request versions

v 8.11.3
  - Allow system info page to handle case where info is unavailable
  - Label list shows all issues (opened or closed) with that label
  - Don't show resolve conflicts link before MR status is updated
  - Fix IE11 fork button bug !5982
  - Don't prevent viewing the MR when git refs for conflicts can't be found on disk
  - Fix external issue tracker "Issues" link leading to 404s
  - Don't try to show merge conflict resolution info if a merge conflict contains non-UTF-8 characters
  - Automatically expand hidden discussions when accessed by a permalink !5585 (Mike Greiling)
  - Issues filters reset button

v 8.11.2
  - Show "Create Merge Request" widget for push events to fork projects on the source project. !5978
  - Use gitlab-workhorse 0.7.11 !5983
  - Does not halt the GitHub import process when an error occurs. !5763
  - Fix file links on project page when default view is Files !5933
  - Fixed enter key in search input not working !5888

v 8.11.1
  - Pulled due to packaging error.

v 8.11.0
  - Use test coverage value from the latest successful pipeline in badge. !5862
  - Add test coverage report badge. !5708
  - Remove the http_parser.rb dependency by removing the tinder gem. !5758 (tbalthazar)
  - Add Koding (online IDE) integration
  - Ability to specify branches for Pivotal Tracker integration (Egor Lynko)
  - Fix don't pass a local variable called `i` to a partial. !20510 (herminiotorres)
  - Fix rename `add_users_into_project` and `projects_ids`. !20512 (herminiotorres)
  - Fix adding line comments on the initial commit to a repo !5900
  - Fix the title of the toggle dropdown button. !5515 (herminiotorres)
  - Rename `markdown_preview` routes to `preview_markdown`. (Christopher Bartz)
  - Update to Ruby 2.3.1. !4948
  - Add Issues Board !5548
  - Allow resolving merge conflicts in the UI !5479
  - Improve diff performance by eliminating redundant checks for text blobs
  - Ensure that branch names containing escapable characters (e.g. %20) aren't unescaped indiscriminately. !5770 (ewiltshi)
  - Convert switch icon into icon font (ClemMakesApps)
  - API: Endpoints for enabling and disabling deploy keys
  - API: List access requests, request access, approve, and deny access requests to a project or a group. !4833
  - Use long options for curl examples in documentation !5703 (winniehell)
  - Added tooltip listing label names to the labels value in the collapsed issuable sidebar
  - Remove magic comments (`# encoding: UTF-8`) from Ruby files. !5456 (winniehell)
  - GitLab Performance Monitoring can now track custom events such as the number of tags pushed to a repository
  - Add support for relative links starting with ./ or / to RelativeLinkFilter (winniehell)
  - Allow naming U2F devices !5833
  - Ignore URLs starting with // in Markdown links !5677 (winniehell)
  - Fix CI status icon link underline (ClemMakesApps)
  - The Repository class is now instrumented
  - Fix commit mention font inconsistency (ClemMakesApps)
  - Do not escape URI when extracting path !5878 (winniehell)
  - Fix filter label tooltip HTML rendering (ClemMakesApps)
  - Cache the commit author in RequestStore to avoid extra lookups in PostReceive
  - Expand commit message width in repo view (ClemMakesApps)
  - Cache highlighted diff lines for merge requests
  - Pre-create all builds for a Pipeline when the new Pipeline is created !5295
  - Allow merge request diff notes and discussions to be explicitly marked as resolved
  - API: Add deployment endpoints
  - API: Add Play endpoint on Builds
  - Fix of 'Commits being passed to custom hooks are already reachable when using the UI'
  - Show wall clock time when showing a pipeline. !5734
  - Show member roles to all users on members page
  - Project.visible_to_user is instrumented again
  - Fix awardable button mutuality loading spinners (ClemMakesApps)
  - Sort todos by date and priority
  - Add support for using RequestStore within Sidekiq tasks via SIDEKIQ_REQUEST_STORE env variable
  - Optimize maximum user access level lookup in loading of notes
  - Send notification emails to users newly mentioned in issue and MR edits !5800
  - Add "No one can push" as an option for protected branches. !5081
  - Improve performance of AutolinkFilter#text_parse by using XPath
  - Add experimental Redis Sentinel support !1877
  - Rendering of SVGs as blobs is now limited to SVGs with a size smaller or equal to 2MB
  - Fix branches page dropdown sort initial state (ClemMakesApps)
  - Environments have an url to link to
  - Various redundant database indexes have been removed
  - Update `timeago` plugin to use multiple string/locale settings
  - Remove unused images (ClemMakesApps)
  - Get issue and merge request description templates from repositories
  - Enforce 2FA restrictions on API authentication endpoints !5820
  - Limit git rev-list output count to one in forced push check
  - Show deployment status on merge requests with external URLs
  - Clean up unused routes (Josef Strzibny)
  - Fix issue on empty project to allow developers to only push to protected branches if given permission
  - API: Add enpoints for pipelines
  - Add green outline to New Branch button. !5447 (winniehell)
  - Optimize generating of cache keys for issues and notes
  - Fix repository push email formatting in Outlook
  - Improve performance of syntax highlighting Markdown code blocks
  - Update to gitlab_git 10.4.1 and take advantage of preserved Ref objects
  - Remove delay when hitting "Reply..." button on page with a lot of discussions
  - Retrieve rendered HTML from cache in one request
  - Fix renaming repository when name contains invalid chararacters under project settings
  - Upgrade Grape from 0.13.0 to 0.15.0. !4601
  - Trigram indexes for the "ci_runners" table have been removed to speed up UPDATE queries
  - Fix devise deprecation warnings.
  - Check for 2FA when using Git over HTTP and only allow PersonalAccessTokens as password in that case !5764
  - Update version_sorter and use new interface for faster tag sorting
  - Optimize checking if a user has read access to a list of issues !5370
  - Store all DB secrets in secrets.yml, under descriptive names !5274
  - Fix syntax highlighting in file editor
  - Support slash commands in issue and merge request descriptions as well as comments. !5021
  - Nokogiri's various parsing methods are now instrumented
  - Add archived badge to project list !5798
  - Add simple identifier to public SSH keys (muteor)
  - Admin page now references docs instead of a specific file !5600 (AnAverageHuman)
  - Fix filter input alignment (ClemMakesApps)
  - Include old revision in merge request update hooks (Ben Boeckel)
  - Add build event color in HipChat messages (David Eisner)
  - Make fork counter always clickable. !5463 (winniehell)
  - Document that webhook secret token is sent in X-Gitlab-Token HTTP header !5664 (lycoperdon)
  - Gitlab::Highlight is now instrumented
  - All created issues, API or WebUI, can be submitted to Akismet for spam check !5333
  - Allow users to import cross-repository pull requests from GitHub
  - The overhead of instrumented method calls has been reduced
  - Remove `search_id` of labels dropdown filter to fix 'Missleading URI for labels in Merge Requests and Issues view'. !5368 (Scott Le)
  - Load project invited groups and members eagerly in `ProjectTeam#fetch_members`
  - Add pipeline events hook
  - Bump gitlab_git to speedup DiffCollection iterations
  - Rewrite description of a blocked user in admin settings. (Elias Werberich)
  - Clarify documentation for Runners API (Gennady Trafimenkov)
  - Make branches sortable without push permission !5462 (winniehell)
  - Check for Ci::Build artifacts at database level on pipeline partial
  - Convert image diff background image to CSS (ClemMakesApps)
  - Remove unnecessary index_projects_on_builds_enabled index from the projects table
  - Make "New issue" button in Issue page less obtrusive !5457 (winniehell)
  - Gitlab::Metrics.current_transaction needs to be public for RailsQueueDuration
  - Fix search for notes which belongs to deleted objects
  - Allow Akismet to be trained by submitting issues as spam or ham !5538
  - Add GitLab Workhorse version to admin dashboard (Katarzyna Kobierska Ula Budziszewska)
  - Allow branch names ending with .json for graph and network page !5579 (winniehell)
  - Add the `sprockets-es6` gem
  - Improve OAuth2 client documentation (muteor)
  - Fix diff comments inverted toggle bug (ClemMakesApps)
  - Multiple trigger variables show in separate lines (Katarzyna Kobierska Ula Budziszewska)
  - Profile requests when a header is passed
  - Avoid calculation of line_code and position for _line partial when showing diff notes on discussion tab.
  - Speedup DiffNote#active? on discussions, preloading noteables and avoid touching git repository to return diff_refs when possible
  - Add commit stats in commit api. !5517 (dixpac)
  - Add CI configuration button on project page
  - Fix merge request new view not changing code view rendering style
  - edit_blob_link will use blob passed onto the options parameter
  - Make error pages responsive (Takuya Noguchi)
  - The performance of the project dropdown used for moving issues has been improved
  - Fix skip_repo parameter being ignored when destroying a namespace
  - Add all builds into stage/job dropdowns on builds page
  - Change requests_profiles resource constraint to catch virtually any file
  - Bump gitlab_git to lazy load compare commits
  - Reduce number of queries made for merge_requests/:id/diffs
  - Add the option to set the expiration date for the project membership when giving a user access to a project. !5599 (Adam Niedzielski)
  - Sensible state specific default sort order for issues and merge requests !5453 (tomb0y)
  - Fix bug where destroying a namespace would not always destroy projects
  - Fix RequestProfiler::Middleware error when code is reloaded in development
  - Allow horizontal scrolling of code blocks in issue body
  - Catch what warden might throw when profiling requests to re-throw it
  - Avoid commit lookup on diff_helper passing existing local variable to the helper method
  - Add description to new_issue email and new_merge_request_email in text/plain content type. !5663 (dixpac)
  - Speed up and reduce memory usage of Commit#repo_changes, Repository#expire_avatar_cache and IrkerWorker
  - Add unfold links for Side-by-Side view. !5415 (Tim Masliuchenko)
  - Adds support for pending invitation project members importing projects
  - Add pipeline visualization/graph on pipeline page
  - Update devise initializer to turn on changed password notification emails. !5648 (tombell)
  - Avoid to show the original password field when password is automatically set. !5712 (duduribeiro)
  - Fix importing GitLab projects with an invalid MR source project
  - Sort folders with submodules in Files view !5521
  - Each `File::exists?` replaced to `File::exist?` because of deprecate since ruby version 2.2.0
  - Add auto-completition in pipeline (Katarzyna Kobierska Ula Budziszewska)
  - Add pipelines tab to merge requests
  - Fix notification_service argument error of declined invitation emails
  - Fix a memory leak caused by Banzai::Filter::SanitizationFilter
  - Speed up todos queries by limiting the projects set we join with
  - Ensure file editing in UI does not overwrite commited changes without warning user
  - Eliminate unneeded calls to Repository#blob_at when listing commits with no path
  - Update gitlab_git gem to 10.4.7
  - Simplify SQL queries of marking a todo as done

v 8.10.11
  - Respect the fork_project permission when forking projects
  - Set a restrictive CORS policy on the API for credentialed requests
  - API: disable rails session auth for non-GET/HEAD requests
  - Escape HTML nodes in builds commands in CI linter

v 8.10.10
  - Allow the Rails cookie to be used for API authentication.

v 8.10.9
  - Exclude some pending or inactivated rows in Member scopes

v 8.10.8
  - Fix information disclosure in issue boards.
  - Fix privilege escalation in project import.

v 8.10.7
  - Upgrade Hamlit to 2.6.1. !5873
  - Upgrade Doorkeeper to 4.2.0. !5881

v 8.10.6
  - Upgrade Rails to 4.2.7.1 for security fixes. !5781
  - Restore "Largest repository" sort option on Admin > Projects page. !5797
  - Fix privilege escalation via project export.
  - Require administrator privileges to perform a project import.

v 8.10.5
  - Add a data migration to fix some missing timestamps in the members table. !5670
  - Revert the "Defend against 'Host' header injection" change in the source NGINX templates. !5706
  - Cache project count for 5 minutes to reduce DB load. !5746 & !5754

v 8.10.4
  - Don't close referenced upstream issues from a forked project.
  - Fixes issue with dropdowns `enter` key not working correctly. !5544
  - Fix Import/Export project import not working in HA mode. !5618
  - Fix Import/Export error checking versions. !5638

v 8.10.3
  - Fix Import/Export issue importing milestones and labels not associated properly. !5426
  - Fix timing problems running imports on production. !5523
  - Add a log message when a project is scheduled for destruction for debugging. !5540
  - Fix hooks missing on imported GitLab projects. !5549
  - Properly abort a merge when merge conflicts occur. !5569
  - Fix importer for GitHub Pull Requests when a branch was removed. !5573
  - Ignore invalid IPs in X-Forwarded-For when trusted proxies are configured. !5584
  - Trim extra displayed carriage returns in diffs and files with CRLFs. !5588
  - Fix label already exist error message in the right sidebar.

v 8.10.2
  - User can now search branches by name. !5144
  - Page is now properly rendered after committing the first file and creating the first branch. !5399
  - Add branch or tag icon to ref in builds page. !5434
  - Fix backup restore. !5459
  - Use project ID in repository cache to prevent stale data from persisting across projects. !5460
  - Fix issue with autocomplete search not working with enter key. !5466
  - Add iid to MR API response. !5468
  - Disable MySQL foreign key checks before dropping all tables. !5472
  - Ensure relative paths for video are rewritten as we do for images. !5474
  - Ensure current user can retry a build before showing the 'Retry' button. !5476
  - Add ENV variable to skip repository storages validations. !5478
  - Added `*.js.es6 gitlab-language=javascript` to `.gitattributes`. !5486
  - Don't show comment button in gutter of diffs on MR discussion tab. !5493
  - Rescue Rugged::OSError (lock exists) when creating references. !5497
  - Fix expand all diffs button in compare view. !5500
  - Show release notes in tags list. !5503
  - Fix a bug where forking a project from a repository storage to another would fail. !5509
  - Fix missing schema update for `20160722221922`. !5512
  - Update `gitlab-shell` version to 3.2.1 in the 8.9->8.10 update guide. !5516

v 8.10.1
  - Refactor repository storages documentation. !5428
  - Gracefully handle case when keep-around references are corrupted or exist already. !5430
  - Add detailed info on storage path mountpoints. !5437
  - Fix Error 500 when creating Wiki pages with hyphens or spaces. !5444
  - Fix bug where replies to commit notes displayed in the MR discussion tab wouldn't show up on the commit page. !5446
  - Ignore invalid trusted proxies in X-Forwarded-For header. !5454
  - Add links to the real markdown.md file for all GFM examples. !5458

v 8.10.0
  - Fix profile activity heatmap to show correct day name (eanplatter)
  - Speed up ExternalWikiHelper#get_project_wiki_path
  - Expose {should,force}_remove_source_branch (Ben Boeckel)
  - Add the functionality to be able to rename a file. !5049
  - Disable PostgreSQL statement timeout during migrations
  - Fix projects dropdown loading performance with a simplified api cal. !5113
  - Fix commit builds API, return all builds for all pipelines for given commit. !4849
  - Replace Haml with Hamlit to make view rendering faster. !3666
  - Refresh the branch cache after `git gc` runs
  - Allow to disable request access button on projects/groups
  - Refactor repository paths handling to allow multiple git mount points
  - Optimize system note visibility checking by memoizing the visible reference count. !5070
  - Add Application Setting to configure default Repository Path for new projects
  - Delete award emoji when deleting a user
  - Remove pinTo from Flash and make inline flash messages look nicer. !4854 (winniehell)
  - Add an API for downloading latest successful build from a particular branch or tag. !5347
  - Avoid data-integrity issue when cleaning up repository archive cache.
  - Add link to profile to commit avatar. !5163 (winniehell)
  - Wrap code blocks on Activies and Todos page. !4783 (winniehell)
  - Align flash messages with left side of page content. !4959 (winniehell)
  - Display tooltip for "Copy to Clipboard" button. !5164 (winniehell)
  - Use default cursor for table header of project files. !5165 (winniehell)
  - Store when and yaml variables in builds table
  - Display last commit of deleted branch in push events. !4699 (winniehell)
  - Escape file extension when parsing search results. !5141 (winniehell)
  - Add "passing with warnings" to the merge request pipeline possible statuses, this happens when builds that allow failures have failed. !5004
  - Add image border in Markdown preview. !5162 (winniehell)
  - Apply the trusted_proxies config to the rack request object for use with rack_attack
  - Added the ability to block sign ups using a domain blacklist. !5259
  - Upgrade to Rails 4.2.7. !5236
  - Extend exposed environment variables for CI builds
  - Deprecate APIs "projects/:id/keys/...". Use "projects/:id/deploy_keys/..." instead
  - Add API "deploy_keys" for admins to get all deploy keys
  - Allow to pull code with deploy key from public projects
  - Use limit parameter rather than hardcoded value in `ldap:check` rake task (Mike Ricketts)
  - Add Sidekiq queue duration to transaction metrics.
  - Add a new column `artifacts_size` to table `ci_builds`. !4964
  - Let Workhorse serve format-patch diffs
  - Display tooltip for mentioned users and groups. !5261 (winniehell)
  - Allow build email service to be tested
  - Added day name to contribution calendar tooltips
  - Refactor user authorization check for a single project to avoid querying all user projects
  - Make images fit to the size of the viewport. !4810
  - Fix check for New Branch button on Issue page. !4630 (winniehell)
  - Fix GFM autocomplete not working on wiki pages
  - Fixed enter key not triggering click on first row when searching in a dropdown
  - Updated dropdowns in issuable form to use new GitLab dropdown style
  - Make images fit to the size of the viewport !4810
  - Fix check for New Branch button on Issue page !4630 (winniehell)
  - Fix MR-auto-close text added to description. !4836
  - Support U2F devices in Firefox. !5177
  - Fix issue, preventing users w/o push access to sort tags. !5105 (redetection)
  - Add Spring EmojiOne updates.
  - Added Rake task for tracking deployments. !5320
  - Fix fetching LFS objects for private CI projects
  - Add the new 2016 Emoji! Adds 72 new emoji including bacon, facepalm, and selfie. !5237
  - Add syntax for multiline blockquote using `>>>` fence. !3954
  - Fix viewing notification settings when a project is pending deletion
  - Updated compare dropdown menus to use GL dropdown
  - Redirects back to issue after clicking login link
  - Eager load award emoji on notes
  - Allow to define manual actions/builds on Pipelines and Environments
  - Fix pagination when sorting by columns with lots of ties (like priority)
  - The Markdown reference parsers now re-use query results to prevent running the same queries multiple times. !5020
  - Updated project header design
  - Issuable collapsed assignee tooltip is now the users name
  - Fix compare view not changing code view rendering style
  - Exclude email check from the standard health check
  - Updated layout for Projects, Groups, Users on Admin area. !4424
  - Fix changing issue state columns in milestone view
  - Update health_check gem to version 2.1.0
  - Add notification settings dropdown for groups
  - Render inline diffs for multiple changed lines following eachother
  - Wildcards for protected branches. !4665
  - Allow importing from Github using Personal Access Tokens. (Eric K Idema)
  - API: Expose `due_date` for issues (Robert Schilling)
  - API: Todos. !3188 (Robert Schilling)
  - API: Expose shared groups for projects and shared projects for groups. !5050 (Robert Schilling)
  - API: Expose `developers_can_push` and `developers_can_merge` for branches. !5208 (Robert Schilling)
  - Add "Enabled Git access protocols" to Application Settings
  - Diffs will create button/diff form on demand no on server side
  - Reduce size of HTML used by diff comment forms
  - Protected branches have a "Developers can Merge" setting. !4892 (original implementation by Mathias Vestergaard)
  - Fix user creation with stronger minimum password requirements. !4054 (nathan-pmt)
  - Only show New Snippet button to users that can create snippets.
  - PipelinesFinder uses git cache data
  - Track a user who created a pipeline
  - Actually render old and new sections of parallel diff next to each other
  - Throttle the update of `project.pushes_since_gc` to 1 minute.
  - Allow expanding and collapsing files in diff view. !4990
  - Collapse large diffs by default (!4990)
  - Fix mentioned users list on diff notes
  - Add support for inline videos in GitLab Flavored Markdown. !5215 (original implementation by Eric Hayes)
  - Fix creation of deployment on build that is retried, redeployed or rollback
  - Don't parse Rinku returned value to DocFragment when it didn't change the original html string.
  - Check for conflicts with existing Project's wiki path when creating a new project.
  - Show last push widget in upstream after push to fork
  - Fix stage status shown for pipelines
  - Cache todos pending/done dashboard query counts.
  - Don't instantiate a git tree on Projects show default view
  - Bump Rinku to 2.0.0
  - Remove unused front-end variable -> default_issues_tracker
  - ObjectRenderer retrieve renderer content using Rails.cache.read_multi
  - Better caching of git calls on ProjectsController#show.
  - Avoid to retrieve MR closes_issues as much as possible.
  - Hide project name in project activities. !5068 (winniehell)
  - Add API endpoint for a group issues. !4520 (mahcsig)
  - Add Bugzilla integration. !4930 (iamtjg)
  - Fix new snippet style bug (elliotec)
  - Instrument Rinku usage
  - Be explicit to define merge request discussion variables
  - Use cache for todos counter calling TodoService
  - Metrics for Rouge::Plugins::Redcarpet and Rouge::Formatters::HTMLGitlab
  - RailsCache metris now includes fetch_hit/fetch_miss and read_hit/read_miss info.
  - Allow [ci skip] to be in any case and allow [skip ci]. !4785 (simon_w)
  - Made project list visibility icon fixed width
  - Set import_url validation to be more strict
  - Memoize MR merged/closed events retrieval
  - Don't render discussion notes when requesting diff tab through AJAX
  - Add basic system information like memory and disk usage to the admin panel
  - Don't garbage collect commits that have related DB records like comments
  - Allow to setup event by channel on slack service
  - More descriptive message for git hooks and file locks
  - Aliases of award emoji should be stored as original name. !5060 (dixpac)
  - Handle custom Git hook result in GitLab UI
  - Allow to access Container Registry for Public and Internal projects
  - Allow '?', or '&' for label names
  - Support redirected blobs for Container Registry integration
  - Fix importer for GitHub Pull Requests when a branch was reused across Pull Requests
  - Add date when user joined the team on the member page
  - Fix 404 redirect after validation fails importing a GitLab project
  - Added setting to set new users by default as external. !4545 (Dravere)
  - Add min value for project limit field on user's form. !3622 (jastkand)
  - Reset project pushes_since_gc when we enqueue the git gc call
  - Add reminder to not paste private SSH keys. !4399 (Ingo Blechschmidt)
  - Collapsed diffs lines/size don't acumulate to overflow diffs.
  - Remove duplicate `description` field in `MergeRequest` entities (Ben Boeckel)
  - Style of import project buttons were fixed in the new project page. !5183 (rdemirbay)
  - Fix GitHub client requests when rate limit is disabled
  - Optimistic locking for Issues and Merge Requests (Title and description overriding prevention)
  - Redesign Builds and Pipelines pages
  - Change status color and icon for running builds
  - Fix commenting issue in side by side diff view for unchanged lines
  - Fix markdown rendering for: consecutive labels references, label references that begin with a digit or contains `.`
  - Project export filename now includes the project and namespace path
  - Fix last update timestamp on issues not preserved on gitlab.com and project imports
  - Fix issues importing projects from EE to CE
  - Fix creating group with space in group path
  - Improve cron_jobs loading error messages. !5318 / !5360
  - Prevent toggling sidebar when clipboard icon clicked
  - Create Todos for Issue author when assign or mention himself (Katarzyna Kobierska)
  - Limit the number of retries on error to 3 for exporting projects
  - Allow empty repositories on project import/export
  - Render only commit message title in builds (Katarzyna Kobierska Ula Budziszewska)
  - Allow bulk (un)subscription from issues in issue index
  - Fix MR diff encoding issues exporting GitLab projects
  - Move builds settings out of project settings and rename Pipelines
  - Add builds badge to Pipelines settings page
  - Export and import avatar as part of project import/export
  - Fix migration corrupting import data for old version upgrades
  - Show tooltip on GitLab export link in new project page
  - Fix import_data wrongly saved as a result of an invalid import_url !5206

v 8.9.11
  - Respect the fork_project permission when forking projects
  - Set a restrictive CORS policy on the API for credentialed requests
  - API: disable rails session auth for non-GET/HEAD requests
  - Escape HTML nodes in builds commands in CI linter

v 8.9.10
  - Allow the Rails cookie to be used for API authentication.

v 8.9.9
  - Exclude some pending or inactivated rows in Member scopes

v 8.9.8
  - Upgrade Doorkeeper to 4.2.0. !5881

v 8.9.7
  - Upgrade Rails to 4.2.7.1 for security fixes. !5781
  - Require administrator privileges to perform a project import.

v 8.9.6
  - Fix importing of events under notes for GitLab projects. !5154
  - Fix log statements in import/export. !5129
  - Fix commit avatar alignment in compare view. !5128
  - Fix broken migration in MySQL. !5005
  - Overwrite Host and X-Forwarded-Host headers in NGINX !5213
  - Keeps issue number when importing from Gitlab.com
  - Add Pending tab for Builds (Katarzyna Kobierska, Urszula Budziszewska)

v 8.9.5
  - Add more debug info to import/export and memory killer. !5108
  - Fixed avatar alignment in new MR view. !5095
  - Fix diff comments not showing up in activity feed. !5069
  - Add index on both Award Emoji user and name. !5061
  - Downgrade to Redis 3.2.2 due to massive memory leak with Sidekiq. !5056
  - Re-enable import button when import process fails due to namespace already being taken. !5053
  - Fix snippets comments not displayed. !5045
  - Fix emoji paths in relative root configurations. !5027
  - Fix issues importing events in Import/Export. !4987
  - Fixed 'use shortcuts' button on docs. !4979
  - Admin should be able to turn shared runners into specific ones. !4961
  - Update RedCloth to 4.3.2 for CVE-2012-6684. !4929 (Takuya Noguchi)
  - Improve the request / withdraw access button. !4860

v 8.9.4
  - Fix privilege escalation issue with OAuth external users.
  - Ensure references to private repos aren't shown to logged-out users.
  - Fixed search field blur not removing focus. !4704
  - Resolve "Sub nav isn't showing on file view". !4890
  - Fixes middle click and double request when navigating through the file browser. !4891
  - Fixed URL on label button when filtering. !4897
  - Fixed commit avatar alignment. !4933
  - Do not show build retry link when build is active. !4967
  - Fix restore Rake task warning message output. !4980
  - Handle external issues in IssueReferenceFilter. !4988
  - Expiry date on pinned nav cookie. !5009
  - Updated breakpoint for sidebar pinning. !5019

v 8.9.3
  - Fix encrypted data backwards compatibility after upgrading attr_encrypted gem. !4963
  - Fix rendering of commit notes. !4953
  - Resolve "Pin should show up at 1280px min". !4947
  - Switched mobile button icons to ellipsis and angle. !4944
  - Correctly returns todo ID after creating todo. !4941
  - Better debugging for memory killer middleware. !4936
  - Remove duplicate new page btn from edit wiki. !4904
  - Use clock_gettime for all performance timestamps. !4899
  - Use memorized tags array when searching tags by name. !4859
  - Fixed avatar alignment in new MR view. !4901
  - Removed fade when filtering results. !4932
  - Fix missing avatar on system notes. !4954
  - Reduce overhead and optimize ProjectTeam#max_member_access performance. !4973
  - Use update_columns to bypass all the dirty code on active_record. !4985
  - Fix restore Rake task warning message output !4980

v 8.9.2
  - Fix visibility of snippets when searching.
  - Fix an information disclosure when requesting access to a group containing private projects.
  - Update omniauth-saml to 1.6.0 !4951

v 8.9.1
  - Refactor labels documentation. !3347
  - Eager load award emoji on notes. !4628
  - Fix some CI wording in documentation. !4660
  - Document `GIT_STRATEGY` and `GIT_DEPTH`. !4720
  - Add documentation for the export & import features. !4732
  - Add some docs for Docker Registry configuration. !4738
  - Ensure we don't send the "access request declined" email to access requesters on project deletion. !4744
  - Display group/project access requesters separately in the admin area. !4798
  - Add documentation and examples for configuring cloud storage for registry images. !4812
  - Clarifies documentation about artifact expiry. !4831
  - Fix the Network graph links. !4832
  - Fix MR-auto-close text added to description. !4836
  - Add documentation for award emoji now that comments can be awarded with emojis. !4839
  - Fix typo in export failure email. !4847
  - Fix header vertical centering. !4170
  - Fix subsequent SAML sign ins. !4718
  - Set button label when picking an option from status dropdown. !4771
  - Prevent invalid URLs from raising exceptions in WikiLink Filter. !4775
  - Handle external issues in IssueReferenceFilter. !4789
  - Support for rendering/redacting multiple documents. !4828
  - Update Todos documentation and screenshots to include new functionality. !4840
  - Hide nav arrows by default. !4843
  - Added bottom padding to label color suggestion link. !4845
  - Use jQuery objects in ref dropdown. !4850
  - Fix GitLab project import issues related to notes and builds. !4855
  - Restrict header logo to 36px so it doesn't overflow. !4861
  - Fix unwanted label unassignment. !4863
  - Fix mobile Safari bug where horizontal nav arrows would flicker on scroll. !4869
  - Restore old behavior around diff notes to outdated discussions. !4870
  - Fix merge requests project settings help link anchor. !4873
  - Fix 404 when accessing pipelines as guest user on public projects. !4881
  - Remove width restriction for logo on sign-in page. !4888
  - Bump gitlab_git to 10.2.3 to fix false truncated warnings with ISO-8559 files. !4884
  - Apply selected value as label. !4886
  - Change Retry to Re-deploy on Deployments page
  - Fix temp file being deleted after the request while importing a GitLab project. !4894
  - Fix pagination when sorting by columns with lots of ties (like priority)
  - Implement Subresource Integrity for CSS and JavaScript assets. This prevents malicious assets from loading in the case of a CDN compromise.
  - Fix user creation with stronger minimum password requirements !4054 (nathan-pmt)
  - Fix a wrong MR status when merge_when_build_succeeds & project.only_allow_merge_if_build_succeeds are true. !4912
  - Add SMTP as default delivery method to match gitlab-org/omnibus-gitlab!826. !4915
  - Remove duplicate 'New Page' button on edit wiki page

v 8.9.0
  - Fix group visibility form layout in application settings
  - Fix builds API response not including commit data
  - Fix error when CI job variables key specified but not defined
  - Fix pipeline status when there are no builds in pipeline
  - Fix Error 500 when using closes_issues API with an external issue tracker
  - Add more information into RSS feed for issues (Alexander Matyushentsev)
  - Bulk assign/unassign labels to issues.
  - Ability to prioritize labels !4009 / !3205 (Thijs Wouters)
  - Show Star and Fork buttons on mobile.
  - Performance improvements on RelativeLinkFilter
  - Fix endless redirections when accessing user OAuth applications when they are disabled
  - Allow enabling wiki page events from Webhook management UI
  - Bump rouge to 1.11.0
  - Fix issue with arrow keys not working in search autocomplete dropdown
  - Fix an issue where note polling stopped working if a window was in the
    background during a refresh.
  - Pre-processing Markdown now only happens when needed
  - Make EmailsOnPushWorker use Sidekiq mailers queue
  - Redesign all Devise emails. !4297
  - Don't show 'Leave Project' to group members
  - Fix wiki page events' webhook to point to the wiki repository
  - Add a border around images to differentiate them from the background.
  - Don't show tags for revert and cherry-pick operations
  - Show image ID on registry page
  - Fix issue todo not remove when leave project !4150 (Long Nguyen)
  - Allow customisable text on the 'nearly there' page after a user signs up
  - Bump recaptcha gem to 3.0.0 to remove deprecated stoken support
  - Fix SVG sanitizer to allow more elements
  - Allow forking projects with restricted visibility level
  - Added descriptions to notification settings dropdown
  - Improve note validation to prevent errors when creating invalid note via API
  - Reduce number of fog gem dependencies
  - Add number of merge requests for a given milestone to the milestones view.
  - Implement a fair usage of shared runners
  - Remove project notification settings associated with deleted projects
  - Fix 404 page when viewing TODOs that contain milestones or labels in different projects
  - Add a metric for the number of new Redis connections created by a transaction
  - Fix Error 500 when viewing a blob with binary characters after the 1024-byte mark
  - Redesign navigation for project pages
  - Fix images in sign-up confirmation email
  - Added shortcut 'y' for copying a files content hash URL #14470
  - Fix groups API to list only user's accessible projects
  - Fix horizontal scrollbar for long commit message.
  - GitLab Performance Monitoring now tracks the total method execution time and call count per method
  - Add Environments and Deployments
  - Redesign account and email confirmation emails
  - Don't fail builds for projects that are deleted
  - Support Docker Registry manifest v1
  - `git clone https://host/namespace/project` now works, in addition to using the `.git` suffix
  - Bump nokogiri to 1.6.8
  - Use gitlab-shell v3.0.0
  - Fixed alignment of download dropdown in merge requests
  - Upgrade to jQuery 2
  - Adds selected branch name to the dropdown toggle
  - Add API endpoint for Sidekiq Metrics !4653
  - Refactoring Award Emoji with API support for Issues and MergeRequests
  - Use Knapsack to evenly distribute tests across multiple nodes
  - Add `sha` parameter to MR merge API, to ensure only reviewed changes are merged
  - Don't allow MRs to be merged when commits were added since the last review / page load
  - Add DB index on users.state
  - Limit email on push diff size to 30 files / 150 KB
  - Add rake task 'gitlab:db:configure' for conditionally seeding or migrating the database
  - Changed the Slack build message to use the singular duration if necessary (Aran Koning)
  - Fix race condition on merge when build succeeds
  - Added shortcut to focus filter search fields and added documentation #18120
  - Links from a wiki page to other wiki pages should be rewritten as expected
  - Add option to project to only allow merge requests to be merged if the build succeeds (Rui Santos)
  - Added navigation shortcuts to the project pipelines, milestones, builds and forks page. !4393
  - Fix issues filter when ordering by milestone
  - Disable SAML account unlink feature
  - Added artifacts:when to .gitlab-ci.yml - this requires GitLab Runner 1.3
  - Bamboo Service: Fix missing credentials & URL handling when base URL contains a path (Benjamin Schmid)
  - TeamCity Service: Fix URL handling when base URL contains a path
  - Todos will display target state if issuable target is 'Closed' or 'Merged'
  - Validate only and except regexp
  - Fix bug when sorting issues by milestone due date and filtering by two or more labels
  - POST to API /projects/:id/runners/:runner_id would give 409 if the runner was already enabled for this project
  - Add support for using Yubikeys (U2F) for two-factor authentication
  - Link to blank group icon doesn't throw a 404 anymore
  - Remove 'main language' feature
  - Toggle whitespace button now available for compare branches diffs #17881
  - Pipelines can be canceled only when there are running builds
  - Allow authentication using personal access tokens
  - Use downcased path to container repository as this is expected path by Docker
  - Allow to use CI token to fetch LFS objects
  - Custom notification settings
  - Projects pending deletion will render a 404 page
  - Measure queue duration between gitlab-workhorse and Rails
  - Added Gfm autocomplete for labels
  - Added edit note 'up' shortcut documentation to the help panel and docs screenshot #18114
  - Make Omniauth providers specs to not modify global configuration
  - Remove unused JiraIssue class and replace references with ExternalIssue. !4659 (Ilan Shamir)
  - Make authentication service for Container Registry to be compatible with < Docker 1.11
  - Make it possible to lock a runner from being enabled for other projects
  - Add Application Setting to configure Container Registry token expire delay (default 5min)
  - Cache assigned issue and merge request counts in sidebar nav
  - Use Knapsack only in CI environment
  - Updated project creation page to match new UI #2542
  - Cache project build count in sidebar nav
  - Add milestone expire date to the right sidebar
  - Manually mark a issue or merge request as a todo
  - Fix markdown_spec to use before instead of before(:all) to properly cleanup database after testing
  - Reduce number of queries needed to render issue labels in the sidebar
  - Improve error handling importing projects
  - Remove duplicated notification settings
  - Put project Files and Commits tabs under Code tab
  - Decouple global notification level from user model
  - Replace Colorize with Rainbow for coloring console output in Rake tasks.
  - Add workhorse controller and API helpers
  - An indicator is now displayed at the top of the comment field for confidential issues.
  - Show categorised search queries in the search autocomplete
  - RepositoryCheck::SingleRepositoryWorker public and private methods are now instrumented
  - Dropdown for `.gitlab-ci.yml` templates
  - Improve issuables APIs performance when accessing notes !4471
  - Add sorting dropdown to tags page !4423
  - External links now open in a new tab
  - Prevent default actions of disabled buttons and links
  - Markdown editor now correctly resets the input value on edit cancellation !4175
  - Toggling a task list item in a issue/mr description does not creates a Todo for mentions
  - Improved UX of date pickers on issue & milestone forms
  - Cache on the database if a project has an active external issue tracker.
  - Put project Labels and Milestones pages links under Issues and Merge Requests tabs as subnav
  - GitLab project import and export functionality
  - All classes in the Banzai::ReferenceParser namespace are now instrumented
  - Remove deprecated issues_tracker and issues_tracker_id from project model
  - Allow users to create confidential issues in private projects
  - Measure CPU time for instrumented methods
  - Instrument private methods and private instance methods by default instead just public methods
  - Only show notes through JSON on confidential issues that the user has access to
  - Updated the allocations Gem to version 1.0.5
  - The background sampler now ignores classes without names
  - Update design for `Close` buttons
  - New custom icons for navigation
  - Horizontally scrolling navigation on project, group, and profile settings pages
  - Hide global side navigation by default
  - Fix project Star/Unstar project button tooltip
  - Remove tanuki logo from side navigation; center on top nav
  - Include user relationships when retrieving award_emoji
  - Various associations are now eager loaded when parsing issue references to reduce the number of queries executed
  - Set inverse_of for Project/Service association to reduce the number of queries
  - Update tanuki logo highlight/loading colors
  - Remove explicit Gitlab::Metrics.action assignments, are already automatic.
  - Use Git cached counters for branches and tags on project page
  - Cache participable participants in an instance variable.
  - Filter parameters for request_uri value on instrumented transactions.
  - Remove duplicated keys add UNIQUE index to keys fingerprint column
  - ExtractsPath get ref_names from repository cache, if not there access git.
  - Show a flash warning about the error detail of XHR requests which failed with status code 404 and 500
  - Cache user todo counts from TodoService
  - Ensure Todos counters doesn't count Todos for projects pending delete
  - Add left/right arrows horizontal navigation
  - Add tooltip to pin/unpin navbar
  - Add new sub nav style to Wiki and Graphs sub navigation

v 8.8.9
  - Upgrade Doorkeeper to 4.2.0. !5881

v 8.8.8
  - Upgrade Rails to 4.2.7.1 for security fixes. !5781

v 8.8.7
  - Fix privilege escalation issue with OAuth external users.
  - Ensure references to private repos aren't shown to logged-out users.

v 8.8.6
  - Fix visibility of snippets when searching.
  - Update omniauth-saml to 1.6.0 !4951

v 8.8.5
  - Import GitHub repositories respecting the API rate limit !4166
  - Fix todos page throwing errors when you have a project pending deletion !4300
  - Disable Webhooks before proceeding with the GitHub import !4470
  - Fix importer for GitHub comments on diff !4488
  - Adjust the SAML control flow to allow LDAP identities to be added to an existing SAML user !4498
  - Fix incremental trace upload API when using multi-byte UTF-8 chars in trace !4541
  - Prevent unauthorized access for projects build traces
  - Forbid scripting for wiki files
  - Only show notes through JSON on confidential issues that the user has access to
  - Banzai::Filter::UploadLinkFilter use XPath instead CSS expressions
  - Banzai::Filter::ExternalLinkFilter use XPath instead CSS expressions

v 8.8.4
  - Fix LDAP-based login for users with 2FA enabled. !4493
  - Added descriptions to notification settings dropdown
  - Due date can be removed from milestones

v 8.8.3
  - Fix 404 page when viewing TODOs that contain milestones or labels in different projects. !4312
  - Fixed JS error when trying to remove discussion form. !4303
  - Fixed issue with button color when no CI enabled. !4287
  - Fixed potential issue with 2 CI status polling events happening. !3869
  - Improve design of Pipeline view. !4230
  - Fix gitlab importer failing to import new projects due to missing credentials. !4301
  - Fix import URL migration not rescuing with the correct Error. !4321
  - Fix health check access token changing due to old application settings being used. !4332
  - Make authentication service for Container Registry to be compatible with Docker versions before 1.11. !4363
  - Add Application Setting to configure Container Registry token expire delay (default 5 min). !4364
  - Pass the "Remember me" value to the 2FA token form. !4369
  - Fix incorrect links on pipeline page when merge request created from fork.  !4376
  - Use downcased path to container repository as this is expected path by Docker. !4420
  - Fix wiki project clone address error (chujinjin). !4429
  - Fix serious performance bug with rendering Markdown with InlineDiffFilter.  !4392
  - Fix missing number on generated ordered list element. !4437
  - Prevent disclosure of notes on confidential issues in search results.

v 8.8.2
  - Added remove due date button. !4209
  - Fix Error 500 when accessing application settings due to nil disabled OAuth sign-in sources. !4242
  - Fix Error 500 in CI charts by gracefully handling commits with no durations. !4245
  - Fix table UI on CI builds page. !4249
  - Fix backups if registry is disabled. !4263
  - Fixed issue with merge button color. !4211
  - Fixed issue with enter key selecting wrong option in dropdown. !4210
  - When creating a .gitignore file a dropdown with templates will be provided. !4075
  - Fix concurrent request when updating build log in browser. !4183

v 8.8.1
  - Add documentation for the "Health Check" feature
  - Allow anonymous users to access a public project's pipelines !4233
  - Fix MySQL compatibility in zero downtime migrations helpers
  - Fix the CI login to Container Registry (the gitlab-ci-token user)

v 8.8.0
  - Implement GFM references for milestones (Alejandro Rodríguez)
  - Snippets tab under user profile. !4001 (Long Nguyen)
  - Fix error when using link to uploads in global snippets
  - Fix Error 500 when attempting to retrieve project license when HEAD points to non-existent ref
  - Assign labels and milestone to target project when moving issue. !3934 (Long Nguyen)
  - Use a case-insensitive comparison in sanitizing URI schemes
  - Toggle sign-up confirmation emails in application settings
  - Make it possible to prevent tagged runner from picking untagged jobs
  - Added `InlineDiffFilter` to the markdown parser. (Adam Butler)
  - Added inline diff styling for `change_title` system notes. (Adam Butler)
  - Project#open_branches has been cleaned up and no longer loads entire records into memory.
  - Escape HTML in commit titles in system note messages
  - Improve design of Pipeline View
  - Fix scope used when accessing container registry
  - Fix creation of Ci::Commit object which can lead to pending, failed in some scenarios
  - Improve multiple branch push performance by memoizing permission checking
  - Log to application.log when an admin starts and stops impersonating a user
  - Changing the confidentiality of an issue now creates a new system note (Alex Moore-Niemi)
  - Updated gitlab_git to 10.1.0
  - GitAccess#protected_tag? no longer loads all tags just to check if a single one exists
  - Reduce delay in destroying a project from 1-minute to immediately
  - Make build status canceled if any of the jobs was canceled and none failed
  - Upgrade Sidekiq to 4.1.2
  - Added /health_check endpoint for checking service status
  - Make 'upcoming' filter for milestones work better across projects
  - Sanitize repo paths in new project error message
  - Bump mail_room to 0.7.0 to fix stuck IDLE connections
  - Remove future dates from contribution calendar graph.
  - Support e-mail notifications for comments on project snippets
  - Fix API leak of notes of unauthorized issues, snippets and merge requests
  - Use ActionDispatch Remote IP for Akismet checking
  - Fix error when visiting commit builds page before build was updated
  - Add 'l' shortcut to open Label dropdown on issuables and 'i' to create new issue on a project
  - Update SVG sanitizer to conform to SVG 1.1
  - Speed up push emails with multiple recipients by only generating the email once
  - Updated search UI
  - Added authentication service for Container Registry
  - Display informative message when new milestone is created
  - Sanitize milestones and labels titles
  - Support multi-line tag messages. !3833 (Calin Seciu)
  - Force users to reset their password after an admin changes it
  - Allow "NEWS" and "CHANGES" as alternative names for CHANGELOG. !3768 (Connor Shea)
  - Added button to toggle whitespaces changes on diff view
  - Backport GitHub Enterprise import support from EE
  - Create tags using Rugged for performance reasons. !3745
  - Allow guests to set notification level in projects
  - API: Expose Issue#user_notes_count. !3126 (Anton Popov)
  - Don't show forks button when user can't view forks
  - Fix atom feed links and rendering
  - Files over 5MB can only be viewed in their raw form, files over 1MB without highlighting !3718
  - Add support for supressing text diffs using .gitattributes on the default branch (Matt Oakes)
  - Add eager load paths to help prevent dependency load issues in Sidekiq workers. !3724
  - Added multiple colors for labels in dropdowns when dups happen.
  - Show commits in the same order as `git log`
  - Improve description for the Two-factor Authentication sign-in screen. (Connor Shea)
  - API support for the 'since' and 'until' operators on commit requests (Paco Guzman)
  - Fix Gravatar hint in user profile when Gravatar is disabled. !3988 (Artem Sidorenko)
  - Expire repository exists? and has_visible_content? caches after a push if necessary
  - Fix unintentional filtering bug in Issue/MR sorted by milestone due (Takuya Noguchi)
  - Fix adding a todo for private group members (Ahmad Sherif)
  - Bump ace-rails-ap gem version from 2.0.1 to 4.0.2 which upgrades Ace Editor from 1.1.2 to 1.2.3
  - Total method execution timings are no longer tracked
  - Allow Admins to remove the Login with buttons for OAuth services and still be able to import !4034. (Andrei Gliga)
  - Add API endpoints for un/subscribing from/to a label. !4051 (Ahmad Sherif)
  - Hide left sidebar on phone screens to give more space for content
  - Redesign navigation for profile and group pages
  - Add counter metrics for rails cache
  - Import pull requests from GitHub where the source or target branches were removed
  - All Grape API helpers are now instrumented
  - Improve Issue formatting for the Slack Service (Jeroen van Baarsen)
  - Fixed advice on invalid permissions on upload path !2948 (Ludovic Perrine)
  - Allows MR authors to have the source branch removed when merging the MR. !2801 (Jeroen Jacobs)
  - When creating a .gitignore file a dropdown with templates will be provided
  - Shows the issue/MR list search/filter form and corrects the mobile styling for guest users. #17562

v 8.7.9
  - Fix privilege escalation issue with OAuth external users.
  - Ensure references to private repos aren't shown to logged-out users.

v 8.7.8
  - Fix visibility of snippets when searching.
  - Update omniauth-saml to 1.6.0 !4951

v 8.7.7
  - Fix import by `Any Git URL` broken if the URL contains a space
  - Prevent unauthorized access to other projects build traces
  - Forbid scripting for wiki files
  - Only show notes through JSON on confidential issues that the user has access to

v 8.7.6
  - Fix links on wiki pages for relative url setups. !4131 (Artem Sidorenko)
  - Fix import from GitLab.com to a private instance failure. !4181
  - Fix external imports not finding the import data. !4106
  - Fix notification delay when changing status of an issue
  - Bump Workhorse to 0.7.5 so it can serve raw diffs

v 8.7.5
  - Fix relative links in wiki pages. !4050
  - Fix always showing build notification message when switching between merge requests !4086
  - Fix an issue when filtering merge requests with more than one label. !3886
  - Fix short note for the default scope on build page (Takuya Noguchi)

v 8.7.4
  - Links for Redmine issue references are generated correctly again !4048 (Benedikt Huss)
  - Fix setting trusted proxies !3970
  - Fix BitBucket importer bug when throwing exceptions !3941
  - Use sign out path only if not empty !3989
  - Running rake gitlab:db:drop_tables now drops tables with cascade !4020
  - Running rake gitlab:db:drop_tables uses "IF EXISTS" as a precaution !4100
  - Use a case-insensitive comparison in sanitizing URI schemes

v 8.7.3
  - Emails, Gitlab::Email::Message, Gitlab::Diff, and Premailer::Adapter::Nokogiri are now instrumented
  - Merge request widget displays TeamCity build state and code coverage correctly again.
  - Fix the line code when importing PR review comments from GitHub. !4010
  - Wikis are now initialized on legacy projects when checking repositories
  - Remove animate.css in favor of a smaller subset of animations. !3937 (Connor Shea)

v 8.7.2
  - The "New Branch" button is now loaded asynchronously
  - Fix error 500 when trying to create a wiki page
  - Updated spacing between notification label and button
  - Label titles in filters are now escaped properly

v 8.7.1
  - Throttle the update of `project.last_activity_at` to 1 minute. !3848
  - Fix .gitlab-ci.yml parsing issue when hidde job is a template without script definition. !3849
  - Fix license detection to detect all license files, not only known licenses. !3878
  - Use the `can?` helper instead of `current_user.can?`. !3882
  - Prevent users from deleting Webhooks via API they do not own
  - Fix Error 500 due to stale cache when projects are renamed or transferred
  - Update width of search box to fix Safari bug. !3900 (Jedidiah)
  - Use the `can?` helper instead of `current_user.can?`

v 8.7.0
  - Gitlab::GitAccess and Gitlab::GitAccessWiki are now instrumented
  - Fix vulnerability that made it possible to gain access to private labels and milestones
  - The number of InfluxDB points stored per UDP packet can now be configured
  - Fix error when cross-project label reference used with non-existent project
  - Transactions for /internal/allowed now have an "action" tag set
  - Method instrumentation now uses Module#prepend instead of aliasing methods
  - Repository.clean_old_archives is now instrumented
  - Add support for environment variables on a job level in CI configuration file
  - SQL query counts are now tracked per transaction
  - The Projects::HousekeepingService class has extra instrumentation
  - All service classes (those residing in app/services) are now instrumented
  - Developers can now add custom tags to transactions
  - Loading of an issue's referenced merge requests and related branches is now done asynchronously
  - Enable gzip for assets, makes the page size significantly smaller. !3544 / !3632 (Connor Shea)
  - Add support to cherry-pick any commit into any branch in the web interface (Minqi Pan)
  - Project switcher uses new dropdown styling
  - Load award emoji images separately unless opening the full picker. Saves several hundred KBs of data for most pages. (Connor Shea)
  - Do not include award_emojis in issue and merge_request comment_count !3610 (Lucas Charles)
  - Restrict user profiles when public visibility level is restricted.
  - Add ability set due date to issues, sort and filter issues by due date (Mehmet Beydogan)
  - All images in discussions and wikis now link to their source files !3464 (Connor Shea).
  - Return status code 303 after a branch DELETE operation to avoid project deletion (Stan Hu)
  - Add setting for customizing the list of trusted proxies !3524
  - Allow projects to be transfered to a lower visibility level group
  - Fix `signed_in_ip` being set to 127.0.0.1 when using a reverse proxy !3524
  - Improved Markdown rendering performance !3389
  - Make shared runners text in box configurable
  - Don't attempt to look up an avatar in repo if repo directory does not exist (Stan Hu)
  - API: Ability to subscribe and unsubscribe from issues and merge requests (Robert Schilling)
  - Expose project badges in project settings
  - Make /profile/keys/new redirect to /profile/keys for back-compat. !3717
  - Preserve time notes/comments have been updated at when moving issue
  - Make HTTP(s) label consistent on clone bar (Stan Hu)
  - Add support for `after_script`, requires Runner 1.2 (Kamil Trzciński)
  - Expose label description in API (Mariusz Jachimowicz)
  - API: Ability to update a group (Robert Schilling)
  - API: Ability to move issues (Robert Schilling)
  - Fix Error 500 after renaming a project path (Stan Hu)
  - Fix a bug whith trailing slash in teamcity_url (Charles May)
  - Allow back dating on issues when created or updated through the API
  - Allow back dating on issue notes when created through the API
  - Propose license template when creating a new LICENSE file
  - API: Expose /licenses and /licenses/:key
  - Fix avatar stretching by providing a cropping feature
  - API: Expose `subscribed` for issues and merge requests (Robert Schilling)
  - Allow SAML to handle external users based on user's information !3530
  - Allow Omniauth providers to be marked as `external` !3657
  - Add endpoints to archive or unarchive a project !3372
  - Fix a bug whith trailing slash in bamboo_url
  - Add links to CI setup documentation from project settings and builds pages
  - Display project members page to all members
  - Handle nil descriptions in Slack issue messages (Stan Hu)
  - Add automated repository integrity checks (OFF by default)
  - API: Expose open_issues_count, closed_issues_count, open_merge_requests_count for labels (Robert Schilling)
  - API: Ability to star and unstar a project (Robert Schilling)
  - Add default scope to projects to exclude projects pending deletion
  - Allow to close merge requests which source projects(forks) are deleted.
  - Ensure empty recipients are rejected in BuildsEmailService
  - Use rugged to change HEAD in Project#change_head (P.S.V.R)
  - API: Ability to filter milestones by state `active` and `closed` (Robert Schilling)
  - API: Fix milestone filtering by `iid` (Robert Schilling)
  - Make before_script and after_script overridable on per-job (Kamil Trzciński)
  - API: Delete notes of issues, snippets, and merge requests (Robert Schilling)
  - Implement 'Groups View' as an option for dashboard preferences !3379 (Elias W.)
  - Better errors handling when creating milestones inside groups
  - Fix high CPU usage when PostReceive receives refs/merge-requests/<id>
  - Hide `Create a group` help block when creating a new project in a group
  - Implement 'TODOs View' as an option for dashboard preferences !3379 (Elias W.)
  - Allow issues and merge requests to be assigned to the author !2765
  - Make Ci::Commit to group only similar builds and make it stateful (ref, tag)
  - Gracefully handle notes on deleted commits in merge requests (Stan Hu)
  - Decouple membership and notifications
  - Fix creation of merge requests for orphaned branches (Stan Hu)
  - API: Ability to retrieve a single tag (Robert Schilling)
  - While signing up, don't persist the user password across form redisplays
  - Fall back to `In-Reply-To` and `References` headers when sub-addressing is not available (David Padilla)
  - Remove "Congratulations!" tweet button on newly-created project. (Connor Shea)
  - Fix admin/projects when using visibility levels on search (PotHix)
  - Build status notifications
  - Update email confirmation interface
  - API: Expose user location (Robert Schilling)
  - API: Do not leak group existence via return code (Robert Schilling)
  - ClosingIssueExtractor regex now also works with colons. e.g. "Fixes: #1234" !3591
  - Update number of Todos in the sidebar when it's marked as "Done". !3600
  - Sanitize branch names created for confidential issues
  - API: Expose 'updated_at' for issue, snippet, and merge request notes (Robert Schilling)
  - API: User can leave a project through the API when not master or owner. !3613
  - Fix repository cache invalidation issue when project is recreated with an empty repo (Stan Hu)
  - Fix: Allow empty recipients list for builds emails service when pushed is added (Frank Groeneveld)
  - Improved markdown forms
  - Diff design updates (colors, button styles, etc)
  - Copying and pasting a diff no longer pastes the line numbers or +/-
  - Add null check to formData when updating profile content to fix Firefox bug
  - Disable spellcheck and autocorrect for username field in admin page
  - Delete tags using Rugged for performance reasons (Robert Schilling)
  - Add Slack notifications when Wiki is edited (Sebastian Klier)
  - Diffs load at the correct point when linking from from number
  - Selected diff rows highlight
  - Fix emoji categories in the emoji picker
  - API: Properly display annotated tags for GET /projects/:id/repository/tags (Robert Schilling)
  - Add encrypted credentials for imported projects and migrate old ones
  - Properly format all merge request references with ! rather than # !3740 (Ben Bodenmiller)
  - Author and participants are displayed first on users autocompletion
  - Show number sign on external issue reference text (Florent Baldino)
  - Updated print style for issues
  - Use GitHub Issue/PR number as iid to keep references
  - Import GitHub labels
  - Add option to filter by "Owned projects" on dashboard page
  - Import GitHub milestones
  - Execute system web hooks on push to the project
  - Allow enable/disable push events for system hooks
  - Fix GitHub project's link in the import page when provider has a custom URL
  - Add RAW build trace output and button on build page
  - Add incremental build trace update into CI API

v 8.6.9
  - Prevent unauthorized access to other projects build traces
  - Forbid scripting for wiki files
  - Only show notes through JSON on confidential issues that the user has access to

v 8.6.8
  - Prevent privilege escalation via "impersonate" feature
  - Prevent privilege escalation via notes API
  - Prevent privilege escalation via project webhook API
  - Prevent XSS via Git branch and tag names
  - Prevent XSS via custom issue tracker URL
  - Prevent XSS via `window.opener`
  - Prevent XSS via label drop-down
  - Prevent information disclosure via milestone API
  - Prevent information disclosure via snippet API
  - Prevent information disclosure via project labels
  - Prevent information disclosure via new merge request page

v 8.6.7
  - Fix persistent XSS vulnerability in `commit_person_link` helper
  - Fix persistent XSS vulnerability in Label and Milestone dropdowns
  - Fix vulnerability that made it possible to enumerate private projects belonging to group

v 8.6.6
  - Expire the exists cache before deletion to ensure project dir actually exists (Stan Hu). !3413
  - Fix error on language detection when repository has no HEAD (e.g., master branch) (Jeroen Bobbeldijk). !3654
  - Fix revoking of authorized OAuth applications (Connor Shea). !3690
  - Fix error on language detection when repository has no HEAD (e.g., master branch). !3654 (Jeroen Bobbeldijk)
  - Issuable header is consistent between issues and merge requests
  - Improved spacing in issuable header on mobile

v 8.6.5
  - Fix importing from GitHub Enterprise. !3529
  - Perform the language detection after updating merge requests in `GitPushService`, leading to faster visual feedback for the end-user. !3533
  - Check permissions when user attempts to import members from another project. !3535
  - Only update repository language if it is not set to improve performance. !3556
  - Return status code 303 after a branch DELETE operation to avoid project deletion (Stan Hu). !3583
  - Unblock user when active_directory is disabled and it can be found !3550
  - Fix a 2FA authentication spoofing vulnerability.

v 8.6.4
  - Don't attempt to fetch any tags from a forked repo (Stan Hu)
  - Redesign the Labels page

v 8.6.3
  - Mentions on confidential issues doesn't create todos for non-members. !3374
  - Destroy related todos when an Issue/MR is deleted. !3376
  - Fix error 500 when target is nil on todo list. !3376
  - Fix copying uploads when moving issue to another project. !3382
  - Ensuring Merge Request API returns boolean values for work_in_progress (Abhi Rao). !3432
  - Fix raw/rendered diff producing different results on merge requests. !3450
  - Fix commit comment alignment (Stan Hu). !3466
  - Fix Error 500 when searching for a comment in a project snippet. !3468
  - Allow temporary email as notification email. !3477
  - Fix issue with dropdowns not selecting values. !3478
  - Update gitlab-shell version and doc to 2.6.12. gitlab-org/gitlab-ee!280

v 8.6.2
  - Fix dropdown alignment. !3298
  - Fix issuable sidebar overlaps on tablet. !3299
  - Make dropdowns pixel perfect. !3337
  - Fix order of steps to prevent PostgreSQL errors when running migration. !3355
  - Fix bold text in issuable sidebar. !3358
  - Fix error with anonymous token in applications settings. !3362
  - Fix the milestone 'upcoming' filter. !3364 + !3368
  - Fix comments on confidential issues showing up in activity feed to non-members. !3375
  - Fix `NoMethodError` when visiting CI root path at `/ci`. !3377
  - Add a tooltip to new branch button in issue page. !3380
  - Fix an issue hiding the password form when signed-in with a linked account. !3381
  - Add links to CI setup documentation from project settings and builds pages. !3384
  - Fix an issue with width of project select dropdown. !3386
  - Remove redundant `require`s from Banzai files. !3391
  - Fix error 500 with cancel button on issuable edit form. !3392 + !3417
  - Fix background when editing a highlighted note. !3423
  - Remove tabstop from the WIP toggle links. !3426
  - Ensure private project snippets are not viewable by unauthorized people.
  - Gracefully handle notes on deleted commits in merge requests (Stan Hu). !3402
  - Fixed issue with notification settings not saving. !3452

v 8.6.1
  - Add option to reload the schema before restoring a database backup. !2807
  - Display navigation controls on mobile. !3214
  - Fixed bug where participants would not work correctly on merge requests. !3329
  - Fix sorting issues by votes on the groups issues page results in SQL errors. !3333
  - Restrict notifications for confidential issues. !3334
  - Do not allow to move issue if it has not been persisted. !3340
  - Add a confirmation step before deleting an issuable. !3341
  - Fixes issue with signin button overflowing on mobile. !3342
  - Auto collapses the navigation sidebar when resizing. !3343
  - Fix build dependencies, when the dependency is a string. !3344
  - Shows error messages when trying to create label in dropdown menu. !3345
  - Fixes issue with assign milestone not loading milestone list. !3346
  - Fix an issue causing the Dashboard/Milestones page to be blank. !3348

v 8.6.0
  - Add ability to move issue to another project
  - Prevent tokens in the import URL to be showed by the UI
  - Fix bug where wrong commit ID was being used in a merge request diff to show old image (Stan Hu)
  - Add confidential issues
  - Bump gitlab_git to 9.0.3 (Stan Hu)
  - Fix diff image view modes (2-up, swipe, onion skin) not working (Stan Hu)
  - Support Golang subpackage fetching (Stan Hu)
  - Bump Capybara gem to 2.6.2 (Stan Hu)
  - New branch button appears on issues where applicable
  - Contributions to forked projects are included in calendar
  - Improve the formatting for the user page bio (Connor Shea)
  - Easily (un)mark merge request as WIP using link
  - Use specialized system notes when MR is (un)marked as WIP
  - Removed the default password from the initial admin account created during
    setup. A password can be provided during setup (see installation docs), or
    GitLab will ask the user to create a new one upon first visit.
  - Fix issue when pushing to projects ending in .wiki
  - Properly display YAML front matter in Markdown
  - Add support for wiki with UTF-8 page names (Hiroyuki Sato)
  - Fix wiki search results point to raw source (Hiroyuki Sato)
  - Don't load all of GitLab in mail_room
  - Add information about `image` and `services` field at `job` level in the `.gitlab-ci.yml` documentation (Pat Turner)
  - HTTP error pages work independently from location and config (Artem Sidorenko)
  - Update `omniauth-saml` to 1.5.0 to allow for custom response attributes to be set
  - Memoize @group in Admin::GroupsController (Yatish Mehta)
  - Indicate how much an MR diverged from the target branch (Pierre de La Morinerie)
  - Added omniauth-auth0 Gem (Daniel Carraro)
  - Add label description in tooltip to labels in issue index and sidebar
  - Strip leading and trailing spaces in URL validator (evuez)
  - Add "last_sign_in_at" and "confirmed_at" to GET /users/* API endpoints for admins (evuez)
  - Return empty array instead of 404 when commit has no statuses in commit status API
  - Decrease the font size and the padding of the `.anchor` icons used in the README (Roberto Dip)
  - Rewrite logo to simplify SVG code (Sean Lang)
  - Allow to use YAML anchors when parsing the `.gitlab-ci.yml` (Pascal Bach)
  - Ignore jobs that start with `.` (hidden jobs)
  - Hide builds from project's settings when the feature is disabled
  - Allow to pass name of created artifacts archive in `.gitlab-ci.yml`
  - Refactor and greatly improve search performance
  - Add support for cross-project label references
  - Ensure "new SSH key" email do not ends up as dead Sidekiq jobs
  - Update documentation to reflect Guest role not being enforced on internal projects
  - Allow search for logged out users
  - Allow to define on which builds the current one depends on
  - Allow user subscription to a label: get notified for issues/merge requests related to that label (Timothy Andrew)
  - Fix bug where Bitbucket `closed` issues were imported as `opened` (Iuri de Silvio)
  - Don't show Issues/MRs from archived projects in Groups view
  - Fix wrong "iid of max iid" in Issuable sidebar for some merged MRs
  - Fix empty source_sha on Merge Request when there is no diff (Pierre de La Morinerie)
  - Increase the notes polling timeout over time (Roberto Dip)
  - Add shortcut to toggle markdown preview (Florent Baldino)
  - Show labels in dashboard and group milestone views
  - Fix an issue when the target branch of a MR had been deleted
  - Add main language of a project in the list of projects (Tiago Botelho)
  - Add #upcoming filter to Milestone filter (Tiago Botelho)
  - Add ability to show archived projects on dashboard, explore and group pages
  - Remove fork link closes all merge requests opened on source project (Florent Baldino)
  - Move group activity to separate page
  - Create external users which are excluded of internal and private projects unless access was explicitly granted
  - Continue parameters are checked to ensure redirection goes to the same instance
  - User deletion is now done in the background so the request can not time out
  - Canceled builds are now ignored in compound build status if marked as `allowed to fail`
  - Trigger a todo for mentions on commits page
  - Let project owners and admins soft delete issues and merge requests

v 8.5.13
  - Prevent unauthorized access to other projects build traces
  - Forbid scripting for wiki files

v 8.5.12
  - Prevent privilege escalation via "impersonate" feature
  - Prevent privilege escalation via notes API
  - Prevent privilege escalation via project webhook API
  - Prevent XSS via Git branch and tag names
  - Prevent XSS via custom issue tracker URL
  - Prevent XSS via `window.opener`
  - Prevent information disclosure via snippet API
  - Prevent information disclosure via project labels
  - Prevent information disclosure via new merge request page

v 8.5.11
  - Fix persistent XSS vulnerability in `commit_person_link` helper

v 8.5.10
  - Fix a 2FA authentication spoofing vulnerability.

v 8.5.9
  - Don't attempt to fetch any tags from a forked repo (Stan Hu).

v 8.5.8
  - Bump Git version requirement to 2.7.4

v 8.5.7
  - Bump Git version requirement to 2.7.3

v 8.5.6
  - Obtain a lease before querying LDAP

v 8.5.5
  - Ensure removing a project removes associated Todo entries
  - Prevent a 500 error in Todos when author was removed
  - Fix pagination for filtered dashboard and explore pages
  - Fix "Show all" link behavior

v 8.5.4
  - Do not cache requests for badges (including builds badge)

v 8.5.3
  - Flush repository caches before renaming projects
  - Sort starred projects on dashboard based on last activity by default
  - Show commit message in JIRA mention comment
  - Makes issue page and merge request page usable on mobile browsers.
  - Improved UI for profile settings

v 8.5.2
  - Fix sidebar overlapping content when screen width was below 1200px
  - Don't repeat labels listed on Labels tab
  - Bring the "branded appearance" feature from EE to CE
  - Fix error 500 when commenting on a commit
  - Show days remaining instead of elapsed time for Milestone
  - Fix broken icons on installations with relative URL (Artem Sidorenko)
  - Fix issue where tag list wasn't refreshed after deleting a tag
  - Fix import from gitlab.com (KazSawada)
  - Improve implementation to check read access to forks and add pagination
  - Don't show any "2FA required" message if it's not actually required
  - Fix help keyboard shortcut on relative URL setups (Artem Sidorenko)
  - Update Rails to 4.2.5.2
  - Fix permissions for deprecated CI build status badge
  - Don't show "Welcome to GitLab" when the search didn't return any projects
  - Add Todos documentation

v 8.5.1
  - Fix group projects styles
  - Show Crowd login tab when sign in is disabled and Crowd is enabled (Peter Hudec)
  - Fix a set of small UI glitches in project, profile, and wiki pages
  - Restrict permissions on public/uploads
  - Fix the merge request side-by-side view after loading diff results
  - Fix the look of tooltip for the "Revert" button
  - Add when the Builds & Runners API changes got introduced
  - Fix error 500 on some merged merge requests
  - Fix an issue causing the content of the issuable sidebar to disappear
  - Fix error 500 when trying to mark an already done todo as "done"
  - Fix an issue where MRs weren't sortable
  - Issues can now be dragged & dropped into empty milestone lists. This is also
    possible with MRs
  - Changed padding & background color for highlighted notes
  - Re-add the newrelic_rpm gem which was removed without any deprecation or warning (Stan Hu)
  - Update sentry-raven gem to 0.15.6
  - Add build coverage in project's builds page (Steffen Köhler)
  - Changed # to ! for merge requests in activity view

v 8.5.0
  - Fix duplicate "me" in tooltip of the "thumbsup" awards Emoji (Stan Hu)
  - Cache various Repository methods to improve performance
  - Fix duplicated branch creation/deletion Webhooks/service notifications when using Web UI (Stan Hu)
  - Ensure rake tasks that don't need a DB connection can be run without one
  - Update New Relic gem to 3.14.1.311 (Stan Hu)
  - Add "visibility" flag to GET /projects api endpoint
  - Add an option to supply root email through an environmental variable (Koichiro Mikami)
  - Ignore binary files in code search to prevent Error 500 (Stan Hu)
  - Render sanitized SVG images (Stan Hu)
  - Support download access by PRIVATE-TOKEN header (Stan Hu)
  - Upgrade gitlab_git to 7.2.23 to fix commit message mentions in first branch push
  - Add option to include the sender name in body of Notify email (Jason Lee)
  - New UI for pagination
  - Don't prevent sign out when 2FA enforcement is enabled and user hasn't yet
    set it up
  - API: Added "merge_requests/:merge_request_id/closes_issues" (Gal Schlezinger)
  - Fix diff comments loaded by AJAX to load comment with diff in discussion tab
  - Fix relative links in other markup formats (Ben Boeckel)
  - Whitelist raw "abbr" elements when parsing Markdown (Benedict Etzel)
  - Fix label links for a merge request pointing to issues list
  - Don't vendor minified JS
  - Increase project import timeout to 15 minutes
  - Be more permissive with email address validation: it only has to contain a single '@'
  - Display 404 error on group not found
  - Track project import failure
  - Support Two-factor Authentication for LDAP users
  - Display database type and version in Administration dashboard
  - Allow limited Markdown in Broadcast Messages
  - Fix visibility level text in admin area (Zeger-Jan van de Weg)
  - Warn admin during OAuth of granting admin rights (Zeger-Jan van de Weg)
  - Update the ExternalIssue regex pattern (Blake Hitchcock)
  - Remember user's inline/side-by-side diff view preference in a cookie (Kirill Katsnelson)
  - Optimized performance of finding issues to be closed by a merge request
  - Add `avatar_url`, `description`, `git_ssh_url`, `git_http_url`, `path_with_namespace`
    and `default_branch` in `project` in push, issue, merge-request and note webhooks data (Kirill Zaitsev)
  - Deprecate the `ssh_url` in favor of `git_ssh_url` and `http_url` in favor of `git_http_url`
    in `project` for push, issue, merge-request and note webhooks data (Kirill Zaitsev)
  - Deprecate the `repository` key in push, issue, merge-request and note webhooks data, use `project` instead (Kirill Zaitsev)
  - API: Expose MergeRequest#merge_status (Andrei Dziahel)
  - Revert "Add IP check against DNSBLs at account sign-up"
  - Actually use the `skip_merges` option in Repository#commits (Tony Chu)
  - Fix API to keep request parameters in Link header (Michael Potthoff)
  - Deprecate API "merge_request/:merge_request_id/comments". Use "merge_requests/:merge_request_id/notes" instead
  - Deprecate API "merge_request/:merge_request_id/...". Use "merge_requests/:merge_request_id/..." instead
  - Prevent parse error when name of project ends with .atom and prevent path issues
  - Discover branches for commit statuses ref-less when doing merge when succeeded
  - Mark inline difference between old and new paths when a file is renamed
  - Support Akismet spam checking for creation of issues via API (Stan Hu)
  - API: Allow to set or update a merge-request's milestone (Kirill Skachkov)
  - Improve UI consistency between projects and groups lists
  - Add sort dropdown to dashboard projects page
  - Fixed logo animation on Safari (Roman Rott)
  - Fix Merge When Succeeded when multiple stages
  - Hide remove source branch button when the MR is merged but new commits are pushed (Zeger-Jan van de Weg)
  - In seach autocomplete show only groups and projects you are member of
  - Don't process cross-reference notes from forks
  - Fix: init.d script not working on OS X
  - Faster snippet search
  - Added API to download build artifacts
  - Title for milestones should be unique (Zeger-Jan van de Weg)
  - Validate correctness of maximum attachment size application setting
  - Replaces "Create merge request" link with one to the "Merge Request" when one exists
  - Fix CI builds badge, add a new link to builds badge, deprecate the old one
  - Fix broken link to project in build notification emails
  - Ability to see and sort on vote count from Issues and MR lists
  - Fix builds scheduler when first build in stage was allowed to fail
  - User project limit is reached notice is hidden if the projects limit is zero
  - Add API support for managing runners and project's runners
  - Allow SAML users to login with no previous account without having to allow
    all Omniauth providers to do so.
  - Allow existing users to auto link their SAML credentials by logging in via SAML
  - Make it possible to erase a build (trace, artifacts) using UI and API
  - Ability to revert changes from a Merge Request or Commit
  - Emoji comment on diffs are not award emoji
  - Add label description (Nuttanart Pornprasitsakul)
  - Show label row when filtering issues or merge requests by label (Nuttanart Pornprasitsakul)
  - Add Todos

v 8.4.11
  - Prevent unauthorized access to other projects build traces
  - Forbid scripting for wiki files

v 8.4.10
  - Prevent privilege escalation via "impersonate" feature
  - Prevent privilege escalation via notes API
  - Prevent privilege escalation via project webhook API
  - Prevent XSS via Git branch and tag names
  - Prevent XSS via custom issue tracker URL
  - Prevent XSS via `window.opener`
  - Prevent information disclosure via snippet API
  - Prevent information disclosure via project labels
  - Prevent information disclosure via new merge request page

v 8.4.9
  - Fix persistent XSS vulnerability in `commit_person_link` helper

v 8.4.8
  - Fix a 2FA authentication spoofing vulnerability.

v 8.4.7
  - Don't attempt to fetch any tags from a forked repo (Stan Hu).

v 8.4.6
  - Bump Git version requirement to 2.7.4

v 8.4.5
  - No CE-specific changes

v 8.4.4
  - Update omniauth-saml gem to 1.4.2
  - Prevent long-running backup tasks from timing out the database connection
  - Add a Project setting to allow guests to view build logs (defaults to true)
  - Sort project milestones by due date including issue editor (Oliver Rogers / Orih)

v 8.4.3
  - Increase lfs_objects size column to 8-byte integer to allow files larger
    than 2.1GB
  - Correctly highlight MR diff when MR has merge conflicts
  - Fix highlighting in blame view
  - Update sentry-raven gem to prevent "Not a git repository" console output
    when running certain commands
  - Add instrumentation to additional Gitlab::Git and Rugged methods for
    performance monitoring
  - Allow autosize textareas to also be manually resized

v 8.4.2
  - Bump required gitlab-workhorse version to bring in a fix for missing
    artifacts in the build artifacts browser
  - Get rid of those ugly borders on the file tree view
  - Fix updating the runner information when asking for builds
  - Bump gitlab_git version to 7.2.24 in order to bring in a performance
    improvement when checking if a repository was empty
  - Add instrumentation for Gitlab::Git::Repository instance methods so we can
    track them in Performance Monitoring.
  - Increase contrast between highlighted code comments and inline diff marker
  - Fix method undefined when using external commit status in builds
  - Fix highlighting in blame view.

v 8.4.1
  - Apply security updates for Rails (4.2.5.1), rails-html-sanitizer (1.0.3),
    and Nokogiri (1.6.7.2)
  - Fix redirect loop during import
  - Fix diff highlighting for all syntax themes
  - Delete project and associations in a background worker

v 8.4.0
  - Allow LDAP users to change their email if it was not set by the LDAP server
  - Ensure Gravatar host looks like an actual host
  - Consider re-assign as a mention from a notification point of view
  - Add pagination headers to already paginated API resources
  - Properly generate diff of orphan commits, like the first commit in a repository
  - Improve the consistency of commit titles, branch names, tag names, issue/MR titles, on their respective project pages
  - Autocomplete data is now always loaded, instead of when focusing a comment text area
  - Improved performance of finding issues for an entire group
  - Added custom application performance measuring system powered by InfluxDB
  - Add syntax highlighting to diffs
  - Gracefully handle invalid UTF-8 sequences in Markdown links (Stan Hu)
  - Bump fog to 1.36.0 (Stan Hu)
  - Add user's last used IP addresses to admin page (Stan Hu)
  - Add housekeeping function to project settings page
  - The default GitLab logo now acts as a loading indicator
  - Fix caching issue where build status was not updating in project dashboard (Stan Hu)
  - Accept 2xx status codes for successful Webhook triggers (Stan Hu)
  - Fix missing date of month in network graph when commits span a month (Stan Hu)
  - Expire view caches when application settings change (e.g. Gravatar disabled) (Stan Hu)
  - Don't notify users twice if they are both project watchers and subscribers (Stan Hu)
  - Remove gray background from layout in UI
  - Fix signup for OAuth providers that don't provide a name
  - Implement new UI for group page
  - Implement search inside emoji picker
  - Let the CI runner know about builds that this build depends on
  - Add API support for looking up a user by username (Stan Hu)
  - Add project permissions to all project API endpoints (Stan Hu)
  - Link to milestone in "Milestone changed" system note
  - Only allow group/project members to mention `@all`
  - Expose Git's version in the admin area (Trey Davis)
  - Add "Frequently used" category to emoji picker
  - Add CAS support (tduehr)
  - Add link to merge request on build detail page
  - Fix: Problem with projects ending with .keys (Jose Corcuera)
  - Revert back upvote and downvote button to the issue and MR pages
  - Swap position of Assignee and Author selector on Issuables (Zeger-Jan van de Weg)
  - Add system hook messages for project rename and transfer (Steve Norman)
  - Fix version check image in Safari
  - Show 'All' tab by default in the builds page
  - Add Open Graph and Twitter Card data to all pages
  - Fix API project lookups when querying with a namespace with dots (Stan Hu)
  - Enable forcing Two-factor authentication sitewide, with optional grace period
  - Import GitHub Pull Requests into GitLab
  - Change single user API endpoint to return more detailed data (Michael Potthoff)
  - Update version check images to use SVG
  - Validate README format before displaying
  - Enable Microsoft Azure OAuth2 support (Janis Meybohm)
  - Properly set task-list class on single item task lists
  - Add file finder feature in tree view (Kyungchul Shin)
  - Ajax filter by message for commits page
  - API: Add support for deleting a tag via the API (Robert Schilling)
  - Allow subsequent validations in CI Linter
  - Show referenced MRs & Issues only when the current viewer can access them
  - Fix Encoding::CompatibilityError bug when markdown content has some complex URL (Jason Lee)
  - Add API support for managing project's builds
  - Add API support for managing project's build triggers
  - Add API support for managing project's build variables
  - Allow broadcast messages to be edited
  - Autosize Markdown textareas
  - Import GitHub wiki into GitLab
  - Add reporters ability to download and browse build artifacts (Andrew Johnson)
  - Autofill referring url in message box when reporting user abuse.
  - Remove leading comma on award emoji when the user is the first to award the emoji (Zeger-Jan van de Weg)
  - Add build artifacts browser
  - Improve UX in builds artifacts browser
  - Increase default size of `data` column in `events` table when using MySQL
  - Expose button to CI Lint tool on project builds page
  - Fix: Creator should be added as a master of the project on creation
  - Added X-GitLab-... headers to emails from CI and Email On Push services (Anton Baklanov)
  - Add IP check against DNSBLs at account sign-up
  - Added cache:key to .gitlab-ci.yml allowing to fine tune the caching

v 8.3.10
  - Prevent unauthorized access to other projects build traces
  - Forbid scripting for wiki files

v 8.3.9
  - Prevent privilege escalation via "impersonate" feature
  - Prevent privilege escalation via notes API
  - Prevent privilege escalation via project webhook API
  - Prevent XSS via custom issue tracker URL
  - Prevent XSS via `window.opener`
  - Prevent information disclosure via project labels
  - Prevent information disclosure via new merge request page

v 8.3.8
  - Fix persistent XSS vulnerability in `commit_person_link` helper

v 8.3.7
  - Fix a 2FA authentication spoofing vulnerability.

v 8.3.6
  - Don't attempt to fetch any tags from a forked repo (Stan Hu).

v 8.3.5
  - Bump Git version requirement to 2.7.4

v 8.3.4
  - Use gitlab-workhorse 0.5.4 (fixes API routing bug)

v 8.3.3
  - Preserve CE behavior with JIRA integration by only calling API if URL is set
  - Fix duplicated branch creation/deletion events when using Web UI (Stan Hu)
  - Add configurable LDAP server query timeout
  - Get "Merge when build succeeds" to work when commits were pushed to MR target branch while builds were running
  - Suppress e-mails on failed builds if allow_failure is set (Stan Hu)
  - Fix project transfer e-mail sending incorrect paths in e-mail notification (Stan Hu)
  - Better support for referencing and closing issues in Asana service (Mike Wyatt)
  - Enable "Add key" button when user fills in a proper key (Stan Hu)
  - Fix error in processing reply-by-email messages (Jason Lee)
  - Fix Error 500 when visiting build page of project with nil runners_token (Stan Hu)
  - Use WOFF versions of SourceSansPro fonts
  - Fix regression when builds were not generated for tags created through web/api interface
  - Fix: maintain milestone filter between Open and Closed tabs (Greg Smethells)
  - Fix missing artifacts and build traces for build created before 8.3

v 8.3.2
  - Disable --follow in `git log` to avoid loading duplicate commit data in infinite scroll (Stan Hu)
  - Add support for Google reCAPTCHA in user registration

v 8.3.1
  - Fix Error 500 when global milestones have slashes (Stan Hu)
  - Fix Error 500 when doing a search in dashboard before visiting any project (Stan Hu)
  - Fix LDAP identity and user retrieval when special characters are used
  - Move Sidekiq-cron configuration to gitlab.yml

v 8.3.0
  - Bump rack-attack to 4.3.1 for security fix (Stan Hu)
  - API support for starred projects for authorized user (Zeger-Jan van de Weg)
  - Add open_issues_count to project API (Stan Hu)
  - Expand character set of usernames created by Omniauth (Corey Hinshaw)
  - Add button to automatically merge a merge request when the build succeeds (Zeger-Jan van de Weg)
  - Add unsubscribe link in the email footer (Zeger-Jan van de Weg)
  - Provide better diagnostic message upon project creation errors (Stan Hu)
  - Bump devise to 3.5.3 to fix reset token expiring after account creation (Stan Hu)
  - Remove api credentials from link to build_page
  - Deprecate GitLabCiService making it to always be inactive
  - Bump gollum-lib to 4.1.0 (Stan Hu)
  - Fix broken group avatar upload under "New group" (Stan Hu)
  - Update project repositorize size and commit count during import:repos task (Stan Hu)
  - Fix API setting of 'public' attribute to false will make a project private (Stan Hu)
  - Handle and report SSL errors in Webhook test (Stan Hu)
  - Bump Redis requirement to 2.8 for Sidekiq 4 (Stan Hu)
  - Fix: Assignee selector is empty when 'Unassigned' is selected (Jose Corcuera)
  - WIP identifier on merge requests no longer requires trailing space
  - Add rake tasks for git repository maintainance (Zeger-Jan van de Weg)
  - Fix 500 error when update group member permission
  - Fix: As an admin, cannot add oneself as a member to a group/project
  - Trim leading and trailing whitespace of milestone and issueable titles (Jose Corcuera)
  - Recognize issue/MR/snippet/commit links as references
  - Backport JIRA features from EE to CE
  - Add ignore whitespace change option to commit view
  - Fire update hook from GitLab
  - Allow account unlock via email
  - Style warning about mentioning many people in a comment
  - Fix: sort milestones by due date once again (Greg Smethells)
  - Migrate all CI::Services and CI::WebHooks to Services and WebHooks
  - Don't show project fork event as "imported"
  - Add API endpoint to fetch merge request commits list
  - Don't create CI status for refs that doesn't have .gitlab-ci.yml, even if the builds are enabled
  - Expose events API with comment information and author info
  - Fix: Ensure "Remove Source Branch" button is not shown when branch is being deleted. #3583
  - Run custom Git hooks when branch is created or deleted.
  - Fix bug when simultaneously accepting multiple MRs results in MRs that are of "merged" status, but not merged to the target branch
  - Add languages page to graphs
  - Block LDAP user when they are no longer found in the LDAP server
  - Improve wording on project visibility levels (Zeger-Jan van de Weg)
  - Fix editing notes on a merge request diff
  - Automatically select default clone protocol based on user preferences (Eirik Lygre)
  - Make Network page as sub tab of Commits
  - Add copy-to-clipboard button for Snippets
  - Add indication to merge request list item that MR cannot be merged automatically
  - Default target branch to patch-n when editing file in protected branch
  - Add Builds tab to merge request detail page
  - Allow milestones, issues and MRs to be created from dashboard and group indexes
  - Use new style for wiki
  - Use new style for milestone detail page
  - Fix sidebar tooltips when collapsed
  - Prevent possible XSS attack with award-emoji
  - Upgraded Sidekiq to 4.x
  - Accept COPYING,COPYING.lesser, and licence as license file (Zeger-Jan van de Weg)
  - Fix emoji aliases problem
  - Fix award-emojis Flash alert's width
  - Fix deleting notes on a merge request diff
  - Display referenced merge request statuses in the issue description (Greg Smethells)
  - Implement new sidebar for issue and merge request pages
  - Emoji picker improvements
  - Suppress warning about missing `.gitlab-ci.yml` if builds are disabled
  - Do not show build status unless builds are enabled and `.gitlab-ci.yml` is present
  - Persist runners registration token in database
  - Fix online editor should not remove newlines at the end of the file
  - Expose Git's version in the admin area
  - Show "New Merge Request" buttons on canonical repos when you have a fork (Josh Frye)

v 8.2.6
  - Prevent unauthorized access to other projects build traces
  - Forbid scripting for wiki files

v 8.2.5
  - Prevent privilege escalation via "impersonate" feature
  - Prevent privilege escalation via notes API
  - Prevent privilege escalation via project webhook API
  - Prevent XSS via `window.opener`
  - Prevent information disclosure via project labels
  - Prevent information disclosure via new merge request page

v 8.2.4
  - Bump Git version requirement to 2.7.4

v 8.2.3
  - Fix application settings cache not expiring after changes (Stan Hu)
  - Fix Error 500s when creating global milestones with Unicode characters (Stan Hu)
  - Update documentation for "Guest" permissions
  - Properly convert Emoji-only comments into Award Emojis
  - Enable devise paranoid mode to prevent user enumeration attack
  - Webhook payload has an added, modified and removed properties for each commit
  - Fix 500 error when creating a merge request that removes a submodule

v 8.2.2
  - Fix 404 in redirection after removing a project (Stan Hu)
  - Ensure cached application settings are refreshed at startup (Stan Hu)
  - Fix Error 500 when viewing user's personal projects from admin page (Stan Hu)
  - Fix: Raw private snippets access workflow
  - Prevent "413 Request entity too large" errors when pushing large files with LFS
  - Fix invalid links within projects dashboard header
  - Make current user the first user in assignee dropdown in issues detail page (Stan Hu)
  - Fix: duplicate email notifications on issue comments

v 8.2.1
  - Forcefully update builds that didn't want to update with state machine
  - Fix: saving GitLabCiService as Admin Template

v 8.2.0
  - Improved performance of finding projects and groups in various places
  - Improved performance of rendering user profile pages and Atom feeds
  - Expose build artifacts path as config option
  - Fix grouping of contributors by email in graph.
  - Improved performance of finding issues with/without labels
  - Fix Drone CI service template not saving properly (Stan Hu)
  - Fix avatars not showing in Atom feeds and project issues when Gravatar disabled (Stan Hu)
  - Added a GitLab specific profiling tool called "Sherlock" (see GitLab CE merge request #1749)
  - Upgrade gitlab_git to 7.2.20 and rugged to 0.23.3 (Stan Hu)
  - Improved performance of finding users by one of their Email addresses
  - Add allow_failure field to commit status API (Stan Hu)
  - Commits without .gitlab-ci.yml are marked as skipped
  - Save detailed error when YAML syntax is invalid
  - Since GitLab CI is enabled by default, remove enabling it by pushing .gitlab-ci.yml
  - Added build artifacts
  - Improved performance of replacing references in comments
  - Show last project commit to default branch on project home page
  - Highlight comment based on anchor in URL
  - Adds ability to remove the forked relationship from project settings screen. (Han Loong Liauw)
  - Improved performance of sorting milestone issues
  - Allow users to select the Files view as default project view (Cristian Bica)
  - Show "Empty Repository Page" for repository without branches (Artem V. Navrotskiy)
  - Fix: Inability to reply to code comments in the MR view, if the MR comes from a fork
  - Use git follow flag for commits page when retrieve history for file or directory
  - Show merge request CI status on merge requests index page
  - Send build name and stage in CI notification e-mail
  - Extend yml syntax for only and except to support specifying repository path
  - Enable shared runners to all new projects
  - Bump GitLab-Workhorse to 0.4.1
  - Allow to define cache in `.gitlab-ci.yml`
  - Fix: 500 error returned if destroy request without HTTP referer (Kazuki Shimizu)
  - Remove deprecated CI events from project settings page
  - Use issue editor as cross reference comment author when issue is edited with a new mention.
  - Add graphs of commits ahead and behind default branch (Jeff Stubler)
  - Improve personal snippet access workflow (Douglas Alexandre)
  - [API] Add ability to fetch the commit ID of the last commit that actually touched a file
  - Fix omniauth documentation setting for omnibus configuration (Jon Cairns)
  - Add "New file" link to dropdown on project page
  - Include commit logs in project search
  - Add "added", "modified" and "removed" properties to commit object in webhook
  - Rename "Back to" links to "Go to" because its not always a case it point to place user come from
  - Allow groups to appear in the search results if the group owner allows it
  - Add email notification to former assignee upon unassignment (Adam Lieskovský)
  - New design for project graphs page
  - Remove deprecated dumped yaml file generated from previous job definitions
  - Show specific runners from projects where user is master or owner
  - MR target branch is now visible on a list view when it is different from project's default one
  - Improve Continuous Integration graphs page
  - Make color of "Accept Merge Request" button consistent with current build status
  - Add ignore white space option in merge request diff and commit and compare view
  - Ability to add release notes (markdown text and attachments) to git tags (aka Releases)
  - Relative links from a repositories README.md now link to the default branch
  - Fix trailing whitespace issue in merge request/issue title
  - Fix bug when milestone/label filter was empty for dashboard issues page
  - Add ability to create milestone in group projects from single form
  - Add option to create merge request when editing/creating a file (Dirceu Tiegs)
  - Prevent the last owner of a group from being able to delete themselves by 'adding' themselves as a master (James Lopez)
  - Add Award Emoji to issue and merge request pages

v 8.1.4
  - Fix bug where manually merged branches in a MR would end up with an empty diff (Stan Hu)
  - Prevent redirect loop when home_page_url is set to the root URL
  - Fix incoming email config defaults
  - Remove CSS property preventing hard tabs from rendering in Chromium 45 (Stan Hu)

v 8.1.3
  - Force update refs/merge-requests/X/head upon a push to the source branch of a merge request (Stan Hu)
  - Spread out runner contacted_at updates
  - Use issue editor as cross reference comment author when issue is edited with a new mention
  - Add Facebook authentication

v 8.1.2
  - Fix cloning Wiki repositories via HTTP (Stan Hu)
  - Add migration to remove satellites directory
  - Fix specific runners visibility
  - Fix 500 when editing CI service
  - Require CI jobs to be named
  - Fix CSS for runner status
  - Fix CI badge
  - Allow developer to manage builds

v 8.1.1
  - Removed, see 8.1.2

v 8.1.0
  - Ensure MySQL CI limits DB migrations occur after the fields have been created (Stan Hu)
  - Fix duplicate repositories in GitHub import page (Stan Hu)
  - Redirect to a default path if HTTP_REFERER is not set (Stan Hu)
  - Adds ability to create directories using the web editor (Ben Ford)
  - Cleanup stuck CI builds
  - Send an email to admin email when a user is reported for spam (Jonathan Rochkind)
  - Show notifications button when user is member of group rather than project (Grzegorz Bizon)
  - Fix bug preventing mentioned issued from being closed when MR is merged using fast-forward merge.
  - Fix nonatomic database update potentially causing project star counts to go negative (Stan Hu)
  - Don't show "Add README" link in an empty repository if user doesn't have access to push (Stan Hu)
  - Fix error preventing displaying of commit data for a directory with a leading dot (Stan Hu)
  - Speed up load times of issue detail pages by roughly 1.5x
  - Fix CI rendering regressions
  - If a merge request is to close an issue, show this on the issue page (Zeger-Jan van de Weg)
  - Add a system note and update relevant merge requests when a branch is deleted or re-added (Stan Hu)
  - Make diff file view easier to use on mobile screens (Stan Hu)
  - Improved performance of finding users by username or Email address
  - Fix bug where merge request comments created by API would not trigger notifications (Stan Hu)
  - Add support for creating directories from Files page (Stan Hu)
  - Allow removing of project without confirmation when JavaScript is disabled (Stan Hu)
  - Support filtering by "Any" milestone or issue and fix "No Milestone" and "No Label" filters (Stan Hu)
  - Improved performance of the trending projects page
  - Remove CI migration task
  - Improved performance of finding projects by their namespace
  - Add assignee data to Issuables' hook_data (Bram Daams)
  - Fix bug where transferring a project would result in stale commit links (Stan Hu)
  - Fix build trace updating
  - Include full path of source and target branch names in New Merge Request page (Stan Hu)
  - Add user preference to view activities as default dashboard (Stan Hu)
  - Add option to admin area to sign in as a specific user (Pavel Forkert)
  - Show CI status on all pages where commits list is rendered
  - Automatically enable CI when push .gitlab-ci.yml file to repository
  - Move CI charts to project graphs area
  - Fix cases where Markdown did not render links in activity feed (Stan Hu)
  - Add first and last to pagination (Zeger-Jan van de Weg)
  - Added Commit Status API
  - Added Builds View
  - Added when to .gitlab-ci.yml
  - Show CI status on commit page
  - Added CI_BUILD_TAG, _STAGE, _NAME and _TRIGGERED to CI builds
  - Show CI status on Your projects page and Starred projects page
  - Remove "Continuous Integration" page from dashboard
  - Add notes and SSL verification entries to hook APIs (Ben Boeckel)
  - Fix grammar in admin area "labels" .nothing-here-block when no labels exist.
  - Move CI runners page to project settings area
  - Move CI variables page to project settings area
  - Move CI triggers page to project settings area
  - Move CI project settings page to CE project settings area
  - Fix bug when removed file was not appearing in merge request diff
  - Show warning when build cannot be served by any of the available CI runners
  - Note the original location of a moved project when notifying users of the move
  - Improve error message when merging fails
  - Add support of multibyte characters in LDAP UID (Roman Petrov)
  - Show additions/deletions stats on merge request diff
  - Remove footer text in emails (Zeger-Jan van de Weg)
  - Ensure code blocks are properly highlighted after a note is updated
  - Fix wrong access level badge on MR comments
  - Hide password in the service settings form
  - Move CI webhooks page to project settings area
  - Fix User Identities API. It now allows you to properly create or update user's identities.
  - Add user preference to change layout width (Peter Göbel)
  - Use commit status in merge request widget as preferred source of CI status
  - Integrate CI commit and build pages into project pages
  - Move CI services page to project settings area
  - Add "Quick Submit" behavior to input fields throughout the application. Use
    Cmd+Enter on Mac and Ctrl+Enter on Windows/Linux.
  - Fix position of hamburger in header for smaller screens (Han Loong Liauw)
  - Fix bug where Emojis in Markdown would truncate remaining text (Sakata Sinji)
  - Persist filters when sorting on admin user page (Jerry Lukins)
  - Update style of snippets pages (Han Loong Liauw)
  - Allow dashboard and group issues/MRs to be filtered by label
  - Add spellcheck=false to certain input fields
  - Invalidate stored service password if the endpoint URL is changed
  - Project names are not fully shown if group name is too big, even on group page view
  - Apply new design for Files page
  - Add "New Page" button to Wiki Pages tab (Stan Hu)
  - Only render 404 page from /public
  - Hide passwords from services API (Alex Lossent)
  - Fix: Images cannot show when projects' path was changed
  - Let gitlab-git-http-server generate and serve 'git archive' downloads
  - Optimize query when filtering on issuables (Zeger-Jan van de Weg)
  - Fix padding of outdated discussion item.
  - Animate the logo on hover

v 8.0.5
  - Correct lookup-by-email for LDAP logins
  - Fix loading spinner sometimes not being hidden on Merge Request tab switches

v 8.0.4
  - Fix Message-ID header to be RFC 2111-compliant to prevent e-mails being dropped (Stan Hu)
  - Fix referrals for :back and relative URL installs
  - Fix anchors to comments in diffs
  - Remove CI token from build traces
  - Fix "Assign All" button on Runner admin page
  - Fix search in Files
  - Add full project namespace to payload of system webhooks (Ricardo Band)

v 8.0.3
  - Fix URL shown in Slack notifications
  - Fix bug where projects would appear to be stuck in the forked import state (Stan Hu)
  - Fix Error 500 in creating merge requests with > 1000 diffs (Stan Hu)
  - Add work_in_progress key to MR webhooks (Ben Boeckel)

v 8.0.2
  - Fix default avatar not rendering in network graph (Stan Hu)
  - Skip check_initd_configured_correctly on omnibus installs
  - Prevent double-prefixing of help page paths
  - Clarify confirmation text on user deletion
  - Make commit graphs responsive to window width changes (Stan Hu)
  - Fix top margin for sign-in button on public pages
  - Fix LDAP attribute mapping
  - Remove git refs used internally by GitLab from network graph (Stan Hu)
  - Use standard Markdown font in Markdown preview instead of fixed-width font (Stan Hu)
  - Fix Reply by email for non-UTF-8 messages.
  - Add option to use StartTLS with Reply by email IMAP server.
  - Allow AWS S3 Server-Side Encryption with Amazon S3-Managed Keys for backups (Paul Beattie)

v 8.0.1
  - Improve CI migration procedure and documentation

v 8.0.0
  - Fix Markdown links not showing up in dashboard activity feed (Stan Hu)
  - Remove milestones from merge requests when milestones are deleted (Stan Hu)
  - Fix HTML link that was improperly escaped in new user e-mail (Stan Hu)
  - Fix broken sort in merge request API (Stan Hu)
  - Bump rouge to 1.10.1 to remove warning noise and fix other syntax highlighting bugs (Stan Hu)
  - Gracefully handle errors in syntax highlighting by leaving the block unformatted (Stan Hu)
  - Add "replace" and "upload" functionalities to allow user replace existing file and upload new file into current repository
  - Fix URL construction for merge requests, issues, notes, and commits for relative URL config (Stan Hu)
  - Fix emoji URLs in Markdown when relative_url_root is used (Stan Hu)
  - Omit filename in Content-Disposition header in raw file download to avoid RFC 6266 encoding issues (Stan HU)
  - Fix broken Wiki Page History (Stan Hu)
  - Import forked repositories asynchronously to prevent large repositories from timing out (Stan Hu)
  - Prevent anchors from being hidden by header (Stan Hu)
  - Fix bug where only the first 15 Bitbucket issues would be imported (Stan Hu)
  - Sort issues by creation date in Bitbucket importer (Stan Hu)
  - Prevent too many redirects upon login when home page URL is set to external_url (Stan Hu)
  - Improve dropdown positioning on the project home page (Hannes Rosenögger)
  - Upgrade browser gem to 1.0.0 to avoid warning in IE11 compatibilty mode (Stan Hu)
  - Remove user OAuth tokens from the database and request new tokens each session (Stan Hu)
  - Restrict users API endpoints to use integer IDs (Stan Hu)
  - Only show recent push event if the branch still exists or a recent merge request has not been created (Stan Hu)
  - Remove satellites
  - Better performance for web editor (switched from satellites to rugged)
  - Faster merge
  - Ability to fetch merge requests from refs/merge-requests/:id
  - Allow displaying of archived projects in the admin interface (Artem Sidorenko)
  - Allow configuration of import sources for new projects (Artem Sidorenko)
  - Search for comments should be case insensetive
  - Create cross-reference for closing references on commits pushed to non-default branches (Maël Valais)
  - Ability to search milestones
  - Gracefully handle SMTP user input errors (e.g. incorrect email addresses) to prevent Sidekiq retries (Stan Hu)
  - Move dashboard activity to separate page (for your projects and starred projects)
  - Improve performance of git blame
  - Limit content width to 1200px for most of pages to improve readability on big screens
  - Fix 500 error when submit project snippet without body
  - Improve search page usability
  - Bring more UI consistency in way how projects, snippets and groups lists are rendered
  - Make all profiles and group public
  - Fixed login failure when extern_uid changes (Joel Koglin)
  - Don't notify users without access to the project when they are (accidentally) mentioned in a note.
  - Retrieving oauth token with LDAP credentials
  - Load Application settings from running database unless env var USE_DB=false
  - Added Drone CI integration (Kirill Zaitsev)
  - Allow developers to retry builds
  - Hide advanced project options for non-admin users
  - Fail builds if no .gitlab-ci.yml is found
  - Refactored service API and added automatically service docs generator (Kirill Zaitsev)
  - Added web_url key project hook_attrs (Kirill Zaitsev)
  - Add ability to get user information by ID of an SSH key via the API
  - Fix bug which IE cannot show image at markdown when the image is raw file of gitlab
  - Add support for Crowd
  - Global Labels that are available to all projects
  - Fix highlighting of deleted lines in diffs.
  - Project notification level can be set on the project page itself
  - Added service API endpoint to retrieve service parameters (Petheő Bence)
  - Add FogBugz project import (Jared Szechy)
  - Sort users autocomplete lists by user (Allister Antosik)
  - Webhook for issue now contains repository field (Jungkook Park)
  - Add ability to add custom text to the help page (Jeroen van Baarsen)
  - Add pg_schema to backup config
  - Fix references to target project issues in Merge Requests markdown preview and textareas (Francesco Levorato)
  - Redirect from incorrectly cased group or project path to correct one (Francesco Levorato)
  - Removed API calls from CE to CI

v 7.14.3 through 0.8.0
  - See changelogs/archive.md<|MERGE_RESOLUTION|>--- conflicted
+++ resolved
@@ -123,11 +123,8 @@
   - Fix bug where 'Search results' repeated many times when a search in the emoji search form is cleared (Xavier Bick) (@zeiv)
   - Fix resolve discussion buttons endpoint path
   - Refactor remnants of CoffeeScript destructured opts and super !6261
-<<<<<<< HEAD
   - Shortened merge request modal to let clipboard button not overlap
-=======
   - Prevent running GfmAutocomplete setup for each diff note !6569
->>>>>>> 0026ec39
 
 v 8.12.1
   - Fix a memory leak in HTML::Pipeline::SanitizationFilter::WHITELIST
