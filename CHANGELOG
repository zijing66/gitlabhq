Please view this file on the master branch, on stable branches it's out of date.

v 8.10.0 (unreleased)
  - Fix commit builds API, return all builds for all pipelines for given commit. !4849
  - Replace Haml with Hamlit to make view rendering faster. !3666
  - Wrap code blocks on Activies and Todos page. !4783 (winniehell)
  - Display last commit of deleted branch in push events !4699 (winniehell)
  - Add Sidekiq queue duration to transaction metrics.
  - Let Workhorse serve format-patch diffs
  - Make images fit to the size of the viewport !4810
  - Fix check for New Branch button on Issue page !4630 (winniehell)
  - Fix MR-auto-close text added to description. !4836
  - Fix pagination when sorting by columns with lots of ties (like priority)
  - Exclude email check from the standard health check
  - Fix changing issue state columns in milestone view
  - Fix user creation with stronger minimum password requirements !4054 (nathan-pmt)
  - PipelinesFinder uses git cache data
  - Check for conflicts with existing Project's wiki path when creating a new project.
  - Remove unused front-end variable -> default_issues_tracker
  - Add API endpoint for a group issues !4520 (mahcsig)
  - Allow [ci skip] to be in any case and allow [skip ci]. !4785 (simon_w)
  - Add basic system information like memory and disk usage to the admin panel

v 8.9.3 (unreleased)
  - Decreased min width of screen to 1280px for pinned sidebar
  - Fix encrypted data backwards compatibility after upgrading attr_encrypted gem
  - Update mobile button icons to be more inline with typical UI paradigms
  - Fixes missing avatar on system notes. !4954
<<<<<<< HEAD
  - Fixes issues importing events in Import/Export. Import/Export version bumped to 0.1.1
=======
  - Improve performance of obtaining the maximum access of a user in a project
>>>>>>> d33991f8

v 8.9.2
  - Fix visibility of snippets when searching.
  - Fix an information disclosure when requesting access to a group containing private projects.
  - Update omniauth-saml to 1.6.0 !4951

v 8.9.1
  - Refactor labels documentation. !3347
  - Eager load award emoji on notes. !4628
  - Fix some CI wording in documentation. !4660
  - Document `GIT_STRATEGY` and `GIT_DEPTH`. !4720
  - Add documentation for the export & import features. !4732
  - Add some docs for Docker Registry configuration. !4738
  - Ensure we don't send the "access request declined" email to access requesters on project deletion. !4744
  - Display group/project access requesters separately in the admin area. !4798
  - Add documentation and examples for configuring cloud storage for registry images. !4812
  - Clarifies documentation about artifact expiry. !4831
  - Fix the Network graph links. !4832
  - Fix MR-auto-close text added to description. !4836
  - Add documentation for award emoji now that comments can be awarded with emojis. !4839
  - Fix typo in export failure email. !4847
  - Fix header vertical centering. !4170
  - Fix subsequent SAML sign ins. !4718
  - Set button label when picking an option from status dropdown. !4771
  - Prevent invalid URLs from raising exceptions in WikiLink Filter. !4775
  - Handle external issues in IssueReferenceFilter. !4789
  - Support for rendering/redacting multiple documents. !4828
  - Update Todos documentation and screenshots to include new functionality. !4840
  - Hide nav arrows by default. !4843
  - Added bottom padding to label color suggestion link. !4845
  - Use jQuery objects in ref dropdown. !4850
  - Fix GitLab project import issues related to notes and builds. !4855
  - Restrict header logo to 36px so it doesn't overflow. !4861
  - Fix unwanted label unassignment. !4863
  - Fix mobile Safari bug where horizontal nav arrows would flicker on scroll. !4869
  - Restore old behavior around diff notes to outdated discussions. !4870
  - Fix merge requests project settings help link anchor. !4873
  - Fix 404 when accessing pipelines as guest user on public projects. !4881
  - Remove width restriction for logo on sign-in page. !4888
  - Bump gitlab_git to 10.2.3 to fix false truncated warnings with ISO-8559 files. !4884
  - Apply selected value as label. !4886
  - Fix temp file being deleted after the request while importing a GitLab project. !4894
  - Fix pagination when sorting by columns with lots of ties (like priority)
  - Implement Subresource Integrity for CSS and JavaScript assets. This prevents malicious assets from loading in the case of a CDN compromise.
  - Fix user creation with stronger minimum password requirements !4054 (nathan-pmt)
  - Fix a wrong MR status when merge_when_build_succeeds & project.only_allow_merge_if_build_succeeds are true. !4912
  - Add SMTP as default delivery method to match gitlab-org/omnibus-gitlab!826. !4915
  - Remove duplicate 'New Page' button on edit wiki page

v 8.9.0
  - Fix group visibility form layout in application settings
  - Fix builds API response not including commit data
  - Fix error when CI job variables key specified but not defined
  - Fix pipeline status when there are no builds in pipeline
  - Fix Error 500 when using closes_issues API with an external issue tracker
  - Add more information into RSS feed for issues (Alexander Matyushentsev)
  - Bulk assign/unassign labels to issues.
  - Ability to prioritize labels !4009 / !3205 (Thijs Wouters)
  - Show Star and Fork buttons on mobile.
  - Performance improvements on RelativeLinkFilter
  - Fix endless redirections when accessing user OAuth applications when they are disabled
  - Allow enabling wiki page events from Webhook management UI
  - Bump rouge to 1.11.0
  - Fix issue with arrow keys not working in search autocomplete dropdown
  - Fix an issue where note polling stopped working if a window was in the
    background during a refresh.
  - Pre-processing Markdown now only happens when needed
  - Make EmailsOnPushWorker use Sidekiq mailers queue
  - Redesign all Devise emails. !4297
  - Don't show 'Leave Project' to group members
  - Fix wiki page events' webhook to point to the wiki repository
  - Add a border around images to differentiate them from the background.
  - Don't show tags for revert and cherry-pick operations
  - Show image ID on registry page
  - Fix issue todo not remove when leave project !4150 (Long Nguyen)
  - Allow customisable text on the 'nearly there' page after a user signs up
  - Bump recaptcha gem to 3.0.0 to remove deprecated stoken support
  - Fix SVG sanitizer to allow more elements
  - Allow forking projects with restricted visibility level
  - Added descriptions to notification settings dropdown
  - Improve note validation to prevent errors when creating invalid note via API
  - Reduce number of fog gem dependencies
  - Add number of merge requests for a given milestone to the milestones view.
  - Implement a fair usage of shared runners
  - Remove project notification settings associated with deleted projects
  - Fix 404 page when viewing TODOs that contain milestones or labels in different projects
  - Add a metric for the number of new Redis connections created by a transaction
  - Fix Error 500 when viewing a blob with binary characters after the 1024-byte mark
  - Redesign navigation for project pages
  - Fix images in sign-up confirmation email
  - Added shortcut 'y' for copying a files content hash URL #14470
  - Fix groups API to list only user's accessible projects
  - Fix horizontal scrollbar for long commit message.
  - GitLab Performance Monitoring now tracks the total method execution time and call count per method
  - Add Environments and Deployments
  - Redesign account and email confirmation emails
  - Don't fail builds for projects that are deleted
  - Support Docker Registry manifest v1
  - `git clone https://host/namespace/project` now works, in addition to using the `.git` suffix
  - Bump nokogiri to 1.6.8
  - Use gitlab-shell v3.0.0
  - Fixed alignment of download dropdown in merge requests
  - Upgrade to jQuery 2
  - Adds selected branch name to the dropdown toggle
  - Add API endpoint for Sidekiq Metrics !4653
  - Refactoring Award Emoji with API support for Issues and MergeRequests
  - Use Knapsack to evenly distribute tests across multiple nodes
  - Add `sha` parameter to MR merge API, to ensure only reviewed changes are merged
  - Don't allow MRs to be merged when commits were added since the last review / page load
  - Add DB index on users.state
  - Limit email on push diff size to 30 files / 150 KB
  - Add rake task 'gitlab:db:configure' for conditionally seeding or migrating the database
  - Changed the Slack build message to use the singular duration if necessary (Aran Koning)
  - Fix race condition on merge when build succeeds
  - Links from a wiki page to other wiki pages should be rewritten as expected
  - Add option to project to only allow merge requests to be merged if the build succeeds (Rui Santos)
  - Added navigation shortcuts to the project pipelines, milestones, builds and forks page. !4393
  - Fix issues filter when ordering by milestone
  - Disable SAML account unlink feature
  - Added artifacts:when to .gitlab-ci.yml - this requires GitLab Runner 1.3
  - Bamboo Service: Fix missing credentials & URL handling when base URL contains a path (Benjamin Schmid)
  - TeamCity Service: Fix URL handling when base URL contains a path
  - Todos will display target state if issuable target is 'Closed' or 'Merged'
  - Validate only and except regexp
  - Fix bug when sorting issues by milestone due date and filtering by two or more labels
  - POST to API /projects/:id/runners/:runner_id would give 409 if the runner was already enabled for this project
  - Add support for using Yubikeys (U2F) for two-factor authentication
  - Link to blank group icon doesn't throw a 404 anymore
  - Remove 'main language' feature
  - Toggle whitespace button now available for compare branches diffs #17881
  - Pipelines can be canceled only when there are running builds
  - Allow authentication using personal access tokens
  - Use downcased path to container repository as this is expected path by Docker
  - Allow to use CI token to fetch LFS objects
  - Custom notification settings
  - Projects pending deletion will render a 404 page
  - Measure queue duration between gitlab-workhorse and Rails
  - Added Gfm autocomplete for labels
  - Added edit note 'up' shortcut documentation to the help panel and docs screenshot #18114
  - Make Omniauth providers specs to not modify global configuration
  - Remove unused JiraIssue class and replace references with ExternalIssue. !4659 (Ilan Shamir)
  - Make authentication service for Container Registry to be compatible with < Docker 1.11
  - Make it possible to lock a runner from being enabled for other projects
  - Add Application Setting to configure Container Registry token expire delay (default 5min)
  - Cache assigned issue and merge request counts in sidebar nav
  - Use Knapsack only in CI environment
  - Updated project creation page to match new UI #2542
  - Cache project build count in sidebar nav
  - Add milestone expire date to the right sidebar
  - Manually mark a issue or merge request as a todo
  - Fix markdown_spec to use before instead of before(:all) to properly cleanup database after testing
  - Reduce number of queries needed to render issue labels in the sidebar
  - Improve error handling importing projects
  - Remove duplicated notification settings
  - Put project Files and Commits tabs under Code tab
  - Decouple global notification level from user model
  - Replace Colorize with Rainbow for coloring console output in Rake tasks.
  - Add workhorse controller and API helpers
  - An indicator is now displayed at the top of the comment field for confidential issues.
  - Show categorised search queries in the search autocomplete
  - RepositoryCheck::SingleRepositoryWorker public and private methods are now instrumented
  - Dropdown for `.gitlab-ci.yml` templates
  - Improve issuables APIs performance when accessing notes !4471
  - Add sorting dropdown to tags page !4423
  - External links now open in a new tab
  - Prevent default actions of disabled buttons and links
  - Markdown editor now correctly resets the input value on edit cancellation !4175
  - Toggling a task list item in a issue/mr description does not creates a Todo for mentions
  - Improved UX of date pickers on issue & milestone forms
  - Cache on the database if a project has an active external issue tracker.
  - Put project Labels and Milestones pages links under Issues and Merge Requests tabs as subnav
  - GitLab project import and export functionality
  - All classes in the Banzai::ReferenceParser namespace are now instrumented
  - Remove deprecated issues_tracker and issues_tracker_id from project model
  - Allow users to create confidential issues in private projects
  - Measure CPU time for instrumented methods
  - Instrument private methods and private instance methods by default instead just public methods
  - Only show notes through JSON on confidential issues that the user has access to
  - Updated the allocations Gem to version 1.0.5
  - The background sampler now ignores classes without names
  - Update design for `Close` buttons
  - New custom icons for navigation
  - Horizontally scrolling navigation on project, group, and profile settings pages
  - Hide global side navigation by default
  - Fix project Star/Unstar project button tooltip
  - Remove tanuki logo from side navigation; center on top nav
  - Include user relationships when retrieving award_emoji
  - Various associations are now eager loaded when parsing issue references to reduce the number of queries executed
  - Set inverse_of for Project/Service association to reduce the number of queries
  - Update tanuki logo highlight/loading colors
  - Remove explicit Gitlab::Metrics.action assignments, are already automatic.
  - Use Git cached counters for branches and tags on project page
  - Cache participable participants in an instance variable.
  - Filter parameters for request_uri value on instrumented transactions.
  - Remove duplicated keys add UNIQUE index to keys fingerprint column
  - ExtractsPath get ref_names from repository cache, if not there access git.
  - Cache user todo counts from TodoService
  - Ensure Todos counters doesn't count Todos for projects pending delete
  - Add left/right arrows horizontal navigation
  - Add tooltip to pin/unpin navbar
  - Add new sub nav style to Wiki and Graphs sub navigation

v 8.8.6
  - Fix visibility of snippets when searching.
  - Update omniauth-saml to 1.6.0 !4951

v 8.8.5
  - Import GitHub repositories respecting the API rate limit !4166
  - Fix todos page throwing errors when you have a project pending deletion !4300
  - Disable Webhooks before proceeding with the GitHub import !4470
  - Fix importer for GitHub comments on diff !4488
  - Adjust the SAML control flow to allow LDAP identities to be added to an existing SAML user !4498
  - Fix incremental trace upload API when using multi-byte UTF-8 chars in trace !4541
  - Prevent unauthorized access for projects build traces
  - Forbid scripting for wiki files
  - Only show notes through JSON on confidential issues that the user has access to
  - Banzai::Filter::UploadLinkFilter use XPath instead CSS expressions
  - Banzai::Filter::ExternalLinkFilter use XPath instead CSS expressions

v 8.8.4
  - Fix LDAP-based login for users with 2FA enabled. !4493
  - Added descriptions to notification settings dropdown
  - Due date can be removed from milestones

v 8.8.3
  - Fix 404 page when viewing TODOs that contain milestones or labels in different projects. !4312
  - Fixed JS error when trying to remove discussion form. !4303
  - Fixed issue with button color when no CI enabled. !4287
  - Fixed potential issue with 2 CI status polling events happening. !3869
  - Improve design of Pipeline view. !4230
  - Fix gitlab importer failing to import new projects due to missing credentials. !4301
  - Fix import URL migration not rescuing with the correct Error. !4321
  - Fix health check access token changing due to old application settings being used. !4332
  - Make authentication service for Container Registry to be compatible with Docker versions before 1.11. !4363
  - Add Application Setting to configure Container Registry token expire delay (default 5 min). !4364
  - Pass the "Remember me" value to the 2FA token form. !4369
  - Fix incorrect links on pipeline page when merge request created from fork.  !4376
  - Use downcased path to container repository as this is expected path by Docker. !4420
  - Fix wiki project clone address error (chujinjin). !4429
  - Fix serious performance bug with rendering Markdown with InlineDiffFilter.  !4392
  - Fix missing number on generated ordered list element. !4437
  - Prevent disclosure of notes on confidential issues in search results.

v 8.8.2
  - Added remove due date button. !4209
  - Fix Error 500 when accessing application settings due to nil disabled OAuth sign-in sources. !4242
  - Fix Error 500 in CI charts by gracefully handling commits with no durations. !4245
  - Fix table UI on CI builds page. !4249
  - Fix backups if registry is disabled. !4263
  - Fixed issue with merge button color. !4211
  - Fixed issue with enter key selecting wrong option in dropdown. !4210
  - When creating a .gitignore file a dropdown with templates will be provided. !4075
  - Fix concurrent request when updating build log in browser. !4183

v 8.8.1
  - Add documentation for the "Health Check" feature
  - Allow anonymous users to access a public project's pipelines !4233
  - Fix MySQL compatibility in zero downtime migrations helpers
  - Fix the CI login to Container Registry (the gitlab-ci-token user)

v 8.8.0
  - Implement GFM references for milestones (Alejandro Rodríguez)
  - Snippets tab under user profile. !4001 (Long Nguyen)
  - Fix error when using link to uploads in global snippets
  - Fix Error 500 when attempting to retrieve project license when HEAD points to non-existent ref
  - Assign labels and milestone to target project when moving issue. !3934 (Long Nguyen)
  - Use a case-insensitive comparison in sanitizing URI schemes
  - Toggle sign-up confirmation emails in application settings
  - Make it possible to prevent tagged runner from picking untagged jobs
  - Added `InlineDiffFilter` to the markdown parser. (Adam Butler)
  - Added inline diff styling for `change_title` system notes. (Adam Butler)
  - Project#open_branches has been cleaned up and no longer loads entire records into memory.
  - Escape HTML in commit titles in system note messages
  - Improve design of Pipeline View
  - Fix scope used when accessing container registry
  - Fix creation of Ci::Commit object which can lead to pending, failed in some scenarios
  - Improve multiple branch push performance by memoizing permission checking
  - Log to application.log when an admin starts and stops impersonating a user
  - Changing the confidentiality of an issue now creates a new system note (Alex Moore-Niemi)
  - Updated gitlab_git to 10.1.0
  - GitAccess#protected_tag? no longer loads all tags just to check if a single one exists
  - Reduce delay in destroying a project from 1-minute to immediately
  - Make build status canceled if any of the jobs was canceled and none failed
  - Upgrade Sidekiq to 4.1.2
  - Added /health_check endpoint for checking service status
  - Make 'upcoming' filter for milestones work better across projects
  - Sanitize repo paths in new project error message
  - Bump mail_room to 0.7.0 to fix stuck IDLE connections
  - Remove future dates from contribution calendar graph.
  - Support e-mail notifications for comments on project snippets
  - Fix API leak of notes of unauthorized issues, snippets and merge requests
  - Use ActionDispatch Remote IP for Akismet checking
  - Fix error when visiting commit builds page before build was updated
  - Add 'l' shortcut to open Label dropdown on issuables and 'i' to create new issue on a project
  - Update SVG sanitizer to conform to SVG 1.1
  - Speed up push emails with multiple recipients by only generating the email once
  - Updated search UI
  - Added authentication service for Container Registry
  - Display informative message when new milestone is created
  - Sanitize milestones and labels titles
  - Support multi-line tag messages. !3833 (Calin Seciu)
  - Force users to reset their password after an admin changes it
  - Allow "NEWS" and "CHANGES" as alternative names for CHANGELOG. !3768 (Connor Shea)
  - Added button to toggle whitespaces changes on diff view
  - Backport GitHub Enterprise import support from EE
  - Create tags using Rugged for performance reasons. !3745
  - Allow guests to set notification level in projects
  - API: Expose Issue#user_notes_count. !3126 (Anton Popov)
  - Don't show forks button when user can't view forks
  - Fix atom feed links and rendering
  - Files over 5MB can only be viewed in their raw form, files over 1MB without highlighting !3718
  - Add support for supressing text diffs using .gitattributes on the default branch (Matt Oakes)
  - Add eager load paths to help prevent dependency load issues in Sidekiq workers. !3724
  - Added multiple colors for labels in dropdowns when dups happen.
  - Show commits in the same order as `git log`
  - Improve description for the Two-factor Authentication sign-in screen. (Connor Shea)
  - API support for the 'since' and 'until' operators on commit requests (Paco Guzman)
  - Fix Gravatar hint in user profile when Gravatar is disabled. !3988 (Artem Sidorenko)
  - Expire repository exists? and has_visible_content? caches after a push if necessary
  - Fix unintentional filtering bug in Issue/MR sorted by milestone due (Takuya Noguchi)
  - Fix adding a todo for private group members (Ahmad Sherif)
  - Bump ace-rails-ap gem version from 2.0.1 to 4.0.2 which upgrades Ace Editor from 1.1.2 to 1.2.3
  - Total method execution timings are no longer tracked
  - Allow Admins to remove the Login with buttons for OAuth services and still be able to import !4034. (Andrei Gliga)
  - Add API endpoints for un/subscribing from/to a label. !4051 (Ahmad Sherif)
  - Hide left sidebar on phone screens to give more space for content
  - Redesign navigation for profile and group pages
  - Add counter metrics for rails cache
  - Import pull requests from GitHub where the source or target branches were removed
  - All Grape API helpers are now instrumented
  - Improve Issue formatting for the Slack Service (Jeroen van Baarsen)
  - Fixed advice on invalid permissions on upload path !2948 (Ludovic Perrine)
  - Allows MR authors to have the source branch removed when merging the MR. !2801 (Jeroen Jacobs)
  - When creating a .gitignore file a dropdown with templates will be provided
  - Shows the issue/MR list search/filter form and corrects the mobile styling for guest users. #17562

v 8.7.8
  - Fix visibility of snippets when searching.
  - Update omniauth-saml to 1.6.0 !4951

v 8.7.7
  - Fix import by `Any Git URL` broken if the URL contains a space
  - Prevent unauthorized access to other projects build traces
  - Forbid scripting for wiki files
  - Only show notes through JSON on confidential issues that the user has access to

v 8.7.6
  - Fix links on wiki pages for relative url setups. !4131 (Artem Sidorenko)
  - Fix import from GitLab.com to a private instance failure. !4181
  - Fix external imports not finding the import data. !4106
  - Fix notification delay when changing status of an issue
  - Bump Workhorse to 0.7.5 so it can serve raw diffs

v 8.7.5
  - Fix relative links in wiki pages. !4050
  - Fix always showing build notification message when switching between merge requests !4086
  - Fix an issue when filtering merge requests with more than one label. !3886
  - Fix short note for the default scope on build page (Takuya Noguchi)

v 8.7.4
  - Links for Redmine issue references are generated correctly again !4048 (Benedikt Huss)
  - Fix setting trusted proxies !3970
  - Fix BitBucket importer bug when throwing exceptions !3941
  - Use sign out path only if not empty !3989
  - Running rake gitlab:db:drop_tables now drops tables with cascade !4020
  - Running rake gitlab:db:drop_tables uses "IF EXISTS" as a precaution !4100
  - Use a case-insensitive comparison in sanitizing URI schemes

v 8.7.3
  - Emails, Gitlab::Email::Message, Gitlab::Diff, and Premailer::Adapter::Nokogiri are now instrumented
  - Merge request widget displays TeamCity build state and code coverage correctly again.
  - Fix the line code when importing PR review comments from GitHub. !4010
  - Wikis are now initialized on legacy projects when checking repositories
  - Remove animate.css in favor of a smaller subset of animations. !3937 (Connor Shea)

v 8.7.2
  - The "New Branch" button is now loaded asynchronously
  - Fix error 500 when trying to create a wiki page
  - Updated spacing between notification label and button
  - Label titles in filters are now escaped properly

v 8.7.1
  - Throttle the update of `project.last_activity_at` to 1 minute. !3848
  - Fix .gitlab-ci.yml parsing issue when hidde job is a template without script definition. !3849
  - Fix license detection to detect all license files, not only known licenses. !3878
  - Use the `can?` helper instead of `current_user.can?`. !3882
  - Prevent users from deleting Webhooks via API they do not own
  - Fix Error 500 due to stale cache when projects are renamed or transferred
  - Update width of search box to fix Safari bug. !3900 (Jedidiah)
  - Use the `can?` helper instead of `current_user.can?`

v 8.7.0
  - Gitlab::GitAccess and Gitlab::GitAccessWiki are now instrumented
  - Fix vulnerability that made it possible to gain access to private labels and milestones
  - The number of InfluxDB points stored per UDP packet can now be configured
  - Fix error when cross-project label reference used with non-existent project
  - Transactions for /internal/allowed now have an "action" tag set
  - Method instrumentation now uses Module#prepend instead of aliasing methods
  - Repository.clean_old_archives is now instrumented
  - Add support for environment variables on a job level in CI configuration file
  - SQL query counts are now tracked per transaction
  - The Projects::HousekeepingService class has extra instrumentation
  - All service classes (those residing in app/services) are now instrumented
  - Developers can now add custom tags to transactions
  - Loading of an issue's referenced merge requests and related branches is now done asynchronously
  - Enable gzip for assets, makes the page size significantly smaller. !3544 / !3632 (Connor Shea)
  - Add support to cherry-pick any commit into any branch in the web interface (Minqi Pan)
  - Project switcher uses new dropdown styling
  - Load award emoji images separately unless opening the full picker. Saves several hundred KBs of data for most pages. (Connor Shea)
  - Do not include award_emojis in issue and merge_request comment_count !3610 (Lucas Charles)
  - Restrict user profiles when public visibility level is restricted.
  - Add ability set due date to issues, sort and filter issues by due date (Mehmet Beydogan)
  - All images in discussions and wikis now link to their source files !3464 (Connor Shea).
  - Return status code 303 after a branch DELETE operation to avoid project deletion (Stan Hu)
  - Add setting for customizing the list of trusted proxies !3524
  - Allow projects to be transfered to a lower visibility level group
  - Fix `signed_in_ip` being set to 127.0.0.1 when using a reverse proxy !3524
  - Improved Markdown rendering performance !3389
  - Make shared runners text in box configurable
  - Don't attempt to look up an avatar in repo if repo directory does not exist (Stan Hu)
  - API: Ability to subscribe and unsubscribe from issues and merge requests (Robert Schilling)
  - Expose project badges in project settings
  - Make /profile/keys/new redirect to /profile/keys for back-compat. !3717
  - Preserve time notes/comments have been updated at when moving issue
  - Make HTTP(s) label consistent on clone bar (Stan Hu)
  - Add support for `after_script`, requires Runner 1.2 (Kamil Trzciński)
  - Expose label description in API (Mariusz Jachimowicz)
  - API: Ability to update a group (Robert Schilling)
  - API: Ability to move issues (Robert Schilling)
  - Fix Error 500 after renaming a project path (Stan Hu)
  - Fix a bug whith trailing slash in teamcity_url (Charles May)
  - Allow back dating on issues when created or updated through the API
  - Allow back dating on issue notes when created through the API
  - Propose license template when creating a new LICENSE file
  - API: Expose /licenses and /licenses/:key
  - Fix avatar stretching by providing a cropping feature
  - API: Expose `subscribed` for issues and merge requests (Robert Schilling)
  - Allow SAML to handle external users based on user's information !3530
  - Allow Omniauth providers to be marked as `external` !3657
  - Add endpoints to archive or unarchive a project !3372
  - Fix a bug whith trailing slash in bamboo_url
  - Add links to CI setup documentation from project settings and builds pages
  - Display project members page to all members
  - Handle nil descriptions in Slack issue messages (Stan Hu)
  - Add automated repository integrity checks (OFF by default)
  - API: Expose open_issues_count, closed_issues_count, open_merge_requests_count for labels (Robert Schilling)
  - API: Ability to star and unstar a project (Robert Schilling)
  - Add default scope to projects to exclude projects pending deletion
  - Allow to close merge requests which source projects(forks) are deleted.
  - Ensure empty recipients are rejected in BuildsEmailService
  - Use rugged to change HEAD in Project#change_head (P.S.V.R)
  - API: Ability to filter milestones by state `active` and `closed` (Robert Schilling)
  - API: Fix milestone filtering by `iid` (Robert Schilling)
  - Make before_script and after_script overridable on per-job (Kamil Trzciński)
  - API: Delete notes of issues, snippets, and merge requests (Robert Schilling)
  - Implement 'Groups View' as an option for dashboard preferences !3379 (Elias W.)
  - Better errors handling when creating milestones inside groups
  - Fix high CPU usage when PostReceive receives refs/merge-requests/<id>
  - Hide `Create a group` help block when creating a new project in a group
  - Implement 'TODOs View' as an option for dashboard preferences !3379 (Elias W.)
  - Allow issues and merge requests to be assigned to the author !2765
  - Make Ci::Commit to group only similar builds and make it stateful (ref, tag)
  - Gracefully handle notes on deleted commits in merge requests (Stan Hu)
  - Decouple membership and notifications
  - Fix creation of merge requests for orphaned branches (Stan Hu)
  - API: Ability to retrieve a single tag (Robert Schilling)
  - While signing up, don't persist the user password across form redisplays
  - Fall back to `In-Reply-To` and `References` headers when sub-addressing is not available (David Padilla)
  - Remove "Congratulations!" tweet button on newly-created project. (Connor Shea)
  - Fix admin/projects when using visibility levels on search (PotHix)
  - Build status notifications
  - Update email confirmation interface
  - API: Expose user location (Robert Schilling)
  - API: Do not leak group existence via return code (Robert Schilling)
  - ClosingIssueExtractor regex now also works with colons. e.g. "Fixes: #1234" !3591
  - Update number of Todos in the sidebar when it's marked as "Done". !3600
  - Sanitize branch names created for confidential issues
  - API: Expose 'updated_at' for issue, snippet, and merge request notes (Robert Schilling)
  - API: User can leave a project through the API when not master or owner. !3613
  - Fix repository cache invalidation issue when project is recreated with an empty repo (Stan Hu)
  - Fix: Allow empty recipients list for builds emails service when pushed is added (Frank Groeneveld)
  - Improved markdown forms
  - Diff design updates (colors, button styles, etc)
  - Copying and pasting a diff no longer pastes the line numbers or +/-
  - Add null check to formData when updating profile content to fix Firefox bug
  - Disable spellcheck and autocorrect for username field in admin page
  - Delete tags using Rugged for performance reasons (Robert Schilling)
  - Add Slack notifications when Wiki is edited (Sebastian Klier)
  - Diffs load at the correct point when linking from from number
  - Selected diff rows highlight
  - Fix emoji categories in the emoji picker
  - API: Properly display annotated tags for GET /projects/:id/repository/tags (Robert Schilling)
  - Add encrypted credentials for imported projects and migrate old ones
  - Properly format all merge request references with ! rather than # !3740 (Ben Bodenmiller)
  - Author and participants are displayed first on users autocompletion
  - Show number sign on external issue reference text (Florent Baldino)
  - Updated print style for issues
  - Use GitHub Issue/PR number as iid to keep references
  - Import GitHub labels
  - Add option to filter by "Owned projects" on dashboard page
  - Import GitHub milestones
  - Execute system web hooks on push to the project
  - Allow enable/disable push events for system hooks
  - Fix GitHub project's link in the import page when provider has a custom URL
  - Add RAW build trace output and button on build page
  - Add incremental build trace update into CI API

v 8.6.9
  - Prevent unauthorized access to other projects build traces
  - Forbid scripting for wiki files
  - Only show notes through JSON on confidential issues that the user has access to

v 8.6.8
  - Prevent privilege escalation via "impersonate" feature
  - Prevent privilege escalation via notes API
  - Prevent privilege escalation via project webhook API
  - Prevent XSS via Git branch and tag names
  - Prevent XSS via custom issue tracker URL
  - Prevent XSS via `window.opener`
  - Prevent XSS via label drop-down
  - Prevent information disclosure via milestone API
  - Prevent information disclosure via snippet API
  - Prevent information disclosure via project labels
  - Prevent information disclosure via new merge request page

v 8.6.7
  - Fix persistent XSS vulnerability in `commit_person_link` helper
  - Fix persistent XSS vulnerability in Label and Milestone dropdowns
  - Fix vulnerability that made it possible to enumerate private projects belonging to group

v 8.6.6
  - Expire the exists cache before deletion to ensure project dir actually exists (Stan Hu). !3413
  - Fix error on language detection when repository has no HEAD (e.g., master branch) (Jeroen Bobbeldijk). !3654
  - Fix revoking of authorized OAuth applications (Connor Shea). !3690
  - Fix error on language detection when repository has no HEAD (e.g., master branch). !3654 (Jeroen Bobbeldijk)
  - Issuable header is consistent between issues and merge requests
  - Improved spacing in issuable header on mobile

v 8.6.5
  - Fix importing from GitHub Enterprise. !3529
  - Perform the language detection after updating merge requests in `GitPushService`, leading to faster visual feedback for the end-user. !3533
  - Check permissions when user attempts to import members from another project. !3535
  - Only update repository language if it is not set to improve performance. !3556
  - Return status code 303 after a branch DELETE operation to avoid project deletion (Stan Hu). !3583
  - Unblock user when active_directory is disabled and it can be found !3550
  - Fix a 2FA authentication spoofing vulnerability.

v 8.6.4
  - Don't attempt to fetch any tags from a forked repo (Stan Hu)
  - Redesign the Labels page

v 8.6.3
  - Mentions on confidential issues doesn't create todos for non-members. !3374
  - Destroy related todos when an Issue/MR is deleted. !3376
  - Fix error 500 when target is nil on todo list. !3376
  - Fix copying uploads when moving issue to another project. !3382
  - Ensuring Merge Request API returns boolean values for work_in_progress (Abhi Rao). !3432
  - Fix raw/rendered diff producing different results on merge requests. !3450
  - Fix commit comment alignment (Stan Hu). !3466
  - Fix Error 500 when searching for a comment in a project snippet. !3468
  - Allow temporary email as notification email. !3477
  - Fix issue with dropdowns not selecting values. !3478
  - Update gitlab-shell version and doc to 2.6.12. gitlab-org/gitlab-ee!280

v 8.6.2
  - Fix dropdown alignment. !3298
  - Fix issuable sidebar overlaps on tablet. !3299
  - Make dropdowns pixel perfect. !3337
  - Fix order of steps to prevent PostgreSQL errors when running migration. !3355
  - Fix bold text in issuable sidebar. !3358
  - Fix error with anonymous token in applications settings. !3362
  - Fix the milestone 'upcoming' filter. !3364 + !3368
  - Fix comments on confidential issues showing up in activity feed to non-members. !3375
  - Fix `NoMethodError` when visiting CI root path at `/ci`. !3377
  - Add a tooltip to new branch button in issue page. !3380
  - Fix an issue hiding the password form when signed-in with a linked account. !3381
  - Add links to CI setup documentation from project settings and builds pages. !3384
  - Fix an issue with width of project select dropdown. !3386
  - Remove redundant `require`s from Banzai files. !3391
  - Fix error 500 with cancel button on issuable edit form. !3392 + !3417
  - Fix background when editing a highlighted note. !3423
  - Remove tabstop from the WIP toggle links. !3426
  - Ensure private project snippets are not viewable by unauthorized people.
  - Gracefully handle notes on deleted commits in merge requests (Stan Hu). !3402
  - Fixed issue with notification settings not saving. !3452

v 8.6.1
  - Add option to reload the schema before restoring a database backup. !2807
  - Display navigation controls on mobile. !3214
  - Fixed bug where participants would not work correctly on merge requests. !3329
  - Fix sorting issues by votes on the groups issues page results in SQL errors. !3333
  - Restrict notifications for confidential issues. !3334
  - Do not allow to move issue if it has not been persisted. !3340
  - Add a confirmation step before deleting an issuable. !3341
  - Fixes issue with signin button overflowing on mobile. !3342
  - Auto collapses the navigation sidebar when resizing. !3343
  - Fix build dependencies, when the dependency is a string. !3344
  - Shows error messages when trying to create label in dropdown menu. !3345
  - Fixes issue with assign milestone not loading milestone list. !3346
  - Fix an issue causing the Dashboard/Milestones page to be blank. !3348

v 8.6.0
  - Add ability to move issue to another project
  - Prevent tokens in the import URL to be showed by the UI
  - Fix bug where wrong commit ID was being used in a merge request diff to show old image (Stan Hu)
  - Add confidential issues
  - Bump gitlab_git to 9.0.3 (Stan Hu)
  - Fix diff image view modes (2-up, swipe, onion skin) not working (Stan Hu)
  - Support Golang subpackage fetching (Stan Hu)
  - Bump Capybara gem to 2.6.2 (Stan Hu)
  - New branch button appears on issues where applicable
  - Contributions to forked projects are included in calendar
  - Improve the formatting for the user page bio (Connor Shea)
  - Easily (un)mark merge request as WIP using link
  - Use specialized system notes when MR is (un)marked as WIP
  - Removed the default password from the initial admin account created during
    setup. A password can be provided during setup (see installation docs), or
    GitLab will ask the user to create a new one upon first visit.
  - Fix issue when pushing to projects ending in .wiki
  - Properly display YAML front matter in Markdown
  - Add support for wiki with UTF-8 page names (Hiroyuki Sato)
  - Fix wiki search results point to raw source (Hiroyuki Sato)
  - Don't load all of GitLab in mail_room
  - Add information about `image` and `services` field at `job` level in the `.gitlab-ci.yml` documentation (Pat Turner)
  - HTTP error pages work independently from location and config (Artem Sidorenko)
  - Update `omniauth-saml` to 1.5.0 to allow for custom response attributes to be set
  - Memoize @group in Admin::GroupsController (Yatish Mehta)
  - Indicate how much an MR diverged from the target branch (Pierre de La Morinerie)
  - Added omniauth-auth0 Gem (Daniel Carraro)
  - Add label description in tooltip to labels in issue index and sidebar
  - Strip leading and trailing spaces in URL validator (evuez)
  - Add "last_sign_in_at" and "confirmed_at" to GET /users/* API endpoints for admins (evuez)
  - Return empty array instead of 404 when commit has no statuses in commit status API
  - Decrease the font size and the padding of the `.anchor` icons used in the README (Roberto Dip)
  - Rewrite logo to simplify SVG code (Sean Lang)
  - Allow to use YAML anchors when parsing the `.gitlab-ci.yml` (Pascal Bach)
  - Ignore jobs that start with `.` (hidden jobs)
  - Hide builds from project's settings when the feature is disabled
  - Allow to pass name of created artifacts archive in `.gitlab-ci.yml`
  - Refactor and greatly improve search performance
  - Add support for cross-project label references
  - Ensure "new SSH key" email do not ends up as dead Sidekiq jobs
  - Update documentation to reflect Guest role not being enforced on internal projects
  - Allow search for logged out users
  - Allow to define on which builds the current one depends on
  - Allow user subscription to a label: get notified for issues/merge requests related to that label (Timothy Andrew)
  - Fix bug where Bitbucket `closed` issues were imported as `opened` (Iuri de Silvio)
  - Don't show Issues/MRs from archived projects in Groups view
  - Fix wrong "iid of max iid" in Issuable sidebar for some merged MRs
  - Fix empty source_sha on Merge Request when there is no diff (Pierre de La Morinerie)
  - Increase the notes polling timeout over time (Roberto Dip)
  - Add shortcut to toggle markdown preview (Florent Baldino)
  - Show labels in dashboard and group milestone views
  - Fix an issue when the target branch of a MR had been deleted
  - Add main language of a project in the list of projects (Tiago Botelho)
  - Add #upcoming filter to Milestone filter (Tiago Botelho)
  - Add ability to show archived projects on dashboard, explore and group pages
  - Remove fork link closes all merge requests opened on source project (Florent Baldino)
  - Move group activity to separate page
  - Create external users which are excluded of internal and private projects unless access was explicitly granted
  - Continue parameters are checked to ensure redirection goes to the same instance
  - User deletion is now done in the background so the request can not time out
  - Canceled builds are now ignored in compound build status if marked as `allowed to fail`
  - Trigger a todo for mentions on commits page
  - Let project owners and admins soft delete issues and merge requests

v 8.5.13
  - Prevent unauthorized access to other projects build traces
  - Forbid scripting for wiki files

v 8.5.12
  - Prevent privilege escalation via "impersonate" feature
  - Prevent privilege escalation via notes API
  - Prevent privilege escalation via project webhook API
  - Prevent XSS via Git branch and tag names
  - Prevent XSS via custom issue tracker URL
  - Prevent XSS via `window.opener`
  - Prevent information disclosure via snippet API
  - Prevent information disclosure via project labels
  - Prevent information disclosure via new merge request page

v 8.5.11
  - Fix persistent XSS vulnerability in `commit_person_link` helper

v 8.5.10
  - Fix a 2FA authentication spoofing vulnerability.

v 8.5.9
  - Don't attempt to fetch any tags from a forked repo (Stan Hu).

v 8.5.8
  - Bump Git version requirement to 2.7.4

v 8.5.7
  - Bump Git version requirement to 2.7.3

v 8.5.6
  - Obtain a lease before querying LDAP

v 8.5.5
  - Ensure removing a project removes associated Todo entries
  - Prevent a 500 error in Todos when author was removed
  - Fix pagination for filtered dashboard and explore pages
  - Fix "Show all" link behavior

v 8.5.4
  - Do not cache requests for badges (including builds badge)

v 8.5.3
  - Flush repository caches before renaming projects
  - Sort starred projects on dashboard based on last activity by default
  - Show commit message in JIRA mention comment
  - Makes issue page and merge request page usable on mobile browsers.
  - Improved UI for profile settings

v 8.5.2
  - Fix sidebar overlapping content when screen width was below 1200px
  - Don't repeat labels listed on Labels tab
  - Bring the "branded appearance" feature from EE to CE
  - Fix error 500 when commenting on a commit
  - Show days remaining instead of elapsed time for Milestone
  - Fix broken icons on installations with relative URL (Artem Sidorenko)
  - Fix issue where tag list wasn't refreshed after deleting a tag
  - Fix import from gitlab.com (KazSawada)
  - Improve implementation to check read access to forks and add pagination
  - Don't show any "2FA required" message if it's not actually required
  - Fix help keyboard shortcut on relative URL setups (Artem Sidorenko)
  - Update Rails to 4.2.5.2
  - Fix permissions for deprecated CI build status badge
  - Don't show "Welcome to GitLab" when the search didn't return any projects
  - Add Todos documentation

v 8.5.1
  - Fix group projects styles
  - Show Crowd login tab when sign in is disabled and Crowd is enabled (Peter Hudec)
  - Fix a set of small UI glitches in project, profile, and wiki pages
  - Restrict permissions on public/uploads
  - Fix the merge request side-by-side view after loading diff results
  - Fix the look of tooltip for the "Revert" button
  - Add when the Builds & Runners API changes got introduced
  - Fix error 500 on some merged merge requests
  - Fix an issue causing the content of the issuable sidebar to disappear
  - Fix error 500 when trying to mark an already done todo as "done"
  - Fix an issue where MRs weren't sortable
  - Issues can now be dragged & dropped into empty milestone lists. This is also
    possible with MRs
  - Changed padding & background color for highlighted notes
  - Re-add the newrelic_rpm gem which was removed without any deprecation or warning (Stan Hu)
  - Update sentry-raven gem to 0.15.6
  - Add build coverage in project's builds page (Steffen Köhler)
  - Changed # to ! for merge requests in activity view

v 8.5.0
  - Fix duplicate "me" in tooltip of the "thumbsup" awards Emoji (Stan Hu)
  - Cache various Repository methods to improve performance
  - Fix duplicated branch creation/deletion Webhooks/service notifications when using Web UI (Stan Hu)
  - Ensure rake tasks that don't need a DB connection can be run without one
  - Update New Relic gem to 3.14.1.311 (Stan Hu)
  - Add "visibility" flag to GET /projects api endpoint
  - Add an option to supply root email through an environmental variable (Koichiro Mikami)
  - Ignore binary files in code search to prevent Error 500 (Stan Hu)
  - Render sanitized SVG images (Stan Hu)
  - Support download access by PRIVATE-TOKEN header (Stan Hu)
  - Upgrade gitlab_git to 7.2.23 to fix commit message mentions in first branch push
  - Add option to include the sender name in body of Notify email (Jason Lee)
  - New UI for pagination
  - Don't prevent sign out when 2FA enforcement is enabled and user hasn't yet
    set it up
  - API: Added "merge_requests/:merge_request_id/closes_issues" (Gal Schlezinger)
  - Fix diff comments loaded by AJAX to load comment with diff in discussion tab
  - Fix relative links in other markup formats (Ben Boeckel)
  - Whitelist raw "abbr" elements when parsing Markdown (Benedict Etzel)
  - Fix label links for a merge request pointing to issues list
  - Don't vendor minified JS
  - Increase project import timeout to 15 minutes
  - Be more permissive with email address validation: it only has to contain a single '@'
  - Display 404 error on group not found
  - Track project import failure
  - Support Two-factor Authentication for LDAP users
  - Display database type and version in Administration dashboard
  - Allow limited Markdown in Broadcast Messages
  - Fix visibility level text in admin area (Zeger-Jan van de Weg)
  - Warn admin during OAuth of granting admin rights (Zeger-Jan van de Weg)
  - Update the ExternalIssue regex pattern (Blake Hitchcock)
  - Remember user's inline/side-by-side diff view preference in a cookie (Kirill Katsnelson)
  - Optimized performance of finding issues to be closed by a merge request
  - Add `avatar_url`, `description`, `git_ssh_url`, `git_http_url`, `path_with_namespace`
    and `default_branch` in `project` in push, issue, merge-request and note webhooks data (Kirill Zaitsev)
  - Deprecate the `ssh_url` in favor of `git_ssh_url` and `http_url` in favor of `git_http_url`
    in `project` for push, issue, merge-request and note webhooks data (Kirill Zaitsev)
  - Deprecate the `repository` key in push, issue, merge-request and note webhooks data, use `project` instead (Kirill Zaitsev)
  - API: Expose MergeRequest#merge_status (Andrei Dziahel)
  - Revert "Add IP check against DNSBLs at account sign-up"
  - Actually use the `skip_merges` option in Repository#commits (Tony Chu)
  - Fix API to keep request parameters in Link header (Michael Potthoff)
  - Deprecate API "merge_request/:merge_request_id/comments". Use "merge_requests/:merge_request_id/notes" instead
  - Deprecate API "merge_request/:merge_request_id/...". Use "merge_requests/:merge_request_id/..." instead
  - Prevent parse error when name of project ends with .atom and prevent path issues
  - Discover branches for commit statuses ref-less when doing merge when succeeded
  - Mark inline difference between old and new paths when a file is renamed
  - Support Akismet spam checking for creation of issues via API (Stan Hu)
  - API: Allow to set or update a merge-request's milestone (Kirill Skachkov)
  - Improve UI consistency between projects and groups lists
  - Add sort dropdown to dashboard projects page
  - Fixed logo animation on Safari (Roman Rott)
  - Fix Merge When Succeeded when multiple stages
  - Hide remove source branch button when the MR is merged but new commits are pushed (Zeger-Jan van de Weg)
  - In seach autocomplete show only groups and projects you are member of
  - Don't process cross-reference notes from forks
  - Fix: init.d script not working on OS X
  - Faster snippet search
  - Added API to download build artifacts
  - Title for milestones should be unique (Zeger-Jan van de Weg)
  - Validate correctness of maximum attachment size application setting
  - Replaces "Create merge request" link with one to the "Merge Request" when one exists
  - Fix CI builds badge, add a new link to builds badge, deprecate the old one
  - Fix broken link to project in build notification emails
  - Ability to see and sort on vote count from Issues and MR lists
  - Fix builds scheduler when first build in stage was allowed to fail
  - User project limit is reached notice is hidden if the projects limit is zero
  - Add API support for managing runners and project's runners
  - Allow SAML users to login with no previous account without having to allow
    all Omniauth providers to do so.
  - Allow existing users to auto link their SAML credentials by logging in via SAML
  - Make it possible to erase a build (trace, artifacts) using UI and API
  - Ability to revert changes from a Merge Request or Commit
  - Emoji comment on diffs are not award emoji
  - Add label description (Nuttanart Pornprasitsakul)
  - Show label row when filtering issues or merge requests by label (Nuttanart Pornprasitsakul)
  - Add Todos

v 8.4.11
  - Prevent unauthorized access to other projects build traces
  - Forbid scripting for wiki files

v 8.4.10
  - Prevent privilege escalation via "impersonate" feature
  - Prevent privilege escalation via notes API
  - Prevent privilege escalation via project webhook API
  - Prevent XSS via Git branch and tag names
  - Prevent XSS via custom issue tracker URL
  - Prevent XSS via `window.opener`
  - Prevent information disclosure via snippet API
  - Prevent information disclosure via project labels
  - Prevent information disclosure via new merge request page

v 8.4.9
  - Fix persistent XSS vulnerability in `commit_person_link` helper

v 8.4.8
  - Fix a 2FA authentication spoofing vulnerability.

v 8.4.7
  - Don't attempt to fetch any tags from a forked repo (Stan Hu).

v 8.4.6
  - Bump Git version requirement to 2.7.4

v 8.4.5
  - No CE-specific changes

v 8.4.4
  - Update omniauth-saml gem to 1.4.2
  - Prevent long-running backup tasks from timing out the database connection
  - Add a Project setting to allow guests to view build logs (defaults to true)
  - Sort project milestones by due date including issue editor (Oliver Rogers / Orih)

v 8.4.3
  - Increase lfs_objects size column to 8-byte integer to allow files larger
    than 2.1GB
  - Correctly highlight MR diff when MR has merge conflicts
  - Fix highlighting in blame view
  - Update sentry-raven gem to prevent "Not a git repository" console output
    when running certain commands
  - Add instrumentation to additional Gitlab::Git and Rugged methods for
    performance monitoring
  - Allow autosize textareas to also be manually resized

v 8.4.2
  - Bump required gitlab-workhorse version to bring in a fix for missing
    artifacts in the build artifacts browser
  - Get rid of those ugly borders on the file tree view
  - Fix updating the runner information when asking for builds
  - Bump gitlab_git version to 7.2.24 in order to bring in a performance
    improvement when checking if a repository was empty
  - Add instrumentation for Gitlab::Git::Repository instance methods so we can
    track them in Performance Monitoring.
  - Increase contrast between highlighted code comments and inline diff marker
  - Fix method undefined when using external commit status in builds
  - Fix highlighting in blame view.

v 8.4.1
  - Apply security updates for Rails (4.2.5.1), rails-html-sanitizer (1.0.3),
    and Nokogiri (1.6.7.2)
  - Fix redirect loop during import
  - Fix diff highlighting for all syntax themes
  - Delete project and associations in a background worker

v 8.4.0
  - Allow LDAP users to change their email if it was not set by the LDAP server
  - Ensure Gravatar host looks like an actual host
  - Consider re-assign as a mention from a notification point of view
  - Add pagination headers to already paginated API resources
  - Properly generate diff of orphan commits, like the first commit in a repository
  - Improve the consistency of commit titles, branch names, tag names, issue/MR titles, on their respective project pages
  - Autocomplete data is now always loaded, instead of when focusing a comment text area
  - Improved performance of finding issues for an entire group
  - Added custom application performance measuring system powered by InfluxDB
  - Add syntax highlighting to diffs
  - Gracefully handle invalid UTF-8 sequences in Markdown links (Stan Hu)
  - Bump fog to 1.36.0 (Stan Hu)
  - Add user's last used IP addresses to admin page (Stan Hu)
  - Add housekeeping function to project settings page
  - The default GitLab logo now acts as a loading indicator
  - Fix caching issue where build status was not updating in project dashboard (Stan Hu)
  - Accept 2xx status codes for successful Webhook triggers (Stan Hu)
  - Fix missing date of month in network graph when commits span a month (Stan Hu)
  - Expire view caches when application settings change (e.g. Gravatar disabled) (Stan Hu)
  - Don't notify users twice if they are both project watchers and subscribers (Stan Hu)
  - Remove gray background from layout in UI
  - Fix signup for OAuth providers that don't provide a name
  - Implement new UI for group page
  - Implement search inside emoji picker
  - Let the CI runner know about builds that this build depends on
  - Add API support for looking up a user by username (Stan Hu)
  - Add project permissions to all project API endpoints (Stan Hu)
  - Link to milestone in "Milestone changed" system note
  - Only allow group/project members to mention `@all`
  - Expose Git's version in the admin area (Trey Davis)
  - Add "Frequently used" category to emoji picker
  - Add CAS support (tduehr)
  - Add link to merge request on build detail page
  - Fix: Problem with projects ending with .keys (Jose Corcuera)
  - Revert back upvote and downvote button to the issue and MR pages
  - Swap position of Assignee and Author selector on Issuables (Zeger-Jan van de Weg)
  - Add system hook messages for project rename and transfer (Steve Norman)
  - Fix version check image in Safari
  - Show 'All' tab by default in the builds page
  - Add Open Graph and Twitter Card data to all pages
  - Fix API project lookups when querying with a namespace with dots (Stan Hu)
  - Enable forcing Two-factor authentication sitewide, with optional grace period
  - Import GitHub Pull Requests into GitLab
  - Change single user API endpoint to return more detailed data (Michael Potthoff)
  - Update version check images to use SVG
  - Validate README format before displaying
  - Enable Microsoft Azure OAuth2 support (Janis Meybohm)
  - Properly set task-list class on single item task lists
  - Add file finder feature in tree view (Kyungchul Shin)
  - Ajax filter by message for commits page
  - API: Add support for deleting a tag via the API (Robert Schilling)
  - Allow subsequent validations in CI Linter
  - Show referenced MRs & Issues only when the current viewer can access them
  - Fix Encoding::CompatibilityError bug when markdown content has some complex URL (Jason Lee)
  - Add API support for managing project's builds
  - Add API support for managing project's build triggers
  - Add API support for managing project's build variables
  - Allow broadcast messages to be edited
  - Autosize Markdown textareas
  - Import GitHub wiki into GitLab
  - Add reporters ability to download and browse build artifacts (Andrew Johnson)
  - Autofill referring url in message box when reporting user abuse.
  - Remove leading comma on award emoji when the user is the first to award the emoji (Zeger-Jan van de Weg)
  - Add build artifacts browser
  - Improve UX in builds artifacts browser
  - Increase default size of `data` column in `events` table when using MySQL
  - Expose button to CI Lint tool on project builds page
  - Fix: Creator should be added as a master of the project on creation
  - Added X-GitLab-... headers to emails from CI and Email On Push services (Anton Baklanov)
  - Add IP check against DNSBLs at account sign-up
  - Added cache:key to .gitlab-ci.yml allowing to fine tune the caching

v 8.3.10
  - Prevent unauthorized access to other projects build traces
  - Forbid scripting for wiki files

v 8.3.9
  - Prevent privilege escalation via "impersonate" feature
  - Prevent privilege escalation via notes API
  - Prevent privilege escalation via project webhook API
  - Prevent XSS via custom issue tracker URL
  - Prevent XSS via `window.opener`
  - Prevent information disclosure via project labels
  - Prevent information disclosure via new merge request page

v 8.3.8
  - Fix persistent XSS vulnerability in `commit_person_link` helper

v 8.3.7
  - Fix a 2FA authentication spoofing vulnerability.

v 8.3.6
  - Don't attempt to fetch any tags from a forked repo (Stan Hu).

v 8.3.5
  - Bump Git version requirement to 2.7.4

v 8.3.4
  - Use gitlab-workhorse 0.5.4 (fixes API routing bug)

v 8.3.3
  - Preserve CE behavior with JIRA integration by only calling API if URL is set
  - Fix duplicated branch creation/deletion events when using Web UI (Stan Hu)
  - Add configurable LDAP server query timeout
  - Get "Merge when build succeeds" to work when commits were pushed to MR target branch while builds were running
  - Suppress e-mails on failed builds if allow_failure is set (Stan Hu)
  - Fix project transfer e-mail sending incorrect paths in e-mail notification (Stan Hu)
  - Better support for referencing and closing issues in Asana service (Mike Wyatt)
  - Enable "Add key" button when user fills in a proper key (Stan Hu)
  - Fix error in processing reply-by-email messages (Jason Lee)
  - Fix Error 500 when visiting build page of project with nil runners_token (Stan Hu)
  - Use WOFF versions of SourceSansPro fonts
  - Fix regression when builds were not generated for tags created through web/api interface
  - Fix: maintain milestone filter between Open and Closed tabs (Greg Smethells)
  - Fix missing artifacts and build traces for build created before 8.3

v 8.3.2
  - Disable --follow in `git log` to avoid loading duplicate commit data in infinite scroll (Stan Hu)
  - Add support for Google reCAPTCHA in user registration

v 8.3.1
  - Fix Error 500 when global milestones have slashes (Stan Hu)
  - Fix Error 500 when doing a search in dashboard before visiting any project (Stan Hu)
  - Fix LDAP identity and user retrieval when special characters are used
  - Move Sidekiq-cron configuration to gitlab.yml

v 8.3.0
  - Bump rack-attack to 4.3.1 for security fix (Stan Hu)
  - API support for starred projects for authorized user (Zeger-Jan van de Weg)
  - Add open_issues_count to project API (Stan Hu)
  - Expand character set of usernames created by Omniauth (Corey Hinshaw)
  - Add button to automatically merge a merge request when the build succeeds (Zeger-Jan van de Weg)
  - Add unsubscribe link in the email footer (Zeger-Jan van de Weg)
  - Provide better diagnostic message upon project creation errors (Stan Hu)
  - Bump devise to 3.5.3 to fix reset token expiring after account creation (Stan Hu)
  - Remove api credentials from link to build_page
  - Deprecate GitLabCiService making it to always be inactive
  - Bump gollum-lib to 4.1.0 (Stan Hu)
  - Fix broken group avatar upload under "New group" (Stan Hu)
  - Update project repositorize size and commit count during import:repos task (Stan Hu)
  - Fix API setting of 'public' attribute to false will make a project private (Stan Hu)
  - Handle and report SSL errors in Webhook test (Stan Hu)
  - Bump Redis requirement to 2.8 for Sidekiq 4 (Stan Hu)
  - Fix: Assignee selector is empty when 'Unassigned' is selected (Jose Corcuera)
  - WIP identifier on merge requests no longer requires trailing space
  - Add rake tasks for git repository maintainance (Zeger-Jan van de Weg)
  - Fix 500 error when update group member permission
  - Fix: As an admin, cannot add oneself as a member to a group/project
  - Trim leading and trailing whitespace of milestone and issueable titles (Jose Corcuera)
  - Recognize issue/MR/snippet/commit links as references
  - Backport JIRA features from EE to CE
  - Add ignore whitespace change option to commit view
  - Fire update hook from GitLab
  - Allow account unlock via email
  - Style warning about mentioning many people in a comment
  - Fix: sort milestones by due date once again (Greg Smethells)
  - Migrate all CI::Services and CI::WebHooks to Services and WebHooks
  - Don't show project fork event as "imported"
  - Add API endpoint to fetch merge request commits list
  - Don't create CI status for refs that doesn't have .gitlab-ci.yml, even if the builds are enabled
  - Expose events API with comment information and author info
  - Fix: Ensure "Remove Source Branch" button is not shown when branch is being deleted. #3583
  - Run custom Git hooks when branch is created or deleted.
  - Fix bug when simultaneously accepting multiple MRs results in MRs that are of "merged" status, but not merged to the target branch
  - Add languages page to graphs
  - Block LDAP user when they are no longer found in the LDAP server
  - Improve wording on project visibility levels (Zeger-Jan van de Weg)
  - Fix editing notes on a merge request diff
  - Automatically select default clone protocol based on user preferences (Eirik Lygre)
  - Make Network page as sub tab of Commits
  - Add copy-to-clipboard button for Snippets
  - Add indication to merge request list item that MR cannot be merged automatically
  - Default target branch to patch-n when editing file in protected branch
  - Add Builds tab to merge request detail page
  - Allow milestones, issues and MRs to be created from dashboard and group indexes
  - Use new style for wiki
  - Use new style for milestone detail page
  - Fix sidebar tooltips when collapsed
  - Prevent possible XSS attack with award-emoji
  - Upgraded Sidekiq to 4.x
  - Accept COPYING,COPYING.lesser, and licence as license file (Zeger-Jan van de Weg)
  - Fix emoji aliases problem
  - Fix award-emojis Flash alert's width
  - Fix deleting notes on a merge request diff
  - Display referenced merge request statuses in the issue description (Greg Smethells)
  - Implement new sidebar for issue and merge request pages
  - Emoji picker improvements
  - Suppress warning about missing `.gitlab-ci.yml` if builds are disabled
  - Do not show build status unless builds are enabled and `.gitlab-ci.yml` is present
  - Persist runners registration token in database
  - Fix online editor should not remove newlines at the end of the file
  - Expose Git's version in the admin area
  - Show "New Merge Request" buttons on canonical repos when you have a fork (Josh Frye)

v 8.2.6
  - Prevent unauthorized access to other projects build traces
  - Forbid scripting for wiki files

v 8.2.5
  - Prevent privilege escalation via "impersonate" feature
  - Prevent privilege escalation via notes API
  - Prevent privilege escalation via project webhook API
  - Prevent XSS via `window.opener`
  - Prevent information disclosure via project labels
  - Prevent information disclosure via new merge request page

v 8.2.4
  - Bump Git version requirement to 2.7.4

v 8.2.3
  - Fix application settings cache not expiring after changes (Stan Hu)
  - Fix Error 500s when creating global milestones with Unicode characters (Stan Hu)
  - Update documentation for "Guest" permissions
  - Properly convert Emoji-only comments into Award Emojis
  - Enable devise paranoid mode to prevent user enumeration attack
  - Webhook payload has an added, modified and removed properties for each commit
  - Fix 500 error when creating a merge request that removes a submodule

v 8.2.2
  - Fix 404 in redirection after removing a project (Stan Hu)
  - Ensure cached application settings are refreshed at startup (Stan Hu)
  - Fix Error 500 when viewing user's personal projects from admin page (Stan Hu)
  - Fix: Raw private snippets access workflow
  - Prevent "413 Request entity too large" errors when pushing large files with LFS
  - Fix invalid links within projects dashboard header
  - Make current user the first user in assignee dropdown in issues detail page (Stan Hu)
  - Fix: duplicate email notifications on issue comments

v 8.2.1
  - Forcefully update builds that didn't want to update with state machine
  - Fix: saving GitLabCiService as Admin Template

v 8.2.0
  - Improved performance of finding projects and groups in various places
  - Improved performance of rendering user profile pages and Atom feeds
  - Expose build artifacts path as config option
  - Fix grouping of contributors by email in graph.
  - Improved performance of finding issues with/without labels
  - Fix Drone CI service template not saving properly (Stan Hu)
  - Fix avatars not showing in Atom feeds and project issues when Gravatar disabled (Stan Hu)
  - Added a GitLab specific profiling tool called "Sherlock" (see GitLab CE merge request #1749)
  - Upgrade gitlab_git to 7.2.20 and rugged to 0.23.3 (Stan Hu)
  - Improved performance of finding users by one of their Email addresses
  - Add allow_failure field to commit status API (Stan Hu)
  - Commits without .gitlab-ci.yml are marked as skipped
  - Save detailed error when YAML syntax is invalid
  - Since GitLab CI is enabled by default, remove enabling it by pushing .gitlab-ci.yml
  - Added build artifacts
  - Improved performance of replacing references in comments
  - Show last project commit to default branch on project home page
  - Highlight comment based on anchor in URL
  - Adds ability to remove the forked relationship from project settings screen. (Han Loong Liauw)
  - Improved performance of sorting milestone issues
  - Allow users to select the Files view as default project view (Cristian Bica)
  - Show "Empty Repository Page" for repository without branches (Artem V. Navrotskiy)
  - Fix: Inability to reply to code comments in the MR view, if the MR comes from a fork
  - Use git follow flag for commits page when retrieve history for file or directory
  - Show merge request CI status on merge requests index page
  - Send build name and stage in CI notification e-mail
  - Extend yml syntax for only and except to support specifying repository path
  - Enable shared runners to all new projects
  - Bump GitLab-Workhorse to 0.4.1
  - Allow to define cache in `.gitlab-ci.yml`
  - Fix: 500 error returned if destroy request without HTTP referer (Kazuki Shimizu)
  - Remove deprecated CI events from project settings page
  - Use issue editor as cross reference comment author when issue is edited with a new mention.
  - Add graphs of commits ahead and behind default branch (Jeff Stubler)
  - Improve personal snippet access workflow (Douglas Alexandre)
  - [API] Add ability to fetch the commit ID of the last commit that actually touched a file
  - Fix omniauth documentation setting for omnibus configuration (Jon Cairns)
  - Add "New file" link to dropdown on project page
  - Include commit logs in project search
  - Add "added", "modified" and "removed" properties to commit object in webhook
  - Rename "Back to" links to "Go to" because its not always a case it point to place user come from
  - Allow groups to appear in the search results if the group owner allows it
  - Add email notification to former assignee upon unassignment (Adam Lieskovský)
  - New design for project graphs page
  - Remove deprecated dumped yaml file generated from previous job definitions
  - Show specific runners from projects where user is master or owner
  - MR target branch is now visible on a list view when it is different from project's default one
  - Improve Continuous Integration graphs page
  - Make color of "Accept Merge Request" button consistent with current build status
  - Add ignore white space option in merge request diff and commit and compare view
  - Ability to add release notes (markdown text and attachments) to git tags (aka Releases)
  - Relative links from a repositories README.md now link to the default branch
  - Fix trailing whitespace issue in merge request/issue title
  - Fix bug when milestone/label filter was empty for dashboard issues page
  - Add ability to create milestone in group projects from single form
  - Add option to create merge request when editing/creating a file (Dirceu Tiegs)
  - Prevent the last owner of a group from being able to delete themselves by 'adding' themselves as a master (James Lopez)
  - Add Award Emoji to issue and merge request pages

v 8.1.4
  - Fix bug where manually merged branches in a MR would end up with an empty diff (Stan Hu)
  - Prevent redirect loop when home_page_url is set to the root URL
  - Fix incoming email config defaults
  - Remove CSS property preventing hard tabs from rendering in Chromium 45 (Stan Hu)

v 8.1.3
  - Force update refs/merge-requests/X/head upon a push to the source branch of a merge request (Stan Hu)
  - Spread out runner contacted_at updates
  - Use issue editor as cross reference comment author when issue is edited with a new mention
  - Add Facebook authentication

v 8.1.1
  - Fix cloning Wiki repositories via HTTP (Stan Hu)
  - Add migration to remove satellites directory
  - Fix specific runners visibility
  - Fix 500 when editing CI service
  - Require CI jobs to be named
  - Fix CSS for runner status
  - Fix CI badge
  - Allow developer to manage builds

v 8.1.1
  - Removed, see 8.1.2

v 8.1.0
  - Ensure MySQL CI limits DB migrations occur after the fields have been created (Stan Hu)
  - Fix duplicate repositories in GitHub import page (Stan Hu)
  - Redirect to a default path if HTTP_REFERER is not set (Stan Hu)
  - Adds ability to create directories using the web editor (Ben Ford)
  - Cleanup stuck CI builds
  - Send an email to admin email when a user is reported for spam (Jonathan Rochkind)
  - Show notifications button when user is member of group rather than project (Grzegorz Bizon)
  - Fix bug preventing mentioned issued from being closed when MR is merged using fast-forward merge.
  - Fix nonatomic database update potentially causing project star counts to go negative (Stan Hu)
  - Don't show "Add README" link in an empty repository if user doesn't have access to push (Stan Hu)
  - Fix error preventing displaying of commit data for a directory with a leading dot (Stan Hu)
  - Speed up load times of issue detail pages by roughly 1.5x
  - Fix CI rendering regressions
  - If a merge request is to close an issue, show this on the issue page (Zeger-Jan van de Weg)
  - Add a system note and update relevant merge requests when a branch is deleted or re-added (Stan Hu)
  - Make diff file view easier to use on mobile screens (Stan Hu)
  - Improved performance of finding users by username or Email address
  - Fix bug where merge request comments created by API would not trigger notifications (Stan Hu)
  - Add support for creating directories from Files page (Stan Hu)
  - Allow removing of project without confirmation when JavaScript is disabled (Stan Hu)
  - Support filtering by "Any" milestone or issue and fix "No Milestone" and "No Label" filters (Stan Hu)
  - Improved performance of the trending projects page
  - Remove CI migration task
  - Improved performance of finding projects by their namespace
  - Add assignee data to Issuables' hook_data (Bram Daams)
  - Fix bug where transferring a project would result in stale commit links (Stan Hu)
  - Fix build trace updating
  - Include full path of source and target branch names in New Merge Request page (Stan Hu)
  - Add user preference to view activities as default dashboard (Stan Hu)
  - Add option to admin area to sign in as a specific user (Pavel Forkert)
  - Show CI status on all pages where commits list is rendered
  - Automatically enable CI when push .gitlab-ci.yml file to repository
  - Move CI charts to project graphs area
  - Fix cases where Markdown did not render links in activity feed (Stan Hu)
  - Add first and last to pagination (Zeger-Jan van de Weg)
  - Added Commit Status API
  - Added Builds View
  - Added when to .gitlab-ci.yml
  - Show CI status on commit page
  - Added CI_BUILD_TAG, _STAGE, _NAME and _TRIGGERED to CI builds
  - Show CI status on Your projects page and Starred projects page
  - Remove "Continuous Integration" page from dashboard
  - Add notes and SSL verification entries to hook APIs (Ben Boeckel)
  - Fix grammar in admin area "labels" .nothing-here-block when no labels exist.
  - Move CI runners page to project settings area
  - Move CI variables page to project settings area
  - Move CI triggers page to project settings area
  - Move CI project settings page to CE project settings area
  - Fix bug when removed file was not appearing in merge request diff
  - Show warning when build cannot be served by any of the available CI runners
  - Note the original location of a moved project when notifying users of the move
  - Improve error message when merging fails
  - Add support of multibyte characters in LDAP UID (Roman Petrov)
  - Show additions/deletions stats on merge request diff
  - Remove footer text in emails (Zeger-Jan van de Weg)
  - Ensure code blocks are properly highlighted after a note is updated
  - Fix wrong access level badge on MR comments
  - Hide password in the service settings form
  - Move CI webhooks page to project settings area
  - Fix User Identities API. It now allows you to properly create or update user's identities.
  - Add user preference to change layout width (Peter Göbel)
  - Use commit status in merge request widget as preferred source of CI status
  - Integrate CI commit and build pages into project pages
  - Move CI services page to project settings area
  - Add "Quick Submit" behavior to input fields throughout the application. Use
    Cmd+Enter on Mac and Ctrl+Enter on Windows/Linux.
  - Fix position of hamburger in header for smaller screens (Han Loong Liauw)
  - Fix bug where Emojis in Markdown would truncate remaining text (Sakata Sinji)
  - Persist filters when sorting on admin user page (Jerry Lukins)
  - Update style of snippets pages (Han Loong Liauw)
  - Allow dashboard and group issues/MRs to be filtered by label
  - Add spellcheck=false to certain input fields
  - Invalidate stored service password if the endpoint URL is changed
  - Project names are not fully shown if group name is too big, even on group page view
  - Apply new design for Files page
  - Add "New Page" button to Wiki Pages tab (Stan Hu)
  - Only render 404 page from /public
  - Hide passwords from services API (Alex Lossent)
  - Fix: Images cannot show when projects' path was changed
  - Let gitlab-git-http-server generate and serve 'git archive' downloads
  - Optimize query when filtering on issuables (Zeger-Jan van de Weg)
  - Fix padding of outdated discussion item.
  - Animate the logo on hover

v 8.0.5
  - Correct lookup-by-email for LDAP logins
  - Fix loading spinner sometimes not being hidden on Merge Request tab switches

v 8.0.4
  - Fix Message-ID header to be RFC 2111-compliant to prevent e-mails being dropped (Stan Hu)
  - Fix referrals for :back and relative URL installs
  - Fix anchors to comments in diffs
  - Remove CI token from build traces
  - Fix "Assign All" button on Runner admin page
  - Fix search in Files
  - Add full project namespace to payload of system webhooks (Ricardo Band)

v 8.0.3
  - Fix URL shown in Slack notifications
  - Fix bug where projects would appear to be stuck in the forked import state (Stan Hu)
  - Fix Error 500 in creating merge requests with > 1000 diffs (Stan Hu)
  - Add work_in_progress key to MR webhooks (Ben Boeckel)

v 8.0.2
  - Fix default avatar not rendering in network graph (Stan Hu)
  - Skip check_initd_configured_correctly on omnibus installs
  - Prevent double-prefixing of help page paths
  - Clarify confirmation text on user deletion
  - Make commit graphs responsive to window width changes (Stan Hu)
  - Fix top margin for sign-in button on public pages
  - Fix LDAP attribute mapping
  - Remove git refs used internally by GitLab from network graph (Stan Hu)
  - Use standard Markdown font in Markdown preview instead of fixed-width font (Stan Hu)
  - Fix Reply by email for non-UTF-8 messages.
  - Add option to use StartTLS with Reply by email IMAP server.
  - Allow AWS S3 Server-Side Encryption with Amazon S3-Managed Keys for backups (Paul Beattie)

v 8.0.1
  - Improve CI migration procedure and documentation

v 8.0.0
  - Fix Markdown links not showing up in dashboard activity feed (Stan Hu)
  - Remove milestones from merge requests when milestones are deleted (Stan Hu)
  - Fix HTML link that was improperly escaped in new user e-mail (Stan Hu)
  - Fix broken sort in merge request API (Stan Hu)
  - Bump rouge to 1.10.1 to remove warning noise and fix other syntax highlighting bugs (Stan Hu)
  - Gracefully handle errors in syntax highlighting by leaving the block unformatted (Stan Hu)
  - Add "replace" and "upload" functionalities to allow user replace existing file and upload new file into current repository
  - Fix URL construction for merge requests, issues, notes, and commits for relative URL config (Stan Hu)
  - Fix emoji URLs in Markdown when relative_url_root is used (Stan Hu)
  - Omit filename in Content-Disposition header in raw file download to avoid RFC 6266 encoding issues (Stan HU)
  - Fix broken Wiki Page History (Stan Hu)
  - Import forked repositories asynchronously to prevent large repositories from timing out (Stan Hu)
  - Prevent anchors from being hidden by header (Stan Hu)
  - Fix bug where only the first 15 Bitbucket issues would be imported (Stan Hu)
  - Sort issues by creation date in Bitbucket importer (Stan Hu)
  - Prevent too many redirects upon login when home page URL is set to external_url (Stan Hu)
  - Improve dropdown positioning on the project home page (Hannes Rosenögger)
  - Upgrade browser gem to 1.0.0 to avoid warning in IE11 compatibilty mode (Stan Hu)
  - Remove user OAuth tokens from the database and request new tokens each session (Stan Hu)
  - Restrict users API endpoints to use integer IDs (Stan Hu)
  - Only show recent push event if the branch still exists or a recent merge request has not been created (Stan Hu)
  - Remove satellites
  - Better performance for web editor (switched from satellites to rugged)
  - Faster merge
  - Ability to fetch merge requests from refs/merge-requests/:id
  - Allow displaying of archived projects in the admin interface (Artem Sidorenko)
  - Allow configuration of import sources for new projects (Artem Sidorenko)
  - Search for comments should be case insensetive
  - Create cross-reference for closing references on commits pushed to non-default branches (Maël Valais)
  - Ability to search milestones
  - Gracefully handle SMTP user input errors (e.g. incorrect email addresses) to prevent Sidekiq retries (Stan Hu)
  - Move dashboard activity to separate page (for your projects and starred projects)
  - Improve performance of git blame
  - Limit content width to 1200px for most of pages to improve readability on big screens
  - Fix 500 error when submit project snippet without body
  - Improve search page usability
  - Bring more UI consistency in way how projects, snippets and groups lists are rendered
  - Make all profiles and group public
  - Fixed login failure when extern_uid changes (Joel Koglin)
  - Don't notify users without access to the project when they are (accidentally) mentioned in a note.
  - Retrieving oauth token with LDAP credentials
  - Load Application settings from running database unless env var USE_DB=false
  - Added Drone CI integration (Kirill Zaitsev)
  - Allow developers to retry builds
  - Hide advanced project options for non-admin users
  - Fail builds if no .gitlab-ci.yml is found
  - Refactored service API and added automatically service docs generator (Kirill Zaitsev)
  - Added web_url key project hook_attrs (Kirill Zaitsev)
  - Add ability to get user information by ID of an SSH key via the API
  - Fix bug which IE cannot show image at markdown when the image is raw file of gitlab
  - Add support for Crowd
  - Global Labels that are available to all projects
  - Fix highlighting of deleted lines in diffs.
  - Project notification level can be set on the project page itself
  - Added service API endpoint to retrieve service parameters (Petheő Bence)
  - Add FogBugz project import (Jared Szechy)
  - Sort users autocomplete lists by user (Allister Antosik)
  - Webhook for issue now contains repository field (Jungkook Park)
  - Add ability to add custom text to the help page (Jeroen van Baarsen)
  - Add pg_schema to backup config
  - Fix references to target project issues in Merge Requests markdown preview and textareas (Francesco Levorato)
  - Redirect from incorrectly cased group or project path to correct one (Francesco Levorato)
  - Removed API calls from CE to CI

v 7.14.3
  - No changes

v 7.14.2
  - Upgrade gitlab_git to 7.2.15 to fix `git blame` errors with ISO-encoded files (Stan Hu)
  - Allow configuration of LDAP attributes GitLab will use for the new user account.

v 7.14.1
  - Improve abuse reports management from admin area
  - Fix "Reload with full diff" URL button in compare branch view (Stan Hu)
  - Disabled DNS lookups for SSH in docker image (Rowan Wookey)
  - Only include base URL in OmniAuth full_host parameter (Stan Hu)
  - Fix Error 500 in API when accessing a group that has an avatar (Stan Hu)
  - Ability to enable SSL verification for Webhooks

v 7.14.0
  - Fix bug where non-project members of the target project could set labels on new merge requests.
  - Update default robots.txt rules to disallow crawling of irrelevant pages (Ben Bodenmiller)
  - Fix redirection after sign in when using auto_sign_in_with_provider
  - Upgrade gitlab_git to 7.2.14 to ignore CRLFs in .gitmodules (Stan Hu)
  - Clear cache to prevent listing deleted branches after MR removes source branch (Stan Hu)
  - Provide more feedback what went wrong if HipChat service failed test (Stan Hu)
  - Fix bug where backslashes in inline diffs could be dropped (Stan Hu)
  - Disable turbolinks when linking to Bitbucket import status (Stan Hu)
  - Fix broken code import and display error messages if something went wrong with creating project (Stan Hu)
  - Fix corrupted binary files when using API files endpoint (Stan Hu)
  - Bump Haml to 4.0.7 to speed up textarea rendering (Stan Hu)
  - Show incompatible projects in Bitbucket import status (Stan Hu)
  - Fix coloring of diffs on MR Discussion-tab (Gert Goet)
  - Fix "Network" and "Graphs" pages for branches with encoded slashes (Stan Hu)
  - Fix errors deleting and creating branches with encoded slashes (Stan Hu)
  - Always add current user to autocomplete controller to support filter by "Me" (Stan Hu)
  - Fix multi-line syntax highlighting (Stan Hu)
  - Fix network graph when branch name has single quotes (Stan Hu)
  - Add "Confirm user" button in user admin page (Stan Hu)
  - Upgrade gitlab_git to version 7.2.6 to fix Error 500 when creating network graphs (Stan Hu)
  - Add support for Unicode filenames in relative links (Hiroyuki Sato)
  - Fix URL used for refreshing notes if relative_url is present (Bartłomiej Święcki)
  - Fix commit data retrieval when branch name has single quotes (Stan Hu)
  - Check that project was actually created rather than just validated in import:repos task (Stan Hu)
  - Fix full screen mode for snippet comments (Daniel Gerhardt)
  - Fix 404 error in files view after deleting the last file in a repository (Stan Hu)
  - Fix the "Reload with full diff" URL button (Stan Hu)
  - Fix label read access for unauthenticated users (Daniel Gerhardt)
  - Fix access to disabled features for unauthenticated users (Daniel Gerhardt)
  - Fix OAuth provider bug where GitLab would not go return to the redirect_uri after sign-in (Stan Hu)
  - Fix file upload dialog for comment editing (Daniel Gerhardt)
  - Set OmniAuth full_host parameter to ensure redirect URIs are correct (Stan Hu)
  - Return comments in created order in merge request API (Stan Hu)
  - Disable internal issue tracker controller if external tracker is used (Stan Hu)
  - Expire Rails cache entries after two weeks to prevent endless Redis growth
  - Add support for destroying project milestones (Stan Hu)
  - Allow custom backup archive permissions
  - Add project star and fork count, group avatar URL and user/group web URL attributes to API
  - Show who last edited a comment if it wasn't the original author
  - Send notification to all participants when MR is merged.
  - Add ability to manage user email addresses via the API.
  - Show buttons to add license, changelog and contribution guide if they're missing.
  - Tweak project page buttons.
  - Disabled autocapitalize and autocorrect on login field (Daryl Chan)
  - Mention group and project name in creation, update and deletion notices (Achilleas Pipinellis)
  - Update gravatar link on profile page to link to configured gravatar host (Ben Bodenmiller)
  - Remove redis-store TTL monkey patch
  - Add support for CI skipped status
  - Fetch code from forks to refs/merge-requests/:id/head when merge request created
  - Remove comments and email addresses when publicly exposing ssh keys (Zeger-Jan van de Weg)
  - Add "Check out branch" button to the MR page.
  - Improve MR merge widget text and UI consistency.
  - Improve text in MR "How To Merge" modal.
  - Cache all events
  - Order commits by date when comparing branches
  - Fix bug causing error when the target branch of a symbolic ref was deleted
  - Include branch/tag name in archive file and directory name
  - Add dropzone upload progress
  - Add a label for merged branches on branches page (Florent Baldino)
  - Detect .mkd and .mkdn files as markdown (Ben Boeckel)
  - Fix: User search feature in admin area does not respect filters
  - Set max-width for README, issue and merge request description for easier read on big screens
  - Update Flowdock integration to support new Flowdock API (Boyan Tabakov)
  - Remove author from files view (Sven Strickroth)
  - Fix infinite loop when SAML was incorrectly configured.

v 7.13.5
  - Satellites reverted

v 7.13.4
  - Allow users to send abuse reports

v 7.13.3
  - Fix bug causing Bitbucket importer to crash when OAuth application had been removed.
  - Allow users to send abuse reports
  - Remove satellites
  - Link username to profile on Group Members page (Tom Webster)

v 7.13.2
  - Fix randomly failed spec
  - Create project services on Project creation
  - Add admin_merge_request ability to Developer level and up
  - Fix Error 500 when browsing projects with no HEAD (Stan Hu)
  - Fix labels / assignee / milestone for the merge requests when issues are disabled
  - Show the first tab automatically on MergeRequests#new
  - Add rake task 'gitlab:update_commit_count' (Daniel Gerhardt)
  - Fix Gmail Actions

v 7.13.1
  - Fix: Label modifications are not reflected in existing notes and in the issue list
  - Fix: Label not shown in the Issue list, although it's set through web interface
  - Fix: Group/project references are linked incorrectly
  - Improve documentation
  - Fix of migration: Check if session_expire_delay column exists before adding the column
  - Fix: ActionView::Template::Error
  - Fix: "Create Merge Request" isn't always shown in event for newly pushed branch
  - Fix bug causing "Remove source-branch" option not to work for merge requests from the same project.
  - Render Note field hints consistently for "new" and "edit" forms

v 7.13.0
  - Remove repository graph log to fix slow cache updates after push event (Stan Hu)
  - Only enable HSTS header for HTTPS and port 443 (Stan Hu)
  - Fix user autocomplete for unauthenticated users accessing public projects (Stan Hu)
  - Fix redirection to home page URL for unauthorized users (Daniel Gerhardt)
  - Add branch switching support for graphs (Daniel Gerhardt)
  - Fix external issue tracker hook/test for HTTPS URLs (Daniel Gerhardt)
  - Remove link leading to a 404 error in Deploy Keys page (Stan Hu)
  - Add support for unlocking users in admin settings (Stan Hu)
  - Add Irker service configuration options (Stan Hu)
  - Fix order of issues imported from GitHub (Hiroyuki Sato)
  - Bump rugments to 1.0.0beta8 to fix C prototype function highlighting (Jonathon Reinhart)
  - Fix Merge Request webhook to properly fire "merge" action when accepted from the web UI
  - Add `two_factor_enabled` field to admin user API (Stan Hu)
  - Fix invalid timestamps in RSS feeds (Rowan Wookey)
  - Fix downloading of patches on public merge requests when user logged out (Stan Hu)
  - Fix Error 500 when relative submodule resolves to a namespace that has a different name from its path (Stan Hu)
  - Extract the longest-matching ref from a commit path when multiple matches occur (Stan Hu)
  - Update maintenance documentation to explain no need to recompile asssets for omnibus installations (Stan Hu)
  - Support commenting on diffs in side-by-side mode (Stan Hu)
  - Fix JavaScript error when clicking on the comment button on a diff line that has a comment already (Stan Hu)
  - Return 40x error codes if branch could not be deleted in UI (Stan Hu)
  - Remove project visibility icons from dashboard projects list
  - Rename "Design" profile settings page to "Preferences".
  - Allow users to customize their default Dashboard page.
  - Update ssl_ciphers in Nginx example to remove DHE settings. This will deny forward secrecy for Android 2.3.7, Java 6 and OpenSSL 0.9.8
  - Admin can edit and remove user identities
  - Convert CRLF newlines to LF when committing using the web editor.
  - API request /projects/:project_id/merge_requests?state=closed will return only closed merge requests without merged one. If you need ones that were merged - use state=merged.
  - Allow Administrators to filter the user list by those with or without Two-factor Authentication enabled.
  - Show a user's Two-factor Authentication status in the administration area.
  - Explicit error when commit not found in the CI
  - Improve performance for issue and merge request pages
  - Users with guest access level can not set assignee, labels or milestones for issue and merge request
  - Reporter role can manage issue tracker now: edit any issue, set assignee or milestone and manage labels
  - Better performance for pages with events list, issues list and commits list
  - Faster automerge check and merge itself when source and target branches are in same repository
  - Correctly show anonymous authorized applications under Profile > Applications.
  - Query Optimization in MySQL.
  - Allow users to be blocked and unblocked via the API
  - Use native Postgres database cleaning during backup restore
  - Redesign project page. Show README as default instead of activity. Move project activity to separate page
  - Make left menu more hierarchical and less contextual by adding back item at top
  - A fork can’t have a visibility level that is greater than the original project.
  - Faster code search in repository and wiki. Fixes search page timeout for big repositories
  - Allow administrators to disable 2FA for a specific user
  - Add error message for SSH key linebreaks
  - Store commits count in database (will populate with valid values only after first push)
  - Rebuild cache after push to repository in background job
  - Fix transferring of project to another group using the API.

v 7.12.2
  - Correctly show anonymous authorized applications under Profile > Applications.
  - Faster automerge check and merge itself when source and target branches are in same repository
  - Audit log for user authentication
  - Allow custom label to be set for authentication providers.

v 7.12.1
  - Fix error when deleting a user who has projects (Stan Hu)
  - Fix post-receive errors on a push when an external issue tracker is configured (Stan Hu)
  - Add SAML to list of social_provider (Matt Firtion)
  - Fix merge requests API scope to keep compatibility in 7.12.x patch release (Dmitriy Zaporozhets)
  - Fix closed merge request scope at milestone page (Dmitriy Zaporozhets)
  - Revert merge request states renaming
  - Fix hooks for web based events with external issue references (Daniel Gerhardt)
  - Improve performance for issue and merge request pages
  - Compress database dumps to reduce backup size

v 7.12.0
  - Fix Error 500 when one user attempts to access a personal, internal snippet (Stan Hu)
  - Disable changing of target branch in new merge request page when a branch has already been specified (Stan Hu)
  - Fix post-receive errors on a push when an external issue tracker is configured (Stan Hu)
  - Update oauth button logos for Twitter and Google to recommended assets
  - Update browser gem to version 0.8.0 for IE11 support (Stan Hu)
  - Fix timeout when rendering file with thousands of lines.
  - Add "Remember me" checkbox to LDAP signin form.
  - Add session expiration delay configuration through UI application settings
  - Don't notify users mentioned in code blocks or blockquotes.
  - Omit link to generate labels if user does not have access to create them (Stan Hu)
  - Show warning when a comment will add 10 or more people to the discussion.
  - Disable changing of the source branch in merge request update API (Stan Hu)
  - Shorten merge request WIP text.
  - Add option to disallow users from registering any application to use GitLab as an OAuth provider
  - Support editing target branch of merge request (Stan Hu)
  - Refactor permission checks with issues and merge requests project settings (Stan Hu)
  - Fix Markdown preview not working in Edit Milestone page (Stan Hu)
  - Fix Zen Mode not closing with ESC key (Stan Hu)
  - Allow HipChat API version to be blank and default to v2 (Stan Hu)
  - Add file attachment support in Milestone description (Stan Hu)
  - Fix milestone "Browse Issues" button.
  - Set milestone on new issue when creating issue from index with milestone filter active.
  - Make namespace API available to all users (Stan Hu)
  - Add webhook support for note events (Stan Hu)
  - Disable "New Issue" and "New Merge Request" buttons when features are disabled in project settings (Stan Hu)
  - Remove Rack Attack monkey patches and bump to version 4.3.0 (Stan Hu)
  - Fix clone URL losing selection after a single click in Safari and Chrome (Stan Hu)
  - Fix git blame syntax highlighting when different commits break up lines (Stan Hu)
  - Add "Resend confirmation e-mail" link in profile settings (Stan Hu)
  - Allow to configure location of the `.gitlab_shell_secret` file. (Jakub Jirutka)
  - Disabled expansion of top/bottom blobs for new file diffs
  - Update Asciidoctor gem to version 1.5.2. (Jakub Jirutka)
  - Fix resolving of relative links to repository files in AsciiDoc documents. (Jakub Jirutka)
  - Use the user list from the target project in a merge request (Stan Hu)
  - Default extention for wiki pages is now .md instead of .markdown (Jeroen van Baarsen)
  - Add validation to wiki page creation (only [a-zA-Z0-9/_-] are allowed) (Jeroen van Baarsen)
  - Fix new/empty milestones showing 100% completion value (Jonah Bishop)
  - Add a note when an Issue or Merge Request's title changes
  - Consistently refer to MRs as either Merged or Closed.
  - Add Merged tab to MR lists.
  - Prefix EmailsOnPush email subject with `[Git]`.
  - Group project contributions by both name and email.
  - Clarify navigation labels for Project Settings and Group Settings.
  - Move user avatar and logout button to sidebar
  - You can not remove user if he/she is an only owner of group
  - User should be able to leave group. If not - show him proper message
  - User has ability to leave project
  - Add SAML support as an omniauth provider
  - Allow to configure a URL to show after sign out
  - Add an option to automatically sign-in with an Omniauth provider
  - GitLab CI service sends .gitlab-ci.yml in each push call
  - When remove project - move repository and schedule it removal
  - Improve group removing logic
  - Trigger create-hooks on backup restore task
  - Add option to automatically link omniauth and LDAP identities
  - Allow special character in users bio. I.e.: I <3 GitLab

v 7.11.4
  - Fix missing bullets when creating lists
  - Set rel="nofollow" on external links

v 7.11.3
  - no changes
  - Fix upgrader script (Martins Polakovs)

v 7.11.2
  - no changes

v 7.11.1
  - no changes

v 7.11.0
  - Fall back to Plaintext when Syntaxhighlighting doesn't work. Fixes some buggy lexers (Hannes Rosenögger)
  - Get editing comments to work in Chrome 43 again.
  - Fix broken view when viewing history of a file that includes a path that used to be another file (Stan Hu)
  - Don't show duplicate deploy keys
  - Fix commit time being displayed in the wrong timezone in some cases (Hannes Rosenögger)
  - Make the first branch pushed to an empty repository the default HEAD (Stan Hu)
  - Fix broken view when using a tag to display a tree that contains git submodules (Stan Hu)
  - Make Reply-To config apply to change e-mail confirmation and other Devise notifications (Stan Hu)
  - Add application setting to restrict user signups to e-mail domains (Stan Hu)
  - Don't allow a merge request to be merged when its title starts with "WIP".
  - Add a page title to every page.
  - Allow primary email to be set to an email that you've already added.
  - Fix clone URL field and X11 Primary selection (Dmitry Medvinsky)
  - Ignore invalid lines in .gitmodules
  - Fix "Cannot move project" error message from popping up after a successful transfer (Stan Hu)
  - Redirect to sign in page after signing out.
  - Fix "Hello @username." references not working by no longer allowing usernames to end in period.
  - Fix "Revspec not found" errors when viewing diffs in a forked project with submodules (Stan Hu)
  - Improve project page UI
  - Fix broken file browsing with relative submodule in personal projects (Stan Hu)
  - Add "Reply quoting selected text" shortcut key (`r`)
  - Fix bug causing `@whatever` inside an issue's first code block to be picked up as a user mention.
  - Fix bug causing `@whatever` inside an inline code snippet (backtick-style) to be picked up as a user mention.
  - When use change branches link at MR form - save source branch selection instead of target one
  - Improve handling of large diffs
  - Added GitLab Event header for project hooks
  - Add Two-factor authentication (2FA) for GitLab logins
  - Show Atom feed buttons everywhere where applicable.
  - Add project activity atom feed.
  - Don't crash when an MR from a fork has a cross-reference comment from the target project on one of its commits.
  - Explain how to get a new password reset token in welcome emails
  - Include commit comments in MR from a forked project.
  - Group milestones by title in the dashboard and all other issue views.
  - Query issues, merge requests and milestones with their IID through API (Julien Bianchi)
  - Add default project and snippet visibility settings to the admin web UI.
  - Show incompatible projects in Google Code import status (Stan Hu)
  - Fix bug where commit data would not appear in some subdirectories (Stan Hu)
  - Task lists are now usable in comments, and will show up in Markdown previews.
  - Fix bug where avatar filenames were not actually deleted from the database during removal (Stan Hu)
  - Fix bug where Slack service channel was not saved in admin template settings. (Stan Hu)
  - Protect OmniAuth request phase against CSRF.
  - Don't send notifications to mentioned users that don't have access to the project in question.
  - Add search issues/MR by number
  - Change plots to bar graphs in commit statistics screen
  - Move snippets UI to fluid layout
  - Improve UI for sidebar. Increase separation between navigation and content
  - Improve new project command options (Ben Bodenmiller)
  - Add common method to force UTF-8 and use it to properly handle non-ascii OAuth user properties (Onur Küçük)
  - Prevent sending empty messages to HipChat (Chulki Lee)
  - Improve UI for mobile phones on dashboard and project pages
  - Add room notification and message color option for HipChat
  - Allow to use non-ASCII letters and dashes in project and namespace name. (Jakub Jirutka)
  - Add footnotes support to Markdown (Guillaume Delbergue)
  - Add current_sign_in_at to UserFull REST api.
  - Make Sidekiq MemoryKiller shutdown signal configurable
  - Add "Create Merge Request" buttons to commits and branches pages and push event.
  - Show user roles by comments.
  - Fix automatic blocking of auto-created users from Active Directory.
  - Call merge request webhook for each new commits (Arthur Gautier)
  - Use SIGKILL by default in Sidekiq::MemoryKiller
  - Fix mentioning of private groups.
  - Add style for <kbd> element in markdown
  - Spin spinner icon next to "Checking for CI status..." on MR page.
  - Fix reference links in dashboard activity and ATOM feeds.
  - Ensure that the first added admin performs repository imports

v 7.10.4
  - Fix migrations broken in 7.10.2
  - Make tags for GitLab installations running on MySQL case sensitive
  - Get Gitorious importer to work again.
  - Fix adding new group members from admin area
  - Fix DB error when trying to tag a repository (Stan Hu)
  - Fix Error 500 when searching Wiki pages (Stan Hu)
  - Unescape branch names in compare commit (Stan Hu)
  - Order commit comments chronologically in API.

v 7.10.2
  - Fix CI links on MR page

v 7.10.0
  - Ignore submodules that are defined in .gitmodules but are checked in as directories.
  - Allow projects to be imported from Google Code.
  - Remove access control for uploaded images to fix broken images in emails (Hannes Rosenögger)
  - Allow users to be invited by email to join a group or project.
  - Don't crash when project repository doesn't exist.
  - Add config var to block auto-created LDAP users.
  - Don't use HTML ellipsis in EmailsOnPush subject truncated commit message.
  - Set EmailsOnPush reply-to address to committer email when enabled.
  - Fix broken file browsing with a submodule that contains a relative link (Stan Hu)
  - Fix persistent XSS vulnerability around profile website URLs.
  - Fix project import URL regex to prevent arbitary local repos from being imported.
  - Fix directory traversal vulnerability around uploads routes.
  - Fix directory traversal vulnerability around help pages.
  - Don't leak existence of project via search autocomplete.
  - Don't leak existence of group or project via search.
  - Fix bug where Wiki pages that included a '/' were no longer accessible (Stan Hu)
  - Fix bug where error messages from Dropzone would not be displayed on the issues page (Stan Hu)
  - Add a rake task to check repository integrity with `git fsck`
  - Add ability to configure Reply-To address in gitlab.yml (Stan Hu)
  - Move current user to the top of the list in assignee/author filters (Stan Hu)
  - Fix broken side-by-side diff view on merge request page (Stan Hu)
  - Set Application controller default URL options to ensure all url_for calls are consistent (Stan Hu)
  - Allow HTML tags in Markdown input
  - Fix code unfold not working on Compare commits page (Stan Hu)
  - Fix generating SSH key fingerprints with OpenSSH 6.8. (Sašo Stanovnik)
  - Fix "Import projects from" button to show the correct instructions (Stan Hu)
  - Fix dots in Wiki slugs causing errors (Stan Hu)
  - Make maximum attachment size configurable via Application Settings (Stan Hu)
  - Update poltergeist to version 1.6.0 to support PhantomJS 2.0 (Zeger-Jan van de Weg)
  - Fix cross references when usernames, milestones, or project names contain underscores (Stan Hu)
  - Disable reference creation for comments surrounded by code/preformatted blocks (Stan Hu)
  - Reduce Rack Attack false positives causing 403 errors during HTTP authentication (Stan Hu)
  - enable line wrapping per default and remove the checkbox to toggle it (Hannes Rosenögger)
  - Fix a link in the patch update guide
  - Add a service to support external wikis (Hannes Rosenögger)
  - Omit the "email patches" link and fix plain diff view for merge commits
  - List new commits for newly pushed branch in activity view.
  - Add sidetiq gem dependency to match EE
  - Add changelog, license and contribution guide links to project tab bar.
  - Improve diff UI
  - Fix alignment of navbar toggle button (Cody Mize)
  - Fix checkbox rendering for nested task lists
  - Identical look of selectboxes in UI
  - Upgrade the gitlab_git gem to version 7.1.3
  - Move "Import existing repository by URL" option to button.
  - Improve error message when save profile has error.
  - Passing the name of pushed ref to CI service (requires GitLab CI 7.9+)
  - Add location field to user profile
  - Fix print view for markdown files and wiki pages
  - Fix errors when deleting old backups
  - Improve GitLab performance when working with git repositories
  - Add tag message and last commit to tag hook (Kamil Trzciński)
  - Restrict permissions on backup files
  - Improve oauth accounts UI in profile page
  - Add ability to unlink connected accounts
  - Replace commits calendar with faster contribution calendar that includes issues and merge requests
  - Add inifinite scroll to user page activity
  - Don't include system notes in issue/MR comment count.
  - Don't mark merge request as updated when merge status relative to target branch changes.
  - Link note avatar to user.
  - Make Git-over-SSH errors more descriptive.
  - Fix EmailsOnPush.
  - Refactor issue filtering
  - AJAX selectbox for issue assignee and author filters
  - Fix issue with missing options in issue filtering dropdown if selected one
  - Prevent holding Control-Enter or Command-Enter from posting comment multiple times.
  - Prevent note form from being cleared when submitting failed.
  - Improve file icons rendering on tree (Sullivan Sénéchal)
  - API: Add pagination to project events
  - Get issue links in notification mail to work again.
  - Don't show commit comment button when user is not signed in.
  - Fix admin user projects lists.
  - Don't leak private group existence by redirecting from namespace controller to group controller.
  - Ability to skip some items from backup (database, respositories or uploads)
  - Archive repositories in background worker.
  - Import GitHub, Bitbucket or GitLab.com projects owned by authenticated user into current namespace.
  - Project labels are now available over the API under the "tag_list" field (Cristian Medina)
  - Fixed link paths for HTTP and SSH on the admin project view (Jeremy Maziarz)
  - Fix and improve help rendering (Sullivan Sénéchal)
  - Fix final line in EmailsOnPush email diff being rendered as error.
  - Prevent duplicate Buildkite service creation.
  - Fix git over ssh errors 'fatal: protocol error: bad line length character'
  - Automatically setup GitLab CI project for forks if origin project has GitLab CI enabled
  - Bust group page project list cache when namespace name or path changes.
  - Explicitly set image alt-attribute to prevent graphical glitches if gravatars could not be loaded
  - Allow user to choose a public email to show on public profile
  - Remove truncation from issue titles on milestone page (Jason Blanchard)
  - Fix stuck Merge Request merging events from old installations (Ben Bodenmiller)
  - Fix merge request comments on files with multiple commits
  - Fix Resource Owner Password Authentication Flow
  - Add icons to Add dropdown items.
  - Allow admin to create public deploy keys that are accessible to any project.
  - Warn when gitlab-shell version doesn't match requirement.
  - Skip email confirmation when set by admin or via LDAP.
  - Only allow users to reference groups, projects, issues, MRs, commits they have access to.

v 7.9.4
  - Security: Fix project import URL regex to prevent arbitary local repos from being imported
  - Fixed issue where only 25 commits would load in file listings
  - Fix LDAP identities  after config update

v 7.9.3
  - Contains no changes

v 7.9.2
  - Contains no changes

v 7.9.1
  - Include missing events and fix save functionality in admin service template settings form (Stan Hu)
  - Fix "Import projects from" button to show the correct instructions (Stan Hu)
  - Fix OAuth2 issue importing a new project from GitHub and GitLab (Stan Hu)
  - Fix for LDAP with commas in DN
  - Fix missing events and in admin Slack service template settings form (Stan Hu)
  - Don't show commit comment button when user is not signed in.
  - Downgrade gemnasium-gitlab-service gem

v 7.9.0
  - Add HipChat integration documentation (Stan Hu)
  - Update documentation for object_kind field in Webhook push and tag push Webhooks (Stan Hu)
  - Fix broken email images (Hannes Rosenögger)
  - Automatically config git if user forgot, where possible (Zeger-Jan van de Weg)
  - Fix mass SQL statements on initial push (Hannes Rosenögger)
  - Add tag push notifications and normalize HipChat and Slack messages to be consistent (Stan Hu)
  - Add comment notification events to HipChat and Slack services (Stan Hu)
  - Add issue and merge request events to HipChat and Slack services (Stan Hu)
  - Fix merge request URL passed to Webhooks. (Stan Hu)
  - Fix bug that caused a server error when editing a comment to "+1" or "-1" (Stan Hu)
  - Fix code preview theme setting for comments, issues, merge requests, and snippets (Stan Hu)
  - Move labels/milestones tabs to sidebar
  - Upgrade Rails gem to version 4.1.9.
  - Improve error messages for file edit failures
  - Improve UI for commits, issues and merge request lists
  - Fix commit comments on first line of diff not rendering in Merge Request Discussion view.
  - Allow admins to override restricted project visibility settings.
  - Move restricted visibility settings from gitlab.yml into the web UI.
  - Improve trigger merge request hook when source project branch has been updated (Kirill Zaitsev)
  - Save web edit in new branch
  - Fix ordering of imported but unchanged projects (Marco Wessel)
  - Mobile UI improvements: make aside content expandable
  - Expose avatar_url in projects API
  - Fix checkbox alignment on the application settings page.
  - Generalize image upload in drag and drop in markdown to all files (Hannes Rosenögger)
  - Fix mass-unassignment of issues (Robert Speicher)
  - Fix hidden diff comments in merge request discussion view
  - Allow user confirmation to be skipped for new users via API
  - Add a service to send updates to an Irker gateway (Romain Coltel)
  - Add brakeman (security scanner for Ruby on Rails)
  - Slack username and channel options
  - Add grouped milestones from all projects to dashboard.
  - Webhook sends pusher email as well as commiter
  - Add Bitbucket omniauth provider.
  - Add Bitbucket importer.
  - Support referencing issues to a project whose name starts with a digit
  - Condense commits already in target branch when updating merge request source branch.
  - Send notifications and leave system comments when bulk updating issues.
  - Automatically link commit ranges to compare page: sha1...sha4 or sha1..sha4 (includes sha1 in comparison)
  - Move groups page from profile to dashboard
  - Starred projects page at dashboard
  - Blocking user does not remove him/her from project/groups but show blocked label
  - Change subject of EmailsOnPush emails to include namespace, project and branch.
  - Change subject of EmailsOnPush emails to include first commit message when multiple were pushed.
  - Remove confusing footer from EmailsOnPush mail body.
  - Add list of changed files to EmailsOnPush emails.
  - Add option to send EmailsOnPush emails from committer email if domain matches.
  - Add option to disable code diffs in EmailOnPush emails.
  - Wrap commit message in EmailsOnPush email.
  - Send EmailsOnPush emails when deleting commits using force push.
  - Fix EmailsOnPush email comparison link to include first commit.
  - Fix highliht of selected lines in file
  - Reject access to group/project avatar if the user doesn't have access.
  - Add database migration to clean group duplicates with same path and name (Make sure you have a backup before update)
  - Add GitLab active users count to rake gitlab:check
  - Starred projects page at dashboard
  - Make email display name configurable
  - Improve json validation in hook data
  - Use Emoji One
  - Updated emoji help documentation to properly reference EmojiOne.
  - Fix missing GitHub organisation repositories on import page.
  - Added blue theme
  - Remove annoying notice messages when create/update merge request
  - Allow smb:// links in Markdown text.
  - Filter merge request by title or description at Merge Requests page
  - Block user if he/she was blocked in Active Directory
  - Fix import pages not working after first load.
  - Use custom LDAP label in LDAP signin form.
  - Execute hooks and services when branch or tag is created or deleted through web interface.
  - Block and unblock user if he/she was blocked/unblocked in Active Directory
  - Raise recommended number of unicorn workers from 2 to 3
  - Use same layout and interactivity for project members as group members.
  - Prevent gitlab-shell character encoding issues by receiving its changes as raw data.
  - Ability to unsubscribe/subscribe to issue or merge request
  - Delete deploy key when last connection to a project is destroyed.
  - Fix invalid Atom feeds when using emoji, horizontal rules, or images (Christian Walther)
  - Backup of repositories with tar instead of git bundle (only now are git-annex files included in the backup)
  - Add canceled status for CI
  - Send EmailsOnPush email when branch or tag is created or deleted.
  - Faster merge request processing for large repository
  - Prevent doubling AJAX request with each commit visit via Turbolink
  - Prevent unnecessary doubling of js events on import pages and user calendar

v 7.8.4
  - Fix issue_tracker_id substitution in custom issue trackers
  - Fix path and name duplication in namespaces

v 7.8.3
  - Bump version of gitlab_git fixing annotated tags without message

v 7.8.2
  - Fix service migration issue when upgrading from versions prior to 7.3
  - Fix setting of the default use project limit via admin UI
  - Fix showing of already imported projects for GitLab and Gitorious importers
  - Fix response of push to repository to return "Not found" if user doesn't have access
  - Fix check if user is allowed to view the file attachment
  - Fix import check for case sensetive namespaces
  - Increase timeout for Git-over-HTTP requests to 1 hour since large pulls/pushes can take a long time.
  - Properly handle autosave local storage exceptions.
  - Escape wildcards when searching LDAP by username.

v 7.8.1
  - Fix run of custom post receive hooks
  - Fix migration that caused issues when upgrading to version 7.8 from versions prior to 7.3
  - Fix the warning for LDAP users about need to set password
  - Fix avatars which were not shown for non logged in users
  - Fix urls for the issues when relative url was enabled

v 7.8.0
  - Fix access control and protection against XSS for note attachments and other uploads.
  - Replace highlight.js with rouge-fork rugments (Stefan Tatschner)
  - Make project search case insensitive (Hannes Rosenögger)
  - Include issue/mr participants in list of recipients for reassign/close/reopen emails
  - Expose description in groups API
  - Better UI for project services page
  - Cleaner UI for web editor
  - Add diff syntax highlighting in email-on-push service notifications (Hannes Rosenögger)
  - Add API endpoint to fetch all changes on a MergeRequest (Jeroen van Baarsen)
  - View note image attachments in new tab when clicked instead of downloading them
  - Improve sorting logic in UI and API. Explicitly define what sorting method is used by default
  - Fix overflow at sidebar when have several items
  - Add notes for label changes in issue and merge requests
  - Show tags in commit view (Hannes Rosenögger)
  - Only count a user's vote once on a merge request or issue (Michael Clarke)
  - Increase font size when browse source files and diffs
  - Service Templates now let you set default values for all services
  - Create new file in empty repository using GitLab UI
  - Ability to clone project using oauth2 token
  - Upgrade Sidekiq gem to version 3.3.0
  - Stop git zombie creation during force push check
  - Show success/error messages for test setting button in services
  - Added Rubocop for code style checks
  - Fix commits pagination
  - Async load a branch information at the commit page
  - Disable blacklist validation for project names
  - Allow configuring protection of the default branch upon first push (Marco Wessel)
  - Add gitlab.com importer
  - Add an ability to login with gitlab.com
  - Add a commit calendar to the user profile (Hannes Rosenögger)
  - Submit comment on command-enter
  - Notify all members of a group when that group is mentioned in a comment, for example: `@gitlab-org` or `@sales`.
  - Extend issue clossing pattern to include "Resolve", "Resolves", "Resolved", "Resolving" and "Close" (Julien Bianchi and Hannes Rosenögger)
  - Fix long broadcast message cut-off on left sidebar (Visay Keo)
  - Add Project Avatars (Steven Thonus and Hannes Rosenögger)
  - Password reset token validity increased from 2 hours to 2 days since it is also send on account creation.
  - Edit group members via API
  - Enable raw image paste from clipboard, currently Chrome only (Marco Cyriacks)
  - Add action property to merge request hook (Julien Bianchi)
  - Remove duplicates from group milestone participants list.
  - Add a new API function that retrieves all issues assigned to a single milestone (Justin Whear and Hannes Rosenögger)
  - API: Access groups with their path (Julien Bianchi)
  - Added link to milestone and keeping resource context on smaller viewports for issues and merge requests (Jason Blanchard)
  - Allow notification email to be set separately from primary email.
  - API: Add support for editing an existing project (Mika Mäenpää and Hannes Rosenögger)
  - Don't have Markdown preview fail for long comments/wiki pages.
  - When test webhook - show error message instead of 500 error page if connection to hook url was reset
  - Added support for firing system hooks on group create/destroy and adding/removing users to group (Boyan Tabakov)
  - Added persistent collapse button for left side nav bar (Jason Blanchard)
  - Prevent losing unsaved comments by automatically restoring them when comment page is loaded again.
  - Don't allow page to be scaled on mobile.
  - Clean the username acquired from OAuth/LDAP so it doesn't fail username validation and block signing up.
  - Show assignees in merge request index page (Kelvin Mutuma)
  - Link head panel titles to relevant root page.
  - Allow users that signed up via OAuth to set their password in order to use Git over HTTP(S).
  - Show users button to share their newly created public or internal projects on twitter
  - Add quick help links to the GitLab pricing and feature comparison pages.
  - Fix duplicate authorized applications in user profile and incorrect application client count in admin area.
  - Make sure Markdown previews always use the same styling as the eventual destination.
  - Remove deprecated Group#owner_id from API
  - Show projects user contributed to on user page. Show stars near project on user page.
  - Improve database performance for GitLab
  - Add Asana service (Jeremy Benoist)
  - Improve project webhooks with extra data

v 7.7.2
  - Update GitLab Shell to version 2.4.2 that fixes a bug when developers can push to protected branch
  - Fix issue when LDAP user can't login with existing GitLab account

v 7.7.1
  - Improve mention autocomplete performance
  - Show setup instructions for GitHub import if disabled
  - Allow use http for OAuth applications

v 7.7.0
  - Import from GitHub.com feature
  - Add Jetbrains Teamcity CI service (Jason Lippert)
  - Mention notification level
  - Markdown preview in wiki (Yuriy Glukhov)
  - Raise group avatar filesize limit to 200kb
  - OAuth applications feature
  - Show user SSH keys in admin area
  - Developer can push to protected branches option
  - Set project path instead of project name in create form
  - Block Git HTTP access after 10 failed authentication attempts
  - Updates to the messages returned by API (sponsored by O'Reilly Media)
  - New UI layout with side navigation
  - Add alert message in case of outdated browser (IE < 10)
  - Added API support for sorting projects
  - Update gitlab_git to version 7.0.0.rc14
  - Add API project search filter option for authorized projects
  - Fix File blame not respecting branch selection
  - Change some of application settings on fly in admin area UI
  - Redesign signin/signup pages
  - Close standard input in Gitlab::Popen.popen
  - Trigger GitLab CI when push tags
  - When accept merge request - do merge using sidaekiq job
  - Enable web signups by default
  - Fixes for diff comments: drag-n-drop images, selecting images
  - Fixes for edit comments: drag-n-drop images, preview mode, selecting images, save & update
  - Remove password strength indicator



v 7.6.0
  - Fork repository to groups
  - New rugged version
  - Add CRON=1 backup setting for quiet backups
  - Fix failing wiki restore
  - Add optional Sidekiq MemoryKiller middleware (enabled via SIDEKIQ_MAX_RSS env variable)
  - Monokai highlighting style now more faithful to original design (Mark Riedesel)
  - Create project with repository in synchrony
  - Added ability to create empty repo or import existing one if project does not have repository
  - Reactivate highlight.js language autodetection
  - Mobile UI improvements
  - Change maximum avatar file size from 100KB to 200KB
  - Strict validation for snippet file names
  - Enable Markdown preview for issues, merge requests, milestones, and notes (Vinnie Okada)
  - In the docker directory is a container template based on the Omnibus packages.
  - Update Sidekiq to version 2.17.8
  - Add author filter to project issues and merge requests pages
  - Atom feed for user activity
  - Support multiple omniauth providers for the same user
  - Rendering cross reference in issue title and tooltip for merge request
  - Show username in comments
  - Possibility to create Milestones or Labels when Issues are disabled
  - Fix bug with showing gpg signature in tag

v 7.5.3
  - Bump gitlab_git to 7.0.0.rc12 (includes Rugged 0.21.2)

v 7.5.2
  - Don't log Sidekiq arguments by default
  - Fix restore of wiki repositories from backups

v 7.5.1
  - Add missing timestamps to 'members' table

v 7.5.0
  - API: Add support for Hipchat (Kevin Houdebert)
  - Add time zone configuration in gitlab.yml (Sullivan Senechal)
  - Fix LDAP authentication for Git HTTP access
  - Run 'GC.start' after every EmailsOnPushWorker job
  - Fix LDAP config lookup for provider 'ldap'
  - Drop all sequences during Postgres database restore
  - Project title links to project homepage (Ben Bodenmiller)
  - Add Atlassian Bamboo CI service (Drew Blessing)
  - Mentioned @user will receive email even if he is not participating in issue or commit
  - Session API: Use case-insensitive authentication like in UI (Andrey Krivko)
  - Tie up loose ends with annotated tags: API & UI (Sean Edge)
  - Return valid json for deleting branch via API (sponsored by O'Reilly Media)
  - Expose username in project events API (sponsored by O'Reilly Media)
  - Adds comments to commits in the API
  - Performance improvements
  - Fix post-receive issue for projects with deleted forks
  - New gitlab-shell version with custom hooks support
  - Improve code
  - GitLab CI 5.2+ support (does not support older versions)
  - Fixed bug when you can not push commits starting with 000000 to protected branches
  - Added a password strength indicator
  - Change project name and path in one form
  - Display renamed files in diff views (Vinnie Okada)
  - Fix raw view for public snippets
  - Use secret token with GitLab internal API.
  - Add missing timestamps to 'members' table

v 7.4.5
  - Bump gitlab_git to 7.0.0.rc12 (includes Rugged 0.21.2)

v 7.4.4
  - No changes

v 7.4.3
  - Fix raw snippets view
  - Fix security issue for member api
  - Fix buildbox integration

v 7.4.2
  - Fix internal snippet exposing for unauthenticated users

v 7.4.1
  - Fix LDAP authentication for Git HTTP access
  - Fix LDAP config lookup for provider 'ldap'
  - Fix public snippets
  - Fix 500 error on projects with nested submodules

v 7.4.0
  - Refactored membership logic
  - Improve error reporting on users API (Julien Bianchi)
  - Refactor test coverage tools usage. Use SIMPLECOV=true to generate it locally
  - Default branch is protected by default
  - Increase unicorn timeout to 60 seconds
  - Sort search autocomplete projects by stars count so most popular go first
  - Add README to tab on project show page
  - Do not delete tmp/repositories itself during clean-up, only its contents
  - Support for backup uploads to remote storage
  - Prevent notes polling when there are not notes
  - Internal ForkService: Prepare support for fork to a given namespace
  - API: Add support for forking a project via the API (Bernhard Kaindl)
  - API: filter project issues by milestone (Julien Bianchi)
  - Fail harder in the backup script
  - Changes to Slack service structure, only webhook url needed
  - Zen mode for wiki and milestones (Robert Schilling)
  - Move Emoji parsing to html-pipeline-gitlab (Robert Schilling)
  - Font Awesome 4.2 integration (Sullivan Senechal)
  - Add Pushover service integration (Sullivan Senechal)
  - Add select field type for services options (Sullivan Senechal)
  - Add cross-project references to the Markdown parser (Vinnie Okada)
  - Add task lists to issue and merge request descriptions (Vinnie Okada)
  - Snippets can be public, internal or private
  - Improve danger zone: ask project path to confirm data-loss action
  - Raise exception on forgery
  - Show build coverage in Merge Requests (requires GitLab CI v5.1)
  - New milestone and label links on issue edit form
  - Improved repository graphs
  - Improve event note display in dashboard and project activity views (Vinnie Okada)
  - Add users sorting to admin area
  - UI improvements
  - Fix ambiguous sha problem with mentioned commit
  - Fixed bug with apostrophe when at mentioning users
  - Add active directory ldap option
  - Developers can push to wiki repo. Protected branches does not affect wiki repo any more
  - Faster rev list
  - Fix branch removal

v 7.3.2
  - Fix creating new file via web editor
  - Use gitlab-shell v2.0.1

v 7.3.1
  - Fix ref parsing in Gitlab::GitAccess
  - Fix error 500 when viewing diff on a file with changed permissions
  - Fix adding comments to MR when source branch is master
  - Fix error 500 when searching description contains relative link

v 7.3.0
  - Always set the 'origin' remote in satellite actions
  - Write authorized_keys in tmp/ during tests
  - Use sockets to connect to Redis
  - Add dormant New Relic gem (can be enabled via environment variables)
  - Expire Rack sessions after 1 week
  - Cleaner signin/signup pages
  - Improved comments UI
  - Better search with filtering, pagination etc
  - Added a checkbox to toggle line wrapping in diff (Yuriy Glukhov)
  - Prevent project stars duplication when fork project
  - Use the default Unicorn socket backlog value of 1024
  - Support Unix domain sockets for Redis
  - Store session Redis keys in 'session:gitlab:' namespace
  - Deprecate LDAP account takeover based on partial LDAP email / GitLab username match
  - Use /bin/sh instead of Bash in bin/web, bin/background_jobs (Pavel Novitskiy)
  - Keyboard shortcuts for productivity (Robert Schilling)
  - API: filter issues by state (Julien Bianchi)
  - API: filter issues by labels (Julien Bianchi)
  - Add system hook for ssh key changes
  - Add blob permalink link (Ciro Santilli)
  - Create annotated tags through UI and API (Sean Edge)
  - Snippets search (Charles Bushong)
  - Comment new push to existing MR
  - Add 'ci' to the blacklist of forbidden names
  - Improve text filtering on issues page
  - Comment & Close button
  - Process git push --all much faster
  - Don't allow edit of system notes
  - Project wiki search (Ralf Seidler)
  - Enabled Shibboleth authentication support (Matus Banas)
  - Zen mode (fullscreen) for issues/MR/notes (Robert Schilling)
  - Add ability to configure webhook timeout via gitlab.yml (Wes Gurney)
  - Sort project merge requests in asc or desc order for updated_at or created_at field (sponsored by O'Reilly Media)
  - Add Redis socket support to 'rake gitlab:shell:install'

v 7.2.1
  - Delete orphaned labels during label migration (James Brooks)
  - Security: prevent XSS with stricter MIME types for raw repo files

v 7.2.0
  - Explore page
  - Add project stars (Ciro Santilli)
  - Log Sidekiq arguments
  - Better labels: colors, ability to rename and remove
  - Improve the way merge request collects diffs
  - Improve compare page for large diffs
  - Expose the full commit message via API
  - Fix 500 error on repository rename
  - Fix bug when MR download patch return invalid diff
  - Test gitlab-shell integration
  - Repository import timeout increased from 2 to 4 minutes allowing larger repos to be imported
  - API for labels (Robert Schilling)
  - API: ability to set an import url when creating project for specific user

v 7.1.1
  - Fix cpu usage issue in Firefox
  - Fix redirect loop when changing password by new user
  - Fix 500 error on new merge request page

v 7.1.0
  - Remove observers
  - Improve MR discussions
  - Filter by description on Issues#index page
  - Fix bug with namespace select when create new project page
  - Show README link after description for non-master members
  - Add @all mention for comments
  - Dont show reply button if user is not signed in
  - Expose more information for issues with webhook
  - Add a mention of the merge request into the default merge request commit message
  - Improve code highlight, introduce support for more languages like Go, Clojure, Erlang etc
  - Fix concurrency issue in repository download
  - Dont allow repository name start with ?
  - Improve email threading (Pierre de La Morinerie)
  - Cleaner help page
  - Group milestones
  - Improved email notifications
  - Contributors API (sponsored by Mobbr)
  - Fix LDAP TLS authentication (Boris HUISGEN)
  - Show VERSION information on project sidebar
  - Improve branch removal logic when accept MR
  - Fix bug where comment form is spawned inside the Reply button
  - Remove Dir.chdir from Satellite#lock for thread-safety
  - Increased default git max_size value from 5MB to 20MB in gitlab.yml. Please update your configs!
  - Show error message in case of timeout in satellite when create MR
  - Show first 100 files for huge diff instead of hiding all
  - Change default admin email from admin@local.host to admin@example.com

v 7.0.0
  - The CPU no longer overheats when you hold down the spacebar
  - Improve edit file UI
  - Add ability to upload group avatar when create
  - Protected branch cannot be removed
  - Developers can remove normal branches with UI
  - Remove branch via API (sponsored by O'Reilly Media)
  - Move protected branches page to Project settings area
  - Redirect to Files view when create new branch via UI
  - Drag and drop upload of image in every markdown-area (Earle Randolph Bunao and Neil Francis Calabroso)
  - Refactor the markdown relative links processing
  - Make it easier to implement other CI services for GitLab
  - Group masters can create projects in group
  - Deprecate ruby 1.9.3 support
  - Only masters can rewrite/remove git tags
  - Add X-Frame-Options SAMEORIGIN to Nginx config so Sidekiq admin is visible
  - UI improvements
  - Case-insensetive search for issues
  - Update to rails 4.1
  - Improve performance of application for projects and groups with a lot of members
  - Formally support Ruby 2.1
  - Include Nginx gitlab-ssl config
  - Add manual language detection for highlight.js
  - Added example.com/:username routing
  - Show notice if your profile is public
  - UI improvements for mobile devices
  - Improve diff rendering performance
  - Drag-n-drop for issues and merge requests between states at milestone page
  - Fix '0 commits' message for huge repositories on project home page
  - Prevent 500 error page when visit commit page from large repo
  - Add notice about huge push over http to unicorn config
  - File action in satellites uses default 30 seconds timeout instead of old 10 seconds one
  - Overall performance improvements
  - Skip init script check on omnibus-gitlab
  - Be more selective when killing stray Sidekiqs
  - Check LDAP user filter during sign-in
  - Remove wall feature (no data loss - you can take it from database)
  - Dont expose user emails via API unless you are admin
  - Detect issues closed by Merge Request description
  - Better email subject lines from email on push service (Alex Elman)
  - Enable identicon for gravatar be default

v 6.9.2
  - Revert the commit that broke the LDAP user filter

v 6.9.1
  - Fix scroll to highlighted line
  - Fix the pagination on load for commits page

v 6.9.0
  - Store Rails cache data in the Redis `cache:gitlab` namespace
  - Adjust MySQL limits for existing installations
  - Add db index on project_id+iid column. This prevents duplicate on iid (During migration duplicates will be removed)
  - Markdown preview or diff during editing via web editor (Evgeniy Sokovikov)
  - Give the Rails cache its own Redis namespace
  - Add ability to set different ssh host, if different from http/https
  - Fix syntax highlighting for code comments blocks
  - Improve comments loading logic
  - Stop refreshing comments when the tab is hidden
  - Improve issue and merge request mobile UI (Drew Blessing)
  - Document how to convert a backup to PostgreSQL
  - Fix locale bug in backup manager
  - Fix can not automerge when MR description is too long
  - Fix wiki backup skip bug
  - Two Step MR creation process
  - Remove unwanted files from satellite working directory with git clean -fdx
  - Accept merge request via API (sponsored by O'Reilly Media)
  - Add more access checks during API calls
  - Block SSH access for 'disabled' Active Directory users
  - Labels for merge requests (Drew Blessing)
  - Threaded emails by setting a Message-ID (Philip Blatter)

v 6.8.0
  - Ability to at mention users that are participating in issue and merge req. discussion
  - Enabled GZip Compression for assets in example Nginx, make sure that Nginx is compiled with --with-http_gzip_static_module flag (this is default in Ubuntu)
  - Make user search case-insensitive (Christopher Arnold)
  - Remove omniauth-ldap nickname bug workaround
  - Drop all tables before restoring a Postgres backup
  - Make the repository downloads path configurable
  - Create branches via API (sponsored by O'Reilly Media)
  - Changed permission of gitlab-satellites directory not to be world accessible
  - Protected branch does not allow force push
  - Fix popen bug in `rake gitlab:satellites:create`
  - Disable connection reaping for MySQL
  - Allow oauth signup without email for twitter and github
  - Fix faulty namespace names that caused 500 on user creation
  - Option to disable standard login
  - Clean old created archives from repository downloads directory
  - Fix download link for huge MR diffs
  - Expose event and mergerequest timestamps in API
  - Fix emails on push service when only one commit is pushed

v 6.7.3
  - Fix the merge notification email not being sent (Pierre de La Morinerie)
  - Drop all tables before restoring a Postgres backup
  - Remove yanked modernizr gem

v 6.7.2
  - Fix upgrader script

v 6.7.1
  - Fix GitLab CI integration

v 6.7.0
  - Increased the example Nginx client_max_body_size from 5MB to 20MB, consider updating it manually on existing installations
  - Add support for Gemnasium as a Project Service (Olivier Gonzalez)
  - Add edit file button to MergeRequest diff
  - Public groups (Jason Hollingsworth)
  - Cleaner headers in Notification Emails (Pierre de La Morinerie)
  - Blob and tree gfm links to anchors work
  - Piwik Integration (Sebastian Winkler)
  - Show contribution guide link for new issue form (Jeroen van Baarsen)
  - Fix CI status for merge requests from fork
  - Added option to remove issue assignee on project issue page and issue edit page (Jason Blanchard)
  - New page load indicator that includes a spinner that scrolls with the page
  - Converted all the help sections into markdown
  - LDAP user filters
  - Streamline the content of notification emails (Pierre de La Morinerie)
  - Fixes a bug with group member administration (Matt DeTullio)
  - Sort tag names using VersionSorter (Robert Speicher)
  - Add GFM autocompletion for MergeRequests (Robert Speicher)
  - Add webhook when a new tag is pushed (Jeroen van Baarsen)
  - Add button for toggling inline comments in diff view
  - Add retry feature for repository import
  - Reuse the GitLab LDAP connection within each request
  - Changed markdown new line behaviour to conform to markdown standards
  - Fix global search
  - Faster authorized_keys rebuilding in `rake gitlab:shell:setup` (requires gitlab-shell 1.8.5)
  - Create and Update MR calls now support the description parameter (Greg Messner)
  - Markdown relative links in the wiki link to wiki pages, markdown relative links in repositories link to files in the repository
  - Added Slack service integration (Federico Ravasio)
  - Better API responses for access_levels (sponsored by O'Reilly Media)
  - Requires at least 2 unicorn workers
  - Requires gitlab-shell v1.9+
  - Replaced gemoji(due to closed licencing problem) with Phantom Open Emoji library(combined SIL Open Font License, MIT License and the CC 3.0 License)
  - Fix `/:username.keys` response content type (Dmitry Medvinsky)

v 6.6.5
  - Added option to remove issue assignee on project issue page and issue edit page (Jason Blanchard)
  - Hide mr close button for comment form if merge request was closed or inline comment
  - Adds ability to reopen closed merge request

v 6.6.4
  - Add missing html escape for highlighted code blocks in comments, issues

v 6.6.3
  - Fix 500 error when edit yourself from admin area
  - Hide private groups for public profiles

v 6.6.2
  - Fix 500 error on branch/tag create or remove via UI

v 6.6.1
  - Fix 500 error on files tab if submodules presents

v 6.6.0
  - Retrieving user ssh keys publically(github style): http://__HOST__/__USERNAME__.keys
  - Permissions: Developer now can manage issue tracker (modify any issue)
  - Improve Code Compare page performance
  - Group avatar
  - Pygments.rb replaced with highlight.js
  - Improve Merge request diff store logic
  - Improve render performnace for MR show page
  - Fixed Assembla hardcoded project name
  - Jira integration documentation
  - Refactored app/services
  - Remove snippet expiration
  - Mobile UI improvements (Drew Blessing)
  - Fix block/remove UI for admin::users#show page
  - Show users' group membership on users' activity page (Robert Djurasaj)
  - User pages are visible without login if user is authorized to a public project
  - Markdown rendered headers have id derived from their name and link to their id
  - Improve application to work faster with large groups (100+ members)
  - Multiple emails per user
  - Show last commit for file when view file source
  - Restyle Issue#show page and MR#show page
  - Ability to filter by multiple labels for Issues page
  - Rails version to 4.0.3
  - Fixed attachment identifier displaying underneath note text (Jason Blanchard)

v 6.5.1
  - Fix branch selectbox when create merge request from fork

v 6.5.0
  - Dropdown menus on issue#show page for assignee and milestone (Jason Blanchard)
  - Add color custimization and previewing to broadcast messages
  - Fixed notes anchors
  - Load new comments in issues dynamically
  - Added sort options to Public page
  - New filters (assigned/authored/all) for Dashboard#issues/merge_requests (sponsored by Say Media)
  - Add project visibility icons to dashboard
  - Enable secure cookies if https used
  - Protect users/confirmation with rack_attack
  - Default HTTP headers to protect against MIME-sniffing, force https if enabled
  - Bootstrap 3 with responsive UI
  - New repository download formats: tar.bz2, zip, tar (Jason Hollingsworth)
  - Restyled accept widgets for MR
  - SCSS refactored
  - Use jquery timeago plugin
  - Fix 500 error for rdoc files
  - Ability to customize merge commit message (sponsored by Say Media)
  - Search autocomplete via ajax
  - Add website url to user profile
  - Files API supports base64 encoded content (sponsored by O'Reilly Media)
  - Added support for Go's repository retrieval (Bruno Albuquerque)

v6.4.3
  - Don't use unicorn worker killer if PhusionPassenger is defined

v6.4.2
  - Fixed wrong behaviour of script/upgrade.rb

v6.4.1
  - Fixed bug with repository rename
  - Fixed bug with project transfer

v 6.4.0
  - Added sorting to project issues page (Jason Blanchard)
  - Assembla integration (Carlos Paramio)
  - Fixed another 500 error with submodules
  - UI: More compact issues page
  - Minimal password length increased to 8 symbols
  - Side-by-side diff view (Steven Thonus)
  - Internal projects (Jason Hollingsworth)
  - Allow removal of avatar (Drew Blessing)
  - Project webhooks now support issues and merge request events
  - Visiting project page while not logged in will redirect to sign-in instead of 404 (Jason Hollingsworth)
  - Expire event cache on avatar creation/removal (Drew Blessing)
  - Archiving old projects (Steven Thonus)
  - Rails 4
  - Add time ago tooltips to show actual date/time
  - UI: Fixed UI for admin system hooks
  - Ruby script for easier GitLab upgrade
  - Do not remove Merge requests if fork project was removed
  - Improve sign-in/signup UX
  - Add resend confirmation link to sign-in page
  - Set noreply@HOSTNAME for reply_to field in all emails
  - Show GitLab API version on Admin#dashboard
  - API Cross-origin resource sharing
  - Show READMe link at project home page
  - Show repo size for projects in Admin area

v 6.3.0
  - API for adding gitlab-ci service
  - Init script now waits for pids to appear after (re)starting before reporting status (Rovanion Luckey)
  - Restyle project home page
  - Grammar fixes
  - Show branches list (which branches contains commit) on commit page (Andrew Kumanyaev)
  - Security improvements
  - Added support for GitLab CI 4.0
  - Fixed issue with 500 error when group did not exist
  - Ability to leave project
  - You can create file in repo using UI
  - You can remove file from repo using UI
  - API: dropped default_branch attribute from project during creation
  - Project default_branch is not stored in db any more. It takes from repo now.
  - Admin broadcast messages
  - UI improvements
  - Dont show last push widget if user removed this branch
  - Fix 500 error for repos with newline in file name
  - Extended html titles
  - API: create/update/delete repo files
  - Admin can transfer project to any namespace
  - API: projects/all for admin users
  - Fix recent branches order

v 6.2.4
  - Security: Cast API private_token to string (CVE-2013-4580)
  - Security: Require gitlab-shell 1.7.8 (CVE-2013-4581, CVE-2013-4582, CVE-2013-4583)
  - Fix for Git SSH access for LDAP users

v 6.2.3
  - Security: More protection against CVE-2013-4489
  - Security: Require gitlab-shell 1.7.4 (CVE-2013-4490, CVE-2013-4546)
  - Fix sidekiq rake tasks

v 6.2.2
  - Security: Update gitlab_git (CVE-2013-4489)

v 6.2.1
  - Security: Fix issue with generated passwords for new users

v 6.2.0
  - Public project pages are now visible to everyone (files, issues, wik, etc.)
    THIS MEANS YOUR ISSUES AND WIKI FOR PUBLIC PROJECTS ARE PUBLICLY VISIBLE AFTER THE UPGRADE
  - Add group access to permissions page
  - Require current password to change one
  - Group owner or admin can remove other group owners
  - Remove group transfer since we have multiple owners
  - Respect authorization in Repository API
  - Improve UI for Project#files page
  - Add more security specs
  - Added search for projects by name to api (Izaak Alpert)
  - Make default user theme configurable (Izaak Alpert)
  - Update logic for validates_merge_request for tree of MR (Andrew Kumanyaev)
  - Rake tasks for webhooks management (Jonhnny Weslley)
  - Extended User API to expose admin and can_create_group for user creation/updating (Boyan Tabakov)
  - API: Remove group
  - API: Remove project
  - Avatar upload on profile page with a maximum of 100KB (Steven Thonus)
  - Store the sessions in Redis instead of the cookie store
  - Fixed relative links in markdown
  - User must confirm their email if signup enabled
  - User must confirm changed email

v 6.1.0
  - Project specific IDs for issues, mr, milestones
    Above items will get a new id and for example all bookmarked issue urls will change.
    Old issue urls are redirected to the new one if the issue id is too high for an internal id.
  - Description field added to Merge Request
  - API: Sudo api calls (Izaak Alpert)
  - API: Group membership api (Izaak Alpert)
  - Improved commit diff
  - Improved large commit handling (Boyan Tabakov)
  - Rewrite: Init script now less prone to errors and keeps better track of the service (Rovanion Luckey)
  - Link issues, merge requests, and commits when they reference each other with GFM (Ash Wilson)
  - Close issues automatically when pushing commits with a special message
  - Improve user removal from admin area
  - Invalidate events cache when project was moved
  - Remove deprecated classes and rake tasks
  - Add event filter for group and project show pages
  - Add links to create branch/tag from project home page
  - Add public-project? checkbox to new-project view
  - Improved compare page. Added link to proceed into Merge Request
  - Send an email to a user when they are added to group
  - New landing page when you have 0 projects

v 6.0.0
  - Feature: Replace teams with group membership
    We introduce group membership in 6.0 as a replacement for teams.
    The old combination of groups and teams was confusing for a lot of people.
    And when the members of a team where changed this wasn't reflected in the project permissions.
    In GitLab 6.0 you will be able to add members to a group with a permission level for each member.
    These group members will have access to the projects in that group.
    Any changes to group members will immediately be reflected in the project permissions.
    You can even have multiple owners for a group, greatly simplifying administration.
  - Feature: Ability to have multiple owners for group
  - Feature: Merge Requests between fork and project (Izaak Alpert)
  - Feature: Generate fingerprint for ssh keys
  - Feature: Ability to create and remove branches with UI
  - Feature: Ability to create and remove git tags with UI
  - Feature: Groups page in profile. You can leave group there
  - API: Allow login with LDAP credentials
  - Redesign: project settings navigation
  - Redesign: snippets area
  - Redesign: ssh keys page
  - Redesign: buttons, blocks and other ui elements
  - Add comment title to rss feed
  - You can use arrows to navigate at tree view
  - Add project filter on dashboard
  - Cache project graph
  - Drop support of root namespaces
  - Default theme is classic now
  - Cache result of methods like authorize_projects, project.team.members etc
  - Remove $.ready events
  - Fix onclick events being double binded
  - Add notification level to group membership
  - Move all project controllers/views under Projects:: module
  - Move all profile controllers/views under Profiles:: module
  - Apply user project limit only for personal projects
  - Unicorn is default web server again
  - Store satellites lock files inside satellites dir
  - Disabled threadsafety mode in rails
  - Fixed bug with loosing MR comments
  - Improved MR comments logic
  - Render readme file for projects in public area

v 5.4.2
  - Security: Cast API private_token to string (CVE-2013-4580)
  - Security: Require gitlab-shell 1.7.8 (CVE-2013-4581, CVE-2013-4582, CVE-2013-4583)

v 5.4.1
  - Security: Fixes for CVE-2013-4489
  - Security: Require gitlab-shell 1.7.4 (CVE-2013-4490, CVE-2013-4546)

v 5.4.0
  - Ability to edit own comments
  - Documentation improvements
  - Improve dashboard projects page
  - Fixed nav for empty repos
  - GitLab Markdown help page
  - Misspelling fixes
  - Added support of unicorn and fog gems
  - Added client list to API doc
  - Fix PostgreSQL database restoration problem
  - Increase snippet content column size
  - allow project import via git:// url
  - Show participants on issues, including mentions
  - Notify mentioned users with email

v 5.3.0
  - Refactored services
  - Campfire service added
  - HipChat service added
  - Fixed bug with LDAP + git over http
  - Fixed bug with google analytics code being ignored
  - Improve sign-in page if ldap enabled
  - Respect newlines in wall messages
  - Generate the Rails secret token on first run
  - Rename repo feature
  - Init.d: remove gitlab.socket on service start
  - Api: added teams api
  - Api: Prevent blob content being escaped
  - Api: Smart deploy key add behaviour
  - Api: projects/owned.json return user owned project
  - Fix bug with team assignation on project from #4109
  - Advanced snippets: public/private, project/personal (Andrew Kulakov)
  - Repository Graphs (Karlo Nicholas T. Soriano)
  - Fix dashboard lost if comment on commit
  - Update gitlab-grack. Fixes issue with --depth option
  - Fix project events duplicate on project page
  - Fix postgres error when displaying network graph.
  - Fix dashboard event filter when navigate via turbolinks
  - init.d: Ensure socket is removed before starting service
  - Admin area: Style teams:index, group:show pages
  - Own page for failed forking
  - Scrum view for milestone

v 5.2.0
  - Turbolinks
  - Git over http with ldap credentials
  - Diff with better colors and some spacing on the corners
  - Default values for project features
  - Fixed huge_commit view
  - Restyle project clone panel
  - Move Gitlab::Git code to gitlab_git gem
  - Move update docs in repo
  - Requires gitlab-shell v1.4.0
  - Fixed submodules listing under file tab
  - Fork feature (Angus MacArthur)
  - git version check in gitlab:check
  - Shared deploy keys feature
  - Ability to generate default labels set for issues
  - Improve gfm autocomplete (Harold Luo)
  - Added support for Google Analytics
  - Code search feature (Javier Castro)

v 5.1.0
  - You can login with email or username now
  - Corrected project transfer rollback when repository cannot be moved
  - Move both repo and wiki when project transfer requested
  - Admin area: project editing was removed from admin namespace
  - Access: admin user has now access to any project.
  - Notification settings
  - Gitlab::Git set of objects to abstract from grit library
  - Replace Unicorn web server with Puma
  - Backup/Restore refactored. Backup dump project wiki too now
  - Restyled Issues list. Show milestone version in issue row
  - Restyled Merge Request list
  - Backup now dump/restore uploads
  - Improved performance of dashboard (Andrew Kumanyaev)
  - File history now tracks renames (Akzhan Abdulin)
  - Drop wiki migration tools
  - Drop sqlite migration tools
  - project tagging
  - Paginate users in API
  - Restyled network graph (Hiroyuki Sato)

v 5.0.1
  - Fixed issue with gitlab-grit being overridden by grit

v 5.0.0
  - Replaced gitolite with gitlab-shell
  - Removed gitolite-related libraries
  - State machine added
  - Setup gitlab as git user
  - Internal API
  - Show team tab for empty projects
  - Import repository feature
  - Updated rails
  - Use lambda for scopes
  - Redesign admin area -> users
  - Redesign admin area -> user
  - Secure link to file attachments
  - Add validations for Group and Team names
  - Restyle team page for project
  - Update capybara, rspec-rails, poltergeist to recent versions
  - Wiki on git using Gollum
  - Added Solarized Dark theme for code review
  - Don't show user emails in autocomplete lists, profile pages
  - Added settings tab for group, team, project
  - Replace user popup with icons in header
  - Handle project moving with gitlab-shell
  - Added select2-rails for selectboxes with ajax data load
  - Fixed search field on projects page
  - Added teams to search autocomplete
  - Move groups and teams on dashboard sidebar to sub-tabs
  - API: improved return codes and docs. (Felix Gilcher, Sebastian Ziebell)
  - Redesign wall to be more like chat
  - Snippets, Wall features are disabled by default for new projects

v 4.2.0
  - Teams
  - User show page. Via /u/username
  - Show help contents on pages for better navigation
  - Async gitolite calls
  - added satellites logs
  - can_create_group, can_create_team booleans for User
  - Process webhooks async
  - GFM: Fix images escaped inside links
  - Network graph improved
  - Switchable branches for network graph
  - API: Groups
  - Fixed project download

v 4.1.0
  - Optional Sign-Up
  - Discussions
  - Satellites outside of tmp
  - Line numbers for blame
  - Project public mode
  - Public area with unauthorized access
  - Load dashboard events with ajax
  - remember dashboard filter in cookies
  - replace resque with sidekiq
  - fix routing issues
  - cleanup rake tasks
  - fix backup/restore
  - scss cleanup
  - show preview for note images
  - improved network-graph
  - get rid of app/roles/
  - added new classes Team, Repository
  - Reduce amount of gitolite calls
  - Ability to add user in all group projects
  - remove deprecated configs
  - replaced Korolev font with open font
  - restyled admin/dashboard page
  - restyled admin/projects page

v 4.0.0
  - Remove project code and path from API. Use id instead
  - Return valid cloneable url to repo for webhook
  - Fixed backup issue
  - Reorganized settings
  - Fixed commits compare
  - Refactored scss
  - Improve status checks
  - Validates presence of User#name
  - Fixed postgres support
  - Removed sqlite support
  - Modified post-receive hook
  - Milestones can be closed now
  - Show comment events on dashboard
  - Quick add team members via group#people page
  - [API] expose created date for hooks and SSH keys
  - [API] list, create issue notes
  - [API] list, create snippet notes
  - [API] list, create wall notes
  - Remove project code - use path instead
  - added username field to user
  - rake task to fill usernames based on emails create namespaces for users
  - STI Group < Namespace
  - Project has namespace_id
  - Projects with namespaces also namespaced in gitolite and stored in subdir
  - Moving project to group will move it under group namespace
  - Ability to move project from namespaces to another
  - Fixes commit patches getting escaped (see #2036)
  - Support diff and patch generation for commits and merge request
  - MergeReqest doesn't generate a temporary file for the patch any more
  - Update the UI to allow downloading Patch or Diff

v 3.1.0
  - Updated gems
  - Services: Gitlab CI integration
  - Events filter on dashboard
  - Own namespace for redis/resque
  - Optimized commit diff views
  - add alphabetical order for projects admin page
  - Improved web editor
  - Commit stats page
  - Documentation split and cleanup
  - Link to commit authors everywhere
  - Restyled milestones list
  - added Milestone to Merge Request
  - Restyled Top panel
  - Refactored Satellite Code
  - Added file line links
  - moved from capybara-webkit to poltergeist + phantomjs

v 3.0.3
  - Fixed bug with issues list in Chrome
  - New Feature: Import team from another project

v 3.0.2
  - Fixed gitlab:app:setup
  - Fixed application error on empty project in admin area
  - Restyled last push widget

v 3.0.1
  - Fixed git over http

v 3.0.0
  - Projects groups
  - Web Editor
  - Fixed bug with gitolite keys
  - UI improved
  - Increased performance of application
  - Show user avatar in last commit when browsing Files
  - Refactored Gitlab::Merge
  - Use Font Awesome for icons
  - Separate observing of Note and MergeRequests
  - Milestone "All Issues" filter
  - Fix issue close and reopen button text and styles
  - Fix forward/back while browsing Tree hierarchy
  - Show number of notes for commits and merge requests
  - Added support pg from box and update installation doc
  - Reject ssh keys that break gitolite
  - [API] list one project hook
  - [API] edit project hook
  - [API] list project snippets
  - [API] allow to authorize using private token in HTTP header
  - [API] add user creation

v 2.9.1
  - Fixed resque custom config init

v 2.9.0
  - fixed inline notes bugs
  - refactored rspecs
  - refactored gitolite backend
  - added factory_girl
  - restyled projects list on dashboard
  - ssh keys validation to prevent gitolite crash
  - send notifications if changed permission in project
  - scss refactoring. gitlab_bootstrap/ dir
  - fix git push http body bigger than 112k problem
  - list of labels  page under issues tab
  - API for milestones, keys
  - restyled buttons
  - OAuth
  - Comment order changed

v 2.8.1
  - ability to disable gravatars
  - improved MR diff logic
  - ssh key help page

v 2.8.0
  - Gitlab Flavored Markdown
  - Bulk issues update
  - Issues API
  - Cucumber coverage increased
  - Post-receive files fixed
  - UI improved
  - Application cleanup
  - more cucumber
  - capybara-webkit + headless

v 2.7.0
  - Issue Labels
  - Inline diff
  - Git HTTP
  - API
  - UI improved
  - System hooks
  - UI improved
  - Dashboard events endless scroll
  - Source performance increased

v 2.6.0
  - UI polished
  - Improved network graph + keyboard nav
  - Handle huge commits
  - Last Push widget
  - Bugfix
  - Better performance
  - Email in resque
  - Increased test coverage
  - Ability to remove branch with MR accept
  - a lot of code refactored

v 2.5.0
  - UI polished
  - Git blame for file
  - Bugfix
  - Email in resque
  - Better test coverage

v 2.4.0
  - Admin area stats page
  - Ability to block user
  - Simplified dashboard area
  - Improved admin area
  - Bootstrap 2.0
  - Responsive layout
  - Big commits handling
  - Performance improved
  - Milestones

v 2.3.1
  - Issues pagination
  - ssl fixes
  - Merge Request pagination

v 2.3.0
  - Dashboard r1
  - Search r1
  - Project page
  - Close merge request on push
  - Persist MR diff after merge
  - mysql support
  - Documentation

v 2.2.0
  - We’ve added support of LDAP auth
  - Improved permission logic (4 roles system)
  - Protected branches (now only masters can push to protected branches)
  - Usability improved
  - twitter bootstrap integrated
  - compare view between commits
  - wiki feature
  - now you can enable/disable issues, wiki, wall features per project
  - security fixes
  - improved code browsing (ajax branch switch etc)
  - improved per-line commenting
  - git submodules displayed
  - moved to rails 3.2
  - help section improved

v 2.1.0
  - Project tab r1
  - List branches/tags
  - per line comments
  - mass user import

v 2.0.0
  - gitolite as main git host system
  - merge requests
  - project/repo access
  - link to commit/issue feed
  - design tab
  - improved email notifications
  - restyled dashboard
  - bugfix

v 1.2.2
  - common config file gitlab.yml
  - issues restyle
  - snippets restyle
  - clickable news feed header on dashboard
  - bugfix

v 1.2.1
  - bugfix

v 1.2.0
  - new design
  - user dashboard
  - network graph
  - markdown support for comments
  - encoding issues
  - wall like twitter timeline

v 1.1.0
  - project dashboard
  - wall redesigned
  - feature: code snippets
  - fixed horizontal scroll on file preview
  - fixed app crash if commit message has invalid chars
  - bugfix & code cleaning

v 1.0.2
  - fixed bug with empty project
  - added adv validation for project path & code
  - feature: issues can be sortable
  - bugfix
  - username displayed on top panel

v 1.0.1
  - fixed: with invalid source code for commit
  - fixed: lose branch/tag selection when use tree navigation
  - when history clicked - display path
  - bug fix & code cleaning

v 1.0.0
  - bug fix
  - projects preview mode

v 0.9.6
  - css fix
  - new repo empty tree until restart server - fixed

v 0.9.4
  - security improved
  - authorization improved
  - html escaping
  - bug fix
  - increased test coverage
  - design improvements

v 0.9.1
  - increased test coverage
  - design improvements
  - new issue email notification
  - updated app name
  - issue redesigned
  - issue can be edit

v 0.8.0
  - syntax highlight for main file types
  - redesign
  - stability
  - security fixes
  - increased test coverage
  - email notification<|MERGE_RESOLUTION|>--- conflicted
+++ resolved
@@ -26,11 +26,8 @@
   - Fix encrypted data backwards compatibility after upgrading attr_encrypted gem
   - Update mobile button icons to be more inline with typical UI paradigms
   - Fixes missing avatar on system notes. !4954
-<<<<<<< HEAD
   - Fixes issues importing events in Import/Export. Import/Export version bumped to 0.1.1
-=======
   - Improve performance of obtaining the maximum access of a user in a project
->>>>>>> d33991f8
 
 v 8.9.2
   - Fix visibility of snippets when searching.
