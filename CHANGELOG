--- conflicted
+++ resolved
@@ -1,12 +1,9 @@
 Please view this file on the master branch, on stable branches it's out of date.
 
 v 8.13.0 (unreleased)
-<<<<<<< HEAD
   - Improve Merge When Build Succeeds triggers and execute on pipeline success. (!6675)
-=======
   - Respond with 404 Not Found for non-existent tags (Linus Thiel)
   - Truncate long labels with ellipsis in labels page
->>>>>>> d3a98380
   - Update runner version only when updating contacted_at
   - Add link from system note to compare with previous version
   - Use gitlab-shell v3.6.2 (GIT TRACE logging)
