--- conflicted
+++ resolved
@@ -45,12 +45,9 @@
   - Remove duplicated notification settings
   - Put project Files and Commits tabs under Code tab
   - Replace Colorize with Rainbow for coloring console output in Rake tasks.
-<<<<<<< HEAD
   - Add workhorse controller and API helpers
-=======
   - An indicator is now displayed at the top of the comment field for confidential issues.
   - RepositoryCheck::SingleRepositoryWorker public and private methods are now instrumented
->>>>>>> c0f31845
 
 v 8.8.4 (unreleased)
   - Ensure branch cleanup regardless of whether the GitHub import process succeeds
