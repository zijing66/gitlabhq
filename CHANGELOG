Please view this file on the master branch, on stable branches it's out of date.

v 8.6.0 (unreleased)
  - Support Golang subpackage fetching (Stan Hu)
  - Contributions to forked projects are included in calendar
  - Improve the formatting for the user page bio (Connor Shea)
  - Removed the default password from the initial admin account created during
    setup. A password can be provided during setup (see installation docs), or
    GitLab will ask the user to create a new one upon first visit.
  - Fix issue when pushing to projects ending in .wiki
  - Fix avatar stretching by providing a cropping feature (Johann Pardanaud)
  - Don't load all of GitLab in mail_room
  - Update `omniauth-saml` to 1.5.0 to allow for custom response attributes to be set
  - Memoize @group in Admin::GroupsController (Yatish Mehta)
  - Indicate how much an MR diverged from the target branch (Pierre de La Morinerie)
  - Strip leading and trailing spaces in URL validator (evuez)
  - Add "last_sign_in_at" and "confirmed_at" to GET /users/* API endpoints for admins (evuez)
  - Return empty array instead of 404 when commit has no statuses in commit status API
  - Decrease the font size and the padding of the `.anchor` icons used in the README (Roberto Dip)
  - Rewrite logo to simplify SVG code (Sean Lang)
  - Refactor and greatly improve search performance
  - Add support for cross-project label references
  - Update documentation to reflect Guest role not being enforced on internal projects
  - Allow search for logged out users
  - Fix bug where Bitbucket `closed` issues were imported as `opened` (Iuri de Silvio)
  - Don't show Issues/MRs from archived projects in Groups view
  - Increase the notes polling timeout over time (Roberto Dip)
  - Add shortcut to toggle markdown preview (Florent Baldino)
  - Show labels in dashboard and group milestone views
  - Add main language of a project in the list of projects (Tiago Botelho)
  - Add ability to show archived projects on dashboard, explore and group pages
  - Move group activity to separate page
<<<<<<< HEAD
  - Create external users which are excluded of internal and private projects unless access was explicitly granted
=======
  - Continue parameters are checked to ensure redirection goes to the same instance
>>>>>>> b782e7c9

v 8.5.5
  - Ensure removing a project removes associated Todo entries
  - Prevent a 500 error in Todos when author was removed
  - Fix pagination for filtered dashboard and explore pages
  - Fix "Show all" link behavior
  - Add #upcoming filter to Milestone filter (Tiago Botelho)

v 8.5.4
  - Do not cache requests for badges (including builds badge)

v 8.5.3
  - Flush repository caches before renaming projects
  - Sort starred projects on dashboard based on last activity by default
  - Show commit message in JIRA mention comment
  - Makes issue page and merge request page usable on mobile browsers.
  - Improved UI for profile settings

v 8.5.2
  - Fix sidebar overlapping content when screen width was below 1200px
  - Don't repeat labels listed on Labels tab
  - Bring the "branded appearance" feature from EE to CE
  - Fix error 500 when commenting on a commit
  - Show days remaining instead of elapsed time for Milestone
  - Fix broken icons on installations with relative URL (Artem Sidorenko)
  - Fix issue where tag list wasn't refreshed after deleting a tag
  - Fix import from gitlab.com (KazSawada)
  - Improve implementation to check read access to forks and add pagination
  - Don't show any "2FA required" message if it's not actually required
  - Fix help keyboard shortcut on relative URL setups (Artem Sidorenko)
  - Update Rails to 4.2.5.2
  - Fix permissions for deprecated CI build status badge
  - Don't show "Welcome to GitLab" when the search didn't return any projects
  - Add Todos documentation

v 8.5.1
  - Fix group projects styles
  - Show Crowd login tab when sign in is disabled and Crowd is enabled (Peter Hudec)
  - Fix a set of small UI glitches in project, profile, and wiki pages
  - Restrict permissions on public/uploads
  - Fix the merge request side-by-side view after loading diff results
  - Fix the look of tooltip for the "Revert" button
  - Add when the Builds & Runners API changes got introduced
  - Fix error 500 on some merged merge requests
  - Fix an issue causing the content of the issuable sidebar to disappear
  - Fix error 500 when trying to mark an already done todo as "done"
  - Fix an issue where MRs weren't sortable
  - Issues can now be dragged & dropped into empty milestone lists. This is also
    possible with MRs
  - Changed padding & background color for highlighted notes
  - Re-add the newrelic_rpm gem which was removed without any deprecation or warning (Stan Hu)
  - Update sentry-raven gem to 0.15.6
  - Add build coverage in project's builds page (Steffen Köhler)
  - Changed # to ! for merge requests in activity view

v 8.5.0
  - Fix duplicate "me" in tooltip of the "thumbsup" awards Emoji (Stan Hu)
  - Cache various Repository methods to improve performance (Yorick Peterse)
  - Fix duplicated branch creation/deletion Webhooks/service notifications when using Web UI (Stan Hu)
  - Ensure rake tasks that don't need a DB connection can be run without one
  - Update New Relic gem to 3.14.1.311 (Stan Hu)
  - Add "visibility" flag to GET /projects api endpoint
  - Add an option to supply root email through an environmental variable (Koichiro Mikami)
  - Ignore binary files in code search to prevent Error 500 (Stan Hu)
  - Render sanitized SVG images (Stan Hu)
  - Support download access by PRIVATE-TOKEN header (Stan Hu)
  - Upgrade gitlab_git to 7.2.23 to fix commit message mentions in first branch push
  - Add option to include the sender name in body of Notify email (Jason Lee)
  - New UI for pagination
  - Don't prevent sign out when 2FA enforcement is enabled and user hasn't yet
    set it up
  - API: Added "merge_requests/:merge_request_id/closes_issues" (Gal Schlezinger)
  - Fix diff comments loaded by AJAX to load comment with diff in discussion tab
  - Fix relative links in other markup formats (Ben Boeckel)
  - Whitelist raw "abbr" elements when parsing Markdown (Benedict Etzel)
  - Fix label links for a merge request pointing to issues list
  - Don't vendor minified JS
  - Increase project import timeout to 15 minutes
  - Be more permissive with email address validation: it only has to contain a single '@'
  - Display 404 error on group not found
  - Track project import failure
  - Support Two-factor Authentication for LDAP users
  - Display database type and version in Administration dashboard
  - Allow limited Markdown in Broadcast Messages
  - Fix visibility level text in admin area (Zeger-Jan van de Weg)
  - Warn admin during OAuth of granting admin rights (Zeger-Jan van de Weg)
  - Update the ExternalIssue regex pattern (Blake Hitchcock)
  - Remember user's inline/side-by-side diff view preference in a cookie (Kirill Katsnelson)
  - Optimized performance of finding issues to be closed by a merge request
  - Add `avatar_url`, `description`, `git_ssh_url`, `git_http_url`, `path_with_namespace`
    and `default_branch` in `project` in push, issue, merge-request and note webhooks data (Kirill Zaitsev)
  - Deprecate the `ssh_url` in favor of `git_ssh_url` and `http_url` in favor of `git_http_url`
    in `project` for push, issue, merge-request and note webhooks data (Kirill Zaitsev)
  - Deprecate the `repository` key in push, issue, merge-request and note webhooks data, use `project` instead (Kirill Zaitsev)
  - API: Expose MergeRequest#merge_status (Andrei Dziahel)
  - Revert "Add IP check against DNSBLs at account sign-up"
  - Actually use the `skip_merges` option in Repository#commits (Tony Chu)
  - Fix API to keep request parameters in Link header (Michael Potthoff)
  - Deprecate API "merge_request/:merge_request_id/comments". Use "merge_requests/:merge_request_id/notes" instead
  - Deprecate API "merge_request/:merge_request_id/...". Use "merge_requests/:merge_request_id/..." instead
  - Prevent parse error when name of project ends with .atom and prevent path issues
  - Discover branches for commit statuses ref-less when doing merge when succeeded
  - Mark inline difference between old and new paths when a file is renamed
  - Support Akismet spam checking for creation of issues via API (Stan Hu)
  - API: Allow to set or update a merge-request's milestone (Kirill Skachkov)
  - Improve UI consistency between projects and groups lists
  - Add sort dropdown to dashboard projects page
  - Fixed logo animation on Safari (Roman Rott)
  - Fix Merge When Succeeded when multiple stages
  - Hide remove source branch button when the MR is merged but new commits are pushed (Zeger-Jan van de Weg)
  - In seach autocomplete show only groups and projects you are member of
  - Don't process cross-reference notes from forks
  - Fix: init.d script not working on OS X
  - Faster snippet search
  - Added API to download build artifacts
  - Title for milestones should be unique (Zeger-Jan van de Weg)
  - Validate correctness of maximum attachment size application setting
  - Replaces "Create merge request" link with one to the "Merge Request" when one exists
  - Fix CI builds badge, add a new link to builds badge, deprecate the old one
  - Fix broken link to project in build notification emails
  - Ability to see and sort on vote count from Issues and MR lists
  - Fix builds scheduler when first build in stage was allowed to fail
  - User project limit is reached notice is hidden if the projects limit is zero
  - Add API support for managing runners and project's runners
  - Allow SAML users to login with no previous account without having to allow
    all Omniauth providers to do so.
  - Allow existing users to auto link their SAML credentials by logging in via SAML
  - Make it possible to erase a build (trace, artifacts) using UI and API
  - Ability to revert changes from a Merge Request or Commit
  - Emoji comment on diffs are not award emoji
  - Add label description (Nuttanart Pornprasitsakul)
  - Show label row when filtering issues or merge requests by label (Nuttanart Pornprasitsakul)
  - Add Todos

v 8.4.5
  - No CE-specific changes

v 8.4.4
  - Update omniauth-saml gem to 1.4.2
  - Prevent long-running backup tasks from timing out the database connection
  - Add a Project setting to allow guests to view build logs (defaults to true)
  - Sort project milestones by due date including issue editor (Oliver Rogers / Orih)

v 8.4.3
  - Increase lfs_objects size column to 8-byte integer to allow files larger
    than 2.1GB
  - Correctly highlight MR diff when MR has merge conflicts
  - Fix highlighting in blame view
  - Update sentry-raven gem to prevent "Not a git repository" console output
    when running certain commands
  - Add instrumentation to additional Gitlab::Git and Rugged methods for
    performance monitoring
  - Allow autosize textareas to also be manually resized

v 8.4.2
  - Bump required gitlab-workhorse version to bring in a fix for missing
    artifacts in the build artifacts browser
  - Get rid of those ugly borders on the file tree view
  - Fix updating the runner information when asking for builds
  - Bump gitlab_git version to 7.2.24 in order to bring in a performance
    improvement when checking if a repository was empty
  - Add instrumentation for Gitlab::Git::Repository instance methods so we can
    track them in Performance Monitoring.
  - Increase contrast between highlighted code comments and inline diff marker
  - Fix method undefined when using external commit status in builds
  - Fix highlighting in blame view.

v 8.4.1
  - Apply security updates for Rails (4.2.5.1), rails-html-sanitizer (1.0.3),
    and Nokogiri (1.6.7.2)
  - Fix redirect loop during import
  - Fix diff highlighting for all syntax themes
  - Delete project and associations in a background worker

v 8.4.0
  - Allow LDAP users to change their email if it was not set by the LDAP server
  - Ensure Gravatar host looks like an actual host
  - Consider re-assign as a mention from a notification point of view
  - Add pagination headers to already paginated API resources
  - Properly generate diff of orphan commits, like the first commit in a repository
  - Improve the consistency of commit titles, branch names, tag names, issue/MR titles, on their respective project pages
  - Autocomplete data is now always loaded, instead of when focusing a comment text area
  - Improved performance of finding issues for an entire group
  - Added custom application performance measuring system powered by InfluxDB
  - Add syntax highlighting to diffs
  - Gracefully handle invalid UTF-8 sequences in Markdown links (Stan Hu)
  - Bump fog to 1.36.0 (Stan Hu)
  - Add user's last used IP addresses to admin page (Stan Hu)
  - Add housekeeping function to project settings page
  - The default GitLab logo now acts as a loading indicator
  - Fix caching issue where build status was not updating in project dashboard (Stan Hu)
  - Accept 2xx status codes for successful Webhook triggers (Stan Hu)
  - Fix missing date of month in network graph when commits span a month (Stan Hu)
  - Expire view caches when application settings change (e.g. Gravatar disabled) (Stan Hu)
  - Don't notify users twice if they are both project watchers and subscribers (Stan Hu)
  - Remove gray background from layout in UI
  - Fix signup for OAuth providers that don't provide a name
  - Implement new UI for group page
  - Implement search inside emoji picker
  - Let the CI runner know about builds that this build depends on
  - Add API support for looking up a user by username (Stan Hu)
  - Add project permissions to all project API endpoints (Stan Hu)
  - Link to milestone in "Milestone changed" system note
  - Only allow group/project members to mention `@all`
  - Expose Git's version in the admin area (Trey Davis)
  - Add "Frequently used" category to emoji picker
  - Add CAS support (tduehr)
  - Add link to merge request on build detail page
  - Fix: Problem with projects ending with .keys (Jose Corcuera)
  - Revert back upvote and downvote button to the issue and MR pages
  - Swap position of Assignee and Author selector on Issuables (Zeger-Jan van de Weg)
  - Add system hook messages for project rename and transfer (Steve Norman)
  - Fix version check image in Safari
  - Show 'All' tab by default in the builds page
  - Add Open Graph and Twitter Card data to all pages
  - Fix API project lookups when querying with a namespace with dots (Stan Hu)
  - Enable forcing Two-factor authentication sitewide, with optional grace period
  - Import GitHub Pull Requests into GitLab
  - Change single user API endpoint to return more detailed data (Michael Potthoff)
  - Update version check images to use SVG
  - Validate README format before displaying
  - Enable Microsoft Azure OAuth2 support (Janis Meybohm)
  - Properly set task-list class on single item task lists
  - Add file finder feature in tree view (Kyungchul Shin)
  - Ajax filter by message for commits page
  - API: Add support for deleting a tag via the API (Robert Schilling)
  - Allow subsequent validations in CI Linter
  - Show referenced MRs & Issues only when the current viewer can access them
  - Fix Encoding::CompatibilityError bug when markdown content has some complex URL (Jason Lee)
  - Add API support for managing project's builds
  - Add API support for managing project's build triggers
  - Add API support for managing project's build variables
  - Allow broadcast messages to be edited
  - Autosize Markdown textareas
  - Import GitHub wiki into GitLab
  - Add reporters ability to download and browse build artifacts (Andrew Johnson)
  - Autofill referring url in message box when reporting user abuse.
  - Remove leading comma on award emoji when the user is the first to award the emoji (Zeger-Jan van de Weg)
  - Add build artifacts browser
  - Improve UX in builds artifacts browser
  - Increase default size of `data` column in `events` table when using MySQL
  - Expose button to CI Lint tool on project builds page
  - Fix: Creator should be added as a master of the project on creation
  - Added X-GitLab-... headers to emails from CI and Email On Push services (Anton Baklanov)
  - Add IP check against DNSBLs at account sign-up
  - Added cache:key to .gitlab-ci.yml allowing to fine tune the caching

v 8.3.4
  - Use gitlab-workhorse 0.5.4 (fixes API routing bug)

v 8.3.3
  - Preserve CE behavior with JIRA integration by only calling API if URL is set
  - Fix duplicated branch creation/deletion events when using Web UI (Stan Hu)
  - Add configurable LDAP server query timeout
  - Get "Merge when build succeeds" to work when commits were pushed to MR target branch while builds were running
  - Suppress e-mails on failed builds if allow_failure is set (Stan Hu)
  - Fix project transfer e-mail sending incorrect paths in e-mail notification (Stan Hu)
  - Better support for referencing and closing issues in Asana service (Mike Wyatt)
  - Enable "Add key" button when user fills in a proper key (Stan Hu)
  - Fix error in processing reply-by-email messages (Jason Lee)
  - Fix Error 500 when visiting build page of project with nil runners_token (Stan Hu)
  - Use WOFF versions of SourceSansPro fonts
  - Fix regression when builds were not generated for tags created through web/api interface
  - Fix: maintain milestone filter between Open and Closed tabs (Greg Smethells)
  - Fix missing artifacts and build traces for build created before 8.3

v 8.3.2
  - Disable --follow in `git log` to avoid loading duplicate commit data in infinite scroll (Stan Hu)
  - Add support for Google reCAPTCHA in user registration

v 8.3.1
  - Fix Error 500 when global milestones have slashes (Stan Hu)
  - Fix Error 500 when doing a search in dashboard before visiting any project (Stan Hu)
  - Fix LDAP identity and user retrieval when special characters are used
  - Move Sidekiq-cron configuration to gitlab.yml

v 8.3.0
  - Bump rack-attack to 4.3.1 for security fix (Stan Hu)
  - API support for starred projects for authorized user (Zeger-Jan van de Weg)
  - Add open_issues_count to project API (Stan Hu)
  - Expand character set of usernames created by Omniauth (Corey Hinshaw)
  - Add button to automatically merge a merge request when the build succeeds (Zeger-Jan van de Weg)
  - Add unsubscribe link in the email footer (Zeger-Jan van de Weg)
  - Provide better diagnostic message upon project creation errors (Stan Hu)
  - Bump devise to 3.5.3 to fix reset token expiring after account creation (Stan Hu)
  - Remove api credentials from link to build_page
  - Deprecate GitLabCiService making it to always be inactive
  - Bump gollum-lib to 4.1.0 (Stan Hu)
  - Fix broken group avatar upload under "New group" (Stan Hu)
  - Update project repositorize size and commit count during import:repos task (Stan Hu)
  - Fix API setting of 'public' attribute to false will make a project private (Stan Hu)
  - Handle and report SSL errors in Webhook test (Stan Hu)
  - Bump Redis requirement to 2.8 for Sidekiq 4 (Stan Hu)
  - Fix: Assignee selector is empty when 'Unassigned' is selected (Jose Corcuera)
  - WIP identifier on merge requests no longer requires trailing space
  - Add rake tasks for git repository maintainance (Zeger-Jan van de Weg)
  - Fix 500 error when update group member permission
  - Fix: As an admin, cannot add oneself as a member to a group/project
  - Trim leading and trailing whitespace of milestone and issueable titles (Jose Corcuera)
  - Recognize issue/MR/snippet/commit links as references
  - Backport JIRA features from EE to CE
  - Add ignore whitespace change option to commit view
  - Fire update hook from GitLab
  - Allow account unlock via email
  - Style warning about mentioning many people in a comment
  - Fix: sort milestones by due date once again (Greg Smethells)
  - Migrate all CI::Services and CI::WebHooks to Services and WebHooks
  - Don't show project fork event as "imported"
  - Add API endpoint to fetch merge request commits list
  - Don't create CI status for refs that doesn't have .gitlab-ci.yml, even if the builds are enabled
  - Expose events API with comment information and author info
  - Fix: Ensure "Remove Source Branch" button is not shown when branch is being deleted. #3583
  - Run custom Git hooks when branch is created or deleted.
  - Fix bug when simultaneously accepting multiple MRs results in MRs that are of "merged" status, but not merged to the target branch
  - Add languages page to graphs
  - Block LDAP user when they are no longer found in the LDAP server
  - Improve wording on project visibility levels (Zeger-Jan van de Weg)
  - Fix editing notes on a merge request diff
  - Automatically select default clone protocol based on user preferences (Eirik Lygre)
  - Make Network page as sub tab of Commits
  - Add copy-to-clipboard button for Snippets
  - Add indication to merge request list item that MR cannot be merged automatically
  - Default target branch to patch-n when editing file in protected branch
  - Add Builds tab to merge request detail page
  - Allow milestones, issues and MRs to be created from dashboard and group indexes
  - Use new style for wiki
  - Use new style for milestone detail page
  - Fix sidebar tooltips when collapsed
  - Prevent possible XSS attack with award-emoji
  - Upgraded Sidekiq to 4.x
  - Accept COPYING,COPYING.lesser, and licence as license file (Zeger-Jan van de Weg)
  - Fix emoji aliases problem
  - Fix award-emojis Flash alert's width
  - Fix deleting notes on a merge request diff
  - Display referenced merge request statuses in the issue description (Greg Smethells)
  - Implement new sidebar for issue and merge request pages
  - Emoji picker improvements
  - Suppress warning about missing `.gitlab-ci.yml` if builds are disabled
  - Do not show build status unless builds are enabled and `.gitlab-ci.yml` is present
  - Persist runners registration token in database
  - Fix online editor should not remove newlines at the end of the file
  - Expose Git's version in the admin area
  - Show "New Merge Request" buttons on canonical repos when you have a fork (Josh Frye)

v 8.2.3
  - Fix application settings cache not expiring after changes (Stan Hu)
  - Fix Error 500s when creating global milestones with Unicode characters (Stan Hu)
  - Update documentation for "Guest" permissions
  - Properly convert Emoji-only comments into Award Emojis
  - Enable devise paranoid mode to prevent user enumeration attack
  - Webhook payload has an added, modified and removed properties for each commit
  - Fix 500 error when creating a merge request that removes a submodule

v 8.2.2
  - Fix 404 in redirection after removing a project (Stan Hu)
  - Ensure cached application settings are refreshed at startup (Stan Hu)
  - Fix Error 500 when viewing user's personal projects from admin page (Stan Hu)
  - Fix: Raw private snippets access workflow
  - Prevent "413 Request entity too large" errors when pushing large files with LFS
  - Fix invalid links within projects dashboard header
  - Make current user the first user in assignee dropdown in issues detail page (Stan Hu)
  - Fix: duplicate email notifications on issue comments

v 8.2.1
  - Forcefully update builds that didn't want to update with state machine
  - Fix: saving GitLabCiService as Admin Template

v 8.2.0
  - Improved performance of finding projects and groups in various places
  - Improved performance of rendering user profile pages and Atom feeds
  - Expose build artifacts path as config option
  - Fix grouping of contributors by email in graph.
  - Improved performance of finding issues with/without labels
  - Fix Drone CI service template not saving properly (Stan Hu)
  - Fix avatars not showing in Atom feeds and project issues when Gravatar disabled (Stan Hu)
  - Added a GitLab specific profiling tool called "Sherlock" (see GitLab CE merge request #1749)
  - Upgrade gitlab_git to 7.2.20 and rugged to 0.23.3 (Stan Hu)
  - Improved performance of finding users by one of their Email addresses
  - Add allow_failure field to commit status API (Stan Hu)
  - Commits without .gitlab-ci.yml are marked as skipped
  - Save detailed error when YAML syntax is invalid
  - Since GitLab CI is enabled by default, remove enabling it by pushing .gitlab-ci.yml
  - Added build artifacts
  - Improved performance of replacing references in comments
  - Show last project commit to default branch on project home page
  - Highlight comment based on anchor in URL
  - Adds ability to remove the forked relationship from project settings screen. (Han Loong Liauw)
  - Improved performance of sorting milestone issues
  - Allow users to select the Files view as default project view (Cristian Bica)
  - Show "Empty Repository Page" for repository without branches (Artem V. Navrotskiy)
  - Fix: Inability to reply to code comments in the MR view, if the MR comes from a fork
  - Use git follow flag for commits page when retrieve history for file or directory
  - Show merge request CI status on merge requests index page
  - Send build name and stage in CI notification e-mail
  - Extend yml syntax for only and except to support specifying repository path
  - Enable shared runners to all new projects
  - Bump GitLab-Workhorse to 0.4.1
  - Allow to define cache in `.gitlab-ci.yml`
  - Fix: 500 error returned if destroy request without HTTP referer (Kazuki Shimizu)
  - Remove deprecated CI events from project settings page
  - Use issue editor as cross reference comment author when issue is edited with a new mention.
  - Add graphs of commits ahead and behind default branch (Jeff Stubler)
  - Improve personal snippet access workflow (Douglas Alexandre)
  - [API] Add ability to fetch the commit ID of the last commit that actually touched a file
  - Fix omniauth documentation setting for omnibus configuration (Jon Cairns)
  - Add "New file" link to dropdown on project page
  - Include commit logs in project search
  - Add "added", "modified" and "removed" properties to commit object in webhook
  - Rename "Back to" links to "Go to" because its not always a case it point to place user come from
  - Allow groups to appear in the search results if the group owner allows it
  - Add email notification to former assignee upon unassignment (Adam Lieskovský)
  - New design for project graphs page
  - Remove deprecated dumped yaml file generated from previous job definitions
  - Show specific runners from projects where user is master or owner
  - MR target branch is now visible on a list view when it is different from project's default one
  - Improve Continuous Integration graphs page
  - Make color of "Accept Merge Request" button consistent with current build status
  - Add ignore white space option in merge request diff and commit and compare view
  - Ability to add release notes (markdown text and attachments) to git tags (aka Releases)
  - Relative links from a repositories README.md now link to the default branch
  - Fix trailing whitespace issue in merge request/issue title
  - Fix bug when milestone/label filter was empty for dashboard issues page
  - Add ability to create milestone in group projects from single form
  - Add option to create merge request when editing/creating a file (Dirceu Tiegs)
  - Prevent the last owner of a group from being able to delete themselves by 'adding' themselves as a master (James Lopez)
  - Add Award Emoji to issue and merge request pages

v 8.1.4
  - Fix bug where manually merged branches in a MR would end up with an empty diff (Stan Hu)
  - Prevent redirect loop when home_page_url is set to the root URL
  - Fix incoming email config defaults
  - Remove CSS property preventing hard tabs from rendering in Chromium 45 (Stan Hu)

v 8.1.3
  - Force update refs/merge-requests/X/head upon a push to the source branch of a merge request (Stan Hu)
  - Spread out runner contacted_at updates
  - Use issue editor as cross reference comment author when issue is edited with a new mention
  - Add Facebook authentication

v 8.1.2
  - Fix cloning Wiki repositories via HTTP (Stan Hu)
  - Add migration to remove satellites directory
  - Fix specific runners visibility
  - Fix 500 when editing CI service
  - Require CI jobs to be named
  - Fix CSS for runner status
  - Fix CI badge
  - Allow developer to manage builds

v 8.1.1
  - Removed, see 8.1.2

v 8.1.0
  - Ensure MySQL CI limits DB migrations occur after the fields have been created (Stan Hu)
  - Fix duplicate repositories in GitHub import page (Stan Hu)
  - Redirect to a default path if HTTP_REFERER is not set (Stan Hu)
  - Adds ability to create directories using the web editor (Ben Ford)
  - Cleanup stuck CI builds
  - Send an email to admin email when a user is reported for spam (Jonathan Rochkind)
  - Show notifications button when user is member of group rather than project (Grzegorz Bizon)
  - Fix bug preventing mentioned issued from being closed when MR is merged using fast-forward merge.
  - Fix nonatomic database update potentially causing project star counts to go negative (Stan Hu)
  - Don't show "Add README" link in an empty repository if user doesn't have access to push (Stan Hu)
  - Fix error preventing displaying of commit data for a directory with a leading dot (Stan Hu)
  - Speed up load times of issue detail pages by roughly 1.5x
  - Fix CI rendering regressions
  - If a merge request is to close an issue, show this on the issue page (Zeger-Jan van de Weg)
  - Add a system note and update relevant merge requests when a branch is deleted or re-added (Stan Hu)
  - Make diff file view easier to use on mobile screens (Stan Hu)
  - Improved performance of finding users by username or Email address
  - Fix bug where merge request comments created by API would not trigger notifications (Stan Hu)
  - Add support for creating directories from Files page (Stan Hu)
  - Allow removing of project without confirmation when JavaScript is disabled (Stan Hu)
  - Support filtering by "Any" milestone or issue and fix "No Milestone" and "No Label" filters (Stan Hu)
  - Improved performance of the trending projects page
  - Remove CI migration task
  - Improved performance of finding projects by their namespace
  - Add assignee data to Issuables' hook_data (Bram Daams)
  - Fix bug where transferring a project would result in stale commit links (Stan Hu)
  - Fix build trace updating
  - Include full path of source and target branch names in New Merge Request page (Stan Hu)
  - Add user preference to view activities as default dashboard (Stan Hu)
  - Add option to admin area to sign in as a specific user (Pavel Forkert)
  - Show CI status on all pages where commits list is rendered
  - Automatically enable CI when push .gitlab-ci.yml file to repository
  - Move CI charts to project graphs area
  - Fix cases where Markdown did not render links in activity feed (Stan Hu)
  - Add first and last to pagination (Zeger-Jan van de Weg)
  - Added Commit Status API
  - Added Builds View
  - Added when to .gitlab-ci.yml
  - Show CI status on commit page
  - Added CI_BUILD_TAG, _STAGE, _NAME and _TRIGGERED to CI builds
  - Show CI status on Your projects page and Starred projects page
  - Remove "Continuous Integration" page from dashboard
  - Add notes and SSL verification entries to hook APIs (Ben Boeckel)
  - Fix grammar in admin area "labels" .nothing-here-block when no labels exist.
  - Move CI runners page to project settings area
  - Move CI variables page to project settings area
  - Move CI triggers page to project settings area
  - Move CI project settings page to CE project settings area
  - Fix bug when removed file was not appearing in merge request diff
  - Show warning when build cannot be served by any of the available CI runners
  - Note the original location of a moved project when notifying users of the move
  - Improve error message when merging fails
  - Add support of multibyte characters in LDAP UID (Roman Petrov)
  - Show additions/deletions stats on merge request diff
  - Remove footer text in emails (Zeger-Jan van de Weg)
  - Ensure code blocks are properly highlighted after a note is updated
  - Fix wrong access level badge on MR comments
  - Hide password in the service settings form
  - Move CI webhooks page to project settings area
  - Fix User Identities API. It now allows you to properly create or update user's identities.
  - Add user preference to change layout width (Peter Göbel)
  - Use commit status in merge request widget as preferred source of CI status
  - Integrate CI commit and build pages into project pages
  - Move CI services page to project settings area
  - Add "Quick Submit" behavior to input fields throughout the application. Use
    Cmd+Enter on Mac and Ctrl+Enter on Windows/Linux.
  - Fix position of hamburger in header for smaller screens (Han Loong Liauw)
  - Fix bug where Emojis in Markdown would truncate remaining text (Sakata Sinji)
  - Persist filters when sorting on admin user page (Jerry Lukins)
  - Update style of snippets pages (Han Loong Liauw)
  - Allow dashboard and group issues/MRs to be filtered by label
  - Add spellcheck=false to certain input fields
  - Invalidate stored service password if the endpoint URL is changed
  - Project names are not fully shown if group name is too big, even on group page view
  - Apply new design for Files page
  - Add "New Page" button to Wiki Pages tab (Stan Hu)
  - Only render 404 page from /public
  - Hide passwords from services API (Alex Lossent)
  - Fix: Images cannot show when projects' path was changed
  - Let gitlab-git-http-server generate and serve 'git archive' downloads
  - Optimize query when filtering on issuables (Zeger-Jan van de Weg)
  - Fix padding of outdated discussion item.
  - Animate the logo on hover

v 8.0.5
  - Correct lookup-by-email for LDAP logins
  - Fix loading spinner sometimes not being hidden on Merge Request tab switches

v 8.0.4
  - Fix Message-ID header to be RFC 2111-compliant to prevent e-mails being dropped (Stan Hu)
  - Fix referrals for :back and relative URL installs
  - Fix anchors to comments in diffs
  - Remove CI token from build traces
  - Fix "Assign All" button on Runner admin page
  - Fix search in Files
  - Add full project namespace to payload of system webhooks (Ricardo Band)

v 8.0.3
  - Fix URL shown in Slack notifications
  - Fix bug where projects would appear to be stuck in the forked import state (Stan Hu)
  - Fix Error 500 in creating merge requests with > 1000 diffs (Stan Hu)
  - Add work_in_progress key to MR webhooks (Ben Boeckel)

v 8.0.2
  - Fix default avatar not rendering in network graph (Stan Hu)
  - Skip check_initd_configured_correctly on omnibus installs
  - Prevent double-prefixing of help page paths
  - Clarify confirmation text on user deletion
  - Make commit graphs responsive to window width changes (Stan Hu)
  - Fix top margin for sign-in button on public pages
  - Fix LDAP attribute mapping
  - Remove git refs used internally by GitLab from network graph (Stan Hu)
  - Use standard Markdown font in Markdown preview instead of fixed-width font (Stan Hu)
  - Fix Reply by email for non-UTF-8 messages.
  - Add option to use StartTLS with Reply by email IMAP server.
  - Allow AWS S3 Server-Side Encryption with Amazon S3-Managed Keys for backups (Paul Beattie)

v 8.0.1
  - Improve CI migration procedure and documentation

v 8.0.0
  - Fix Markdown links not showing up in dashboard activity feed (Stan Hu)
  - Remove milestones from merge requests when milestones are deleted (Stan Hu)
  - Fix HTML link that was improperly escaped in new user e-mail (Stan Hu)
  - Fix broken sort in merge request API (Stan Hu)
  - Bump rouge to 1.10.1 to remove warning noise and fix other syntax highlighting bugs (Stan Hu)
  - Gracefully handle errors in syntax highlighting by leaving the block unformatted (Stan Hu)
  - Add "replace" and "upload" functionalities to allow user replace existing file and upload new file into current repository
  - Fix URL construction for merge requests, issues, notes, and commits for relative URL config (Stan Hu)
  - Fix emoji URLs in Markdown when relative_url_root is used (Stan Hu)
  - Omit filename in Content-Disposition header in raw file download to avoid RFC 6266 encoding issues (Stan HU)
  - Fix broken Wiki Page History (Stan Hu)
  - Import forked repositories asynchronously to prevent large repositories from timing out (Stan Hu)
  - Prevent anchors from being hidden by header (Stan Hu)
  - Fix bug where only the first 15 Bitbucket issues would be imported (Stan Hu)
  - Sort issues by creation date in Bitbucket importer (Stan Hu)
  - Prevent too many redirects upon login when home page URL is set to external_url (Stan Hu)
  - Improve dropdown positioning on the project home page (Hannes Rosenögger)
  - Upgrade browser gem to 1.0.0 to avoid warning in IE11 compatibilty mode (Stan Hu)
  - Remove user OAuth tokens from the database and request new tokens each session (Stan Hu)
  - Restrict users API endpoints to use integer IDs (Stan Hu)
  - Only show recent push event if the branch still exists or a recent merge request has not been created (Stan Hu)
  - Remove satellites
  - Better performance for web editor (switched from satellites to rugged)
  - Faster merge
  - Ability to fetch merge requests from refs/merge-requests/:id
  - Allow displaying of archived projects in the admin interface (Artem Sidorenko)
  - Allow configuration of import sources for new projects (Artem Sidorenko)
  - Search for comments should be case insensetive
  - Create cross-reference for closing references on commits pushed to non-default branches (Maël Valais)
  - Ability to search milestones
  - Gracefully handle SMTP user input errors (e.g. incorrect email addresses) to prevent Sidekiq retries (Stan Hu)
  - Move dashboard activity to separate page (for your projects and starred projects)
  - Improve performance of git blame
  - Limit content width to 1200px for most of pages to improve readability on big screens
  - Fix 500 error when submit project snippet without body
  - Improve search page usability
  - Bring more UI consistency in way how projects, snippets and groups lists are rendered
  - Make all profiles and group public
  - Fixed login failure when extern_uid changes (Joel Koglin)
  - Don't notify users without access to the project when they are (accidentally) mentioned in a note.
  - Retrieving oauth token with LDAP credentials
  - Load Application settings from running database unless env var USE_DB=false
  - Added Drone CI integration (Kirill Zaitsev)
  - Allow developers to retry builds
  - Hide advanced project options for non-admin users
  - Fail builds if no .gitlab-ci.yml is found
  - Refactored service API and added automatically service docs generator (Kirill Zaitsev)
  - Added web_url key project hook_attrs (Kirill Zaitsev)
  - Add ability to get user information by ID of an SSH key via the API
  - Fix bug which IE cannot show image at markdown when the image is raw file of gitlab
  - Add support for Crowd
  - Global Labels that are available to all projects
  - Fix highlighting of deleted lines in diffs.
  - Project notification level can be set on the project page itself
  - Added service API endpoint to retrieve service parameters (Petheő Bence)
  - Add FogBugz project import (Jared Szechy)
  - Sort users autocomplete lists by user (Allister Antosik)
  - Webhook for issue now contains repository field (Jungkook Park)
  - Add ability to add custom text to the help page (Jeroen van Baarsen)
  - Add pg_schema to backup config
  - Fix references to target project issues in Merge Requests markdown preview and textareas (Francesco Levorato)
  - Redirect from incorrectly cased group or project path to correct one (Francesco Levorato)
  - Removed API calls from CE to CI

v 7.14.3
  - No changes

v 7.14.2
  - Upgrade gitlab_git to 7.2.15 to fix `git blame` errors with ISO-encoded files (Stan Hu)
  - Allow configuration of LDAP attributes GitLab will use for the new user account.

v 7.14.1
  - Improve abuse reports management from admin area
  - Fix "Reload with full diff" URL button in compare branch view (Stan Hu)
  - Disabled DNS lookups for SSH in docker image (Rowan Wookey)
  - Only include base URL in OmniAuth full_host parameter (Stan Hu)
  - Fix Error 500 in API when accessing a group that has an avatar (Stan Hu)
  - Ability to enable SSL verification for Webhooks

v 7.14.0
  - Fix bug where non-project members of the target project could set labels on new merge requests.
  - Update default robots.txt rules to disallow crawling of irrelevant pages (Ben Bodenmiller)
  - Fix redirection after sign in when using auto_sign_in_with_provider
  - Upgrade gitlab_git to 7.2.14 to ignore CRLFs in .gitmodules (Stan Hu)
  - Clear cache to prevent listing deleted branches after MR removes source branch (Stan Hu)
  - Provide more feedback what went wrong if HipChat service failed test (Stan Hu)
  - Fix bug where backslashes in inline diffs could be dropped (Stan Hu)
  - Disable turbolinks when linking to Bitbucket import status (Stan Hu)
  - Fix broken code import and display error messages if something went wrong with creating project (Stan Hu)
  - Fix corrupted binary files when using API files endpoint (Stan Hu)
  - Bump Haml to 4.0.7 to speed up textarea rendering (Stan Hu)
  - Show incompatible projects in Bitbucket import status (Stan Hu)
  - Fix coloring of diffs on MR Discussion-tab (Gert Goet)
  - Fix "Network" and "Graphs" pages for branches with encoded slashes (Stan Hu)
  - Fix errors deleting and creating branches with encoded slashes (Stan Hu)
  - Always add current user to autocomplete controller to support filter by "Me" (Stan Hu)
  - Fix multi-line syntax highlighting (Stan Hu)
  - Fix network graph when branch name has single quotes (Stan Hu)
  - Add "Confirm user" button in user admin page (Stan Hu)
  - Upgrade gitlab_git to version 7.2.6 to fix Error 500 when creating network graphs (Stan Hu)
  - Add support for Unicode filenames in relative links (Hiroyuki Sato)
  - Fix URL used for refreshing notes if relative_url is present (Bartłomiej Święcki)
  - Fix commit data retrieval when branch name has single quotes (Stan Hu)
  - Check that project was actually created rather than just validated in import:repos task (Stan Hu)
  - Fix full screen mode for snippet comments (Daniel Gerhardt)
  - Fix 404 error in files view after deleting the last file in a repository (Stan Hu)
  - Fix the "Reload with full diff" URL button (Stan Hu)
  - Fix label read access for unauthenticated users (Daniel Gerhardt)
  - Fix access to disabled features for unauthenticated users (Daniel Gerhardt)
  - Fix OAuth provider bug where GitLab would not go return to the redirect_uri after sign-in (Stan Hu)
  - Fix file upload dialog for comment editing (Daniel Gerhardt)
  - Set OmniAuth full_host parameter to ensure redirect URIs are correct (Stan Hu)
  - Return comments in created order in merge request API (Stan Hu)
  - Disable internal issue tracker controller if external tracker is used (Stan Hu)
  - Expire Rails cache entries after two weeks to prevent endless Redis growth
  - Add support for destroying project milestones (Stan Hu)
  - Allow custom backup archive permissions
  - Add project star and fork count, group avatar URL and user/group web URL attributes to API
  - Show who last edited a comment if it wasn't the original author
  - Send notification to all participants when MR is merged.
  - Add ability to manage user email addresses via the API.
  - Show buttons to add license, changelog and contribution guide if they're missing.
  - Tweak project page buttons.
  - Disabled autocapitalize and autocorrect on login field (Daryl Chan)
  - Mention group and project name in creation, update and deletion notices (Achilleas Pipinellis)
  - Update gravatar link on profile page to link to configured gravatar host (Ben Bodenmiller)
  - Remove redis-store TTL monkey patch
  - Add support for CI skipped status
  - Fetch code from forks to refs/merge-requests/:id/head when merge request created
  - Remove comments and email addresses when publicly exposing ssh keys (Zeger-Jan van de Weg)
  - Add "Check out branch" button to the MR page.
  - Improve MR merge widget text and UI consistency.
  - Improve text in MR "How To Merge" modal.
  - Cache all events
  - Order commits by date when comparing branches
  - Fix bug causing error when the target branch of a symbolic ref was deleted
  - Include branch/tag name in archive file and directory name
  - Add dropzone upload progress
  - Add a label for merged branches on branches page (Florent Baldino)
  - Detect .mkd and .mkdn files as markdown (Ben Boeckel)
  - Fix: User search feature in admin area does not respect filters
  - Set max-width for README, issue and merge request description for easier read on big screens
  - Update Flowdock integration to support new Flowdock API (Boyan Tabakov)
  - Remove author from files view (Sven Strickroth)
  - Fix infinite loop when SAML was incorrectly configured.

v 7.13.5
  - Satellites reverted

v 7.13.4
  - Allow users to send abuse reports

v 7.13.3
  - Fix bug causing Bitbucket importer to crash when OAuth application had been removed.
  - Allow users to send abuse reports
  - Remove satellites
  - Link username to profile on Group Members page (Tom Webster)

v 7.13.2
  - Fix randomly failed spec
  - Create project services on Project creation
  - Add admin_merge_request ability to Developer level and up
  - Fix Error 500 when browsing projects with no HEAD (Stan Hu)
  - Fix labels / assignee / milestone for the merge requests when issues are disabled
  - Show the first tab automatically on MergeRequests#new
  - Add rake task 'gitlab:update_commit_count' (Daniel Gerhardt)
  - Fix Gmail Actions

v 7.13.1
  - Fix: Label modifications are not reflected in existing notes and in the issue list
  - Fix: Label not shown in the Issue list, although it's set through web interface
  - Fix: Group/project references are linked incorrectly
  - Improve documentation
  - Fix of migration: Check if session_expire_delay column exists before adding the column
  - Fix: ActionView::Template::Error
  - Fix: "Create Merge Request" isn't always shown in event for newly pushed branch
  - Fix bug causing "Remove source-branch" option not to work for merge requests from the same project.
  - Render Note field hints consistently for "new" and "edit" forms

v 7.13.0
  - Remove repository graph log to fix slow cache updates after push event (Stan Hu)
  - Only enable HSTS header for HTTPS and port 443 (Stan Hu)
  - Fix user autocomplete for unauthenticated users accessing public projects (Stan Hu)
  - Fix redirection to home page URL for unauthorized users (Daniel Gerhardt)
  - Add branch switching support for graphs (Daniel Gerhardt)
  - Fix external issue tracker hook/test for HTTPS URLs (Daniel Gerhardt)
  - Remove link leading to a 404 error in Deploy Keys page (Stan Hu)
  - Add support for unlocking users in admin settings (Stan Hu)
  - Add Irker service configuration options (Stan Hu)
  - Fix order of issues imported from GitHub (Hiroyuki Sato)
  - Bump rugments to 1.0.0beta8 to fix C prototype function highlighting (Jonathon Reinhart)
  - Fix Merge Request webhook to properly fire "merge" action when accepted from the web UI
  - Add `two_factor_enabled` field to admin user API (Stan Hu)
  - Fix invalid timestamps in RSS feeds (Rowan Wookey)
  - Fix downloading of patches on public merge requests when user logged out (Stan Hu)
  - Fix Error 500 when relative submodule resolves to a namespace that has a different name from its path (Stan Hu)
  - Extract the longest-matching ref from a commit path when multiple matches occur (Stan Hu)
  - Update maintenance documentation to explain no need to recompile asssets for omnibus installations (Stan Hu)
  - Support commenting on diffs in side-by-side mode (Stan Hu)
  - Fix JavaScript error when clicking on the comment button on a diff line that has a comment already (Stan Hu)
  - Return 40x error codes if branch could not be deleted in UI (Stan Hu)
  - Remove project visibility icons from dashboard projects list
  - Rename "Design" profile settings page to "Preferences".
  - Allow users to customize their default Dashboard page.
  - Update ssl_ciphers in Nginx example to remove DHE settings. This will deny forward secrecy for Android 2.3.7, Java 6 and OpenSSL 0.9.8
  - Admin can edit and remove user identities
  - Convert CRLF newlines to LF when committing using the web editor.
  - API request /projects/:project_id/merge_requests?state=closed will return only closed merge requests without merged one. If you need ones that were merged - use state=merged.
  - Allow Administrators to filter the user list by those with or without Two-factor Authentication enabled.
  - Show a user's Two-factor Authentication status in the administration area.
  - Explicit error when commit not found in the CI
  - Improve performance for issue and merge request pages
  - Users with guest access level can not set assignee, labels or milestones for issue and merge request
  - Reporter role can manage issue tracker now: edit any issue, set assignee or milestone and manage labels
  - Better performance for pages with events list, issues list and commits list
  - Faster automerge check and merge itself when source and target branches are in same repository
  - Correctly show anonymous authorized applications under Profile > Applications.
  - Query Optimization in MySQL.
  - Allow users to be blocked and unblocked via the API
  - Use native Postgres database cleaning during backup restore
  - Redesign project page. Show README as default instead of activity. Move project activity to separate page
  - Make left menu more hierarchical and less contextual by adding back item at top
  - A fork can’t have a visibility level that is greater than the original project.
  - Faster code search in repository and wiki. Fixes search page timeout for big repositories
  - Allow administrators to disable 2FA for a specific user
  - Add error message for SSH key linebreaks
  - Store commits count in database (will populate with valid values only after first push)
  - Rebuild cache after push to repository in background job
  - Fix transferring of project to another group using the API.

v 7.12.2
  - Correctly show anonymous authorized applications under Profile > Applications.
  - Faster automerge check and merge itself when source and target branches are in same repository
  - Audit log for user authentication
  - Allow custom label to be set for authentication providers.

v 7.12.1
  - Fix error when deleting a user who has projects (Stan Hu)
  - Fix post-receive errors on a push when an external issue tracker is configured (Stan Hu)
  - Add SAML to list of social_provider (Matt Firtion)
  - Fix merge requests API scope to keep compatibility in 7.12.x patch release (Dmitriy Zaporozhets)
  - Fix closed merge request scope at milestone page (Dmitriy Zaporozhets)
  - Revert merge request states renaming
  - Fix hooks for web based events with external issue references (Daniel Gerhardt)
  - Improve performance for issue and merge request pages
  - Compress database dumps to reduce backup size

v 7.12.0
  - Fix Error 500 when one user attempts to access a personal, internal snippet (Stan Hu)
  - Disable changing of target branch in new merge request page when a branch has already been specified (Stan Hu)
  - Fix post-receive errors on a push when an external issue tracker is configured (Stan Hu)
  - Update oauth button logos for Twitter and Google to recommended assets
  - Update browser gem to version 0.8.0 for IE11 support (Stan Hu)
  - Fix timeout when rendering file with thousands of lines.
  - Add "Remember me" checkbox to LDAP signin form.
  - Add session expiration delay configuration through UI application settings
  - Don't notify users mentioned in code blocks or blockquotes.
  - Omit link to generate labels if user does not have access to create them (Stan Hu)
  - Show warning when a comment will add 10 or more people to the discussion.
  - Disable changing of the source branch in merge request update API (Stan Hu)
  - Shorten merge request WIP text.
  - Add option to disallow users from registering any application to use GitLab as an OAuth provider
  - Support editing target branch of merge request (Stan Hu)
  - Refactor permission checks with issues and merge requests project settings (Stan Hu)
  - Fix Markdown preview not working in Edit Milestone page (Stan Hu)
  - Fix Zen Mode not closing with ESC key (Stan Hu)
  - Allow HipChat API version to be blank and default to v2 (Stan Hu)
  - Add file attachment support in Milestone description (Stan Hu)
  - Fix milestone "Browse Issues" button.
  - Set milestone on new issue when creating issue from index with milestone filter active.
  - Make namespace API available to all users (Stan Hu)
  - Add webhook support for note events (Stan Hu)
  - Disable "New Issue" and "New Merge Request" buttons when features are disabled in project settings (Stan Hu)
  - Remove Rack Attack monkey patches and bump to version 4.3.0 (Stan Hu)
  - Fix clone URL losing selection after a single click in Safari and Chrome (Stan Hu)
  - Fix git blame syntax highlighting when different commits break up lines (Stan Hu)
  - Add "Resend confirmation e-mail" link in profile settings (Stan Hu)
  - Allow to configure location of the `.gitlab_shell_secret` file. (Jakub Jirutka)
  - Disabled expansion of top/bottom blobs for new file diffs
  - Update Asciidoctor gem to version 1.5.2. (Jakub Jirutka)
  - Fix resolving of relative links to repository files in AsciiDoc documents. (Jakub Jirutka)
  - Use the user list from the target project in a merge request (Stan Hu)
  - Default extention for wiki pages is now .md instead of .markdown (Jeroen van Baarsen)
  - Add validation to wiki page creation (only [a-zA-Z0-9/_-] are allowed) (Jeroen van Baarsen)
  - Fix new/empty milestones showing 100% completion value (Jonah Bishop)
  - Add a note when an Issue or Merge Request's title changes
  - Consistently refer to MRs as either Merged or Closed.
  - Add Merged tab to MR lists.
  - Prefix EmailsOnPush email subject with `[Git]`.
  - Group project contributions by both name and email.
  - Clarify navigation labels for Project Settings and Group Settings.
  - Move user avatar and logout button to sidebar
  - You can not remove user if he/she is an only owner of group
  - User should be able to leave group. If not - show him proper message
  - User has ability to leave project
  - Add SAML support as an omniauth provider
  - Allow to configure a URL to show after sign out
  - Add an option to automatically sign-in with an Omniauth provider
  - GitLab CI service sends .gitlab-ci.yml in each push call
  - When remove project - move repository and schedule it removal
  - Improve group removing logic
  - Trigger create-hooks on backup restore task
  - Add option to automatically link omniauth and LDAP identities
  - Allow special character in users bio. I.e.: I <3 GitLab

v 7.11.4
  - Fix missing bullets when creating lists
  - Set rel="nofollow" on external links

v 7.11.3
  - no changes
  - Fix upgrader script (Martins Polakovs)

v 7.11.2
  - no changes

v 7.11.1
  - no changes

v 7.11.0
  - Fall back to Plaintext when Syntaxhighlighting doesn't work. Fixes some buggy lexers (Hannes Rosenögger)
  - Get editing comments to work in Chrome 43 again.
  - Fix broken view when viewing history of a file that includes a path that used to be another file (Stan Hu)
  - Don't show duplicate deploy keys
  - Fix commit time being displayed in the wrong timezone in some cases (Hannes Rosenögger)
  - Make the first branch pushed to an empty repository the default HEAD (Stan Hu)
  - Fix broken view when using a tag to display a tree that contains git submodules (Stan Hu)
  - Make Reply-To config apply to change e-mail confirmation and other Devise notifications (Stan Hu)
  - Add application setting to restrict user signups to e-mail domains (Stan Hu)
  - Don't allow a merge request to be merged when its title starts with "WIP".
  - Add a page title to every page.
  - Allow primary email to be set to an email that you've already added.
  - Fix clone URL field and X11 Primary selection (Dmitry Medvinsky)
  - Ignore invalid lines in .gitmodules
  - Fix "Cannot move project" error message from popping up after a successful transfer (Stan Hu)
  - Redirect to sign in page after signing out.
  - Fix "Hello @username." references not working by no longer allowing usernames to end in period.
  - Fix "Revspec not found" errors when viewing diffs in a forked project with submodules (Stan Hu)
  - Improve project page UI
  - Fix broken file browsing with relative submodule in personal projects (Stan Hu)
  - Add "Reply quoting selected text" shortcut key (`r`)
  - Fix bug causing `@whatever` inside an issue's first code block to be picked up as a user mention.
  - Fix bug causing `@whatever` inside an inline code snippet (backtick-style) to be picked up as a user mention.
  - When use change branches link at MR form - save source branch selection instead of target one
  - Improve handling of large diffs
  - Added GitLab Event header for project hooks
  - Add Two-factor authentication (2FA) for GitLab logins
  - Show Atom feed buttons everywhere where applicable.
  - Add project activity atom feed.
  - Don't crash when an MR from a fork has a cross-reference comment from the target project on one of its commits.
  - Explain how to get a new password reset token in welcome emails
  - Include commit comments in MR from a forked project.
  - Group milestones by title in the dashboard and all other issue views.
  - Query issues, merge requests and milestones with their IID through API (Julien Bianchi)
  - Add default project and snippet visibility settings to the admin web UI.
  - Show incompatible projects in Google Code import status (Stan Hu)
  - Fix bug where commit data would not appear in some subdirectories (Stan Hu)
  - Task lists are now usable in comments, and will show up in Markdown previews.
  - Fix bug where avatar filenames were not actually deleted from the database during removal (Stan Hu)
  - Fix bug where Slack service channel was not saved in admin template settings. (Stan Hu)
  - Protect OmniAuth request phase against CSRF.
  - Don't send notifications to mentioned users that don't have access to the project in question.
  - Add search issues/MR by number
  - Change plots to bar graphs in commit statistics screen
  - Move snippets UI to fluid layout
  - Improve UI for sidebar. Increase separation between navigation and content
  - Improve new project command options (Ben Bodenmiller)
  - Add common method to force UTF-8 and use it to properly handle non-ascii OAuth user properties (Onur Küçük)
  - Prevent sending empty messages to HipChat (Chulki Lee)
  - Improve UI for mobile phones on dashboard and project pages
  - Add room notification and message color option for HipChat
  - Allow to use non-ASCII letters and dashes in project and namespace name. (Jakub Jirutka)
  - Add footnotes support to Markdown (Guillaume Delbergue)
  - Add current_sign_in_at to UserFull REST api.
  - Make Sidekiq MemoryKiller shutdown signal configurable
  - Add "Create Merge Request" buttons to commits and branches pages and push event.
  - Show user roles by comments.
  - Fix automatic blocking of auto-created users from Active Directory.
  - Call merge request webhook for each new commits (Arthur Gautier)
  - Use SIGKILL by default in Sidekiq::MemoryKiller
  - Fix mentioning of private groups.
  - Add style for <kbd> element in markdown
  - Spin spinner icon next to "Checking for CI status..." on MR page.
  - Fix reference links in dashboard activity and ATOM feeds.
  - Ensure that the first added admin performs repository imports

v 7.10.4
  - Fix migrations broken in 7.10.2
  - Make tags for GitLab installations running on MySQL case sensitive
  - Get Gitorious importer to work again.
  - Fix adding new group members from admin area
  - Fix DB error when trying to tag a repository (Stan Hu)
  - Fix Error 500 when searching Wiki pages (Stan Hu)
  - Unescape branch names in compare commit (Stan Hu)
  - Order commit comments chronologically in API.

v 7.10.2
  - Fix CI links on MR page

v 7.10.0
  - Ignore submodules that are defined in .gitmodules but are checked in as directories.
  - Allow projects to be imported from Google Code.
  - Remove access control for uploaded images to fix broken images in emails (Hannes Rosenögger)
  - Allow users to be invited by email to join a group or project.
  - Don't crash when project repository doesn't exist.
  - Add config var to block auto-created LDAP users.
  - Don't use HTML ellipsis in EmailsOnPush subject truncated commit message.
  - Set EmailsOnPush reply-to address to committer email when enabled.
  - Fix broken file browsing with a submodule that contains a relative link (Stan Hu)
  - Fix persistent XSS vulnerability around profile website URLs.
  - Fix project import URL regex to prevent arbitary local repos from being imported.
  - Fix directory traversal vulnerability around uploads routes.
  - Fix directory traversal vulnerability around help pages.
  - Don't leak existence of project via search autocomplete.
  - Don't leak existence of group or project via search.
  - Fix bug where Wiki pages that included a '/' were no longer accessible (Stan Hu)
  - Fix bug where error messages from Dropzone would not be displayed on the issues page (Stan Hu)
  - Add a rake task to check repository integrity with `git fsck`
  - Add ability to configure Reply-To address in gitlab.yml (Stan Hu)
  - Move current user to the top of the list in assignee/author filters (Stan Hu)
  - Fix broken side-by-side diff view on merge request page (Stan Hu)
  - Set Application controller default URL options to ensure all url_for calls are consistent (Stan Hu)
  - Allow HTML tags in Markdown input
  - Fix code unfold not working on Compare commits page (Stan Hu)
  - Fix generating SSH key fingerprints with OpenSSH 6.8. (Sašo Stanovnik)
  - Fix "Import projects from" button to show the correct instructions (Stan Hu)
  - Fix dots in Wiki slugs causing errors (Stan Hu)
  - Make maximum attachment size configurable via Application Settings (Stan Hu)
  - Update poltergeist to version 1.6.0 to support PhantomJS 2.0 (Zeger-Jan van de Weg)
  - Fix cross references when usernames, milestones, or project names contain underscores (Stan Hu)
  - Disable reference creation for comments surrounded by code/preformatted blocks (Stan Hu)
  - Reduce Rack Attack false positives causing 403 errors during HTTP authentication (Stan Hu)
  - enable line wrapping per default and remove the checkbox to toggle it (Hannes Rosenögger)
  - Fix a link in the patch update guide
  - Add a service to support external wikis (Hannes Rosenögger)
  - Omit the "email patches" link and fix plain diff view for merge commits
  - List new commits for newly pushed branch in activity view.
  - Add sidetiq gem dependency to match EE
  - Add changelog, license and contribution guide links to project tab bar.
  - Improve diff UI
  - Fix alignment of navbar toggle button (Cody Mize)
  - Fix checkbox rendering for nested task lists
  - Identical look of selectboxes in UI
  - Upgrade the gitlab_git gem to version 7.1.3
  - Move "Import existing repository by URL" option to button.
  - Improve error message when save profile has error.
  - Passing the name of pushed ref to CI service (requires GitLab CI 7.9+)
  - Add location field to user profile
  - Fix print view for markdown files and wiki pages
  - Fix errors when deleting old backups
  - Improve GitLab performance when working with git repositories
  - Add tag message and last commit to tag hook (Kamil Trzciński)
  - Restrict permissions on backup files
  - Improve oauth accounts UI in profile page
  - Add ability to unlink connected accounts
  - Replace commits calendar with faster contribution calendar that includes issues and merge requests
  - Add inifinite scroll to user page activity
  - Don't include system notes in issue/MR comment count.
  - Don't mark merge request as updated when merge status relative to target branch changes.
  - Link note avatar to user.
  - Make Git-over-SSH errors more descriptive.
  - Fix EmailsOnPush.
  - Refactor issue filtering
  - AJAX selectbox for issue assignee and author filters
  - Fix issue with missing options in issue filtering dropdown if selected one
  - Prevent holding Control-Enter or Command-Enter from posting comment multiple times.
  - Prevent note form from being cleared when submitting failed.
  - Improve file icons rendering on tree (Sullivan Sénéchal)
  - API: Add pagination to project events
  - Get issue links in notification mail to work again.
  - Don't show commit comment button when user is not signed in.
  - Fix admin user projects lists.
  - Don't leak private group existence by redirecting from namespace controller to group controller.
  - Ability to skip some items from backup (database, respositories or uploads)
  - Archive repositories in background worker.
  - Import GitHub, Bitbucket or GitLab.com projects owned by authenticated user into current namespace.
  - Project labels are now available over the API under the "tag_list" field (Cristian Medina)
  - Fixed link paths for HTTP and SSH on the admin project view (Jeremy Maziarz)
  - Fix and improve help rendering (Sullivan Sénéchal)
  - Fix final line in EmailsOnPush email diff being rendered as error.
  - Prevent duplicate Buildkite service creation.
  - Fix git over ssh errors 'fatal: protocol error: bad line length character'
  - Automatically setup GitLab CI project for forks if origin project has GitLab CI enabled
  - Bust group page project list cache when namespace name or path changes.
  - Explicitly set image alt-attribute to prevent graphical glitches if gravatars could not be loaded
  - Allow user to choose a public email to show on public profile
  - Remove truncation from issue titles on milestone page (Jason Blanchard)
  - Fix stuck Merge Request merging events from old installations (Ben Bodenmiller)
  - Fix merge request comments on files with multiple commits
  - Fix Resource Owner Password Authentication Flow

v 7.9.4
  - Security: Fix project import URL regex to prevent arbitary local repos from being imported
  - Fixed issue where only 25 commits would load in file listings
  - Fix LDAP identities  after config update

v 7.9.3
  - Contains no changes
  - Add icons to Add dropdown items.
  - Allow admin to create public deploy keys that are accessible to any project.
  - Warn when gitlab-shell version doesn't match requirement.
  - Skip email confirmation when set by admin or via LDAP.
  - Only allow users to reference groups, projects, issues, MRs, commits they have access to.

v 7.9.3
  - Contains no changes

v 7.9.2
  - Contains no changes

v 7.9.1
  - Include missing events and fix save functionality in admin service template settings form (Stan Hu)
  - Fix "Import projects from" button to show the correct instructions (Stan Hu)
  - Fix OAuth2 issue importing a new project from GitHub and GitLab (Stan Hu)
  - Fix for LDAP with commas in DN
  - Fix missing events and in admin Slack service template settings form (Stan Hu)
  - Don't show commit comment button when user is not signed in.
  - Downgrade gemnasium-gitlab-service gem

v 7.9.0
  - Add HipChat integration documentation (Stan Hu)
  - Update documentation for object_kind field in Webhook push and tag push Webhooks (Stan Hu)
  - Fix broken email images (Hannes Rosenögger)
  - Automatically config git if user forgot, where possible (Zeger-Jan van de Weg)
  - Fix mass SQL statements on initial push (Hannes Rosenögger)
  - Add tag push notifications and normalize HipChat and Slack messages to be consistent (Stan Hu)
  - Add comment notification events to HipChat and Slack services (Stan Hu)
  - Add issue and merge request events to HipChat and Slack services (Stan Hu)
  - Fix merge request URL passed to Webhooks. (Stan Hu)
  - Fix bug that caused a server error when editing a comment to "+1" or "-1" (Stan Hu)
  - Fix code preview theme setting for comments, issues, merge requests, and snippets (Stan Hu)
  - Move labels/milestones tabs to sidebar
  - Upgrade Rails gem to version 4.1.9.
  - Improve error messages for file edit failures
  - Improve UI for commits, issues and merge request lists
  - Fix commit comments on first line of diff not rendering in Merge Request Discussion view.
  - Allow admins to override restricted project visibility settings.
  - Move restricted visibility settings from gitlab.yml into the web UI.
  - Improve trigger merge request hook when source project branch has been updated (Kirill Zaitsev)
  - Save web edit in new branch
  - Fix ordering of imported but unchanged projects (Marco Wessel)
  - Mobile UI improvements: make aside content expandable
  - Expose avatar_url in projects API
  - Fix checkbox alignment on the application settings page.
  - Generalize image upload in drag and drop in markdown to all files (Hannes Rosenögger)
  - Fix mass-unassignment of issues (Robert Speicher)
  - Fix hidden diff comments in merge request discussion view
  - Allow user confirmation to be skipped for new users via API
  - Add a service to send updates to an Irker gateway (Romain Coltel)
  - Add brakeman (security scanner for Ruby on Rails)
  - Slack username and channel options
  - Add grouped milestones from all projects to dashboard.
  - Webhook sends pusher email as well as commiter
  - Add Bitbucket omniauth provider.
  - Add Bitbucket importer.
  - Support referencing issues to a project whose name starts with a digit
  - Condense commits already in target branch when updating merge request source branch.
  - Send notifications and leave system comments when bulk updating issues.
  - Automatically link commit ranges to compare page: sha1...sha4 or sha1..sha4 (includes sha1 in comparison)
  - Move groups page from profile to dashboard
  - Starred projects page at dashboard
  - Blocking user does not remove him/her from project/groups but show blocked label
  - Change subject of EmailsOnPush emails to include namespace, project and branch.
  - Change subject of EmailsOnPush emails to include first commit message when multiple were pushed.
  - Remove confusing footer from EmailsOnPush mail body.
  - Add list of changed files to EmailsOnPush emails.
  - Add option to send EmailsOnPush emails from committer email if domain matches.
  - Add option to disable code diffs in EmailOnPush emails.
  - Wrap commit message in EmailsOnPush email.
  - Send EmailsOnPush emails when deleting commits using force push.
  - Fix EmailsOnPush email comparison link to include first commit.
  - Fix highliht of selected lines in file
  - Reject access to group/project avatar if the user doesn't have access.
  - Add database migration to clean group duplicates with same path and name (Make sure you have a backup before update)
  - Add GitLab active users count to rake gitlab:check
  - Starred projects page at dashboard
  - Make email display name configurable
  - Improve json validation in hook data
  - Use Emoji One
  - Updated emoji help documentation to properly reference EmojiOne.
  - Fix missing GitHub organisation repositories on import page.
  - Added blue theme
  - Remove annoying notice messages when create/update merge request
  - Allow smb:// links in Markdown text.
  - Filter merge request by title or description at Merge Requests page
  - Block user if he/she was blocked in Active Directory
  - Fix import pages not working after first load.
  - Use custom LDAP label in LDAP signin form.
  - Execute hooks and services when branch or tag is created or deleted through web interface.
  - Block and unblock user if he/she was blocked/unblocked in Active Directory
  - Raise recommended number of unicorn workers from 2 to 3
  - Use same layout and interactivity for project members as group members.
  - Prevent gitlab-shell character encoding issues by receiving its changes as raw data.
  - Ability to unsubscribe/subscribe to issue or merge request
  - Delete deploy key when last connection to a project is destroyed.
  - Fix invalid Atom feeds when using emoji, horizontal rules, or images (Christian Walther)
  - Backup of repositories with tar instead of git bundle (only now are git-annex files included in the backup)
  - Add canceled status for CI
  - Send EmailsOnPush email when branch or tag is created or deleted.
  - Faster merge request processing for large repository
  - Prevent doubling AJAX request with each commit visit via Turbolink
  - Prevent unnecessary doubling of js events on import pages and user calendar

v 7.8.4
  - Fix issue_tracker_id substitution in custom issue trackers
  - Fix path and name duplication in namespaces

v 7.8.3
  - Bump version of gitlab_git fixing annotated tags without message

v 7.8.2
  - Fix service migration issue when upgrading from versions prior to 7.3
  - Fix setting of the default use project limit via admin UI
  - Fix showing of already imported projects for GitLab and Gitorious importers
  - Fix response of push to repository to return "Not found" if user doesn't have access
  - Fix check if user is allowed to view the file attachment
  - Fix import check for case sensetive namespaces
  - Increase timeout for Git-over-HTTP requests to 1 hour since large pulls/pushes can take a long time.
  - Properly handle autosave local storage exceptions.
  - Escape wildcards when searching LDAP by username.

v 7.8.1
  - Fix run of custom post receive hooks
  - Fix migration that caused issues when upgrading to version 7.8 from versions prior to 7.3
  - Fix the warning for LDAP users about need to set password
  - Fix avatars which were not shown for non logged in users
  - Fix urls for the issues when relative url was enabled

v 7.8.0
  - Fix access control and protection against XSS for note attachments and other uploads.
  - Replace highlight.js with rouge-fork rugments (Stefan Tatschner)
  - Make project search case insensitive (Hannes Rosenögger)
  - Include issue/mr participants in list of recipients for reassign/close/reopen emails
  - Expose description in groups API
  - Better UI for project services page
  - Cleaner UI for web editor
  - Add diff syntax highlighting in email-on-push service notifications (Hannes Rosenögger)
  - Add API endpoint to fetch all changes on a MergeRequest (Jeroen van Baarsen)
  - View note image attachments in new tab when clicked instead of downloading them
  - Improve sorting logic in UI and API. Explicitly define what sorting method is used by default
  - Fix overflow at sidebar when have several items
  - Add notes for label changes in issue and merge requests
  - Show tags in commit view (Hannes Rosenögger)
  - Only count a user's vote once on a merge request or issue (Michael Clarke)
  - Increase font size when browse source files and diffs
  - Service Templates now let you set default values for all services
  - Create new file in empty repository using GitLab UI
  - Ability to clone project using oauth2 token
  - Upgrade Sidekiq gem to version 3.3.0
  - Stop git zombie creation during force push check
  - Show success/error messages for test setting button in services
  - Added Rubocop for code style checks
  - Fix commits pagination
  - Async load a branch information at the commit page
  - Disable blacklist validation for project names
  - Allow configuring protection of the default branch upon first push (Marco Wessel)
  - Add gitlab.com importer
  - Add an ability to login with gitlab.com
  - Add a commit calendar to the user profile (Hannes Rosenögger)
  - Submit comment on command-enter
  - Notify all members of a group when that group is mentioned in a comment, for example: `@gitlab-org` or `@sales`.
  - Extend issue clossing pattern to include "Resolve", "Resolves", "Resolved", "Resolving" and "Close" (Julien Bianchi and Hannes Rosenögger)
  - Fix long broadcast message cut-off on left sidebar (Visay Keo)
  - Add Project Avatars (Steven Thonus and Hannes Rosenögger)
  - Password reset token validity increased from 2 hours to 2 days since it is also send on account creation.
  - Edit group members via API
  - Enable raw image paste from clipboard, currently Chrome only (Marco Cyriacks)
  - Add action property to merge request hook (Julien Bianchi)
  - Remove duplicates from group milestone participants list.
  - Add a new API function that retrieves all issues assigned to a single milestone (Justin Whear and Hannes Rosenögger)
  - API: Access groups with their path (Julien Bianchi)
  - Added link to milestone and keeping resource context on smaller viewports for issues and merge requests (Jason Blanchard)
  - Allow notification email to be set separately from primary email.
  - API: Add support for editing an existing project (Mika Mäenpää and Hannes Rosenögger)
  - Don't have Markdown preview fail for long comments/wiki pages.
  - When test webhook - show error message instead of 500 error page if connection to hook url was reset
  - Added support for firing system hooks on group create/destroy and adding/removing users to group (Boyan Tabakov)
  - Added persistent collapse button for left side nav bar (Jason Blanchard)
  - Prevent losing unsaved comments by automatically restoring them when comment page is loaded again.
  - Don't allow page to be scaled on mobile.
  - Clean the username acquired from OAuth/LDAP so it doesn't fail username validation and block signing up.
  - Show assignees in merge request index page (Kelvin Mutuma)
  - Link head panel titles to relevant root page.
  - Allow users that signed up via OAuth to set their password in order to use Git over HTTP(S).
  - Show users button to share their newly created public or internal projects on twitter
  - Add quick help links to the GitLab pricing and feature comparison pages.
  - Fix duplicate authorized applications in user profile and incorrect application client count in admin area.
  - Make sure Markdown previews always use the same styling as the eventual destination.
  - Remove deprecated Group#owner_id from API
  - Show projects user contributed to on user page. Show stars near project on user page.
  - Improve database performance for GitLab
  - Add Asana service (Jeremy Benoist)
  - Improve project webhooks with extra data

v 7.7.2
  - Update GitLab Shell to version 2.4.2 that fixes a bug when developers can push to protected branch
  - Fix issue when LDAP user can't login with existing GitLab account

v 7.7.1
  - Improve mention autocomplete performance
  - Show setup instructions for GitHub import if disabled
  - Allow use http for OAuth applications

v 7.7.0
  - Import from GitHub.com feature
  - Add Jetbrains Teamcity CI service (Jason Lippert)
  - Mention notification level
  - Markdown preview in wiki (Yuriy Glukhov)
  - Raise group avatar filesize limit to 200kb
  - OAuth applications feature
  - Show user SSH keys in admin area
  - Developer can push to protected branches option
  - Set project path instead of project name in create form
  - Block Git HTTP access after 10 failed authentication attempts
  - Updates to the messages returned by API (sponsored by O'Reilly Media)
  - New UI layout with side navigation
  - Add alert message in case of outdated browser (IE < 10)
  - Added API support for sorting projects
  - Update gitlab_git to version 7.0.0.rc14
  - Add API project search filter option for authorized projects
  - Fix File blame not respecting branch selection
  - Change some of application settings on fly in admin area UI
  - Redesign signin/signup pages
  - Close standard input in Gitlab::Popen.popen
  - Trigger GitLab CI when push tags
  - When accept merge request - do merge using sidaekiq job
  - Enable web signups by default
  - Fixes for diff comments: drag-n-drop images, selecting images
  - Fixes for edit comments: drag-n-drop images, preview mode, selecting images, save & update
  - Remove password strength indicator



v 7.6.0
  - Fork repository to groups
  - New rugged version
  - Add CRON=1 backup setting for quiet backups
  - Fix failing wiki restore
  - Add optional Sidekiq MemoryKiller middleware (enabled via SIDEKIQ_MAX_RSS env variable)
  - Monokai highlighting style now more faithful to original design (Mark Riedesel)
  - Create project with repository in synchrony
  - Added ability to create empty repo or import existing one if project does not have repository
  - Reactivate highlight.js language autodetection
  - Mobile UI improvements
  - Change maximum avatar file size from 100KB to 200KB
  - Strict validation for snippet file names
  - Enable Markdown preview for issues, merge requests, milestones, and notes (Vinnie Okada)
  - In the docker directory is a container template based on the Omnibus packages.
  - Update Sidekiq to version 2.17.8
  - Add author filter to project issues and merge requests pages
  - Atom feed for user activity
  - Support multiple omniauth providers for the same user
  - Rendering cross reference in issue title and tooltip for merge request
  - Show username in comments
  - Possibility to create Milestones or Labels when Issues are disabled
  - Fix bug with showing gpg signature in tag

v 7.5.3
  - Bump gitlab_git to 7.0.0.rc12 (includes Rugged 0.21.2)

v 7.5.2
  - Don't log Sidekiq arguments by default
  - Fix restore of wiki repositories from backups

v 7.5.1
  - Add missing timestamps to 'members' table

v 7.5.0
  - API: Add support for Hipchat (Kevin Houdebert)
  - Add time zone configuration in gitlab.yml (Sullivan Senechal)
  - Fix LDAP authentication for Git HTTP access
  - Run 'GC.start' after every EmailsOnPushWorker job
  - Fix LDAP config lookup for provider 'ldap'
  - Drop all sequences during Postgres database restore
  - Project title links to project homepage (Ben Bodenmiller)
  - Add Atlassian Bamboo CI service (Drew Blessing)
  - Mentioned @user will receive email even if he is not participating in issue or commit
  - Session API: Use case-insensitive authentication like in UI (Andrey Krivko)
  - Tie up loose ends with annotated tags: API & UI (Sean Edge)
  - Return valid json for deleting branch via API (sponsored by O'Reilly Media)
  - Expose username in project events API (sponsored by O'Reilly Media)
  - Adds comments to commits in the API
  - Performance improvements
  - Fix post-receive issue for projects with deleted forks
  - New gitlab-shell version with custom hooks support
  - Improve code
  - GitLab CI 5.2+ support (does not support older versions)
  - Fixed bug when you can not push commits starting with 000000 to protected branches
  - Added a password strength indicator
  - Change project name and path in one form
  - Display renamed files in diff views (Vinnie Okada)
  - Fix raw view for public snippets
  - Use secret token with GitLab internal API.
  - Add missing timestamps to 'members' table

v 7.4.5
  - Bump gitlab_git to 7.0.0.rc12 (includes Rugged 0.21.2)

v 7.4.4
  - No changes

v 7.4.3
  - Fix raw snippets view
  - Fix security issue for member api
  - Fix buildbox integration

v 7.4.2
  - Fix internal snippet exposing for unauthenticated users

v 7.4.1
  - Fix LDAP authentication for Git HTTP access
  - Fix LDAP config lookup for provider 'ldap'
  - Fix public snippets
  - Fix 500 error on projects with nested submodules

v 7.4.0
  - Refactored membership logic
  - Improve error reporting on users API (Julien Bianchi)
  - Refactor test coverage tools usage. Use SIMPLECOV=true to generate it locally
  - Default branch is protected by default
  - Increase unicorn timeout to 60 seconds
  - Sort search autocomplete projects by stars count so most popular go first
  - Add README to tab on project show page
  - Do not delete tmp/repositories itself during clean-up, only its contents
  - Support for backup uploads to remote storage
  - Prevent notes polling when there are not notes
  - Internal ForkService: Prepare support for fork to a given namespace
  - API: Add support for forking a project via the API (Bernhard Kaindl)
  - API: filter project issues by milestone (Julien Bianchi)
  - Fail harder in the backup script
  - Changes to Slack service structure, only webhook url needed
  - Zen mode for wiki and milestones (Robert Schilling)
  - Move Emoji parsing to html-pipeline-gitlab (Robert Schilling)
  - Font Awesome 4.2 integration (Sullivan Senechal)
  - Add Pushover service integration (Sullivan Senechal)
  - Add select field type for services options (Sullivan Senechal)
  - Add cross-project references to the Markdown parser (Vinnie Okada)
  - Add task lists to issue and merge request descriptions (Vinnie Okada)
  - Snippets can be public, internal or private
  - Improve danger zone: ask project path to confirm data-loss action
  - Raise exception on forgery
  - Show build coverage in Merge Requests (requires GitLab CI v5.1)
  - New milestone and label links on issue edit form
  - Improved repository graphs
  - Improve event note display in dashboard and project activity views (Vinnie Okada)
  - Add users sorting to admin area
  - UI improvements
  - Fix ambiguous sha problem with mentioned commit
  - Fixed bug with apostrophe when at mentioning users
  - Add active directory ldap option
  - Developers can push to wiki repo. Protected branches does not affect wiki repo any more
  - Faster rev list
  - Fix branch removal

v 7.3.2
  - Fix creating new file via web editor
  - Use gitlab-shell v2.0.1

v 7.3.1
  - Fix ref parsing in Gitlab::GitAccess
  - Fix error 500 when viewing diff on a file with changed permissions
  - Fix adding comments to MR when source branch is master
  - Fix error 500 when searching description contains relative link

v 7.3.0
  - Always set the 'origin' remote in satellite actions
  - Write authorized_keys in tmp/ during tests
  - Use sockets to connect to Redis
  - Add dormant New Relic gem (can be enabled via environment variables)
  - Expire Rack sessions after 1 week
  - Cleaner signin/signup pages
  - Improved comments UI
  - Better search with filtering, pagination etc
  - Added a checkbox to toggle line wrapping in diff (Yuriy Glukhov)
  - Prevent project stars duplication when fork project
  - Use the default Unicorn socket backlog value of 1024
  - Support Unix domain sockets for Redis
  - Store session Redis keys in 'session:gitlab:' namespace
  - Deprecate LDAP account takeover based on partial LDAP email / GitLab username match
  - Use /bin/sh instead of Bash in bin/web, bin/background_jobs (Pavel Novitskiy)
  - Keyboard shortcuts for productivity (Robert Schilling)
  - API: filter issues by state (Julien Bianchi)
  - API: filter issues by labels (Julien Bianchi)
  - Add system hook for ssh key changes
  - Add blob permalink link (Ciro Santilli)
  - Create annotated tags through UI and API (Sean Edge)
  - Snippets search (Charles Bushong)
  - Comment new push to existing MR
  - Add 'ci' to the blacklist of forbidden names
  - Improve text filtering on issues page
  - Comment & Close button
  - Process git push --all much faster
  - Don't allow edit of system notes
  - Project wiki search (Ralf Seidler)
  - Enabled Shibboleth authentication support (Matus Banas)
  - Zen mode (fullscreen) for issues/MR/notes (Robert Schilling)
  - Add ability to configure webhook timeout via gitlab.yml (Wes Gurney)
  - Sort project merge requests in asc or desc order for updated_at or created_at field (sponsored by O'Reilly Media)
  - Add Redis socket support to 'rake gitlab:shell:install'

v 7.2.1
  - Delete orphaned labels during label migration (James Brooks)
  - Security: prevent XSS with stricter MIME types for raw repo files

v 7.2.0
  - Explore page
  - Add project stars (Ciro Santilli)
  - Log Sidekiq arguments
  - Better labels: colors, ability to rename and remove
  - Improve the way merge request collects diffs
  - Improve compare page for large diffs
  - Expose the full commit message via API
  - Fix 500 error on repository rename
  - Fix bug when MR download patch return invalid diff
  - Test gitlab-shell integration
  - Repository import timeout increased from 2 to 4 minutes allowing larger repos to be imported
  - API for labels (Robert Schilling)
  - API: ability to set an import url when creating project for specific user

v 7.1.1
  - Fix cpu usage issue in Firefox
  - Fix redirect loop when changing password by new user
  - Fix 500 error on new merge request page

v 7.1.0
  - Remove observers
  - Improve MR discussions
  - Filter by description on Issues#index page
  - Fix bug with namespace select when create new project page
  - Show README link after description for non-master members
  - Add @all mention for comments
  - Dont show reply button if user is not signed in
  - Expose more information for issues with webhook
  - Add a mention of the merge request into the default merge request commit message
  - Improve code highlight, introduce support for more languages like Go, Clojure, Erlang etc
  - Fix concurrency issue in repository download
  - Dont allow repository name start with ?
  - Improve email threading (Pierre de La Morinerie)
  - Cleaner help page
  - Group milestones
  - Improved email notifications
  - Contributors API (sponsored by Mobbr)
  - Fix LDAP TLS authentication (Boris HUISGEN)
  - Show VERSION information on project sidebar
  - Improve branch removal logic when accept MR
  - Fix bug where comment form is spawned inside the Reply button
  - Remove Dir.chdir from Satellite#lock for thread-safety
  - Increased default git max_size value from 5MB to 20MB in gitlab.yml. Please update your configs!
  - Show error message in case of timeout in satellite when create MR
  - Show first 100 files for huge diff instead of hiding all
  - Change default admin email from admin@local.host to admin@example.com

v 7.0.0
  - The CPU no longer overheats when you hold down the spacebar
  - Improve edit file UI
  - Add ability to upload group avatar when create
  - Protected branch cannot be removed
  - Developers can remove normal branches with UI
  - Remove branch via API (sponsored by O'Reilly Media)
  - Move protected branches page to Project settings area
  - Redirect to Files view when create new branch via UI
  - Drag and drop upload of image in every markdown-area (Earle Randolph Bunao and Neil Francis Calabroso)
  - Refactor the markdown relative links processing
  - Make it easier to implement other CI services for GitLab
  - Group masters can create projects in group
  - Deprecate ruby 1.9.3 support
  - Only masters can rewrite/remove git tags
  - Add X-Frame-Options SAMEORIGIN to Nginx config so Sidekiq admin is visible
  - UI improvements
  - Case-insensetive search for issues
  - Update to rails 4.1
  - Improve performance of application for projects and groups with a lot of members
  - Formally support Ruby 2.1
  - Include Nginx gitlab-ssl config
  - Add manual language detection for highlight.js
  - Added example.com/:username routing
  - Show notice if your profile is public
  - UI improvements for mobile devices
  - Improve diff rendering performance
  - Drag-n-drop for issues and merge requests between states at milestone page
  - Fix '0 commits' message for huge repositories on project home page
  - Prevent 500 error page when visit commit page from large repo
  - Add notice about huge push over http to unicorn config
  - File action in satellites uses default 30 seconds timeout instead of old 10 seconds one
  - Overall performance improvements
  - Skip init script check on omnibus-gitlab
  - Be more selective when killing stray Sidekiqs
  - Check LDAP user filter during sign-in
  - Remove wall feature (no data loss - you can take it from database)
  - Dont expose user emails via API unless you are admin
  - Detect issues closed by Merge Request description
  - Better email subject lines from email on push service (Alex Elman)
  - Enable identicon for gravatar be default

v 6.9.2
  - Revert the commit that broke the LDAP user filter

v 6.9.1
  - Fix scroll to highlighted line
  - Fix the pagination on load for commits page

v 6.9.0
  - Store Rails cache data in the Redis `cache:gitlab` namespace
  - Adjust MySQL limits for existing installations
  - Add db index on project_id+iid column. This prevents duplicate on iid (During migration duplicates will be removed)
  - Markdown preview or diff during editing via web editor (Evgeniy Sokovikov)
  - Give the Rails cache its own Redis namespace
  - Add ability to set different ssh host, if different from http/https
  - Fix syntax highlighting for code comments blocks
  - Improve comments loading logic
  - Stop refreshing comments when the tab is hidden
  - Improve issue and merge request mobile UI (Drew Blessing)
  - Document how to convert a backup to PostgreSQL
  - Fix locale bug in backup manager
  - Fix can not automerge when MR description is too long
  - Fix wiki backup skip bug
  - Two Step MR creation process
  - Remove unwanted files from satellite working directory with git clean -fdx
  - Accept merge request via API (sponsored by O'Reilly Media)
  - Add more access checks during API calls
  - Block SSH access for 'disabled' Active Directory users
  - Labels for merge requests (Drew Blessing)
  - Threaded emails by setting a Message-ID (Philip Blatter)

v 6.8.0
  - Ability to at mention users that are participating in issue and merge req. discussion
  - Enabled GZip Compression for assets in example Nginx, make sure that Nginx is compiled with --with-http_gzip_static_module flag (this is default in Ubuntu)
  - Make user search case-insensitive (Christopher Arnold)
  - Remove omniauth-ldap nickname bug workaround
  - Drop all tables before restoring a Postgres backup
  - Make the repository downloads path configurable
  - Create branches via API (sponsored by O'Reilly Media)
  - Changed permission of gitlab-satellites directory not to be world accessible
  - Protected branch does not allow force push
  - Fix popen bug in `rake gitlab:satellites:create`
  - Disable connection reaping for MySQL
  - Allow oauth signup without email for twitter and github
  - Fix faulty namespace names that caused 500 on user creation
  - Option to disable standard login
  - Clean old created archives from repository downloads directory
  - Fix download link for huge MR diffs
  - Expose event and mergerequest timestamps in API
  - Fix emails on push service when only one commit is pushed

v 6.7.3
  - Fix the merge notification email not being sent (Pierre de La Morinerie)
  - Drop all tables before restoring a Postgres backup
  - Remove yanked modernizr gem

v 6.7.2
  - Fix upgrader script

v 6.7.1
  - Fix GitLab CI integration

v 6.7.0
  - Increased the example Nginx client_max_body_size from 5MB to 20MB, consider updating it manually on existing installations
  - Add support for Gemnasium as a Project Service (Olivier Gonzalez)
  - Add edit file button to MergeRequest diff
  - Public groups (Jason Hollingsworth)
  - Cleaner headers in Notification Emails (Pierre de La Morinerie)
  - Blob and tree gfm links to anchors work
  - Piwik Integration (Sebastian Winkler)
  - Show contribution guide link for new issue form (Jeroen van Baarsen)
  - Fix CI status for merge requests from fork
  - Added option to remove issue assignee on project issue page and issue edit page (Jason Blanchard)
  - New page load indicator that includes a spinner that scrolls with the page
  - Converted all the help sections into markdown
  - LDAP user filters
  - Streamline the content of notification emails (Pierre de La Morinerie)
  - Fixes a bug with group member administration (Matt DeTullio)
  - Sort tag names using VersionSorter (Robert Speicher)
  - Add GFM autocompletion for MergeRequests (Robert Speicher)
  - Add webhook when a new tag is pushed (Jeroen van Baarsen)
  - Add button for toggling inline comments in diff view
  - Add retry feature for repository import
  - Reuse the GitLab LDAP connection within each request
  - Changed markdown new line behaviour to conform to markdown standards
  - Fix global search
  - Faster authorized_keys rebuilding in `rake gitlab:shell:setup` (requires gitlab-shell 1.8.5)
  - Create and Update MR calls now support the description parameter (Greg Messner)
  - Markdown relative links in the wiki link to wiki pages, markdown relative links in repositories link to files in the repository
  - Added Slack service integration (Federico Ravasio)
  - Better API responses for access_levels (sponsored by O'Reilly Media)
  - Requires at least 2 unicorn workers
  - Requires gitlab-shell v1.9+
  - Replaced gemoji(due to closed licencing problem) with Phantom Open Emoji library(combined SIL Open Font License, MIT License and the CC 3.0 License)
  - Fix `/:username.keys` response content type (Dmitry Medvinsky)

v 6.6.5
  - Added option to remove issue assignee on project issue page and issue edit page (Jason Blanchard)
  - Hide mr close button for comment form if merge request was closed or inline comment
  - Adds ability to reopen closed merge request

v 6.6.4
  - Add missing html escape for highlighted code blocks in comments, issues

v 6.6.3
  - Fix 500 error when edit yourself from admin area
  - Hide private groups for public profiles

v 6.6.2
  - Fix 500 error on branch/tag create or remove via UI

v 6.6.1
  - Fix 500 error on files tab if submodules presents

v 6.6.0
  - Retrieving user ssh keys publically(github style): http://__HOST__/__USERNAME__.keys
  - Permissions: Developer now can manage issue tracker (modify any issue)
  - Improve Code Compare page performance
  - Group avatar
  - Pygments.rb replaced with highlight.js
  - Improve Merge request diff store logic
  - Improve render performnace for MR show page
  - Fixed Assembla hardcoded project name
  - Jira integration documentation
  - Refactored app/services
  - Remove snippet expiration
  - Mobile UI improvements (Drew Blessing)
  - Fix block/remove UI for admin::users#show page
  - Show users' group membership on users' activity page (Robert Djurasaj)
  - User pages are visible without login if user is authorized to a public project
  - Markdown rendered headers have id derived from their name and link to their id
  - Improve application to work faster with large groups (100+ members)
  - Multiple emails per user
  - Show last commit for file when view file source
  - Restyle Issue#show page and MR#show page
  - Ability to filter by multiple labels for Issues page
  - Rails version to 4.0.3
  - Fixed attachment identifier displaying underneath note text (Jason Blanchard)

v 6.5.1
  - Fix branch selectbox when create merge request from fork

v 6.5.0
  - Dropdown menus on issue#show page for assignee and milestone (Jason Blanchard)
  - Add color custimization and previewing to broadcast messages
  - Fixed notes anchors
  - Load new comments in issues dynamically
  - Added sort options to Public page
  - New filters (assigned/authored/all) for Dashboard#issues/merge_requests (sponsored by Say Media)
  - Add project visibility icons to dashboard
  - Enable secure cookies if https used
  - Protect users/confirmation with rack_attack
  - Default HTTP headers to protect against MIME-sniffing, force https if enabled
  - Bootstrap 3 with responsive UI
  - New repository download formats: tar.bz2, zip, tar (Jason Hollingsworth)
  - Restyled accept widgets for MR
  - SCSS refactored
  - Use jquery timeago plugin
  - Fix 500 error for rdoc files
  - Ability to customize merge commit message (sponsored by Say Media)
  - Search autocomplete via ajax
  - Add website url to user profile
  - Files API supports base64 encoded content (sponsored by O'Reilly Media)
  - Added support for Go's repository retrieval (Bruno Albuquerque)

v6.4.3
  - Don't use unicorn worker killer if PhusionPassenger is defined

v6.4.2
  - Fixed wrong behaviour of script/upgrade.rb

v6.4.1
  - Fixed bug with repository rename
  - Fixed bug with project transfer

v 6.4.0
  - Added sorting to project issues page (Jason Blanchard)
  - Assembla integration (Carlos Paramio)
  - Fixed another 500 error with submodules
  - UI: More compact issues page
  - Minimal password length increased to 8 symbols
  - Side-by-side diff view (Steven Thonus)
  - Internal projects (Jason Hollingsworth)
  - Allow removal of avatar (Drew Blessing)
  - Project webhooks now support issues and merge request events
  - Visiting project page while not logged in will redirect to sign-in instead of 404 (Jason Hollingsworth)
  - Expire event cache on avatar creation/removal (Drew Blessing)
  - Archiving old projects (Steven Thonus)
  - Rails 4
  - Add time ago tooltips to show actual date/time
  - UI: Fixed UI for admin system hooks
  - Ruby script for easier GitLab upgrade
  - Do not remove Merge requests if fork project was removed
  - Improve sign-in/signup UX
  - Add resend confirmation link to sign-in page
  - Set noreply@HOSTNAME for reply_to field in all emails
  - Show GitLab API version on Admin#dashboard
  - API Cross-origin resource sharing
  - Show READMe link at project home page
  - Show repo size for projects in Admin area

v 6.3.0
  - API for adding gitlab-ci service
  - Init script now waits for pids to appear after (re)starting before reporting status (Rovanion Luckey)
  - Restyle project home page
  - Grammar fixes
  - Show branches list (which branches contains commit) on commit page (Andrew Kumanyaev)
  - Security improvements
  - Added support for GitLab CI 4.0
  - Fixed issue with 500 error when group did not exist
  - Ability to leave project
  - You can create file in repo using UI
  - You can remove file from repo using UI
  - API: dropped default_branch attribute from project during creation
  - Project default_branch is not stored in db any more. It takes from repo now.
  - Admin broadcast messages
  - UI improvements
  - Dont show last push widget if user removed this branch
  - Fix 500 error for repos with newline in file name
  - Extended html titles
  - API: create/update/delete repo files
  - Admin can transfer project to any namespace
  - API: projects/all for admin users
  - Fix recent branches order

v 6.2.4
  - Security: Cast API private_token to string (CVE-2013-4580)
  - Security: Require gitlab-shell 1.7.8 (CVE-2013-4581, CVE-2013-4582, CVE-2013-4583)
  - Fix for Git SSH access for LDAP users

v 6.2.3
  - Security: More protection against CVE-2013-4489
  - Security: Require gitlab-shell 1.7.4 (CVE-2013-4490, CVE-2013-4546)
  - Fix sidekiq rake tasks

v 6.2.2
  - Security: Update gitlab_git (CVE-2013-4489)

v 6.2.1
  - Security: Fix issue with generated passwords for new users

v 6.2.0
  - Public project pages are now visible to everyone (files, issues, wik, etc.)
    THIS MEANS YOUR ISSUES AND WIKI FOR PUBLIC PROJECTS ARE PUBLICLY VISIBLE AFTER THE UPGRADE
  - Add group access to permissions page
  - Require current password to change one
  - Group owner or admin can remove other group owners
  - Remove group transfer since we have multiple owners
  - Respect authorization in Repository API
  - Improve UI for Project#files page
  - Add more security specs
  - Added search for projects by name to api (Izaak Alpert)
  - Make default user theme configurable (Izaak Alpert)
  - Update logic for validates_merge_request for tree of MR (Andrew Kumanyaev)
  - Rake tasks for webhooks management (Jonhnny Weslley)
  - Extended User API to expose admin and can_create_group for user creation/updating (Boyan Tabakov)
  - API: Remove group
  - API: Remove project
  - Avatar upload on profile page with a maximum of 100KB (Steven Thonus)
  - Store the sessions in Redis instead of the cookie store
  - Fixed relative links in markdown
  - User must confirm their email if signup enabled
  - User must confirm changed email

v 6.1.0
  - Project specific IDs for issues, mr, milestones
    Above items will get a new id and for example all bookmarked issue urls will change.
    Old issue urls are redirected to the new one if the issue id is too high for an internal id.
  - Description field added to Merge Request
  - API: Sudo api calls (Izaak Alpert)
  - API: Group membership api (Izaak Alpert)
  - Improved commit diff
  - Improved large commit handling (Boyan Tabakov)
  - Rewrite: Init script now less prone to errors and keeps better track of the service (Rovanion Luckey)
  - Link issues, merge requests, and commits when they reference each other with GFM (Ash Wilson)
  - Close issues automatically when pushing commits with a special message
  - Improve user removal from admin area
  - Invalidate events cache when project was moved
  - Remove deprecated classes and rake tasks
  - Add event filter for group and project show pages
  - Add links to create branch/tag from project home page
  - Add public-project? checkbox to new-project view
  - Improved compare page. Added link to proceed into Merge Request
  - Send an email to a user when they are added to group
  - New landing page when you have 0 projects

v 6.0.0
  - Feature: Replace teams with group membership
    We introduce group membership in 6.0 as a replacement for teams.
    The old combination of groups and teams was confusing for a lot of people.
    And when the members of a team where changed this wasn't reflected in the project permissions.
    In GitLab 6.0 you will be able to add members to a group with a permission level for each member.
    These group members will have access to the projects in that group.
    Any changes to group members will immediately be reflected in the project permissions.
    You can even have multiple owners for a group, greatly simplifying administration.
  - Feature: Ability to have multiple owners for group
  - Feature: Merge Requests between fork and project (Izaak Alpert)
  - Feature: Generate fingerprint for ssh keys
  - Feature: Ability to create and remove branches with UI
  - Feature: Ability to create and remove git tags with UI
  - Feature: Groups page in profile. You can leave group there
  - API: Allow login with LDAP credentials
  - Redesign: project settings navigation
  - Redesign: snippets area
  - Redesign: ssh keys page
  - Redesign: buttons, blocks and other ui elements
  - Add comment title to rss feed
  - You can use arrows to navigate at tree view
  - Add project filter on dashboard
  - Cache project graph
  - Drop support of root namespaces
  - Default theme is classic now
  - Cache result of methods like authorize_projects, project.team.members etc
  - Remove $.ready events
  - Fix onclick events being double binded
  - Add notification level to group membership
  - Move all project controllers/views under Projects:: module
  - Move all profile controllers/views under Profiles:: module
  - Apply user project limit only for personal projects
  - Unicorn is default web server again
  - Store satellites lock files inside satellites dir
  - Disabled threadsafety mode in rails
  - Fixed bug with loosing MR comments
  - Improved MR comments logic
  - Render readme file for projects in public area

v 5.4.2
  - Security: Cast API private_token to string (CVE-2013-4580)
  - Security: Require gitlab-shell 1.7.8 (CVE-2013-4581, CVE-2013-4582, CVE-2013-4583)

v 5.4.1
  - Security: Fixes for CVE-2013-4489
  - Security: Require gitlab-shell 1.7.4 (CVE-2013-4490, CVE-2013-4546)

v 5.4.0
  - Ability to edit own comments
  - Documentation improvements
  - Improve dashboard projects page
  - Fixed nav for empty repos
  - GitLab Markdown help page
  - Misspelling fixes
  - Added support of unicorn and fog gems
  - Added client list to API doc
  - Fix PostgreSQL database restoration problem
  - Increase snippet content column size
  - allow project import via git:// url
  - Show participants on issues, including mentions
  - Notify mentioned users with email

v 5.3.0
  - Refactored services
  - Campfire service added
  - HipChat service added
  - Fixed bug with LDAP + git over http
  - Fixed bug with google analytics code being ignored
  - Improve sign-in page if ldap enabled
  - Respect newlines in wall messages
  - Generate the Rails secret token on first run
  - Rename repo feature
  - Init.d: remove gitlab.socket on service start
  - Api: added teams api
  - Api: Prevent blob content being escaped
  - Api: Smart deploy key add behaviour
  - Api: projects/owned.json return user owned project
  - Fix bug with team assignation on project from #4109
  - Advanced snippets: public/private, project/personal (Andrew Kulakov)
  - Repository Graphs (Karlo Nicholas T. Soriano)
  - Fix dashboard lost if comment on commit
  - Update gitlab-grack. Fixes issue with --depth option
  - Fix project events duplicate on project page
  - Fix postgres error when displaying network graph.
  - Fix dashboard event filter when navigate via turbolinks
  - init.d: Ensure socket is removed before starting service
  - Admin area: Style teams:index, group:show pages
  - Own page for failed forking
  - Scrum view for milestone

v 5.2.0
  - Turbolinks
  - Git over http with ldap credentials
  - Diff with better colors and some spacing on the corners
  - Default values for project features
  - Fixed huge_commit view
  - Restyle project clone panel
  - Move Gitlab::Git code to gitlab_git gem
  - Move update docs in repo
  - Requires gitlab-shell v1.4.0
  - Fixed submodules listing under file tab
  - Fork feature (Angus MacArthur)
  - git version check in gitlab:check
  - Shared deploy keys feature
  - Ability to generate default labels set for issues
  - Improve gfm autocomplete (Harold Luo)
  - Added support for Google Analytics
  - Code search feature (Javier Castro)

v 5.1.0
  - You can login with email or username now
  - Corrected project transfer rollback when repository cannot be moved
  - Move both repo and wiki when project transfer requested
  - Admin area: project editing was removed from admin namespace
  - Access: admin user has now access to any project.
  - Notification settings
  - Gitlab::Git set of objects to abstract from grit library
  - Replace Unicorn web server with Puma
  - Backup/Restore refactored. Backup dump project wiki too now
  - Restyled Issues list. Show milestone version in issue row
  - Restyled Merge Request list
  - Backup now dump/restore uploads
  - Improved performance of dashboard (Andrew Kumanyaev)
  - File history now tracks renames (Akzhan Abdulin)
  - Drop wiki migration tools
  - Drop sqlite migration tools
  - project tagging
  - Paginate users in API
  - Restyled network graph (Hiroyuki Sato)

v 5.0.1
  - Fixed issue with gitlab-grit being overridden by grit

v 5.0.0
  - Replaced gitolite with gitlab-shell
  - Removed gitolite-related libraries
  - State machine added
  - Setup gitlab as git user
  - Internal API
  - Show team tab for empty projects
  - Import repository feature
  - Updated rails
  - Use lambda for scopes
  - Redesign admin area -> users
  - Redesign admin area -> user
  - Secure link to file attachments
  - Add validations for Group and Team names
  - Restyle team page for project
  - Update capybara, rspec-rails, poltergeist to recent versions
  - Wiki on git using Gollum
  - Added Solarized Dark theme for code review
  - Don't show user emails in autocomplete lists, profile pages
  - Added settings tab for group, team, project
  - Replace user popup with icons in header
  - Handle project moving with gitlab-shell
  - Added select2-rails for selectboxes with ajax data load
  - Fixed search field on projects page
  - Added teams to search autocomplete
  - Move groups and teams on dashboard sidebar to sub-tabs
  - API: improved return codes and docs. (Felix Gilcher, Sebastian Ziebell)
  - Redesign wall to be more like chat
  - Snippets, Wall features are disabled by default for new projects

v 4.2.0
  - Teams
  - User show page. Via /u/username
  - Show help contents on pages for better navigation
  - Async gitolite calls
  - added satellites logs
  - can_create_group, can_create_team booleans for User
  - Process webhooks async
  - GFM: Fix images escaped inside links
  - Network graph improved
  - Switchable branches for network graph
  - API: Groups
  - Fixed project download

v 4.1.0
  - Optional Sign-Up
  - Discussions
  - Satellites outside of tmp
  - Line numbers for blame
  - Project public mode
  - Public area with unauthorized access
  - Load dashboard events with ajax
  - remember dashboard filter in cookies
  - replace resque with sidekiq
  - fix routing issues
  - cleanup rake tasks
  - fix backup/restore
  - scss cleanup
  - show preview for note images
  - improved network-graph
  - get rid of app/roles/
  - added new classes Team, Repository
  - Reduce amount of gitolite calls
  - Ability to add user in all group projects
  - remove deprecated configs
  - replaced Korolev font with open font
  - restyled admin/dashboard page
  - restyled admin/projects page

v 4.0.0
  - Remove project code and path from API. Use id instead
  - Return valid cloneable url to repo for webhook
  - Fixed backup issue
  - Reorganized settings
  - Fixed commits compare
  - Refactored scss
  - Improve status checks
  - Validates presence of User#name
  - Fixed postgres support
  - Removed sqlite support
  - Modified post-receive hook
  - Milestones can be closed now
  - Show comment events on dashboard
  - Quick add team members via group#people page
  - [API] expose created date for hooks and SSH keys
  - [API] list, create issue notes
  - [API] list, create snippet notes
  - [API] list, create wall notes
  - Remove project code - use path instead
  - added username field to user
  - rake task to fill usernames based on emails create namespaces for users
  - STI Group < Namespace
  - Project has namespace_id
  - Projects with namespaces also namespaced in gitolite and stored in subdir
  - Moving project to group will move it under group namespace
  - Ability to move project from namespaces to another
  - Fixes commit patches getting escaped (see #2036)
  - Support diff and patch generation for commits and merge request
  - MergeReqest doesn't generate a temporary file for the patch any more
  - Update the UI to allow downloading Patch or Diff

v 3.1.0
  - Updated gems
  - Services: Gitlab CI integration
  - Events filter on dashboard
  - Own namespace for redis/resque
  - Optimized commit diff views
  - add alphabetical order for projects admin page
  - Improved web editor
  - Commit stats page
  - Documentation split and cleanup
  - Link to commit authors everywhere
  - Restyled milestones list
  - added Milestone to Merge Request
  - Restyled Top panel
  - Refactored Satellite Code
  - Added file line links
  - moved from capybara-webkit to poltergeist + phantomjs

v 3.0.3
  - Fixed bug with issues list in Chrome
  - New Feature: Import team from another project

v 3.0.2
  - Fixed gitlab:app:setup
  - Fixed application error on empty project in admin area
  - Restyled last push widget

v 3.0.1
  - Fixed git over http

v 3.0.0
  - Projects groups
  - Web Editor
  - Fixed bug with gitolite keys
  - UI improved
  - Increased performance of application
  - Show user avatar in last commit when browsing Files
  - Refactored Gitlab::Merge
  - Use Font Awesome for icons
  - Separate observing of Note and MergeRequests
  - Milestone "All Issues" filter
  - Fix issue close and reopen button text and styles
  - Fix forward/back while browsing Tree hierarchy
  - Show number of notes for commits and merge requests
  - Added support pg from box and update installation doc
  - Reject ssh keys that break gitolite
  - [API] list one project hook
  - [API] edit project hook
  - [API] list project snippets
  - [API] allow to authorize using private token in HTTP header
  - [API] add user creation

v 2.9.1
  - Fixed resque custom config init

v 2.9.0
  - fixed inline notes bugs
  - refactored rspecs
  - refactored gitolite backend
  - added factory_girl
  - restyled projects list on dashboard
  - ssh keys validation to prevent gitolite crash
  - send notifications if changed permission in project
  - scss refactoring. gitlab_bootstrap/ dir
  - fix git push http body bigger than 112k problem
  - list of labels  page under issues tab
  - API for milestones, keys
  - restyled buttons
  - OAuth
  - Comment order changed

v 2.8.1
  - ability to disable gravatars
  - improved MR diff logic
  - ssh key help page

v 2.8.0
  - Gitlab Flavored Markdown
  - Bulk issues update
  - Issues API
  - Cucumber coverage increased
  - Post-receive files fixed
  - UI improved
  - Application cleanup
  - more cucumber
  - capybara-webkit + headless

v 2.7.0
  - Issue Labels
  - Inline diff
  - Git HTTP
  - API
  - UI improved
  - System hooks
  - UI improved
  - Dashboard events endless scroll
  - Source performance increased

v 2.6.0
  - UI polished
  - Improved network graph + keyboard nav
  - Handle huge commits
  - Last Push widget
  - Bugfix
  - Better performance
  - Email in resque
  - Increased test coverage
  - Ability to remove branch with MR accept
  - a lot of code refactored

v 2.5.0
  - UI polished
  - Git blame for file
  - Bugfix
  - Email in resque
  - Better test coverage

v 2.4.0
  - Admin area stats page
  - Ability to block user
  - Simplified dashboard area
  - Improved admin area
  - Bootstrap 2.0
  - Responsive layout
  - Big commits handling
  - Performance improved
  - Milestones

v 2.3.1
  - Issues pagination
  - ssl fixes
  - Merge Request pagination

v 2.3.0
  - Dashboard r1
  - Search r1
  - Project page
  - Close merge request on push
  - Persist MR diff after merge
  - mysql support
  - Documentation

v 2.2.0
  - We’ve added support of LDAP auth
  - Improved permission logic (4 roles system)
  - Protected branches (now only masters can push to protected branches)
  - Usability improved
  - twitter bootstrap integrated
  - compare view between commits
  - wiki feature
  - now you can enable/disable issues, wiki, wall features per project
  - security fixes
  - improved code browsing (ajax branch switch etc)
  - improved per-line commenting
  - git submodules displayed
  - moved to rails 3.2
  - help section improved

v 2.1.0
  - Project tab r1
  - List branches/tags
  - per line comments
  - mass user import

v 2.0.0
  - gitolite as main git host system
  - merge requests
  - project/repo access
  - link to commit/issue feed
  - design tab
  - improved email notifications
  - restyled dashboard
  - bugfix

v 1.2.2
  - common config file gitlab.yml
  - issues restyle
  - snippets restyle
  - clickable news feed header on dashboard
  - bugfix

v 1.2.1
  - bugfix

v 1.2.0
  - new design
  - user dashboard
  - network graph
  - markdown support for comments
  - encoding issues
  - wall like twitter timeline

v 1.1.0
  - project dashboard
  - wall redesigned
  - feature: code snippets
  - fixed horizontal scroll on file preview
  - fixed app crash if commit message has invalid chars
  - bugfix & code cleaning

v 1.0.2
  - fixed bug with empty project
  - added adv validation for project path & code
  - feature: issues can be sortable
  - bugfix
  - username displayed on top panel

v 1.0.1
  - fixed: with invalid source code for commit
  - fixed: lose branch/tag selection when use tree navigation
  - when history clicked - display path
  - bug fix & code cleaning

v 1.0.0
  - bug fix
  - projects preview mode

v 0.9.6
  - css fix
  - new repo empty tree until restart server - fixed

v 0.9.4
  - security improved
  - authorization improved
  - html escaping
  - bug fix
  - increased test coverage
  - design improvements

v 0.9.1
  - increased test coverage
  - design improvements
  - new issue email notification
  - updated app name
  - issue redesigned
  - issue can be edit

v 0.8.0
  - syntax highlight for main file types
  - redesign
  - stability
  - security fixes
  - increased test coverage
  - email notification<|MERGE_RESOLUTION|>--- conflicted
+++ resolved
@@ -30,11 +30,8 @@
   - Add main language of a project in the list of projects (Tiago Botelho)
   - Add ability to show archived projects on dashboard, explore and group pages
   - Move group activity to separate page
-<<<<<<< HEAD
   - Create external users which are excluded of internal and private projects unless access was explicitly granted
-=======
   - Continue parameters are checked to ensure redirection goes to the same instance
->>>>>>> b782e7c9
 
 v 8.5.5
   - Ensure removing a project removes associated Todo entries
