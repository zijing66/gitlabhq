Please view this file on the master branch, on stable branches it's out of date.

v 7.9.0 (unreleased)
  - Move labels/milestones tabs to sidebar
  - Upgrade Rails gem to version 4.1.9.
  - Improve error messages for file edit failures
  - Improve UI for commits, issues and merge request lists
  - Fix commit comments on first line of diff not rendering in Merge Request Discussion view.
<<<<<<< HEAD
  - Improve trigger merge request hook when source project branch has been updated (Kirill Zaitsev)
  - Save web edit in new branch
  - Fix ordering of imported but unchanged projects (Marco Wessel)
  - Mobile UI improvements: make aside content expandable

v 7.8.1
  - Fix run of custom post receive hooks
  - Fix migration that caused issues when upgrading to version 7.8 from versions prior to 7.3
  - Fix the warning for LDAP users about need to set password
  - Fix avatars which were not shown for non logged in users
  - Fix urls for the issues when relative url was enabled
=======
  - Add Bitbucket omniauth provider.
  - Add Bitbucket importer.
>>>>>>> 56f51bed

v 7.8.0
  - Fix access control and protection against XSS for note attachments and other uploads.
  - Replace highlight.js with rouge-fork rugments (Stefan Tatschner)
  - Make project search case insensitive (Hannes Rosenögger)
  - Include issue/mr participants in list of recipients for reassign/close/reopen emails
  - Expose description in groups API
  - Better UI for project services page
  - Cleaner UI for web editor
  - Add diff syntax highlighting in email-on-push service notifications (Hannes Rosenögger)
  - Add API endpoint to fetch all changes on a MergeRequest (Jeroen van Baarsen)
  - View note image attachments in new tab when clicked instead of downloading them
  - Improve sorting logic in UI and API. Explicitly define what sorting method is used by default
  - Allow more variations for commit messages closing issues (Julien Bianchi and Hannes Rosenögger)
  - Fix overflow at sidebar when have several items
  - Add notes for label changes in issue and merge requests
  - Show tags in commit view (Hannes Rosenögger)
  - Only count a user's vote once on a merge request or issue (Michael Clarke)
  - Increate font size when browse source files and diffs
  - Create new file in empty repository using GitLab UI
  - Ability to clone project using oauth2 token
  - Upgrade Sidekiq gem to version 3.3.0
  - Stop git zombie creation during force push check
  - Show success/error messages for test setting button in services
  - Added Rubocop for code style checks
  - Fix commits pagination
  - Async load a branch information at the commit page
  - Disable blacklist validation for project names
  - Allow configuring protection of the default branch upon first push (Marco Wessel)
  - Add gitlab.com importer
  - Add an ability to login with gitlab.com
  - Add a commit calendar to the user profile (Hannes Rosenögger)
  - Submit comment on command-enter
  - Notify all members of a group when that group is mentioned in a comment, for example: `@gitlab-org` or `@sales`.
  - Extend issue clossing pattern to include "Resolve", "Resolves", "Resolved", "Resolving" and "Close"
  - Fix long broadcast message cut-off on left sidebar (Visay Keo)
  - Add Project Avatars (Steven Thonus and Hannes Rosenögger)
  - Password reset token validity increased from 2 hours to 2 days since it is also send on account creation.
  - Edit group members via API
  - Enable raw image paste from clipboard, currently Chrome only (Marco Cyriacks)
  - Add action property to merge request hook (Julien Bianchi)
  - Remove duplicates from group milestone participants list.
  - Add a new API function that retrieves all issues assigned to a single milestone (Justin Whear and Hannes Rosenögger)
  - API: Access groups with their path (Julien Bianchi)
  - Added link to milestone and keeping resource context on smaller viewports for issues and merge requests (Jason Blanchard)
  - Allow notification email to be set separately from primary email.
  - API: Add support for editing an existing project (Mika Mäenpää and Hannes Rosenögger)
  - Don't have Markdown preview fail for long comments/wiki pages.
  - When test web hook - show error message instead of 500 error page if connection to hook url was reset
  - Added support for firing system hooks on group create/destroy and adding/removing users to group (Boyan Tabakov)
  - Added persistent collapse button for left side nav bar (Jason Blanchard)
  - Prevent losing unsaved comments by automatically restoring them when comment page is loaded again.
  - Don't allow page to be scaled on mobile.
  - Clean the username acquired from OAuth/LDAP so it doesn't fail username validation and block signing up.
  - Show assignees in merge request index page (Kelvin Mutuma)
  - Link head panel titles to relevant root page.
  - Allow users that signed up via OAuth to set their password in order to use Git over HTTP(S).
  - Show users button to share their newly created public or internal projects on twitter
  - Add quick help links to the GitLab pricing and feature comparison pages.
  - Fix duplicate authorized applications in user profile and incorrect application client count in admin area.
  - Make sure Markdown previews always use the same styling as the eventual destination.
  - Remove deprecated Group#owner_id from API
  - Show projects user contributed to on user page. Show stars near project on user page.
  - Improve database performance for GitLab
  - Add Asana service (Jeremy Benoist)
  - Improve project web hooks with extra data

v 7.7.2
  - Update GitLab Shell to version 2.4.2 that fixes a bug when developers can push to protected branch
  - Fix issue when LDAP user can't login with existing GitLab account

v 7.7.1
  - Improve mention autocomplete performance
  - Show setup instructions for GitHub import if disabled
  - Allow use http for OAuth applications

v 7.7.0
  - Import from GitHub.com feature
  - Add Jetbrains Teamcity CI service (Jason Lippert)
  - Mention notification level
  - Markdown preview in wiki (Yuriy Glukhov)
  - Raise group avatar filesize limit to 200kb
  - OAuth applications feature
  - Show user SSH keys in admin area
  - Developer can push to protected branches option
  - Set project path instead of project name in create form
  - Block Git HTTP access after 10 failed authentication attempts
  - Updates to the messages returned by API (sponsored by O'Reilly Media)
  - New UI layout with side navigation
  - Add alert message in case of outdated browser (IE < 10)
  - Added API support for sorting projects
  - Update gitlab_git to version 7.0.0.rc14
  - Add API project search filter option for authorized projects
  - Fix File blame not respecting branch selection
  - Change some of application settings on fly in admin area UI
  - Redesign signin/signup pages
  - Close standard input in Gitlab::Popen.popen
  - Trigger GitLab CI when push tags
  - When accept merge request - do merge using sidaekiq job
  - Enable web signups by default
  - Fixes for diff comments: drag-n-drop images, selecting images
  - Fixes for edit comments: drag-n-drop images, preview mode, selecting images, save & update
  - Remove password strength indicator



v 7.6.0
  - Fork repository to groups
  - New rugged version
  - Add CRON=1 backup setting for quiet backups
  - Fix failing wiki restore
  - Add optional Sidekiq MemoryKiller middleware (enabled via SIDEKIQ_MAX_RSS env variable)
  - Monokai highlighting style now more faithful to original design (Mark Riedesel)
  - Create project with repository in synchrony
  - Added ability to create empty repo or import existing one if project does not have repository
  - Reactivate highlight.js language autodetection
  - Mobile UI improvements
  - Change maximum avatar file size from 100KB to 200KB
  - Strict validation for snippet file names
  - Enable Markdown preview for issues, merge requests, milestones, and notes (Vinnie Okada)
  - In the docker directory is a container template based on the Omnibus packages.
  - Update Sidekiq to version 2.17.8
  - Add author filter to project issues and merge requests pages
  - Atom feed for user activity
  - Support multiple omniauth providers for the same user
  - Rendering cross reference in issue title and tooltip for merge request
  - Show username in comments
  - Possibility to create Milestones or Labels when Issues are disabled
  - Fix bug with showing gpg signature in tag

v 7.5.3
  - Bump gitlab_git to 7.0.0.rc12 (includes Rugged 0.21.2)

v 7.5.2
  - Don't log Sidekiq arguments by default
  - Fix restore of wiki repositories from backups

v 7.5.1
  - Add missing timestamps to 'members' table

v 7.5.0
  - API: Add support for Hipchat (Kevin Houdebert)
  - Add time zone configuration in gitlab.yml (Sullivan Senechal)
  - Fix LDAP authentication for Git HTTP access
  - Run 'GC.start' after every EmailsOnPushWorker job
  - Fix LDAP config lookup for provider 'ldap'
  - Drop all sequences during Postgres database restore
  - Project title links to project homepage (Ben Bodenmiller)
  - Add Atlassian Bamboo CI service (Drew Blessing)
  - Mentioned @user will receive email even if he is not participating in issue or commit
  - Session API: Use case-insensitive authentication like in UI (Andrey Krivko)
  - Tie up loose ends with annotated tags: API & UI (Sean Edge)
  - Return valid json for deleting branch via API (sponsored by O'Reilly Media)
  - Expose username in project events API (sponsored by O'Reilly Media)
  - Adds comments to commits in the API
  - Performance improvements
  - Fix post-receive issue for projects with deleted forks
  - New gitlab-shell version with custom hooks support
  - Improve code
  - GitLab CI 5.2+ support (does not support older versions)
  - Fixed bug when you can not push commits starting with 000000 to protected branches
  - Added a password strength indicator
  - Change project name and path in one form
  - Display renamed files in diff views (Vinnie Okada)
  - Fix raw view for public snippets
  - Use secret token with GitLab internal API.
  - Add missing timestamps to 'members' table

v 7.4.3
  - Fix raw snippets view
  - Fix security issue for member api
  - Fix buildbox integration

v 7.4.2
  - Fix internal snippet exposing for unauthenticated users

v 7.4.1
  - Fix LDAP authentication for Git HTTP access
  - Fix LDAP config lookup for provider 'ldap'
  - Fix public snippets
  - Fix 500 error on projects with nested submodules

v 7.4.0
  - Refactored membership logic
  - Improve error reporting on users API (Julien Bianchi)
  - Refactor test coverage tools usage. Use SIMPLECOV=true to generate it locally
  - Default branch is protected by default
  - Increase unicorn timeout to 60 seconds
  - Sort search autocomplete projects by stars count so most popular go first
  - Add README to tab on project show page
  - Do not delete tmp/repositories itself during clean-up, only its contents
  - Support for backup uploads to remote storage
  - Prevent notes polling when there are not notes
  - Internal ForkService: Prepare support for fork to a given namespace
  - API: Add support for forking a project via the API (Bernhard Kaindl)
  - API: filter project issues by milestone (Julien Bianchi)
  - Fail harder in the backup script
  - Changes to Slack service structure, only webhook url needed
  - Zen mode for wiki and milestones (Robert Schilling)
  - Move Emoji parsing to html-pipeline-gitlab (Robert Schilling)
  - Font Awesome 4.2 integration (Sullivan Senechal)
  - Add Pushover service integration (Sullivan Senechal)
  - Add select field type for services options (Sullivan Senechal)
  - Add cross-project references to the Markdown parser (Vinnie Okada)
  - Add task lists to issue and merge request descriptions (Vinnie Okada)
  - Snippets can be public, internal or private
  - Improve danger zone: ask project path to confirm data-loss action
  - Raise exception on forgery
  - Show build coverage in Merge Requests (requires GitLab CI v5.1)
  - New milestone and label links on issue edit form
  - Improved repository graphs
  - Improve event note display in dashboard and project activity views (Vinnie Okada)
  - Add users sorting to admin area
  - UI improvements
  - Fix ambiguous sha problem with mentioned commit
  - Fixed bug with apostrophe when at mentioning users
  - Add active directory ldap option
  - Developers can push to wiki repo. Protected branches does not affect wiki repo any more
  - Faster rev list
  - Fix branch removal

v 7.3.2
  - Fix creating new file via web editor
  - Use gitlab-shell v2.0.1

v 7.3.1
  - Fix ref parsing in Gitlab::GitAccess
  - Fix error 500 when viewing diff on a file with changed permissions
  - Fix adding comments to MR when source branch is master
  - Fix error 500 when searching description contains relative link

v 7.3.0
  - Always set the 'origin' remote in satellite actions
  - Write authorized_keys in tmp/ during tests
  - Use sockets to connect to Redis
  - Add dormant New Relic gem (can be enabled via environment variables)
  - Expire Rack sessions after 1 week
  - Cleaner signin/signup pages
  - Improved comments UI
  - Better search with filtering, pagination etc
  - Added a checkbox to toggle line wrapping in diff (Yuriy Glukhov)
  - Prevent project stars duplication when fork project
  - Use the default Unicorn socket backlog value of 1024
  - Support Unix domain sockets for Redis
  - Store session Redis keys in 'session:gitlab:' namespace
  - Deprecate LDAP account takeover based on partial LDAP email / GitLab username match
  - Use /bin/sh instead of Bash in bin/web, bin/background_jobs (Pavel Novitskiy)
  - Keyboard shortcuts for productivity (Robert Schilling)
  - API: filter issues by state (Julien Bianchi)
  - API: filter issues by labels (Julien Bianchi)
  - Add system hook for ssh key changes
  - Add blob permalink link (Ciro Santilli)
  - Create annotated tags through UI and API (Sean Edge)
  - Snippets search (Charles Bushong)
  - Comment new push to existing MR
  - Add 'ci' to the blacklist of forbidden names
  - Improve text filtering on issues page
  - Comment & Close button
  - Process git push --all much faster
  - Don't allow edit of system notes
  - Project wiki search (Ralf Seidler)
  - Enabled Shibboleth authentication support (Matus Banas)
  - Zen mode (fullscreen) for issues/MR/notes (Robert Schilling)
  - Add ability to configure webhook timeout via gitlab.yml (Wes Gurney)
  - Sort project merge requests in asc or desc order for updated_at or created_at field (sponsored by O'Reilly Media)
  - Add Redis socket support to 'rake gitlab:shell:install'

v 7.2.1
  - Delete orphaned labels during label migration (James Brooks)
  - Security: prevent XSS with stricter MIME types for raw repo files

v 7.2.0
  - Explore page
  - Add project stars (Ciro Santilli)
  - Log Sidekiq arguments
  - Better labels: colors, ability to rename and remove
  - Improve the way merge request collects diffs
  - Improve compare page for large diffs
  - Expose the full commit message via API
  - Fix 500 error on repository rename
  - Fix bug when MR download patch return invalid diff
  - Test gitlab-shell integration
  - Repository import timeout increased from 2 to 4 minutes allowing larger repos to be imported
  - API for labels (Robert Schilling)
  - API: ability to set an import url when creating project for specific user

v 7.1.1
  - Fix cpu usage issue in Firefox
  - Fix redirect loop when changing password by new user
  - Fix 500 error on new merge request page

v 7.1.0
  - Remove observers
  - Improve MR discussions
  - Filter by description on Issues#index page
  - Fix bug with namespace select when create new project page
  - Show README link after description for non-master members
  - Add @all mention for comments
  - Dont show reply button if user is not signed in
  - Expose more information for issues with webhook
  - Add a mention of the merge request into the default merge request commit message
  - Improve code highlight, introduce support for more languages like Go, Clojure, Erlang etc
  - Fix concurrency issue in repository download
  - Dont allow repository name start with ?
  - Improve email threading (Pierre de La Morinerie)
  - Cleaner help page
  - Group milestones
  - Improved email notifications
  - Contributors API (sponsored by Mobbr)
  - Fix LDAP TLS authentication (Boris HUISGEN)
  - Show VERSION information on project sidebar
  - Improve branch removal logic when accept MR
  - Fix bug where comment form is spawned inside the Reply button
  - Remove Dir.chdir from Satellite#lock for thread-safety
  - Increased default git max_size value from 5MB to 20MB in gitlab.yml. Please update your configs!
  - Show error message in case of timeout in satellite when create MR
  - Show first 100 files for huge diff instead of hiding all
  - Change default admin email from admin@local.host to admin@example.com

v 7.0.0
  - The CPU no longer overheats when you hold down the spacebar
  - Improve edit file UI
  - Add ability to upload group avatar when create
  - Protected branch cannot be removed
  - Developers can remove normal branches with UI
  - Remove branch via API (sponsored by O'Reilly Media)
  - Move protected branches page to Project settings area
  - Redirect to Files view when create new branch via UI
  - Drag and drop upload of image in every markdown-area (Earle Randolph Bunao and Neil Francis Calabroso)
  - Refactor the markdown relative links processing
  - Make it easier to implement other CI services for GitLab
  - Group masters can create projects in group
  - Deprecate ruby 1.9.3 support
  - Only masters can rewrite/remove git tags
  - Add X-Frame-Options SAMEORIGIN to Nginx config so Sidekiq admin is visible
  - UI improvements
  - Case-insensetive search for issues
  - Update to rails 4.1
  - Improve performance of application for projects and groups with a lot of members
  - Formally support Ruby 2.1
  - Include Nginx gitlab-ssl config
  - Add manual language detection for highlight.js
  - Added example.com/:username routing
  - Show notice if your profile is public
  - UI improvements for mobile devices
  - Improve diff rendering performance
  - Drag-n-drop for issues and merge requests between states at milestone page
  - Fix '0 commits' message for huge repositories on project home page
  - Prevent 500 error page when visit commit page from large repo
  - Add notice about huge push over http to unicorn config
  - File action in satellites uses default 30 seconds timeout instead of old 10 seconds one
  - Overall performance improvements
  - Skip init script check on omnibus-gitlab
  - Be more selective when killing stray Sidekiqs
  - Check LDAP user filter during sign-in
  - Remove wall feature (no data loss - you can take it from database)
  - Dont expose user emails via API unless you are admin
  - Detect issues closed by Merge Request description
  - Better email subject lines from email on push service (Alex Elman)
  - Enable identicon for gravatar be default

v 6.9.2
  - Revert the commit that broke the LDAP user filter

v 6.9.1
  - Fix scroll to highlighted line
  - Fix the pagination on load for commits page

v 6.9.0
  - Store Rails cache data in the Redis `cache:gitlab` namespace
  - Adjust MySQL limits for existing installations
  - Add db index on project_id+iid column. This prevents duplicate on iid (During migration duplicates will be removed)
  - Markdown preview or diff during editing via web editor (Evgeniy Sokovikov)
  - Give the Rails cache its own Redis namespace
  - Add ability to set different ssh host, if different from http/https
  - Fix syntax highlighting for code comments blocks
  - Improve comments loading logic
  - Stop refreshing comments when the tab is hidden
  - Improve issue and merge request mobile UI (Drew Blessing)
  - Document how to convert a backup to PostgreSQL
  - Fix locale bug in backup manager
  - Fix can not automerge when MR description is too long
  - Fix wiki backup skip bug
  - Two Step MR creation process
  - Remove unwanted files from satellite working directory with git clean -fdx
  - Accept merge request via API (sponsored by O'Reilly Media)
  - Add more access checks during API calls
  - Block SSH access for 'disabled' Active Directory users
  - Labels for merge requests (Drew Blessing)
  - Threaded emails by setting a Message-ID (Philip Blatter)

v 6.8.0
  - Ability to at mention users that are participating in issue and merge req. discussion
  - Enabled GZip Compression for assets in example Nginx, make sure that Nginx is compiled with --with-http_gzip_static_module flag (this is default in Ubuntu)
  - Make user search case-insensitive (Christopher Arnold)
  - Remove omniauth-ldap nickname bug workaround
  - Drop all tables before restoring a Postgres backup
  - Make the repository downloads path configurable
  - Create branches via API (sponsored by O'Reilly Media)
  - Changed permission of gitlab-satellites directory not to be world accessible
  - Protected branch does not allow force push
  - Fix popen bug in `rake gitlab:satellites:create`
  - Disable connection reaping for MySQL
  - Allow oauth signup without email for twitter and github
  - Fix faulty namespace names that caused 500 on user creation
  - Option to disable standard login
  - Clean old created archives from repository downloads directory
  - Fix download link for huge MR diffs
  - Expose event and mergerequest timestamps in API
  - Fix emails on push service when only one commit is pushed

v 6.7.3
  - Fix the merge notification email not being sent (Pierre de La Morinerie)
  - Drop all tables before restoring a Postgres backup
  - Remove yanked modernizr gem

v 6.7.2
  - Fix upgrader script

v 6.7.1
  - Fix GitLab CI integration

v 6.7.0
  - Increased the example Nginx client_max_body_size from 5MB to 20MB, consider updating it manually on existing installations
  - Add support for Gemnasium as a Project Service (Olivier Gonzalez)
  - Add edit file button to MergeRequest diff
  - Public groups (Jason Hollingsworth)
  - Cleaner headers in Notification Emails (Pierre de La Morinerie)
  - Blob and tree gfm links to anchors work
  - Piwik Integration (Sebastian Winkler)
  - Show contribution guide link for new issue form (Jeroen van Baarsen)
  - Fix CI status for merge requests from fork
  - Added option to remove issue assignee on project issue page and issue edit page (Jason Blanchard)
  - New page load indicator that includes a spinner that scrolls with the page
  - Converted all the help sections into markdown
  - LDAP user filters
  - Streamline the content of notification emails (Pierre de La Morinerie)
  - Fixes a bug with group member administration (Matt DeTullio)
  - Sort tag names using VersionSorter (Robert Speicher)
  - Add GFM autocompletion for MergeRequests (Robert Speicher)
  - Add webhook when a new tag is pushed (Jeroen van Baarsen)
  - Add button for toggling inline comments in diff view
  - Add retry feature for repository import
  - Reuse the GitLab LDAP connection within each request
  - Changed markdown new line behaviour to conform to markdown standards
  - Fix global search
  - Faster authorized_keys rebuilding in `rake gitlab:shell:setup` (requires gitlab-shell 1.8.5)
  - Create and Update MR calls now support the description parameter (Greg Messner)
  - Markdown relative links in the wiki link to wiki pages, markdown relative links in repositories link to files in the repository
  - Added Slack service integration (Federico Ravasio)
  - Better API responses for access_levels (sponsored by O'Reilly Media)
  - Requires at least 2 unicorn workers
  - Requires gitlab-shell v1.9+
  - Replaced gemoji(due to closed licencing problem) with Phantom Open Emoji library(combined SIL Open Font License, MIT License and the CC 3.0 License)
  - Fix `/:username.keys` response content type (Dmitry Medvinsky)

v 6.6.5
  - Added option to remove issue assignee on project issue page and issue edit page (Jason Blanchard)
  - Hide mr close button for comment form if merge request was closed or inline comment
  - Adds ability to reopen closed merge request

v 6.6.4
  - Add missing html escape for highlighted code blocks in comments, issues

v 6.6.3
  - Fix 500 error when edit yourself from admin area
  - Hide private groups for public profiles

v 6.6.2
  - Fix 500 error on branch/tag create or remove via UI

v 6.6.1
  - Fix 500 error on files tab if submodules presents

v 6.6.0
  - Retrieving user ssh keys publically(github style): http://__HOST__/__USERNAME__.keys
  - Permissions: Developer now can manage issue tracker (modify any issue)
  - Improve Code Compare page performance
  - Group avatar
  - Pygments.rb replaced with highlight.js
  - Improve Merge request diff store logic
  - Improve render performnace for MR show page
  - Fixed Assembla hardcoded project name
  - Jira integration documentation
  - Refactored app/services
  - Remove snippet expiration
  - Mobile UI improvements (Drew Blessing)
  - Fix block/remove UI for admin::users#show page
  - Show users' group membership on users' activity page (Robert Djurasaj)
  - User pages are visible without login if user is authorized to a public project
  - Markdown rendered headers have id derived from their name and link to their id
  - Improve application to work faster with large groups (100+ members)
  - Multiple emails per user
  - Show last commit for file when view file source
  - Restyle Issue#show page and MR#show page
  - Ability to filter by multiple labels for Issues page
  - Rails version to 4.0.3
  - Fixed attachment identifier displaying underneath note text (Jason Blanchard)

v 6.5.1
  - Fix branch selectbox when create merge request from fork

v 6.5.0
  - Dropdown menus on issue#show page for assignee and milestone (Jason Blanchard)
  - Add color custimization and previewing to broadcast messages
  - Fixed notes anchors
  - Load new comments in issues dynamically
  - Added sort options to Public page
  - New filters (assigned/authored/all) for Dashboard#issues/merge_requests (sponsored by Say Media)
  - Add project visibility icons to dashboard
  - Enable secure cookies if https used
  - Protect users/confirmation with rack_attack
  - Default HTTP headers to protect against MIME-sniffing, force https if enabled
  - Bootstrap 3 with responsive UI
  - New repository download formats: tar.bz2, zip, tar (Jason Hollingsworth)
  - Restyled accept widgets for MR
  - SCSS refactored
  - Use jquery timeago plugin
  - Fix 500 error for rdoc files
  - Ability to customize merge commit message (sponsored by Say Media)
  - Search autocomplete via ajax
  - Add website url to user profile
  - Files API supports base64 encoded content (sponsored by O'Reilly Media)
  - Added support for Go's repository retrieval (Bruno Albuquerque)

v6.4.3
  - Don't use unicorn worker killer if PhusionPassenger is defined

v6.4.2
  - Fixed wrong behaviour of script/upgrade.rb

v6.4.1
  - Fixed bug with repository rename
  - Fixed bug with project transfer

v 6.4.0
  - Added sorting to project issues page (Jason Blanchard)
  - Assembla integration (Carlos Paramio)
  - Fixed another 500 error with submodules
  - UI: More compact issues page
  - Minimal password length increased to 8 symbols
  - Side-by-side diff view (Steven Thonus)
  - Internal projects (Jason Hollingsworth)
  - Allow removal of avatar (Drew Blessing)
  - Project web hooks now support issues and merge request events
  - Visiting project page while not logged in will redirect to sign-in instead of 404 (Jason Hollingsworth)
  - Expire event cache on avatar creation/removal (Drew Blessing)
  - Archiving old projects (Steven Thonus)
  - Rails 4
  - Add time ago tooltips to show actual date/time
  - UI: Fixed UI for admin system hooks
  - Ruby script for easier GitLab upgrade
  - Do not remove Merge requests if fork project was removed
  - Improve sign-in/signup UX
  - Add resend confirmation link to sign-in page
  - Set noreply@HOSTNAME for reply_to field in all emails
  - Show GitLab API version on Admin#dashboard
  - API Cross-origin resource sharing
  - Show READMe link at project home page
  - Show repo size for projects in Admin area

v 6.3.0
  - API for adding gitlab-ci service
  - Init script now waits for pids to appear after (re)starting before reporting status (Rovanion Luckey)
  - Restyle project home page
  - Grammar fixes
  - Show branches list (which branches contains commit) on commit page (Andrew Kumanyaev)
  - Security improvements
  - Added support for GitLab CI 4.0
  - Fixed issue with 500 error when group did not exist
  - Ability to leave project
  - You can create file in repo using UI
  - You can remove file from repo using UI
  - API: dropped default_branch attribute from project during creation
  - Project default_branch is not stored in db any more. It takes from repo now.
  - Admin broadcast messages
  - UI improvements
  - Dont show last push widget if user removed this branch
  - Fix 500 error for repos with newline in file name
  - Extended html titles
  - API: create/update/delete repo files
  - Admin can transfer project to any namespace
  - API: projects/all for admin users
  - Fix recent branches order

v 6.2.4
  - Security: Cast API private_token to string (CVE-2013-4580)
  - Security: Require gitlab-shell 1.7.8 (CVE-2013-4581, CVE-2013-4582, CVE-2013-4583)
  - Fix for Git SSH access for LDAP users

v 6.2.3
  - Security: More protection against CVE-2013-4489
  - Security: Require gitlab-shell 1.7.4 (CVE-2013-4490, CVE-2013-4546)
  - Fix sidekiq rake tasks

v 6.2.2
  - Security: Update gitlab_git (CVE-2013-4489)

v 6.2.1
  - Security: Fix issue with generated passwords for new users

v 6.2.0
  - Public project pages are now visible to everyone (files, issues, wik, etc.)
    THIS MEANS YOUR ISSUES AND WIKI FOR PUBLIC PROJECTS ARE PUBLICLY VISIBLE AFTER THE UPGRADE
  - Add group access to permissions page
  - Require current password to change one
  - Group owner or admin can remove other group owners
  - Remove group transfer since we have multiple owners
  - Respect authorization in Repository API
  - Improve UI for Project#files page
  - Add more security specs
  - Added search for projects by name to api (Izaak Alpert)
  - Make default user theme configurable (Izaak Alpert)
  - Update logic for validates_merge_request for tree of MR (Andrew Kumanyaev)
  - Rake tasks for web hooks management (Jonhnny Weslley)
  - Extended User API to expose admin and can_create_group for user creation/updating (Boyan Tabakov)
  - API: Remove group
  - API: Remove project
  - Avatar upload on profile page with a maximum of 100KB (Steven Thonus)
  - Store the sessions in Redis instead of the cookie store
  - Fixed relative links in markdown
  - User must confirm their email if signup enabled
  - User must confirm changed email

v 6.1.0
  - Project specific IDs for issues, mr, milestones
    Above items will get a new id and for example all bookmarked issue urls will change.
    Old issue urls are redirected to the new one if the issue id is too high for an internal id.
  - Description field added to Merge Request
  - API: Sudo api calls (Izaak Alpert)
  - API: Group membership api (Izaak Alpert)
  - Improved commit diff
  - Improved large commit handling (Boyan Tabakov)
  - Rewrite: Init script now less prone to errors and keeps better track of the service (Rovanion Luckey)
  - Link issues, merge requests, and commits when they reference each other with GFM (Ash Wilson)
  - Close issues automatically when pushing commits with a special message
  - Improve user removal from admin area
  - Invalidate events cache when project was moved
  - Remove deprecated classes and rake tasks
  - Add event filter for group and project show pages
  - Add links to create branch/tag from project home page
  - Add public-project? checkbox to new-project view
  - Improved compare page. Added link to proceed into Merge Request
  - Send an email to a user when they are added to group
  - New landing page when you have 0 projects

v 6.0.0
  - Feature: Replace teams with group membership
    We introduce group membership in 6.0 as a replacement for teams.
    The old combination of groups and teams was confusing for a lot of people.
    And when the members of a team where changed this wasn't reflected in the project permissions.
    In GitLab 6.0 you will be able to add members to a group with a permission level for each member.
    These group members will have access to the projects in that group.
    Any changes to group members will immediately be reflected in the project permissions.
    You can even have multiple owners for a group, greatly simplifying administration.
  - Feature: Ability to have multiple owners for group
  - Feature: Merge Requests between fork and project (Izaak Alpert)
  - Feature: Generate fingerprint for ssh keys
  - Feature: Ability to create and remove branches with UI
  - Feature: Ability to create and remove git tags with UI
  - Feature: Groups page in profile. You can leave group there
  - API: Allow login with LDAP credentials
  - Redesign: project settings navigation
  - Redesign: snippets area
  - Redesign: ssh keys page
  - Redesign: buttons, blocks and other ui elements
  - Add comment title to rss feed
  - You can use arrows to navigate at tree view
  - Add project filter on dashboard
  - Cache project graph
  - Drop support of root namespaces
  - Default theme is classic now
  - Cache result of methods like authorize_projects, project.team.members etc
  - Remove $.ready events
  - Fix onclick events being double binded
  - Add notification level to group membership
  - Move all project controllers/views under Projects:: module
  - Move all profile controllers/views under Profiles:: module
  - Apply user project limit only for personal projects
  - Unicorn is default web server again
  - Store satellites lock files inside satellites dir
  - Disabled threadsafety mode in rails
  - Fixed bug with loosing MR comments
  - Improved MR comments logic
  - Render readme file for projects in public area

v 5.4.2
  - Security: Cast API private_token to string (CVE-2013-4580)
  - Security: Require gitlab-shell 1.7.8 (CVE-2013-4581, CVE-2013-4582, CVE-2013-4583)

v 5.4.1
  - Security: Fixes for CVE-2013-4489
  - Security: Require gitlab-shell 1.7.4 (CVE-2013-4490, CVE-2013-4546)

v 5.4.0
  - Ability to edit own comments
  - Documentation improvements
  - Improve dashboard projects page
  - Fixed nav for empty repos
  - GitLab Markdown help page
  - Misspelling fixes
  - Added support of unicorn and fog gems
  - Added client list to API doc
  - Fix PostgreSQL database restoration problem
  - Increase snippet content column size
  - allow project import via git:// url
  - Show participants on issues, including mentions
  - Notify mentioned users with email

v 5.3.0
  - Refactored services
  - Campfire service added
  - HipChat service added
  - Fixed bug with LDAP + git over http
  - Fixed bug with google analytics code being ignored
  - Improve sign-in page if ldap enabled
  - Respect newlines in wall messages
  - Generate the Rails secret token on first run
  - Rename repo feature
  - Init.d: remove gitlab.socket on service start
  - Api: added teams api
  - Api: Prevent blob content being escaped
  - Api: Smart deploy key add behaviour
  - Api: projects/owned.json return user owned project
  - Fix bug with team assignation on project from #4109
  - Advanced snippets: public/private, project/personal (Andrew Kulakov)
  - Repository Graphs (Karlo Nicholas T. Soriano)
  - Fix dashboard lost if comment on commit
  - Update gitlab-grack. Fixes issue with --depth option
  - Fix project events duplicate on project page
  - Fix postgres error when displaying network graph.
  - Fix dashboard event filter when navigate via turbolinks
  - init.d: Ensure socket is removed before starting service
  - Admin area: Style teams:index, group:show pages
  - Own page for failed forking
  - Scrum view for milestone

v 5.2.0
  - Turbolinks
  - Git over http with ldap credentials
  - Diff with better colors and some spacing on the corners
  - Default values for project features
  - Fixed huge_commit view
  - Restyle project clone panel
  - Move Gitlab::Git code to gitlab_git gem
  - Move update docs in repo
  - Requires gitlab-shell v1.4.0
  - Fixed submodules listing under file tab
  - Fork feature (Angus MacArthur)
  - git version check in gitlab:check
  - Shared deploy keys feature
  - Ability to generate default labels set for issues
  - Improve gfm autocomplete (Harold Luo)
  - Added support for Google Analytics
  - Code search feature (Javier Castro)

v 5.1.0
  - You can login with email or username now
  - Corrected project transfer rollback when repository cannot be moved
  - Move both repo and wiki when project transfer requested
  - Admin area: project editing was removed from admin namespace
  - Access: admin user has now access to any project.
  - Notification settings
  - Gitlab::Git set of objects to abstract from grit library
  - Replace Unicorn web server with Puma
  - Backup/Restore refactored. Backup dump project wiki too now
  - Restyled Issues list. Show milestone version in issue row
  - Restyled Merge Request list
  - Backup now dump/restore uploads
  - Improved performance of dashboard (Andrew Kumanyaev)
  - File history now tracks renames (Akzhan Abdulin)
  - Drop wiki migration tools
  - Drop sqlite migration tools
  - project tagging
  - Paginate users in API
  - Restyled network graph (Hiroyuki Sato)

v 5.0.1
  - Fixed issue with gitlab-grit being overridden by grit

v 5.0.0
  - Replaced gitolite with gitlab-shell
  - Removed gitolite-related libraries
  - State machine added
  - Setup gitlab as git user
  - Internal API
  - Show team tab for empty projects
  - Import repository feature
  - Updated rails
  - Use lambda for scopes
  - Redesign admin area -> users
  - Redesign admin area -> user
  - Secure link to file attachments
  - Add validations for Group and Team names
  - Restyle team page for project
  - Update capybara, rspec-rails, poltergeist to recent versions
  - Wiki on git using Gollum
  - Added Solarized Dark theme for code review
  - Don't show user emails in autocomplete lists, profile pages
  - Added settings tab for group, team, project
  - Replace user popup with icons in header
  - Handle project moving with gitlab-shell
  - Added select2-rails for selectboxes with ajax data load
  - Fixed search field on projects page
  - Added teams to search autocomplete
  - Move groups and teams on dashboard sidebar to sub-tabs
  - API: improved return codes and docs. (Felix Gilcher, Sebastian Ziebell)
  - Redesign wall to be more like chat
  - Snippets, Wall features are disabled by default for new projects

v 4.2.0
  - Teams
  - User show page. Via /u/username
  - Show help contents on pages for better navigation
  - Async gitolite calls
  - added satellites logs
  - can_create_group, can_create_team booleans for User
  - Process web hooks async
  - GFM: Fix images escaped inside links
  - Network graph improved
  - Switchable branches for network graph
  - API: Groups
  - Fixed project download

v 4.1.0
  - Optional Sign-Up
  - Discussions
  - Satellites outside of tmp
  - Line numbers for blame
  - Project public mode
  - Public area with unauthorized access
  - Load dashboard events with ajax
  - remember dashboard filter in cookies
  - replace resque with sidekiq
  - fix routing issues
  - cleanup rake tasks
  - fix backup/restore
  - scss cleanup
  - show preview for note images
  - improved network-graph
  - get rid of app/roles/
  - added new classes Team, Repository
  - Reduce amount of gitolite calls
  - Ability to add user in all group projects
  - remove deprecated configs
  - replaced Korolev font with open font
  - restyled admin/dashboard page
  - restyled admin/projects page

v 4.0.0
  - Remove project code and path from API. Use id instead
  - Return valid cloneable url to repo for web hook
  - Fixed backup issue
  - Reorganized settings
  - Fixed commits compare
  - Refactored scss
  - Improve status checks
  - Validates presence of User#name
  - Fixed postgres support
  - Removed sqlite support
  - Modified post-receive hook
  - Milestones can be closed now
  - Show comment events on dashboard
  - Quick add team members via group#people page
  - [API] expose created date for hooks and SSH keys
  - [API] list, create issue notes
  - [API] list, create snippet notes
  - [API] list, create wall notes
  - Remove project code - use path instead
  - added username field to user
  - rake task to fill usernames based on emails create namespaces for users
  - STI Group < Namespace
  - Project has namespace_id
  - Projects with namespaces also namespaced in gitolite and stored in subdir
  - Moving project to group will move it under group namespace
  - Ability to move project from namespaces to another
  - Fixes commit patches getting escaped (see #2036)
  - Support diff and patch generation for commits and merge request
  - MergeReqest doesn't generate a temporary file for the patch any more
  - Update the UI to allow downloading Patch or Diff

v 3.1.0
  - Updated gems
  - Services: Gitlab CI integration
  - Events filter on dashboard
  - Own namespace for redis/resque
  - Optimized commit diff views
  - add alphabetical order for projects admin page
  - Improved web editor
  - Commit stats page
  - Documentation split and cleanup
  - Link to commit authors everywhere
  - Restyled milestones list
  - added Milestone to Merge Request
  - Restyled Top panel
  - Refactored Satellite Code
  - Added file line links
  - moved from capybara-webkit to poltergeist + phantomjs

v 3.0.3
  - Fixed bug with issues list in Chrome
  - New Feature: Import team from another project

v 3.0.2
  - Fixed gitlab:app:setup
  - Fixed application error on empty project in admin area
  - Restyled last push widget

v 3.0.1
  - Fixed git over http

v 3.0.0
  - Projects groups
  - Web Editor
  - Fixed bug with gitolite keys
  - UI improved
  - Increased performance of application
  - Show user avatar in last commit when browsing Files
  - Refactored Gitlab::Merge
  - Use Font Awesome for icons
  - Separate observing of Note and MergeRequests
  - Milestone "All Issues" filter
  - Fix issue close and reopen button text and styles
  - Fix forward/back while browsing Tree hierarchy
  - Show number of notes for commits and merge requests
  - Added support pg from box and update installation doc
  - Reject ssh keys that break gitolite
  - [API] list one project hook
  - [API] edit project hook
  - [API] list project snippets
  - [API] allow to authorize using private token in HTTP header
  - [API] add user creation

v 2.9.1
  - Fixed resque custom config init

v 2.9.0
  - fixed inline notes bugs
  - refactored rspecs
  - refactored gitolite backend
  - added factory_girl
  - restyled projects list on dashboard
  - ssh keys validation to prevent gitolite crash
  - send notifications if changed permission in project
  - scss refactoring. gitlab_bootstrap/ dir
  - fix git push http body bigger than 112k problem
  - list of labels  page under issues tab
  - API for milestones, keys
  - restyled buttons
  - OAuth
  - Comment order changed

v 2.8.1
  - ability to disable gravatars
  - improved MR diff logic
  - ssh key help page

v 2.8.0
  - Gitlab Flavored Markdown
  - Bulk issues update
  - Issues API
  - Cucumber coverage increased
  - Post-receive files fixed
  - UI improved
  - Application cleanup
  - more cucumber
  - capybara-webkit + headless

v 2.7.0
  - Issue Labels
  - Inline diff
  - Git HTTP
  - API
  - UI improved
  - System hooks
  - UI improved
  - Dashboard events endless scroll
  - Source performance increased

v 2.6.0
  - UI polished
  - Improved network graph + keyboard nav
  - Handle huge commits
  - Last Push widget
  - Bugfix
  - Better performance
  - Email in resque
  - Increased test coverage
  - Ability to remove branch with MR accept
  - a lot of code refactored

v 2.5.0
  - UI polished
  - Git blame for file
  - Bugfix
  - Email in resque
  - Better test coverage

v 2.4.0
  - Admin area stats page
  - Ability to block user
  - Simplified dashboard area
  - Improved admin area
  - Bootstrap 2.0
  - Responsive layout
  - Big commits handling
  - Performance improved
  - Milestones

v 2.3.1
  - Issues pagination
  - ssl fixes
  - Merge Request pagination

v 2.3.0
  - Dashboard r1
  - Search r1
  - Project page
  - Close merge request on push
  - Persist MR diff after merge
  - mysql support
  - Documentation

v 2.2.0
  - We’ve added support of LDAP auth
  - Improved permission logic (4 roles system)
  - Protected branches (now only masters can push to protected branches)
  - Usability improved
  - twitter bootstrap integrated
  - compare view between commits
  - wiki feature
  - now you can enable/disable issues, wiki, wall features per project
  - security fixes
  - improved code browsing (ajax branch switch etc)
  - improved per-line commenting
  - git submodules displayed
  - moved to rails 3.2
  - help section improved

v 2.1.0
  - Project tab r1
  - List branches/tags
  - per line comments
  - mass user import

v 2.0.0
  - gitolite as main git host system
  - merge requests
  - project/repo access
  - link to commit/issue feed
  - design tab
  - improved email notifications
  - restyled dashboard
  - bugfix

v 1.2.2
  - common config file gitlab.yml
  - issues restyle
  - snippets restyle
  - clickable news feed header on dashboard
  - bugfix

v 1.2.1
  - bugfix

v 1.2.0
  - new design
  - user dashboard
  - network graph
  - markdown support for comments
  - encoding issues
  - wall like twitter timeline

v 1.1.0
  - project dashboard
  - wall redesigned
  - feature: code snippets
  - fixed horizontal scroll on file preview
  - fixed app crash if commit message has invalid chars
  - bugfix & code cleaning

v 1.0.2
  - fixed bug with empty project
  - added adv validation for project path & code
  - feature: issues can be sortable
  - bugfix
  - username displayed on top panel

v 1.0.1
  - fixed: with invalid source code for commit
  - fixed: lose branch/tag selection when use tree navigation
  - when history clicked - display path
  - bug fix & code cleaning

v 1.0.0
  - bug fix
  - projects preview mode

v 0.9.6
  - css fix
  - new repo empty tree until restart server - fixed

v 0.9.4
  - security improved
  - authorization improved
  - html escaping
  - bug fix
  - increased test coverage
  - design improvements

v 0.9.1
  - increased test coverage
  - design improvements
  - new issue email notification
  - updated app name
  - issue redesigned
  - issue can be edit

v 0.8.0
  - syntax highlight for main file types
  - redesign
  - stability
  - security fixes
  - increased test coverage
  - email notification<|MERGE_RESOLUTION|>--- conflicted
+++ resolved
@@ -6,7 +6,6 @@
   - Improve error messages for file edit failures
   - Improve UI for commits, issues and merge request lists
   - Fix commit comments on first line of diff not rendering in Merge Request Discussion view.
-<<<<<<< HEAD
   - Improve trigger merge request hook when source project branch has been updated (Kirill Zaitsev)
   - Save web edit in new branch
   - Fix ordering of imported but unchanged projects (Marco Wessel)
@@ -18,10 +17,8 @@
   - Fix the warning for LDAP users about need to set password
   - Fix avatars which were not shown for non logged in users
   - Fix urls for the issues when relative url was enabled
-=======
   - Add Bitbucket omniauth provider.
   - Add Bitbucket importer.
->>>>>>> 56f51bed
 
 v 7.8.0
   - Fix access control and protection against XSS for note attachments and other uploads.
