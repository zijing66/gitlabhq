Please view this file on the master branch, on stable branches it's out of date.

v 8.13.0 (unreleased)
  - Add link from system note to compare with previous version
  - Use gitlab-shell v3.6.2 (GIT TRACE logging)
  - Fix centering of custom header logos (Ashley Dumaine)
  - AbstractReferenceFilter caches project_refs on RequestStore when active
  - Replaced the check sign to arrow in the show build view. !6501
  - Add a /wip slash command to toggle the Work In Progress status of a merge request. !6259 (tbalthazar)
  - Speed-up group milestones show page
  - Log LDAP lookup errors and don't swallow unrelated exceptions. !6103 (Markus Koller)
  - Add more tests for calendar contribution (ClemMakesApps)
  - Avoid database queries on Banzai::ReferenceParser::BaseParser for nodes without references
  - Fix permission for setting an issue's due date
  - Expose expires_at field when sharing project on API
  - Fix issue with page scrolling to top when closing or pinning sidebar (lukehowell)
  - Allow the Koding integration to be configured through the API
  - Added soft wrap button to repository file/blob editor
  - Add word-wrap to issue title on issue and milestone boards (ClemMakesApps)
  - Fix robots.txt disallowing access to groups starting with "s" (Matt Harrison)
  - Close open merge request without source project (Katarzyna Kobierska Ula Budziszewska)
  - Add configurable email subject suffix (Fu Xu)
  - Use a ConnectionPool for Rails.cache on Sidekiq servers
  - Replace `alias_method_chain` with `Module#prepend`
  - Enable GitLab Import/Export for non-admin users.
  - Preserve label filters when sorting !6136 (Joseph Frazier)
  - Only update issuable labels if they have been changed
  - Take filters in account in issuable counters. !6496
  - Use custom Ruby images to test builds (registry.dev.gitlab.org/gitlab/gitlab-build-images:*)
  - Revoke button in Applications Settings underlines on hover.
  - Add missing values to linter !6276 (Katarzyna Kobierska Ula Budziszewska)
  - Fix Long commit messages overflow viewport in file tree
  - Revert avoid touching file system on Build#artifacts?
  - Add broadcast messages and alerts below sub-nav
  - Better empty state for Groups view
  - Update ruby-prof to 0.16.2. !6026 (Elan Ruusamäe)
  - Fix unnecessary escaping of reserved HTML characters in milestone title. !6533
  - Add organization field to user profile
  - Fix resolved discussion display in side-by-side diff view !6575
  - Optimize GitHub importing for speed and memory
  - API: expose pipeline data in builds API (!6502, Guilherme Salazar)
  - Notify the Merger about merge after successful build (Dimitris Karakasilis)
  - Fix broken repository 500 errors in project list
  - Close todos when accepting merge requests via the API !6486 (tonygambone)
  - Changed Slack service user referencing from full name to username (Sebastian Poxhofer) 
  - Add Container Registry on/off status to Admin Area !6638 (the-undefined)

v 8.12.4 (unreleased)
<<<<<<< HEAD
  - Fix type mismatch bug when closing Jira issue
=======
  - Fix issues importing services via Import/Export
  - Fix "Copy to clipboard" tooltip to say "Copied!" when clipboard button is clicked. (lukehowell)
>>>>>>> 66613f1a

v 8.12.3
  - Update Gitlab Shell to support low IO priority for storage moves

v 8.12.2 (unreleased)
  - Fix Import/Export not recognising correctly the imported services.
  - Fix snippets pagination
  - Fix "Create project" button layout when visibility options are restricted
  - Fix List-Unsubscribe header in emails
  - Fix IssuesController#show degradation including project on loaded notes
  - Fix an issue with the "Commits" section of the cycle analytics summary. !6513
  - Fix errors importing project feature and milestone models using GitLab project import
  - Make JWT messages Docker-compatible
  - Fix duplicate branch entry in the merge request version compare dropdown
  - Respect the fork_project permission when forking projects
  - Only update issuable labels if they have been changed
  - Fix bug where 'Search results' repeated many times when a search in the emoji search form is cleared (Xavier Bick) (@zeiv)
  - Fix resolve discussion buttons endpoint path

v 8.12.1
  - Fix a memory leak in HTML::Pipeline::SanitizationFilter::WHITELIST
  - Fix issue with search filter labels not displaying

v 8.12.0
  - Update the rouge gem to 2.0.6, which adds highlighting support for JSX, Prometheus, and others. !6251
  - Only check :can_resolve permission if the note is resolvable
  - Bump fog-aws to v0.11.0 to support ap-south-1 region
  - Add ability to fork to a specific namespace using API. (ritave)
  - Allow to set request_access_enabled for groups and projects
  - Cleanup misalignments in Issue list view !6206
  - Only create a protected branch upon a push to a new branch if a rule for that branch doesn't exist
  - Add Pipelines for Commit
  - Prune events older than 12 months. (ritave)
  - Prepend blank line to `Closes` message on merge request linked to issue (lukehowell)
  - Fix issues/merge-request templates dropdown for forked projects
  - Filter tags by name !6121
  - Update gitlab shell secret file also when it is empty. !3774 (glensc)
  - Give project selection dropdowns responsive width, make non-wrapping.
  - Fix note form hint showing slash commands supported for commits.
  - Make push events have equal vertical spacing.
  - API: Ensure invitees are not returned in Members API.
  - Preserve applied filters on issues search.
  - Add two-factor recovery endpoint to internal API !5510
  - Pass the "Remember me" value to the U2F authentication form
  - Display stages in valid order in stages dropdown on build page
  - Only update projects.last_activity_at once per hour when creating a new event
  - Cycle analytics (first iteration) !5986
  - Remove vendor prefixes for linear-gradient CSS (ClemMakesApps)
  - Move pushes_since_gc from the database to Redis
  - Limit number of shown environments on Merge Request: show only environments for target_branch, source_branch and tags
  - Add font color contrast to external label in admin area (ClemMakesApps)
  - Fix find file navigation links (ClemMakesApps)
  - Change logo animation to CSS (ClemMakesApps)
  - Instructions for enabling Git packfile bitmaps !6104
  - Use Search::GlobalService.new in the `GET /projects/search/:query` endpoint
  - Fix long comments in diffs messing with table width
  - Add spec covering 'Gitlab::Git::committer_hash' !6433 (dandunckelman)
  - Fix pagination on user snippets page
  - Run CI builds with the permissions of users !5735
  - Fix sorting of issues in API
  - Fix download artifacts button links !6407
  - Sort project variables by key. !6275 (Diego Souza)
  - Ensure specs on sorting of issues in API are deterministic on MySQL
  - Added ability to use predefined CI variables for environment name
  - Added ability to specify URL in environment configuration in gitlab-ci.yml
  - Escape search term before passing it to Regexp.new !6241 (winniehell)
  - Fix pinned sidebar behavior in smaller viewports !6169
  - Fix file permissions change when updating a file on the Gitlab UI !5979
  - Added horizontal padding on build page sidebar on code coverage block. !6196 (Vitaly Baev)
  - Change merge_error column from string to text type
  - Fix issue with search filter labels not displaying
  - Reduce contributions calendar data payload (ClemMakesApps)
  - Show all pipelines for merge requests even from discarded commits !6414
  - Replace contributions calendar timezone payload with dates (ClemMakesApps)
  - Changed MR widget build status to pipeline status !6335
  - Add `web_url` field to issue, merge request, and snippet API objects (Ben Boeckel)
  - Enable pipeline events by default !6278
  - Move parsing of sidekiq ps into helper !6245 (pascalbetz)
  - Added go to issue boards keyboard shortcut
  - Expose `sha` and `merge_commit_sha` in merge request API (Ben Boeckel)
  - Emoji can be awarded on Snippets !4456
  - Set path for all JavaScript cookies to honor GitLab's subdirectory setting !5627 (Mike Greiling)
  - Fix blame table layout width
  - Spec testing if issue authors can read issues on private projects
  - Fix bug where pagination is still displayed despite all todos marked as done (ClemMakesApps)
  - Request only the LDAP attributes we need !6187
  - Center build stage columns in pipeline overview (ClemMakesApps)
  - Fix bug with tooltip not hiding on discussion toggle button
  - Rename behaviour to behavior in bug issue template for consistency (ClemMakesApps)
  - Fix bug stopping issue description being scrollable after selecting issue template
  - Remove suggested colors hover underline (ClemMakesApps)
  - Fix jump to discussion button being displayed on commit notes
  - Shorten task status phrase (ClemMakesApps)
  - Fix project visibility level fields on settings
  - Add hover color to emoji icon (ClemMakesApps)
  - Increase ci_builds artifacts_size column to 8-byte integer to allow larger files
  - Add textarea autoresize after comment (ClemMakesApps)
  - Do not write SSH public key 'comments' to authorized_keys !6381
  - Refresh todos count cache when an Issue/MR is deleted
  - Fix branches page dropdown sort alignment (ClemMakesApps)
  - Hides merge request button on branches page is user doesn't have permissions
  - Add white background for no readme container (ClemMakesApps)
  - API: Expose issue confidentiality flag. (Robert Schilling)
  - Fix markdown anchor icon interaction (ClemMakesApps)
  - Test migration paths from 8.5 until current release !4874
  - Replace animateEmoji timeout with eventListener (ClemMakesApps)
  - Show badges in Milestone tabs. !5946 (Dan Rowden)
  - Optimistic locking for Issues and Merge Requests (title and description overriding prevention)
  - Require confirmation when not logged in for unsubscribe links !6223 (Maximiliano Perez Coto)
  - Add `wiki_page_events` to project hook APIs (Ben Boeckel)
  - Remove Gitorious import
  - Loads GFM autocomplete source only when required
  - Fix issue with slash commands not loading on new issue page
  - Fix inconsistent background color for filter input field (ClemMakesApps)
  - Remove prefixes from transition CSS property (ClemMakesApps)
  - Add Sentry logging to API calls
  - Add BroadcastMessage API
  - Use 'git update-ref' for safer web commits !6130
  - Sort pipelines requested through the API
  - Automatically expand hidden discussions when accessed by a permalink !5585 (Mike Greiling)
  - Fix issue boards loading on large screens
  - Change pipeline duration to be jobs running time instead of simple wall time from start to end !6084
  - Show queued time when showing a pipeline !6084
  - Remove unused mixins (ClemMakesApps)
  - Fix issue board label filtering appending already filtered labels
  - Add search to all issue board lists
  - Scroll active tab into view on mobile
  - Fix groups sort dropdown alignment (ClemMakesApps)
  - Add horizontal scrolling to all sub-navs on mobile viewports (ClemMakesApps)
  - Use JavaScript tooltips for mentions !5301 (winniehell)
  - Add hover state to todos !5361 (winniehell)
  - Fix icon alignment of star and fork buttons !5451 (winniehell)
  - Fix alignment of icon buttons !5887 (winniehell)
  - Added Ubuntu 16.04 support for packager.io (JonTheNiceGuy)
  - Fix markdown help references (ClemMakesApps)
  - Add last commit time to repo view (ClemMakesApps)
  - Fix accessibility and visibility of project list dropdown button !6140
  - Fix missing flash messages on service edit page (airatshigapov)
  - Added project-specific enable/disable setting for LFS !5997
  - Added group-specific enable/disable setting for LFS !6164
  - Add optional 'author' param when making commits. !5822 (dandunckelman)
  - Don't expose a user's token in the `/api/v3/user` API (!6047)
  - Remove redundant js-timeago-pending from user activity log (ClemMakesApps)
  - Ability to manage project issues, snippets, wiki, merge requests and builds access level
  - Remove inconsistent font weight for sidebar's labels (ClemMakesApps)
  - Align add button on repository view (ClemMakesApps)
  - Fix contributions calendar month label truncation (ClemMakesApps)
  - Import release note descriptions from GitHub (EspadaV8)
  - Added tests for diff notes
  - Add pipeline events to Slack integration !5525
  - Add a button to download latest successful artifacts for branches and tags !5142
  - Remove redundant pipeline tooltips (ClemMakesApps)
  - Expire commit info views after one day, instead of two weeks, to allow for user email updates
  - Add delimiter to project stars and forks count (ClemMakesApps)
  - Fix badge count alignment (ClemMakesApps)
  - Remove green outline from `New branch unavailable` button on issue page !5858 (winniehell)
  - Fix repo title alignment (ClemMakesApps)
  - Change update interval of contacted_at
  - Add LFS support to SSH !6043
  - Fix branch title trailing space on hover (ClemMakesApps)
  - Don't include 'Created By' tag line when importing from GitHub if there is a linked GitLab account (EspadaV8)
  - Award emoji tooltips containing more than 10 usernames are now truncated !4780 (jlogandavison)
  - Fix duplicate "me" in award emoji tooltip !5218 (jlogandavison)
  - Order award emoji tooltips in order they were added (EspadaV8)
  - Fix spacing and vertical alignment on build status icon on commits page (ClemMakesApps)
  - Update merge_requests.md with a simpler way to check out a merge request. !5944
  - Fix button missing type (ClemMakesApps)
  - Gitlab::Checks is now instrumented
  - Move to project dropdown with infinite scroll for better performance
  - Fix leaking of submit buttons outside the width of a main container !18731 (originally by @pavelloz)
  - Load branches asynchronously in Cherry Pick and Revert dialogs.
  - Convert datetime coffeescript spec to ES6 (ClemMakesApps)
  - Add merge request versions !5467
  - Change using size to use count and caching it for number of group members. !5935
  - Replace play icon font with svg (ClemMakesApps)
  - Added 'only_allow_merge_if_build_succeeds' project setting in the API. !5930 (Duck)
  - Reduce number of database queries on builds tab
  - Wrap text in commit message containers
  - Capitalize mentioned issue timeline notes (ClemMakesApps)
  - Fix inconsistent checkbox alignment (ClemMakesApps)
  - Use the default branch for displaying the project icon instead of master !5792 (Hannes Rosenögger)
  - Adds response mime type to transaction metric action when it's not HTML
  - Fix hover leading space bug in pipeline graph !5980
  - Avoid conflict with admin labels when importing GitHub labels
  - User can edit closed MR with deleted fork (Katarzyna Kobierska Ula Budziszewska) !5496
  - Fix repository page ui issues
  - Avoid protected branches checks when verifying access without branch name
  - Add information about user and manual build start to runner as variables !6201 (Sergey Gnuskov)
  - Fixed invisible scroll controls on build page on iPhone
  - Fix error on raw build trace download for old builds stored in database !4822
  - Refactor the triggers page and documentation !6217
  - Show values of CI trigger variables only when clicked (Katarzyna Kobierska Ula Budziszewska)
  - Use default clone protocol on "check out, review, and merge locally" help page URL
  - Let the user choose a namespace and name on GitHub imports
  - API for Ci Lint !5953 (Katarzyna Kobierska Urszula Budziszewska)
  - Allow bulk update merge requests from merge requests index page
  - Ensure validation messages are shown within the milestone form
  - Add notification_settings API calls !5632 (mahcsig)
  - Remove duplication between project builds and admin builds view !5680 (Katarzyna Kobierska Ula Budziszewska)
  - Fix URLs with anchors in wiki !6300 (houqp)
  - Deleting source project with existing fork link will close all related merge requests !6177 (Katarzyna Kobierska Ula Budziszeska)
  - Return 204 instead of 404 for /ci/api/v1/builds/register.json if no builds are scheduled for a runner !6225
  - Fix Gitlab::Popen.popen thread-safety issue
  - Add specs to removing project (Katarzyna Kobierska Ula Budziszewska)
  - Clean environment variables when running git hooks
  - Fix Import/Export issues importing protected branches and some specific models
  - Fix non-master branch readme display in tree view
  - Add UX improvements for merge request version diffs

v 8.11.8
  - Respect the fork_project permission when forking projects
  - Set a restrictive CORS policy on the API for credentialed requests
  - API: disable rails session auth for non-GET/HEAD requests
  - Escape HTML nodes in builds commands in CI linter

v 8.11.7
  - Avoid conflict with admin labels when importing GitHub labels. !6158
  - Restores `fieldName` to allow only string values in `gl_dropdown.js`. !6234
  - Allow the Rails cookie to be used for API authentication.

v 8.11.6
  - Fix unnecessary horizontal scroll area in pipeline visualizations. !6005
  - Make merge conflict file size limit 200 KB, to match the docs. !6052
  - Fix an error where we were unable to create a CommitStatus for running state. !6107
  - Optimize discussion notes resolving and unresolving. !6141
  - Fix GitLab import button. !6167
  - Restore SSH Key title auto-population behavior. !6186
  - Fix DB schema to match latest migration. !6256
  - Exclude some pending or inactivated rows in Member scopes.

v 8.11.5
  - Optimize branch lookups and force a repository reload for Repository#find_branch. !6087
  - Fix member expiration date picker after update. !6184
  - Fix suggested colors options for new labels in the admin area. !6138
  - Optimize discussion notes resolving and unresolving
  - Fix GitLab import button
  - Fix confidential issues being exposed as public using gitlab.com export
  - Remove gitorious from import_sources. !6180
  - Scope webhooks/services that will run for confidential issues
  - Remove gitorious from import_sources
  - Fix confidential issues being exposed as public using gitlab.com export
  - Use oj gem for faster JSON processing

v 8.11.4
  - Fix resolving conflicts on forks. !6082
  - Fix diff commenting on merge requests created prior to 8.10. !6029
  - Fix pipelines tab layout regression. !5952
  - Fix "Wiki" link not appearing in navigation for projects with external wiki. !6057
  - Do not enforce using hash with hidden key in CI configuration. !6079
  - Fix hover leading space bug in pipeline graph !5980
  - Fix sorting issues by "last updated" doesn't work after import from GitHub
  - GitHub importer use default project visibility for non-private projects
  - Creating an issue through our API now emails label subscribers !5720
  - Block concurrent updates for Pipeline
  - Don't create groups for unallowed users when importing projects
  - Fix issue boards leak private label names and descriptions
  - Fix broken gitlab:backup:restore because of bad permissions on repo storage !6098 (Dirk Hörner)
  - Remove gitorious. !5866
  - Allow compare merge request versions

v 8.11.3
  - Allow system info page to handle case where info is unavailable
  - Label list shows all issues (opened or closed) with that label
  - Don't show resolve conflicts link before MR status is updated
  - Fix IE11 fork button bug !5982
  - Don't prevent viewing the MR when git refs for conflicts can't be found on disk
  - Fix external issue tracker "Issues" link leading to 404s
  - Don't try to show merge conflict resolution info if a merge conflict contains non-UTF-8 characters
  - Automatically expand hidden discussions when accessed by a permalink !5585 (Mike Greiling)
  - Issues filters reset button

v 8.11.2
  - Show "Create Merge Request" widget for push events to fork projects on the source project. !5978
  - Use gitlab-workhorse 0.7.11 !5983
  - Does not halt the GitHub import process when an error occurs. !5763
  - Fix file links on project page when default view is Files !5933
  - Fixed enter key in search input not working !5888

v 8.11.1
  - Pulled due to packaging error.

v 8.11.0
  - Use test coverage value from the latest successful pipeline in badge. !5862
  - Add test coverage report badge. !5708
  - Remove the http_parser.rb dependency by removing the tinder gem. !5758 (tbalthazar)
  - Add Koding (online IDE) integration
  - Ability to specify branches for Pivotal Tracker integration (Egor Lynko)
  - Fix don't pass a local variable called `i` to a partial. !20510 (herminiotorres)
  - Fix rename `add_users_into_project` and `projects_ids`. !20512 (herminiotorres)
  - Fix adding line comments on the initial commit to a repo !5900
  - Fix the title of the toggle dropdown button. !5515 (herminiotorres)
  - Rename `markdown_preview` routes to `preview_markdown`. (Christopher Bartz)
  - Update to Ruby 2.3.1. !4948
  - Add Issues Board !5548
  - Allow resolving merge conflicts in the UI !5479
  - Improve diff performance by eliminating redundant checks for text blobs
  - Ensure that branch names containing escapable characters (e.g. %20) aren't unescaped indiscriminately. !5770 (ewiltshi)
  - Convert switch icon into icon font (ClemMakesApps)
  - API: Endpoints for enabling and disabling deploy keys
  - API: List access requests, request access, approve, and deny access requests to a project or a group. !4833
  - Use long options for curl examples in documentation !5703 (winniehell)
  - Added tooltip listing label names to the labels value in the collapsed issuable sidebar
  - Remove magic comments (`# encoding: UTF-8`) from Ruby files. !5456 (winniehell)
  - GitLab Performance Monitoring can now track custom events such as the number of tags pushed to a repository
  - Add support for relative links starting with ./ or / to RelativeLinkFilter (winniehell)
  - Allow naming U2F devices !5833
  - Ignore URLs starting with // in Markdown links !5677 (winniehell)
  - Fix CI status icon link underline (ClemMakesApps)
  - The Repository class is now instrumented
  - Fix commit mention font inconsistency (ClemMakesApps)
  - Do not escape URI when extracting path !5878 (winniehell)
  - Fix filter label tooltip HTML rendering (ClemMakesApps)
  - Cache the commit author in RequestStore to avoid extra lookups in PostReceive
  - Expand commit message width in repo view (ClemMakesApps)
  - Cache highlighted diff lines for merge requests
  - Pre-create all builds for a Pipeline when the new Pipeline is created !5295
  - Allow merge request diff notes and discussions to be explicitly marked as resolved
  - API: Add deployment endpoints
  - API: Add Play endpoint on Builds
  - Fix of 'Commits being passed to custom hooks are already reachable when using the UI'
  - Show wall clock time when showing a pipeline. !5734
  - Show member roles to all users on members page
  - Project.visible_to_user is instrumented again
  - Fix awardable button mutuality loading spinners (ClemMakesApps)
  - Sort todos by date and priority
  - Add support for using RequestStore within Sidekiq tasks via SIDEKIQ_REQUEST_STORE env variable
  - Optimize maximum user access level lookup in loading of notes
  - Send notification emails to users newly mentioned in issue and MR edits !5800
  - Add "No one can push" as an option for protected branches. !5081
  - Improve performance of AutolinkFilter#text_parse by using XPath
  - Add experimental Redis Sentinel support !1877
  - Rendering of SVGs as blobs is now limited to SVGs with a size smaller or equal to 2MB
  - Fix branches page dropdown sort initial state (ClemMakesApps)
  - Environments have an url to link to
  - Various redundant database indexes have been removed
  - Update `timeago` plugin to use multiple string/locale settings
  - Remove unused images (ClemMakesApps)
  - Get issue and merge request description templates from repositories
  - Enforce 2FA restrictions on API authentication endpoints !5820
  - Limit git rev-list output count to one in forced push check
  - Show deployment status on merge requests with external URLs
  - Clean up unused routes (Josef Strzibny)
  - Fix issue on empty project to allow developers to only push to protected branches if given permission
  - API: Add enpoints for pipelines
  - Add green outline to New Branch button. !5447 (winniehell)
  - Optimize generating of cache keys for issues and notes
  - Fix repository push email formatting in Outlook
  - Improve performance of syntax highlighting Markdown code blocks
  - Update to gitlab_git 10.4.1 and take advantage of preserved Ref objects
  - Remove delay when hitting "Reply..." button on page with a lot of discussions
  - Retrieve rendered HTML from cache in one request
  - Fix renaming repository when name contains invalid chararacters under project settings
  - Upgrade Grape from 0.13.0 to 0.15.0. !4601
  - Trigram indexes for the "ci_runners" table have been removed to speed up UPDATE queries
  - Fix devise deprecation warnings.
  - Check for 2FA when using Git over HTTP and only allow PersonalAccessTokens as password in that case !5764
  - Update version_sorter and use new interface for faster tag sorting
  - Optimize checking if a user has read access to a list of issues !5370
  - Store all DB secrets in secrets.yml, under descriptive names !5274
  - Fix syntax highlighting in file editor
  - Support slash commands in issue and merge request descriptions as well as comments. !5021
  - Nokogiri's various parsing methods are now instrumented
  - Add archived badge to project list !5798
  - Add simple identifier to public SSH keys (muteor)
  - Admin page now references docs instead of a specific file !5600 (AnAverageHuman)
  - Fix filter input alignment (ClemMakesApps)
  - Include old revision in merge request update hooks (Ben Boeckel)
  - Add build event color in HipChat messages (David Eisner)
  - Make fork counter always clickable. !5463 (winniehell)
  - Document that webhook secret token is sent in X-Gitlab-Token HTTP header !5664 (lycoperdon)
  - Gitlab::Highlight is now instrumented
  - All created issues, API or WebUI, can be submitted to Akismet for spam check !5333
  - Allow users to import cross-repository pull requests from GitHub
  - The overhead of instrumented method calls has been reduced
  - Remove `search_id` of labels dropdown filter to fix 'Missleading URI for labels in Merge Requests and Issues view'. !5368 (Scott Le)
  - Load project invited groups and members eagerly in `ProjectTeam#fetch_members`
  - Add pipeline events hook
  - Bump gitlab_git to speedup DiffCollection iterations
  - Rewrite description of a blocked user in admin settings. (Elias Werberich)
  - Make branches sortable without push permission !5462 (winniehell)
  - Check for Ci::Build artifacts at database level on pipeline partial
  - Convert image diff background image to CSS (ClemMakesApps)
  - Remove unnecessary index_projects_on_builds_enabled index from the projects table
  - Make "New issue" button in Issue page less obtrusive !5457 (winniehell)
  - Gitlab::Metrics.current_transaction needs to be public for RailsQueueDuration
  - Fix search for notes which belongs to deleted objects
  - Allow Akismet to be trained by submitting issues as spam or ham !5538
  - Add GitLab Workhorse version to admin dashboard (Katarzyna Kobierska Ula Budziszewska)
  - Allow branch names ending with .json for graph and network page !5579 (winniehell)
  - Add the `sprockets-es6` gem
  - Improve OAuth2 client documentation (muteor)
  - Fix diff comments inverted toggle bug (ClemMakesApps)
  - Multiple trigger variables show in separate lines (Katarzyna Kobierska Ula Budziszewska)
  - Profile requests when a header is passed
  - Avoid calculation of line_code and position for _line partial when showing diff notes on discussion tab.
  - Speedup DiffNote#active? on discussions, preloading noteables and avoid touching git repository to return diff_refs when possible
  - Add commit stats in commit api. !5517 (dixpac)
  - Add CI configuration button on project page
  - Fix merge request new view not changing code view rendering style
  - edit_blob_link will use blob passed onto the options parameter
  - Make error pages responsive (Takuya Noguchi)
  - The performance of the project dropdown used for moving issues has been improved
  - Fix skip_repo parameter being ignored when destroying a namespace
  - Add all builds into stage/job dropdowns on builds page
  - Change requests_profiles resource constraint to catch virtually any file
  - Bump gitlab_git to lazy load compare commits
  - Reduce number of queries made for merge_requests/:id/diffs
  - Add the option to set the expiration date for the project membership when giving a user access to a project. !5599 (Adam Niedzielski)
  - Sensible state specific default sort order for issues and merge requests !5453 (tomb0y)
  - Fix bug where destroying a namespace would not always destroy projects
  - Fix RequestProfiler::Middleware error when code is reloaded in development
  - Allow horizontal scrolling of code blocks in issue body
  - Catch what warden might throw when profiling requests to re-throw it
  - Avoid commit lookup on diff_helper passing existing local variable to the helper method
  - Add description to new_issue email and new_merge_request_email in text/plain content type. !5663 (dixpac)
  - Speed up and reduce memory usage of Commit#repo_changes, Repository#expire_avatar_cache and IrkerWorker
  - Add unfold links for Side-by-Side view. !5415 (Tim Masliuchenko)
  - Adds support for pending invitation project members importing projects
  - Add pipeline visualization/graph on pipeline page
  - Update devise initializer to turn on changed password notification emails. !5648 (tombell)
  - Avoid to show the original password field when password is automatically set. !5712 (duduribeiro)
  - Fix importing GitLab projects with an invalid MR source project
  - Sort folders with submodules in Files view !5521
  - Each `File::exists?` replaced to `File::exist?` because of deprecate since ruby version 2.2.0
  - Add auto-completition in pipeline (Katarzyna Kobierska Ula Budziszewska)
  - Add pipelines tab to merge requests
  - Fix notification_service argument error of declined invitation emails
  - Fix a memory leak caused by Banzai::Filter::SanitizationFilter
  - Speed up todos queries by limiting the projects set we join with
  - Ensure file editing in UI does not overwrite commited changes without warning user
  - Eliminate unneeded calls to Repository#blob_at when listing commits with no path
  - Update gitlab_git gem to 10.4.7
  - Simplify SQL queries of marking a todo as done

v 8.10.11
  - Respect the fork_project permission when forking projects
  - Set a restrictive CORS policy on the API for credentialed requests
  - API: disable rails session auth for non-GET/HEAD requests
  - Escape HTML nodes in builds commands in CI linter

v 8.10.10
  - Allow the Rails cookie to be used for API authentication.

v 8.10.9
  - Exclude some pending or inactivated rows in Member scopes

v 8.10.8
  - Fix information disclosure in issue boards.
  - Fix privilege escalation in project import.

v 8.10.7
  - Upgrade Hamlit to 2.6.1. !5873
  - Upgrade Doorkeeper to 4.2.0. !5881

v 8.10.6
  - Upgrade Rails to 4.2.7.1 for security fixes. !5781
  - Restore "Largest repository" sort option on Admin > Projects page. !5797
  - Fix privilege escalation via project export.
  - Require administrator privileges to perform a project import.

v 8.10.5
  - Add a data migration to fix some missing timestamps in the members table. !5670
  - Revert the "Defend against 'Host' header injection" change in the source NGINX templates. !5706
  - Cache project count for 5 minutes to reduce DB load. !5746 & !5754

v 8.10.4
  - Don't close referenced upstream issues from a forked project.
  - Fixes issue with dropdowns `enter` key not working correctly. !5544
  - Fix Import/Export project import not working in HA mode. !5618
  - Fix Import/Export error checking versions. !5638

v 8.10.3
  - Fix Import/Export issue importing milestones and labels not associated properly. !5426
  - Fix timing problems running imports on production. !5523
  - Add a log message when a project is scheduled for destruction for debugging. !5540
  - Fix hooks missing on imported GitLab projects. !5549
  - Properly abort a merge when merge conflicts occur. !5569
  - Fix importer for GitHub Pull Requests when a branch was removed. !5573
  - Ignore invalid IPs in X-Forwarded-For when trusted proxies are configured. !5584
  - Trim extra displayed carriage returns in diffs and files with CRLFs. !5588
  - Fix label already exist error message in the right sidebar.

v 8.10.2
  - User can now search branches by name. !5144
  - Page is now properly rendered after committing the first file and creating the first branch. !5399
  - Add branch or tag icon to ref in builds page. !5434
  - Fix backup restore. !5459
  - Use project ID in repository cache to prevent stale data from persisting across projects. !5460
  - Fix issue with autocomplete search not working with enter key. !5466
  - Add iid to MR API response. !5468
  - Disable MySQL foreign key checks before dropping all tables. !5472
  - Ensure relative paths for video are rewritten as we do for images. !5474
  - Ensure current user can retry a build before showing the 'Retry' button. !5476
  - Add ENV variable to skip repository storages validations. !5478
  - Added `*.js.es6 gitlab-language=javascript` to `.gitattributes`. !5486
  - Don't show comment button in gutter of diffs on MR discussion tab. !5493
  - Rescue Rugged::OSError (lock exists) when creating references. !5497
  - Fix expand all diffs button in compare view. !5500
  - Show release notes in tags list. !5503
  - Fix a bug where forking a project from a repository storage to another would fail. !5509
  - Fix missing schema update for `20160722221922`. !5512
  - Update `gitlab-shell` version to 3.2.1 in the 8.9->8.10 update guide. !5516

v 8.10.1
  - Refactor repository storages documentation. !5428
  - Gracefully handle case when keep-around references are corrupted or exist already. !5430
  - Add detailed info on storage path mountpoints. !5437
  - Fix Error 500 when creating Wiki pages with hyphens or spaces. !5444
  - Fix bug where replies to commit notes displayed in the MR discussion tab wouldn't show up on the commit page. !5446
  - Ignore invalid trusted proxies in X-Forwarded-For header. !5454
  - Add links to the real markdown.md file for all GFM examples. !5458

v 8.10.0
  - Fix profile activity heatmap to show correct day name (eanplatter)
  - Speed up ExternalWikiHelper#get_project_wiki_path
  - Expose {should,force}_remove_source_branch (Ben Boeckel)
  - Add the functionality to be able to rename a file. !5049
  - Disable PostgreSQL statement timeout during migrations
  - Fix projects dropdown loading performance with a simplified api cal. !5113
  - Fix commit builds API, return all builds for all pipelines for given commit. !4849
  - Replace Haml with Hamlit to make view rendering faster. !3666
  - Refresh the branch cache after `git gc` runs
  - Allow to disable request access button on projects/groups
  - Refactor repository paths handling to allow multiple git mount points
  - Optimize system note visibility checking by memoizing the visible reference count. !5070
  - Add Application Setting to configure default Repository Path for new projects
  - Delete award emoji when deleting a user
  - Remove pinTo from Flash and make inline flash messages look nicer. !4854 (winniehell)
  - Add an API for downloading latest successful build from a particular branch or tag. !5347
  - Avoid data-integrity issue when cleaning up repository archive cache.
  - Add link to profile to commit avatar. !5163 (winniehell)
  - Wrap code blocks on Activies and Todos page. !4783 (winniehell)
  - Align flash messages with left side of page content. !4959 (winniehell)
  - Display tooltip for "Copy to Clipboard" button. !5164 (winniehell)
  - Use default cursor for table header of project files. !5165 (winniehell)
  - Store when and yaml variables in builds table
  - Display last commit of deleted branch in push events. !4699 (winniehell)
  - Escape file extension when parsing search results. !5141 (winniehell)
  - Add "passing with warnings" to the merge request pipeline possible statuses, this happens when builds that allow failures have failed. !5004
  - Add image border in Markdown preview. !5162 (winniehell)
  - Apply the trusted_proxies config to the rack request object for use with rack_attack
  - Added the ability to block sign ups using a domain blacklist. !5259
  - Upgrade to Rails 4.2.7. !5236
  - Extend exposed environment variables for CI builds
  - Deprecate APIs "projects/:id/keys/...". Use "projects/:id/deploy_keys/..." instead
  - Add API "deploy_keys" for admins to get all deploy keys
  - Allow to pull code with deploy key from public projects
  - Use limit parameter rather than hardcoded value in `ldap:check` rake task (Mike Ricketts)
  - Add Sidekiq queue duration to transaction metrics.
  - Add a new column `artifacts_size` to table `ci_builds`. !4964
  - Let Workhorse serve format-patch diffs
  - Display tooltip for mentioned users and groups. !5261 (winniehell)
  - Allow build email service to be tested
  - Added day name to contribution calendar tooltips
  - Refactor user authorization check for a single project to avoid querying all user projects
  - Make images fit to the size of the viewport. !4810
  - Fix check for New Branch button on Issue page. !4630 (winniehell)
  - Fix GFM autocomplete not working on wiki pages
  - Fixed enter key not triggering click on first row when searching in a dropdown
  - Updated dropdowns in issuable form to use new GitLab dropdown style
  - Make images fit to the size of the viewport !4810
  - Fix check for New Branch button on Issue page !4630 (winniehell)
  - Fix MR-auto-close text added to description. !4836
  - Support U2F devices in Firefox. !5177
  - Fix issue, preventing users w/o push access to sort tags. !5105 (redetection)
  - Add Spring EmojiOne updates.
  - Added Rake task for tracking deployments. !5320
  - Fix fetching LFS objects for private CI projects
  - Add the new 2016 Emoji! Adds 72 new emoji including bacon, facepalm, and selfie. !5237
  - Add syntax for multiline blockquote using `>>>` fence. !3954
  - Fix viewing notification settings when a project is pending deletion
  - Updated compare dropdown menus to use GL dropdown
  - Redirects back to issue after clicking login link
  - Eager load award emoji on notes
  - Allow to define manual actions/builds on Pipelines and Environments
  - Fix pagination when sorting by columns with lots of ties (like priority)
  - The Markdown reference parsers now re-use query results to prevent running the same queries multiple times. !5020
  - Updated project header design
  - Issuable collapsed assignee tooltip is now the users name
  - Fix compare view not changing code view rendering style
  - Exclude email check from the standard health check
  - Updated layout for Projects, Groups, Users on Admin area. !4424
  - Fix changing issue state columns in milestone view
  - Update health_check gem to version 2.1.0
  - Add notification settings dropdown for groups
  - Render inline diffs for multiple changed lines following eachother
  - Wildcards for protected branches. !4665
  - Allow importing from Github using Personal Access Tokens. (Eric K Idema)
  - API: Expose `due_date` for issues (Robert Schilling)
  - API: Todos. !3188 (Robert Schilling)
  - API: Expose shared groups for projects and shared projects for groups. !5050 (Robert Schilling)
  - API: Expose `developers_can_push` and `developers_can_merge` for branches. !5208 (Robert Schilling)
  - Add "Enabled Git access protocols" to Application Settings
  - Diffs will create button/diff form on demand no on server side
  - Reduce size of HTML used by diff comment forms
  - Protected branches have a "Developers can Merge" setting. !4892 (original implementation by Mathias Vestergaard)
  - Fix user creation with stronger minimum password requirements. !4054 (nathan-pmt)
  - Only show New Snippet button to users that can create snippets.
  - PipelinesFinder uses git cache data
  - Track a user who created a pipeline
  - Actually render old and new sections of parallel diff next to each other
  - Throttle the update of `project.pushes_since_gc` to 1 minute.
  - Allow expanding and collapsing files in diff view. !4990
  - Collapse large diffs by default (!4990)
  - Fix mentioned users list on diff notes
  - Add support for inline videos in GitLab Flavored Markdown. !5215 (original implementation by Eric Hayes)
  - Fix creation of deployment on build that is retried, redeployed or rollback
  - Don't parse Rinku returned value to DocFragment when it didn't change the original html string.
  - Check for conflicts with existing Project's wiki path when creating a new project.
  - Show last push widget in upstream after push to fork
  - Fix stage status shown for pipelines
  - Cache todos pending/done dashboard query counts.
  - Don't instantiate a git tree on Projects show default view
  - Bump Rinku to 2.0.0
  - Remove unused front-end variable -> default_issues_tracker
  - ObjectRenderer retrieve renderer content using Rails.cache.read_multi
  - Better caching of git calls on ProjectsController#show.
  - Avoid to retrieve MR closes_issues as much as possible.
  - Hide project name in project activities. !5068 (winniehell)
  - Add API endpoint for a group issues. !4520 (mahcsig)
  - Add Bugzilla integration. !4930 (iamtjg)
  - Fix new snippet style bug (elliotec)
  - Instrument Rinku usage
  - Be explicit to define merge request discussion variables
  - Use cache for todos counter calling TodoService
  - Metrics for Rouge::Plugins::Redcarpet and Rouge::Formatters::HTMLGitlab
  - RailsCache metris now includes fetch_hit/fetch_miss and read_hit/read_miss info.
  - Allow [ci skip] to be in any case and allow [skip ci]. !4785 (simon_w)
  - Made project list visibility icon fixed width
  - Set import_url validation to be more strict
  - Memoize MR merged/closed events retrieval
  - Don't render discussion notes when requesting diff tab through AJAX
  - Add basic system information like memory and disk usage to the admin panel
  - Don't garbage collect commits that have related DB records like comments
  - Allow to setup event by channel on slack service
  - More descriptive message for git hooks and file locks
  - Aliases of award emoji should be stored as original name. !5060 (dixpac)
  - Handle custom Git hook result in GitLab UI
  - Allow to access Container Registry for Public and Internal projects
  - Allow '?', or '&' for label names
  - Support redirected blobs for Container Registry integration
  - Fix importer for GitHub Pull Requests when a branch was reused across Pull Requests
  - Add date when user joined the team on the member page
  - Fix 404 redirect after validation fails importing a GitLab project
  - Added setting to set new users by default as external. !4545 (Dravere)
  - Add min value for project limit field on user's form. !3622 (jastkand)
  - Reset project pushes_since_gc when we enqueue the git gc call
  - Add reminder to not paste private SSH keys. !4399 (Ingo Blechschmidt)
  - Collapsed diffs lines/size don't acumulate to overflow diffs.
  - Remove duplicate `description` field in `MergeRequest` entities (Ben Boeckel)
  - Style of import project buttons were fixed in the new project page. !5183 (rdemirbay)
  - Fix GitHub client requests when rate limit is disabled
  - Optimistic locking for Issues and Merge Requests (Title and description overriding prevention)
  - Redesign Builds and Pipelines pages
  - Change status color and icon for running builds
  - Fix commenting issue in side by side diff view for unchanged lines
  - Fix markdown rendering for: consecutive labels references, label references that begin with a digit or contains `.`
  - Project export filename now includes the project and namespace path
  - Fix last update timestamp on issues not preserved on gitlab.com and project imports
  - Fix issues importing projects from EE to CE
  - Fix creating group with space in group path
  - Improve cron_jobs loading error messages. !5318 / !5360
  - Prevent toggling sidebar when clipboard icon clicked
  - Create Todos for Issue author when assign or mention himself (Katarzyna Kobierska)
  - Limit the number of retries on error to 3 for exporting projects
  - Allow empty repositories on project import/export
  - Render only commit message title in builds (Katarzyna Kobierska Ula Budziszewska)
  - Allow bulk (un)subscription from issues in issue index
  - Fix MR diff encoding issues exporting GitLab projects
  - Move builds settings out of project settings and rename Pipelines
  - Add builds badge to Pipelines settings page
  - Export and import avatar as part of project import/export
  - Fix migration corrupting import data for old version upgrades
  - Show tooltip on GitLab export link in new project page
  - Fix import_data wrongly saved as a result of an invalid import_url !5206

v 8.9.11
  - Respect the fork_project permission when forking projects
  - Set a restrictive CORS policy on the API for credentialed requests
  - API: disable rails session auth for non-GET/HEAD requests
  - Escape HTML nodes in builds commands in CI linter

v 8.9.10
  - Allow the Rails cookie to be used for API authentication.

v 8.9.9
  - Exclude some pending or inactivated rows in Member scopes

v 8.9.8
  - Upgrade Doorkeeper to 4.2.0. !5881

v 8.9.7
  - Upgrade Rails to 4.2.7.1 for security fixes. !5781
  - Require administrator privileges to perform a project import.

v 8.9.6
  - Fix importing of events under notes for GitLab projects. !5154
  - Fix log statements in import/export. !5129
  - Fix commit avatar alignment in compare view. !5128
  - Fix broken migration in MySQL. !5005
  - Overwrite Host and X-Forwarded-Host headers in NGINX !5213
  - Keeps issue number when importing from Gitlab.com
  - Add Pending tab for Builds (Katarzyna Kobierska, Urszula Budziszewska)

v 8.9.5
  - Add more debug info to import/export and memory killer. !5108
  - Fixed avatar alignment in new MR view. !5095
  - Fix diff comments not showing up in activity feed. !5069
  - Add index on both Award Emoji user and name. !5061
  - Downgrade to Redis 3.2.2 due to massive memory leak with Sidekiq. !5056
  - Re-enable import button when import process fails due to namespace already being taken. !5053
  - Fix snippets comments not displayed. !5045
  - Fix emoji paths in relative root configurations. !5027
  - Fix issues importing events in Import/Export. !4987
  - Fixed 'use shortcuts' button on docs. !4979
  - Admin should be able to turn shared runners into specific ones. !4961
  - Update RedCloth to 4.3.2 for CVE-2012-6684. !4929 (Takuya Noguchi)
  - Improve the request / withdraw access button. !4860

v 8.9.4
  - Fix privilege escalation issue with OAuth external users.
  - Ensure references to private repos aren't shown to logged-out users.
  - Fixed search field blur not removing focus. !4704
  - Resolve "Sub nav isn't showing on file view". !4890
  - Fixes middle click and double request when navigating through the file browser. !4891
  - Fixed URL on label button when filtering. !4897
  - Fixed commit avatar alignment. !4933
  - Do not show build retry link when build is active. !4967
  - Fix restore Rake task warning message output. !4980
  - Handle external issues in IssueReferenceFilter. !4988
  - Expiry date on pinned nav cookie. !5009
  - Updated breakpoint for sidebar pinning. !5019

v 8.9.3
  - Fix encrypted data backwards compatibility after upgrading attr_encrypted gem. !4963
  - Fix rendering of commit notes. !4953
  - Resolve "Pin should show up at 1280px min". !4947
  - Switched mobile button icons to ellipsis and angle. !4944
  - Correctly returns todo ID after creating todo. !4941
  - Better debugging for memory killer middleware. !4936
  - Remove duplicate new page btn from edit wiki. !4904
  - Use clock_gettime for all performance timestamps. !4899
  - Use memorized tags array when searching tags by name. !4859
  - Fixed avatar alignment in new MR view. !4901
  - Removed fade when filtering results. !4932
  - Fix missing avatar on system notes. !4954
  - Reduce overhead and optimize ProjectTeam#max_member_access performance. !4973
  - Use update_columns to bypass all the dirty code on active_record. !4985
  - Fix restore Rake task warning message output !4980

v 8.9.2
  - Fix visibility of snippets when searching.
  - Fix an information disclosure when requesting access to a group containing private projects.
  - Update omniauth-saml to 1.6.0 !4951

v 8.9.1
  - Refactor labels documentation. !3347
  - Eager load award emoji on notes. !4628
  - Fix some CI wording in documentation. !4660
  - Document `GIT_STRATEGY` and `GIT_DEPTH`. !4720
  - Add documentation for the export & import features. !4732
  - Add some docs for Docker Registry configuration. !4738
  - Ensure we don't send the "access request declined" email to access requesters on project deletion. !4744
  - Display group/project access requesters separately in the admin area. !4798
  - Add documentation and examples for configuring cloud storage for registry images. !4812
  - Clarifies documentation about artifact expiry. !4831
  - Fix the Network graph links. !4832
  - Fix MR-auto-close text added to description. !4836
  - Add documentation for award emoji now that comments can be awarded with emojis. !4839
  - Fix typo in export failure email. !4847
  - Fix header vertical centering. !4170
  - Fix subsequent SAML sign ins. !4718
  - Set button label when picking an option from status dropdown. !4771
  - Prevent invalid URLs from raising exceptions in WikiLink Filter. !4775
  - Handle external issues in IssueReferenceFilter. !4789
  - Support for rendering/redacting multiple documents. !4828
  - Update Todos documentation and screenshots to include new functionality. !4840
  - Hide nav arrows by default. !4843
  - Added bottom padding to label color suggestion link. !4845
  - Use jQuery objects in ref dropdown. !4850
  - Fix GitLab project import issues related to notes and builds. !4855
  - Restrict header logo to 36px so it doesn't overflow. !4861
  - Fix unwanted label unassignment. !4863
  - Fix mobile Safari bug where horizontal nav arrows would flicker on scroll. !4869
  - Restore old behavior around diff notes to outdated discussions. !4870
  - Fix merge requests project settings help link anchor. !4873
  - Fix 404 when accessing pipelines as guest user on public projects. !4881
  - Remove width restriction for logo on sign-in page. !4888
  - Bump gitlab_git to 10.2.3 to fix false truncated warnings with ISO-8559 files. !4884
  - Apply selected value as label. !4886
  - Change Retry to Re-deploy on Deployments page
  - Fix temp file being deleted after the request while importing a GitLab project. !4894
  - Fix pagination when sorting by columns with lots of ties (like priority)
  - Implement Subresource Integrity for CSS and JavaScript assets. This prevents malicious assets from loading in the case of a CDN compromise.
  - Fix user creation with stronger minimum password requirements !4054 (nathan-pmt)
  - Fix a wrong MR status when merge_when_build_succeeds & project.only_allow_merge_if_build_succeeds are true. !4912
  - Add SMTP as default delivery method to match gitlab-org/omnibus-gitlab!826. !4915
  - Remove duplicate 'New Page' button on edit wiki page

v 8.9.0
  - Fix group visibility form layout in application settings
  - Fix builds API response not including commit data
  - Fix error when CI job variables key specified but not defined
  - Fix pipeline status when there are no builds in pipeline
  - Fix Error 500 when using closes_issues API with an external issue tracker
  - Add more information into RSS feed for issues (Alexander Matyushentsev)
  - Bulk assign/unassign labels to issues.
  - Ability to prioritize labels !4009 / !3205 (Thijs Wouters)
  - Show Star and Fork buttons on mobile.
  - Performance improvements on RelativeLinkFilter
  - Fix endless redirections when accessing user OAuth applications when they are disabled
  - Allow enabling wiki page events from Webhook management UI
  - Bump rouge to 1.11.0
  - Fix issue with arrow keys not working in search autocomplete dropdown
  - Fix an issue where note polling stopped working if a window was in the
    background during a refresh.
  - Pre-processing Markdown now only happens when needed
  - Make EmailsOnPushWorker use Sidekiq mailers queue
  - Redesign all Devise emails. !4297
  - Don't show 'Leave Project' to group members
  - Fix wiki page events' webhook to point to the wiki repository
  - Add a border around images to differentiate them from the background.
  - Don't show tags for revert and cherry-pick operations
  - Show image ID on registry page
  - Fix issue todo not remove when leave project !4150 (Long Nguyen)
  - Allow customisable text on the 'nearly there' page after a user signs up
  - Bump recaptcha gem to 3.0.0 to remove deprecated stoken support
  - Fix SVG sanitizer to allow more elements
  - Allow forking projects with restricted visibility level
  - Added descriptions to notification settings dropdown
  - Improve note validation to prevent errors when creating invalid note via API
  - Reduce number of fog gem dependencies
  - Add number of merge requests for a given milestone to the milestones view.
  - Implement a fair usage of shared runners
  - Remove project notification settings associated with deleted projects
  - Fix 404 page when viewing TODOs that contain milestones or labels in different projects
  - Add a metric for the number of new Redis connections created by a transaction
  - Fix Error 500 when viewing a blob with binary characters after the 1024-byte mark
  - Redesign navigation for project pages
  - Fix images in sign-up confirmation email
  - Added shortcut 'y' for copying a files content hash URL #14470
  - Fix groups API to list only user's accessible projects
  - Fix horizontal scrollbar for long commit message.
  - GitLab Performance Monitoring now tracks the total method execution time and call count per method
  - Add Environments and Deployments
  - Redesign account and email confirmation emails
  - Don't fail builds for projects that are deleted
  - Support Docker Registry manifest v1
  - `git clone https://host/namespace/project` now works, in addition to using the `.git` suffix
  - Bump nokogiri to 1.6.8
  - Use gitlab-shell v3.0.0
  - Fixed alignment of download dropdown in merge requests
  - Upgrade to jQuery 2
  - Adds selected branch name to the dropdown toggle
  - Add API endpoint for Sidekiq Metrics !4653
  - Refactoring Award Emoji with API support for Issues and MergeRequests
  - Use Knapsack to evenly distribute tests across multiple nodes
  - Add `sha` parameter to MR merge API, to ensure only reviewed changes are merged
  - Don't allow MRs to be merged when commits were added since the last review / page load
  - Add DB index on users.state
  - Limit email on push diff size to 30 files / 150 KB
  - Add rake task 'gitlab:db:configure' for conditionally seeding or migrating the database
  - Changed the Slack build message to use the singular duration if necessary (Aran Koning)
  - Fix race condition on merge when build succeeds
  - Added shortcut to focus filter search fields and added documentation #18120
  - Links from a wiki page to other wiki pages should be rewritten as expected
  - Add option to project to only allow merge requests to be merged if the build succeeds (Rui Santos)
  - Added navigation shortcuts to the project pipelines, milestones, builds and forks page. !4393
  - Fix issues filter when ordering by milestone
  - Disable SAML account unlink feature
  - Added artifacts:when to .gitlab-ci.yml - this requires GitLab Runner 1.3
  - Bamboo Service: Fix missing credentials & URL handling when base URL contains a path (Benjamin Schmid)
  - TeamCity Service: Fix URL handling when base URL contains a path
  - Todos will display target state if issuable target is 'Closed' or 'Merged'
  - Validate only and except regexp
  - Fix bug when sorting issues by milestone due date and filtering by two or more labels
  - POST to API /projects/:id/runners/:runner_id would give 409 if the runner was already enabled for this project
  - Add support for using Yubikeys (U2F) for two-factor authentication
  - Link to blank group icon doesn't throw a 404 anymore
  - Remove 'main language' feature
  - Toggle whitespace button now available for compare branches diffs #17881
  - Pipelines can be canceled only when there are running builds
  - Allow authentication using personal access tokens
  - Use downcased path to container repository as this is expected path by Docker
  - Allow to use CI token to fetch LFS objects
  - Custom notification settings
  - Projects pending deletion will render a 404 page
  - Measure queue duration between gitlab-workhorse and Rails
  - Added Gfm autocomplete for labels
  - Added edit note 'up' shortcut documentation to the help panel and docs screenshot #18114
  - Make Omniauth providers specs to not modify global configuration
  - Remove unused JiraIssue class and replace references with ExternalIssue. !4659 (Ilan Shamir)
  - Make authentication service for Container Registry to be compatible with < Docker 1.11
  - Make it possible to lock a runner from being enabled for other projects
  - Add Application Setting to configure Container Registry token expire delay (default 5min)
  - Cache assigned issue and merge request counts in sidebar nav
  - Use Knapsack only in CI environment
  - Updated project creation page to match new UI #2542
  - Cache project build count in sidebar nav
  - Add milestone expire date to the right sidebar
  - Manually mark a issue or merge request as a todo
  - Fix markdown_spec to use before instead of before(:all) to properly cleanup database after testing
  - Reduce number of queries needed to render issue labels in the sidebar
  - Improve error handling importing projects
  - Remove duplicated notification settings
  - Put project Files and Commits tabs under Code tab
  - Decouple global notification level from user model
  - Replace Colorize with Rainbow for coloring console output in Rake tasks.
  - Add workhorse controller and API helpers
  - An indicator is now displayed at the top of the comment field for confidential issues.
  - Show categorised search queries in the search autocomplete
  - RepositoryCheck::SingleRepositoryWorker public and private methods are now instrumented
  - Dropdown for `.gitlab-ci.yml` templates
  - Improve issuables APIs performance when accessing notes !4471
  - Add sorting dropdown to tags page !4423
  - External links now open in a new tab
  - Prevent default actions of disabled buttons and links
  - Markdown editor now correctly resets the input value on edit cancellation !4175
  - Toggling a task list item in a issue/mr description does not creates a Todo for mentions
  - Improved UX of date pickers on issue & milestone forms
  - Cache on the database if a project has an active external issue tracker.
  - Put project Labels and Milestones pages links under Issues and Merge Requests tabs as subnav
  - GitLab project import and export functionality
  - All classes in the Banzai::ReferenceParser namespace are now instrumented
  - Remove deprecated issues_tracker and issues_tracker_id from project model
  - Allow users to create confidential issues in private projects
  - Measure CPU time for instrumented methods
  - Instrument private methods and private instance methods by default instead just public methods
  - Only show notes through JSON on confidential issues that the user has access to
  - Updated the allocations Gem to version 1.0.5
  - The background sampler now ignores classes without names
  - Update design for `Close` buttons
  - New custom icons for navigation
  - Horizontally scrolling navigation on project, group, and profile settings pages
  - Hide global side navigation by default
  - Fix project Star/Unstar project button tooltip
  - Remove tanuki logo from side navigation; center on top nav
  - Include user relationships when retrieving award_emoji
  - Various associations are now eager loaded when parsing issue references to reduce the number of queries executed
  - Set inverse_of for Project/Service association to reduce the number of queries
  - Update tanuki logo highlight/loading colors
  - Remove explicit Gitlab::Metrics.action assignments, are already automatic.
  - Use Git cached counters for branches and tags on project page
  - Cache participable participants in an instance variable.
  - Filter parameters for request_uri value on instrumented transactions.
  - Remove duplicated keys add UNIQUE index to keys fingerprint column
  - ExtractsPath get ref_names from repository cache, if not there access git.
  - Show a flash warning about the error detail of XHR requests which failed with status code 404 and 500
  - Cache user todo counts from TodoService
  - Ensure Todos counters doesn't count Todos for projects pending delete
  - Add left/right arrows horizontal navigation
  - Add tooltip to pin/unpin navbar
  - Add new sub nav style to Wiki and Graphs sub navigation

v 8.8.9
  - Upgrade Doorkeeper to 4.2.0. !5881

v 8.8.8
  - Upgrade Rails to 4.2.7.1 for security fixes. !5781

v 8.8.7
  - Fix privilege escalation issue with OAuth external users.
  - Ensure references to private repos aren't shown to logged-out users.

v 8.8.6
  - Fix visibility of snippets when searching.
  - Update omniauth-saml to 1.6.0 !4951

v 8.8.5
  - Import GitHub repositories respecting the API rate limit !4166
  - Fix todos page throwing errors when you have a project pending deletion !4300
  - Disable Webhooks before proceeding with the GitHub import !4470
  - Fix importer for GitHub comments on diff !4488
  - Adjust the SAML control flow to allow LDAP identities to be added to an existing SAML user !4498
  - Fix incremental trace upload API when using multi-byte UTF-8 chars in trace !4541
  - Prevent unauthorized access for projects build traces
  - Forbid scripting for wiki files
  - Only show notes through JSON on confidential issues that the user has access to
  - Banzai::Filter::UploadLinkFilter use XPath instead CSS expressions
  - Banzai::Filter::ExternalLinkFilter use XPath instead CSS expressions

v 8.8.4
  - Fix LDAP-based login for users with 2FA enabled. !4493
  - Added descriptions to notification settings dropdown
  - Due date can be removed from milestones

v 8.8.3
  - Fix 404 page when viewing TODOs that contain milestones or labels in different projects. !4312
  - Fixed JS error when trying to remove discussion form. !4303
  - Fixed issue with button color when no CI enabled. !4287
  - Fixed potential issue with 2 CI status polling events happening. !3869
  - Improve design of Pipeline view. !4230
  - Fix gitlab importer failing to import new projects due to missing credentials. !4301
  - Fix import URL migration not rescuing with the correct Error. !4321
  - Fix health check access token changing due to old application settings being used. !4332
  - Make authentication service for Container Registry to be compatible with Docker versions before 1.11. !4363
  - Add Application Setting to configure Container Registry token expire delay (default 5 min). !4364
  - Pass the "Remember me" value to the 2FA token form. !4369
  - Fix incorrect links on pipeline page when merge request created from fork.  !4376
  - Use downcased path to container repository as this is expected path by Docker. !4420
  - Fix wiki project clone address error (chujinjin). !4429
  - Fix serious performance bug with rendering Markdown with InlineDiffFilter.  !4392
  - Fix missing number on generated ordered list element. !4437
  - Prevent disclosure of notes on confidential issues in search results.

v 8.8.2
  - Added remove due date button. !4209
  - Fix Error 500 when accessing application settings due to nil disabled OAuth sign-in sources. !4242
  - Fix Error 500 in CI charts by gracefully handling commits with no durations. !4245
  - Fix table UI on CI builds page. !4249
  - Fix backups if registry is disabled. !4263
  - Fixed issue with merge button color. !4211
  - Fixed issue with enter key selecting wrong option in dropdown. !4210
  - When creating a .gitignore file a dropdown with templates will be provided. !4075
  - Fix concurrent request when updating build log in browser. !4183

v 8.8.1
  - Add documentation for the "Health Check" feature
  - Allow anonymous users to access a public project's pipelines !4233
  - Fix MySQL compatibility in zero downtime migrations helpers
  - Fix the CI login to Container Registry (the gitlab-ci-token user)

v 8.8.0
  - Implement GFM references for milestones (Alejandro Rodríguez)
  - Snippets tab under user profile. !4001 (Long Nguyen)
  - Fix error when using link to uploads in global snippets
  - Fix Error 500 when attempting to retrieve project license when HEAD points to non-existent ref
  - Assign labels and milestone to target project when moving issue. !3934 (Long Nguyen)
  - Use a case-insensitive comparison in sanitizing URI schemes
  - Toggle sign-up confirmation emails in application settings
  - Make it possible to prevent tagged runner from picking untagged jobs
  - Added `InlineDiffFilter` to the markdown parser. (Adam Butler)
  - Added inline diff styling for `change_title` system notes. (Adam Butler)
  - Project#open_branches has been cleaned up and no longer loads entire records into memory.
  - Escape HTML in commit titles in system note messages
  - Improve design of Pipeline View
  - Fix scope used when accessing container registry
  - Fix creation of Ci::Commit object which can lead to pending, failed in some scenarios
  - Improve multiple branch push performance by memoizing permission checking
  - Log to application.log when an admin starts and stops impersonating a user
  - Changing the confidentiality of an issue now creates a new system note (Alex Moore-Niemi)
  - Updated gitlab_git to 10.1.0
  - GitAccess#protected_tag? no longer loads all tags just to check if a single one exists
  - Reduce delay in destroying a project from 1-minute to immediately
  - Make build status canceled if any of the jobs was canceled and none failed
  - Upgrade Sidekiq to 4.1.2
  - Added /health_check endpoint for checking service status
  - Make 'upcoming' filter for milestones work better across projects
  - Sanitize repo paths in new project error message
  - Bump mail_room to 0.7.0 to fix stuck IDLE connections
  - Remove future dates from contribution calendar graph.
  - Support e-mail notifications for comments on project snippets
  - Fix API leak of notes of unauthorized issues, snippets and merge requests
  - Use ActionDispatch Remote IP for Akismet checking
  - Fix error when visiting commit builds page before build was updated
  - Add 'l' shortcut to open Label dropdown on issuables and 'i' to create new issue on a project
  - Update SVG sanitizer to conform to SVG 1.1
  - Speed up push emails with multiple recipients by only generating the email once
  - Updated search UI
  - Added authentication service for Container Registry
  - Display informative message when new milestone is created
  - Sanitize milestones and labels titles
  - Support multi-line tag messages. !3833 (Calin Seciu)
  - Force users to reset their password after an admin changes it
  - Allow "NEWS" and "CHANGES" as alternative names for CHANGELOG. !3768 (Connor Shea)
  - Added button to toggle whitespaces changes on diff view
  - Backport GitHub Enterprise import support from EE
  - Create tags using Rugged for performance reasons. !3745
  - Allow guests to set notification level in projects
  - API: Expose Issue#user_notes_count. !3126 (Anton Popov)
  - Don't show forks button when user can't view forks
  - Fix atom feed links and rendering
  - Files over 5MB can only be viewed in their raw form, files over 1MB without highlighting !3718
  - Add support for supressing text diffs using .gitattributes on the default branch (Matt Oakes)
  - Add eager load paths to help prevent dependency load issues in Sidekiq workers. !3724
  - Added multiple colors for labels in dropdowns when dups happen.
  - Show commits in the same order as `git log`
  - Improve description for the Two-factor Authentication sign-in screen. (Connor Shea)
  - API support for the 'since' and 'until' operators on commit requests (Paco Guzman)
  - Fix Gravatar hint in user profile when Gravatar is disabled. !3988 (Artem Sidorenko)
  - Expire repository exists? and has_visible_content? caches after a push if necessary
  - Fix unintentional filtering bug in Issue/MR sorted by milestone due (Takuya Noguchi)
  - Fix adding a todo for private group members (Ahmad Sherif)
  - Bump ace-rails-ap gem version from 2.0.1 to 4.0.2 which upgrades Ace Editor from 1.1.2 to 1.2.3
  - Total method execution timings are no longer tracked
  - Allow Admins to remove the Login with buttons for OAuth services and still be able to import !4034. (Andrei Gliga)
  - Add API endpoints for un/subscribing from/to a label. !4051 (Ahmad Sherif)
  - Hide left sidebar on phone screens to give more space for content
  - Redesign navigation for profile and group pages
  - Add counter metrics for rails cache
  - Import pull requests from GitHub where the source or target branches were removed
  - All Grape API helpers are now instrumented
  - Improve Issue formatting for the Slack Service (Jeroen van Baarsen)
  - Fixed advice on invalid permissions on upload path !2948 (Ludovic Perrine)
  - Allows MR authors to have the source branch removed when merging the MR. !2801 (Jeroen Jacobs)
  - When creating a .gitignore file a dropdown with templates will be provided
  - Shows the issue/MR list search/filter form and corrects the mobile styling for guest users. #17562

v 8.7.9
  - Fix privilege escalation issue with OAuth external users.
  - Ensure references to private repos aren't shown to logged-out users.

v 8.7.8
  - Fix visibility of snippets when searching.
  - Update omniauth-saml to 1.6.0 !4951

v 8.7.7
  - Fix import by `Any Git URL` broken if the URL contains a space
  - Prevent unauthorized access to other projects build traces
  - Forbid scripting for wiki files
  - Only show notes through JSON on confidential issues that the user has access to

v 8.7.6
  - Fix links on wiki pages for relative url setups. !4131 (Artem Sidorenko)
  - Fix import from GitLab.com to a private instance failure. !4181
  - Fix external imports not finding the import data. !4106
  - Fix notification delay when changing status of an issue
  - Bump Workhorse to 0.7.5 so it can serve raw diffs

v 8.7.5
  - Fix relative links in wiki pages. !4050
  - Fix always showing build notification message when switching between merge requests !4086
  - Fix an issue when filtering merge requests with more than one label. !3886
  - Fix short note for the default scope on build page (Takuya Noguchi)

v 8.7.4
  - Links for Redmine issue references are generated correctly again !4048 (Benedikt Huss)
  - Fix setting trusted proxies !3970
  - Fix BitBucket importer bug when throwing exceptions !3941
  - Use sign out path only if not empty !3989
  - Running rake gitlab:db:drop_tables now drops tables with cascade !4020
  - Running rake gitlab:db:drop_tables uses "IF EXISTS" as a precaution !4100
  - Use a case-insensitive comparison in sanitizing URI schemes

v 8.7.3
  - Emails, Gitlab::Email::Message, Gitlab::Diff, and Premailer::Adapter::Nokogiri are now instrumented
  - Merge request widget displays TeamCity build state and code coverage correctly again.
  - Fix the line code when importing PR review comments from GitHub. !4010
  - Wikis are now initialized on legacy projects when checking repositories
  - Remove animate.css in favor of a smaller subset of animations. !3937 (Connor Shea)

v 8.7.2
  - The "New Branch" button is now loaded asynchronously
  - Fix error 500 when trying to create a wiki page
  - Updated spacing between notification label and button
  - Label titles in filters are now escaped properly

v 8.7.1
  - Throttle the update of `project.last_activity_at` to 1 minute. !3848
  - Fix .gitlab-ci.yml parsing issue when hidde job is a template without script definition. !3849
  - Fix license detection to detect all license files, not only known licenses. !3878
  - Use the `can?` helper instead of `current_user.can?`. !3882
  - Prevent users from deleting Webhooks via API they do not own
  - Fix Error 500 due to stale cache when projects are renamed or transferred
  - Update width of search box to fix Safari bug. !3900 (Jedidiah)
  - Use the `can?` helper instead of `current_user.can?`

v 8.7.0
  - Gitlab::GitAccess and Gitlab::GitAccessWiki are now instrumented
  - Fix vulnerability that made it possible to gain access to private labels and milestones
  - The number of InfluxDB points stored per UDP packet can now be configured
  - Fix error when cross-project label reference used with non-existent project
  - Transactions for /internal/allowed now have an "action" tag set
  - Method instrumentation now uses Module#prepend instead of aliasing methods
  - Repository.clean_old_archives is now instrumented
  - Add support for environment variables on a job level in CI configuration file
  - SQL query counts are now tracked per transaction
  - The Projects::HousekeepingService class has extra instrumentation
  - All service classes (those residing in app/services) are now instrumented
  - Developers can now add custom tags to transactions
  - Loading of an issue's referenced merge requests and related branches is now done asynchronously
  - Enable gzip for assets, makes the page size significantly smaller. !3544 / !3632 (Connor Shea)
  - Add support to cherry-pick any commit into any branch in the web interface (Minqi Pan)
  - Project switcher uses new dropdown styling
  - Load award emoji images separately unless opening the full picker. Saves several hundred KBs of data for most pages. (Connor Shea)
  - Do not include award_emojis in issue and merge_request comment_count !3610 (Lucas Charles)
  - Restrict user profiles when public visibility level is restricted.
  - Add ability set due date to issues, sort and filter issues by due date (Mehmet Beydogan)
  - All images in discussions and wikis now link to their source files !3464 (Connor Shea).
  - Return status code 303 after a branch DELETE operation to avoid project deletion (Stan Hu)
  - Add setting for customizing the list of trusted proxies !3524
  - Allow projects to be transfered to a lower visibility level group
  - Fix `signed_in_ip` being set to 127.0.0.1 when using a reverse proxy !3524
  - Improved Markdown rendering performance !3389
  - Make shared runners text in box configurable
  - Don't attempt to look up an avatar in repo if repo directory does not exist (Stan Hu)
  - API: Ability to subscribe and unsubscribe from issues and merge requests (Robert Schilling)
  - Expose project badges in project settings
  - Make /profile/keys/new redirect to /profile/keys for back-compat. !3717
  - Preserve time notes/comments have been updated at when moving issue
  - Make HTTP(s) label consistent on clone bar (Stan Hu)
  - Add support for `after_script`, requires Runner 1.2 (Kamil Trzciński)
  - Expose label description in API (Mariusz Jachimowicz)
  - API: Ability to update a group (Robert Schilling)
  - API: Ability to move issues (Robert Schilling)
  - Fix Error 500 after renaming a project path (Stan Hu)
  - Fix a bug whith trailing slash in teamcity_url (Charles May)
  - Allow back dating on issues when created or updated through the API
  - Allow back dating on issue notes when created through the API
  - Propose license template when creating a new LICENSE file
  - API: Expose /licenses and /licenses/:key
  - Fix avatar stretching by providing a cropping feature
  - API: Expose `subscribed` for issues and merge requests (Robert Schilling)
  - Allow SAML to handle external users based on user's information !3530
  - Allow Omniauth providers to be marked as `external` !3657
  - Add endpoints to archive or unarchive a project !3372
  - Fix a bug whith trailing slash in bamboo_url
  - Add links to CI setup documentation from project settings and builds pages
  - Display project members page to all members
  - Handle nil descriptions in Slack issue messages (Stan Hu)
  - Add automated repository integrity checks (OFF by default)
  - API: Expose open_issues_count, closed_issues_count, open_merge_requests_count for labels (Robert Schilling)
  - API: Ability to star and unstar a project (Robert Schilling)
  - Add default scope to projects to exclude projects pending deletion
  - Allow to close merge requests which source projects(forks) are deleted.
  - Ensure empty recipients are rejected in BuildsEmailService
  - Use rugged to change HEAD in Project#change_head (P.S.V.R)
  - API: Ability to filter milestones by state `active` and `closed` (Robert Schilling)
  - API: Fix milestone filtering by `iid` (Robert Schilling)
  - Make before_script and after_script overridable on per-job (Kamil Trzciński)
  - API: Delete notes of issues, snippets, and merge requests (Robert Schilling)
  - Implement 'Groups View' as an option for dashboard preferences !3379 (Elias W.)
  - Better errors handling when creating milestones inside groups
  - Fix high CPU usage when PostReceive receives refs/merge-requests/<id>
  - Hide `Create a group` help block when creating a new project in a group
  - Implement 'TODOs View' as an option for dashboard preferences !3379 (Elias W.)
  - Allow issues and merge requests to be assigned to the author !2765
  - Make Ci::Commit to group only similar builds and make it stateful (ref, tag)
  - Gracefully handle notes on deleted commits in merge requests (Stan Hu)
  - Decouple membership and notifications
  - Fix creation of merge requests for orphaned branches (Stan Hu)
  - API: Ability to retrieve a single tag (Robert Schilling)
  - While signing up, don't persist the user password across form redisplays
  - Fall back to `In-Reply-To` and `References` headers when sub-addressing is not available (David Padilla)
  - Remove "Congratulations!" tweet button on newly-created project. (Connor Shea)
  - Fix admin/projects when using visibility levels on search (PotHix)
  - Build status notifications
  - Update email confirmation interface
  - API: Expose user location (Robert Schilling)
  - API: Do not leak group existence via return code (Robert Schilling)
  - ClosingIssueExtractor regex now also works with colons. e.g. "Fixes: #1234" !3591
  - Update number of Todos in the sidebar when it's marked as "Done". !3600
  - Sanitize branch names created for confidential issues
  - API: Expose 'updated_at' for issue, snippet, and merge request notes (Robert Schilling)
  - API: User can leave a project through the API when not master or owner. !3613
  - Fix repository cache invalidation issue when project is recreated with an empty repo (Stan Hu)
  - Fix: Allow empty recipients list for builds emails service when pushed is added (Frank Groeneveld)
  - Improved markdown forms
  - Diff design updates (colors, button styles, etc)
  - Copying and pasting a diff no longer pastes the line numbers or +/-
  - Add null check to formData when updating profile content to fix Firefox bug
  - Disable spellcheck and autocorrect for username field in admin page
  - Delete tags using Rugged for performance reasons (Robert Schilling)
  - Add Slack notifications when Wiki is edited (Sebastian Klier)
  - Diffs load at the correct point when linking from from number
  - Selected diff rows highlight
  - Fix emoji categories in the emoji picker
  - API: Properly display annotated tags for GET /projects/:id/repository/tags (Robert Schilling)
  - Add encrypted credentials for imported projects and migrate old ones
  - Properly format all merge request references with ! rather than # !3740 (Ben Bodenmiller)
  - Author and participants are displayed first on users autocompletion
  - Show number sign on external issue reference text (Florent Baldino)
  - Updated print style for issues
  - Use GitHub Issue/PR number as iid to keep references
  - Import GitHub labels
  - Add option to filter by "Owned projects" on dashboard page
  - Import GitHub milestones
  - Execute system web hooks on push to the project
  - Allow enable/disable push events for system hooks
  - Fix GitHub project's link in the import page when provider has a custom URL
  - Add RAW build trace output and button on build page
  - Add incremental build trace update into CI API

v 8.6.9
  - Prevent unauthorized access to other projects build traces
  - Forbid scripting for wiki files
  - Only show notes through JSON on confidential issues that the user has access to

v 8.6.8
  - Prevent privilege escalation via "impersonate" feature
  - Prevent privilege escalation via notes API
  - Prevent privilege escalation via project webhook API
  - Prevent XSS via Git branch and tag names
  - Prevent XSS via custom issue tracker URL
  - Prevent XSS via `window.opener`
  - Prevent XSS via label drop-down
  - Prevent information disclosure via milestone API
  - Prevent information disclosure via snippet API
  - Prevent information disclosure via project labels
  - Prevent information disclosure via new merge request page

v 8.6.7
  - Fix persistent XSS vulnerability in `commit_person_link` helper
  - Fix persistent XSS vulnerability in Label and Milestone dropdowns
  - Fix vulnerability that made it possible to enumerate private projects belonging to group

v 8.6.6
  - Expire the exists cache before deletion to ensure project dir actually exists (Stan Hu). !3413
  - Fix error on language detection when repository has no HEAD (e.g., master branch) (Jeroen Bobbeldijk). !3654
  - Fix revoking of authorized OAuth applications (Connor Shea). !3690
  - Fix error on language detection when repository has no HEAD (e.g., master branch). !3654 (Jeroen Bobbeldijk)
  - Issuable header is consistent between issues and merge requests
  - Improved spacing in issuable header on mobile

v 8.6.5
  - Fix importing from GitHub Enterprise. !3529
  - Perform the language detection after updating merge requests in `GitPushService`, leading to faster visual feedback for the end-user. !3533
  - Check permissions when user attempts to import members from another project. !3535
  - Only update repository language if it is not set to improve performance. !3556
  - Return status code 303 after a branch DELETE operation to avoid project deletion (Stan Hu). !3583
  - Unblock user when active_directory is disabled and it can be found !3550
  - Fix a 2FA authentication spoofing vulnerability.

v 8.6.4
  - Don't attempt to fetch any tags from a forked repo (Stan Hu)
  - Redesign the Labels page

v 8.6.3
  - Mentions on confidential issues doesn't create todos for non-members. !3374
  - Destroy related todos when an Issue/MR is deleted. !3376
  - Fix error 500 when target is nil on todo list. !3376
  - Fix copying uploads when moving issue to another project. !3382
  - Ensuring Merge Request API returns boolean values for work_in_progress (Abhi Rao). !3432
  - Fix raw/rendered diff producing different results on merge requests. !3450
  - Fix commit comment alignment (Stan Hu). !3466
  - Fix Error 500 when searching for a comment in a project snippet. !3468
  - Allow temporary email as notification email. !3477
  - Fix issue with dropdowns not selecting values. !3478
  - Update gitlab-shell version and doc to 2.6.12. gitlab-org/gitlab-ee!280

v 8.6.2
  - Fix dropdown alignment. !3298
  - Fix issuable sidebar overlaps on tablet. !3299
  - Make dropdowns pixel perfect. !3337
  - Fix order of steps to prevent PostgreSQL errors when running migration. !3355
  - Fix bold text in issuable sidebar. !3358
  - Fix error with anonymous token in applications settings. !3362
  - Fix the milestone 'upcoming' filter. !3364 + !3368
  - Fix comments on confidential issues showing up in activity feed to non-members. !3375
  - Fix `NoMethodError` when visiting CI root path at `/ci`. !3377
  - Add a tooltip to new branch button in issue page. !3380
  - Fix an issue hiding the password form when signed-in with a linked account. !3381
  - Add links to CI setup documentation from project settings and builds pages. !3384
  - Fix an issue with width of project select dropdown. !3386
  - Remove redundant `require`s from Banzai files. !3391
  - Fix error 500 with cancel button on issuable edit form. !3392 + !3417
  - Fix background when editing a highlighted note. !3423
  - Remove tabstop from the WIP toggle links. !3426
  - Ensure private project snippets are not viewable by unauthorized people.
  - Gracefully handle notes on deleted commits in merge requests (Stan Hu). !3402
  - Fixed issue with notification settings not saving. !3452

v 8.6.1
  - Add option to reload the schema before restoring a database backup. !2807
  - Display navigation controls on mobile. !3214
  - Fixed bug where participants would not work correctly on merge requests. !3329
  - Fix sorting issues by votes on the groups issues page results in SQL errors. !3333
  - Restrict notifications for confidential issues. !3334
  - Do not allow to move issue if it has not been persisted. !3340
  - Add a confirmation step before deleting an issuable. !3341
  - Fixes issue with signin button overflowing on mobile. !3342
  - Auto collapses the navigation sidebar when resizing. !3343
  - Fix build dependencies, when the dependency is a string. !3344
  - Shows error messages when trying to create label in dropdown menu. !3345
  - Fixes issue with assign milestone not loading milestone list. !3346
  - Fix an issue causing the Dashboard/Milestones page to be blank. !3348

v 8.6.0
  - Add ability to move issue to another project
  - Prevent tokens in the import URL to be showed by the UI
  - Fix bug where wrong commit ID was being used in a merge request diff to show old image (Stan Hu)
  - Add confidential issues
  - Bump gitlab_git to 9.0.3 (Stan Hu)
  - Fix diff image view modes (2-up, swipe, onion skin) not working (Stan Hu)
  - Support Golang subpackage fetching (Stan Hu)
  - Bump Capybara gem to 2.6.2 (Stan Hu)
  - New branch button appears on issues where applicable
  - Contributions to forked projects are included in calendar
  - Improve the formatting for the user page bio (Connor Shea)
  - Easily (un)mark merge request as WIP using link
  - Use specialized system notes when MR is (un)marked as WIP
  - Removed the default password from the initial admin account created during
    setup. A password can be provided during setup (see installation docs), or
    GitLab will ask the user to create a new one upon first visit.
  - Fix issue when pushing to projects ending in .wiki
  - Properly display YAML front matter in Markdown
  - Add support for wiki with UTF-8 page names (Hiroyuki Sato)
  - Fix wiki search results point to raw source (Hiroyuki Sato)
  - Don't load all of GitLab in mail_room
  - Add information about `image` and `services` field at `job` level in the `.gitlab-ci.yml` documentation (Pat Turner)
  - HTTP error pages work independently from location and config (Artem Sidorenko)
  - Update `omniauth-saml` to 1.5.0 to allow for custom response attributes to be set
  - Memoize @group in Admin::GroupsController (Yatish Mehta)
  - Indicate how much an MR diverged from the target branch (Pierre de La Morinerie)
  - Added omniauth-auth0 Gem (Daniel Carraro)
  - Add label description in tooltip to labels in issue index and sidebar
  - Strip leading and trailing spaces in URL validator (evuez)
  - Add "last_sign_in_at" and "confirmed_at" to GET /users/* API endpoints for admins (evuez)
  - Return empty array instead of 404 when commit has no statuses in commit status API
  - Decrease the font size and the padding of the `.anchor` icons used in the README (Roberto Dip)
  - Rewrite logo to simplify SVG code (Sean Lang)
  - Allow to use YAML anchors when parsing the `.gitlab-ci.yml` (Pascal Bach)
  - Ignore jobs that start with `.` (hidden jobs)
  - Hide builds from project's settings when the feature is disabled
  - Allow to pass name of created artifacts archive in `.gitlab-ci.yml`
  - Refactor and greatly improve search performance
  - Add support for cross-project label references
  - Ensure "new SSH key" email do not ends up as dead Sidekiq jobs
  - Update documentation to reflect Guest role not being enforced on internal projects
  - Allow search for logged out users
  - Allow to define on which builds the current one depends on
  - Allow user subscription to a label: get notified for issues/merge requests related to that label (Timothy Andrew)
  - Fix bug where Bitbucket `closed` issues were imported as `opened` (Iuri de Silvio)
  - Don't show Issues/MRs from archived projects in Groups view
  - Fix wrong "iid of max iid" in Issuable sidebar for some merged MRs
  - Fix empty source_sha on Merge Request when there is no diff (Pierre de La Morinerie)
  - Increase the notes polling timeout over time (Roberto Dip)
  - Add shortcut to toggle markdown preview (Florent Baldino)
  - Show labels in dashboard and group milestone views
  - Fix an issue when the target branch of a MR had been deleted
  - Add main language of a project in the list of projects (Tiago Botelho)
  - Add #upcoming filter to Milestone filter (Tiago Botelho)
  - Add ability to show archived projects on dashboard, explore and group pages
  - Remove fork link closes all merge requests opened on source project (Florent Baldino)
  - Move group activity to separate page
  - Create external users which are excluded of internal and private projects unless access was explicitly granted
  - Continue parameters are checked to ensure redirection goes to the same instance
  - User deletion is now done in the background so the request can not time out
  - Canceled builds are now ignored in compound build status if marked as `allowed to fail`
  - Trigger a todo for mentions on commits page
  - Let project owners and admins soft delete issues and merge requests

v 8.5.13
  - Prevent unauthorized access to other projects build traces
  - Forbid scripting for wiki files

v 8.5.12
  - Prevent privilege escalation via "impersonate" feature
  - Prevent privilege escalation via notes API
  - Prevent privilege escalation via project webhook API
  - Prevent XSS via Git branch and tag names
  - Prevent XSS via custom issue tracker URL
  - Prevent XSS via `window.opener`
  - Prevent information disclosure via snippet API
  - Prevent information disclosure via project labels
  - Prevent information disclosure via new merge request page

v 8.5.11
  - Fix persistent XSS vulnerability in `commit_person_link` helper

v 8.5.10
  - Fix a 2FA authentication spoofing vulnerability.

v 8.5.9
  - Don't attempt to fetch any tags from a forked repo (Stan Hu).

v 8.5.8
  - Bump Git version requirement to 2.7.4

v 8.5.7
  - Bump Git version requirement to 2.7.3

v 8.5.6
  - Obtain a lease before querying LDAP

v 8.5.5
  - Ensure removing a project removes associated Todo entries
  - Prevent a 500 error in Todos when author was removed
  - Fix pagination for filtered dashboard and explore pages
  - Fix "Show all" link behavior

v 8.5.4
  - Do not cache requests for badges (including builds badge)

v 8.5.3
  - Flush repository caches before renaming projects
  - Sort starred projects on dashboard based on last activity by default
  - Show commit message in JIRA mention comment
  - Makes issue page and merge request page usable on mobile browsers.
  - Improved UI for profile settings

v 8.5.2
  - Fix sidebar overlapping content when screen width was below 1200px
  - Don't repeat labels listed on Labels tab
  - Bring the "branded appearance" feature from EE to CE
  - Fix error 500 when commenting on a commit
  - Show days remaining instead of elapsed time for Milestone
  - Fix broken icons on installations with relative URL (Artem Sidorenko)
  - Fix issue where tag list wasn't refreshed after deleting a tag
  - Fix import from gitlab.com (KazSawada)
  - Improve implementation to check read access to forks and add pagination
  - Don't show any "2FA required" message if it's not actually required
  - Fix help keyboard shortcut on relative URL setups (Artem Sidorenko)
  - Update Rails to 4.2.5.2
  - Fix permissions for deprecated CI build status badge
  - Don't show "Welcome to GitLab" when the search didn't return any projects
  - Add Todos documentation

v 8.5.1
  - Fix group projects styles
  - Show Crowd login tab when sign in is disabled and Crowd is enabled (Peter Hudec)
  - Fix a set of small UI glitches in project, profile, and wiki pages
  - Restrict permissions on public/uploads
  - Fix the merge request side-by-side view after loading diff results
  - Fix the look of tooltip for the "Revert" button
  - Add when the Builds & Runners API changes got introduced
  - Fix error 500 on some merged merge requests
  - Fix an issue causing the content of the issuable sidebar to disappear
  - Fix error 500 when trying to mark an already done todo as "done"
  - Fix an issue where MRs weren't sortable
  - Issues can now be dragged & dropped into empty milestone lists. This is also
    possible with MRs
  - Changed padding & background color for highlighted notes
  - Re-add the newrelic_rpm gem which was removed without any deprecation or warning (Stan Hu)
  - Update sentry-raven gem to 0.15.6
  - Add build coverage in project's builds page (Steffen Köhler)
  - Changed # to ! for merge requests in activity view

v 8.5.0
  - Fix duplicate "me" in tooltip of the "thumbsup" awards Emoji (Stan Hu)
  - Cache various Repository methods to improve performance
  - Fix duplicated branch creation/deletion Webhooks/service notifications when using Web UI (Stan Hu)
  - Ensure rake tasks that don't need a DB connection can be run without one
  - Update New Relic gem to 3.14.1.311 (Stan Hu)
  - Add "visibility" flag to GET /projects api endpoint
  - Add an option to supply root email through an environmental variable (Koichiro Mikami)
  - Ignore binary files in code search to prevent Error 500 (Stan Hu)
  - Render sanitized SVG images (Stan Hu)
  - Support download access by PRIVATE-TOKEN header (Stan Hu)
  - Upgrade gitlab_git to 7.2.23 to fix commit message mentions in first branch push
  - Add option to include the sender name in body of Notify email (Jason Lee)
  - New UI for pagination
  - Don't prevent sign out when 2FA enforcement is enabled and user hasn't yet
    set it up
  - API: Added "merge_requests/:merge_request_id/closes_issues" (Gal Schlezinger)
  - Fix diff comments loaded by AJAX to load comment with diff in discussion tab
  - Fix relative links in other markup formats (Ben Boeckel)
  - Whitelist raw "abbr" elements when parsing Markdown (Benedict Etzel)
  - Fix label links for a merge request pointing to issues list
  - Don't vendor minified JS
  - Increase project import timeout to 15 minutes
  - Be more permissive with email address validation: it only has to contain a single '@'
  - Display 404 error on group not found
  - Track project import failure
  - Support Two-factor Authentication for LDAP users
  - Display database type and version in Administration dashboard
  - Allow limited Markdown in Broadcast Messages
  - Fix visibility level text in admin area (Zeger-Jan van de Weg)
  - Warn admin during OAuth of granting admin rights (Zeger-Jan van de Weg)
  - Update the ExternalIssue regex pattern (Blake Hitchcock)
  - Remember user's inline/side-by-side diff view preference in a cookie (Kirill Katsnelson)
  - Optimized performance of finding issues to be closed by a merge request
  - Add `avatar_url`, `description`, `git_ssh_url`, `git_http_url`, `path_with_namespace`
    and `default_branch` in `project` in push, issue, merge-request and note webhooks data (Kirill Zaitsev)
  - Deprecate the `ssh_url` in favor of `git_ssh_url` and `http_url` in favor of `git_http_url`
    in `project` for push, issue, merge-request and note webhooks data (Kirill Zaitsev)
  - Deprecate the `repository` key in push, issue, merge-request and note webhooks data, use `project` instead (Kirill Zaitsev)
  - API: Expose MergeRequest#merge_status (Andrei Dziahel)
  - Revert "Add IP check against DNSBLs at account sign-up"
  - Actually use the `skip_merges` option in Repository#commits (Tony Chu)
  - Fix API to keep request parameters in Link header (Michael Potthoff)
  - Deprecate API "merge_request/:merge_request_id/comments". Use "merge_requests/:merge_request_id/notes" instead
  - Deprecate API "merge_request/:merge_request_id/...". Use "merge_requests/:merge_request_id/..." instead
  - Prevent parse error when name of project ends with .atom and prevent path issues
  - Discover branches for commit statuses ref-less when doing merge when succeeded
  - Mark inline difference between old and new paths when a file is renamed
  - Support Akismet spam checking for creation of issues via API (Stan Hu)
  - API: Allow to set or update a merge-request's milestone (Kirill Skachkov)
  - Improve UI consistency between projects and groups lists
  - Add sort dropdown to dashboard projects page
  - Fixed logo animation on Safari (Roman Rott)
  - Fix Merge When Succeeded when multiple stages
  - Hide remove source branch button when the MR is merged but new commits are pushed (Zeger-Jan van de Weg)
  - In seach autocomplete show only groups and projects you are member of
  - Don't process cross-reference notes from forks
  - Fix: init.d script not working on OS X
  - Faster snippet search
  - Added API to download build artifacts
  - Title for milestones should be unique (Zeger-Jan van de Weg)
  - Validate correctness of maximum attachment size application setting
  - Replaces "Create merge request" link with one to the "Merge Request" when one exists
  - Fix CI builds badge, add a new link to builds badge, deprecate the old one
  - Fix broken link to project in build notification emails
  - Ability to see and sort on vote count from Issues and MR lists
  - Fix builds scheduler when first build in stage was allowed to fail
  - User project limit is reached notice is hidden if the projects limit is zero
  - Add API support for managing runners and project's runners
  - Allow SAML users to login with no previous account without having to allow
    all Omniauth providers to do so.
  - Allow existing users to auto link their SAML credentials by logging in via SAML
  - Make it possible to erase a build (trace, artifacts) using UI and API
  - Ability to revert changes from a Merge Request or Commit
  - Emoji comment on diffs are not award emoji
  - Add label description (Nuttanart Pornprasitsakul)
  - Show label row when filtering issues or merge requests by label (Nuttanart Pornprasitsakul)
  - Add Todos

v 8.4.11
  - Prevent unauthorized access to other projects build traces
  - Forbid scripting for wiki files

v 8.4.10
  - Prevent privilege escalation via "impersonate" feature
  - Prevent privilege escalation via notes API
  - Prevent privilege escalation via project webhook API
  - Prevent XSS via Git branch and tag names
  - Prevent XSS via custom issue tracker URL
  - Prevent XSS via `window.opener`
  - Prevent information disclosure via snippet API
  - Prevent information disclosure via project labels
  - Prevent information disclosure via new merge request page

v 8.4.9
  - Fix persistent XSS vulnerability in `commit_person_link` helper

v 8.4.8
  - Fix a 2FA authentication spoofing vulnerability.

v 8.4.7
  - Don't attempt to fetch any tags from a forked repo (Stan Hu).

v 8.4.6
  - Bump Git version requirement to 2.7.4

v 8.4.5
  - No CE-specific changes

v 8.4.4
  - Update omniauth-saml gem to 1.4.2
  - Prevent long-running backup tasks from timing out the database connection
  - Add a Project setting to allow guests to view build logs (defaults to true)
  - Sort project milestones by due date including issue editor (Oliver Rogers / Orih)

v 8.4.3
  - Increase lfs_objects size column to 8-byte integer to allow files larger
    than 2.1GB
  - Correctly highlight MR diff when MR has merge conflicts
  - Fix highlighting in blame view
  - Update sentry-raven gem to prevent "Not a git repository" console output
    when running certain commands
  - Add instrumentation to additional Gitlab::Git and Rugged methods for
    performance monitoring
  - Allow autosize textareas to also be manually resized

v 8.4.2
  - Bump required gitlab-workhorse version to bring in a fix for missing
    artifacts in the build artifacts browser
  - Get rid of those ugly borders on the file tree view
  - Fix updating the runner information when asking for builds
  - Bump gitlab_git version to 7.2.24 in order to bring in a performance
    improvement when checking if a repository was empty
  - Add instrumentation for Gitlab::Git::Repository instance methods so we can
    track them in Performance Monitoring.
  - Increase contrast between highlighted code comments and inline diff marker
  - Fix method undefined when using external commit status in builds
  - Fix highlighting in blame view.

v 8.4.1
  - Apply security updates for Rails (4.2.5.1), rails-html-sanitizer (1.0.3),
    and Nokogiri (1.6.7.2)
  - Fix redirect loop during import
  - Fix diff highlighting for all syntax themes
  - Delete project and associations in a background worker

v 8.4.0
  - Allow LDAP users to change their email if it was not set by the LDAP server
  - Ensure Gravatar host looks like an actual host
  - Consider re-assign as a mention from a notification point of view
  - Add pagination headers to already paginated API resources
  - Properly generate diff of orphan commits, like the first commit in a repository
  - Improve the consistency of commit titles, branch names, tag names, issue/MR titles, on their respective project pages
  - Autocomplete data is now always loaded, instead of when focusing a comment text area
  - Improved performance of finding issues for an entire group
  - Added custom application performance measuring system powered by InfluxDB
  - Add syntax highlighting to diffs
  - Gracefully handle invalid UTF-8 sequences in Markdown links (Stan Hu)
  - Bump fog to 1.36.0 (Stan Hu)
  - Add user's last used IP addresses to admin page (Stan Hu)
  - Add housekeeping function to project settings page
  - The default GitLab logo now acts as a loading indicator
  - Fix caching issue where build status was not updating in project dashboard (Stan Hu)
  - Accept 2xx status codes for successful Webhook triggers (Stan Hu)
  - Fix missing date of month in network graph when commits span a month (Stan Hu)
  - Expire view caches when application settings change (e.g. Gravatar disabled) (Stan Hu)
  - Don't notify users twice if they are both project watchers and subscribers (Stan Hu)
  - Remove gray background from layout in UI
  - Fix signup for OAuth providers that don't provide a name
  - Implement new UI for group page
  - Implement search inside emoji picker
  - Let the CI runner know about builds that this build depends on
  - Add API support for looking up a user by username (Stan Hu)
  - Add project permissions to all project API endpoints (Stan Hu)
  - Link to milestone in "Milestone changed" system note
  - Only allow group/project members to mention `@all`
  - Expose Git's version in the admin area (Trey Davis)
  - Add "Frequently used" category to emoji picker
  - Add CAS support (tduehr)
  - Add link to merge request on build detail page
  - Fix: Problem with projects ending with .keys (Jose Corcuera)
  - Revert back upvote and downvote button to the issue and MR pages
  - Swap position of Assignee and Author selector on Issuables (Zeger-Jan van de Weg)
  - Add system hook messages for project rename and transfer (Steve Norman)
  - Fix version check image in Safari
  - Show 'All' tab by default in the builds page
  - Add Open Graph and Twitter Card data to all pages
  - Fix API project lookups when querying with a namespace with dots (Stan Hu)
  - Enable forcing Two-factor authentication sitewide, with optional grace period
  - Import GitHub Pull Requests into GitLab
  - Change single user API endpoint to return more detailed data (Michael Potthoff)
  - Update version check images to use SVG
  - Validate README format before displaying
  - Enable Microsoft Azure OAuth2 support (Janis Meybohm)
  - Properly set task-list class on single item task lists
  - Add file finder feature in tree view (Kyungchul Shin)
  - Ajax filter by message for commits page
  - API: Add support for deleting a tag via the API (Robert Schilling)
  - Allow subsequent validations in CI Linter
  - Show referenced MRs & Issues only when the current viewer can access them
  - Fix Encoding::CompatibilityError bug when markdown content has some complex URL (Jason Lee)
  - Add API support for managing project's builds
  - Add API support for managing project's build triggers
  - Add API support for managing project's build variables
  - Allow broadcast messages to be edited
  - Autosize Markdown textareas
  - Import GitHub wiki into GitLab
  - Add reporters ability to download and browse build artifacts (Andrew Johnson)
  - Autofill referring url in message box when reporting user abuse.
  - Remove leading comma on award emoji when the user is the first to award the emoji (Zeger-Jan van de Weg)
  - Add build artifacts browser
  - Improve UX in builds artifacts browser
  - Increase default size of `data` column in `events` table when using MySQL
  - Expose button to CI Lint tool on project builds page
  - Fix: Creator should be added as a master of the project on creation
  - Added X-GitLab-... headers to emails from CI and Email On Push services (Anton Baklanov)
  - Add IP check against DNSBLs at account sign-up
  - Added cache:key to .gitlab-ci.yml allowing to fine tune the caching

v 8.3.10
  - Prevent unauthorized access to other projects build traces
  - Forbid scripting for wiki files

v 8.3.9
  - Prevent privilege escalation via "impersonate" feature
  - Prevent privilege escalation via notes API
  - Prevent privilege escalation via project webhook API
  - Prevent XSS via custom issue tracker URL
  - Prevent XSS via `window.opener`
  - Prevent information disclosure via project labels
  - Prevent information disclosure via new merge request page

v 8.3.8
  - Fix persistent XSS vulnerability in `commit_person_link` helper

v 8.3.7
  - Fix a 2FA authentication spoofing vulnerability.

v 8.3.6
  - Don't attempt to fetch any tags from a forked repo (Stan Hu).

v 8.3.5
  - Bump Git version requirement to 2.7.4

v 8.3.4
  - Use gitlab-workhorse 0.5.4 (fixes API routing bug)

v 8.3.3
  - Preserve CE behavior with JIRA integration by only calling API if URL is set
  - Fix duplicated branch creation/deletion events when using Web UI (Stan Hu)
  - Add configurable LDAP server query timeout
  - Get "Merge when build succeeds" to work when commits were pushed to MR target branch while builds were running
  - Suppress e-mails on failed builds if allow_failure is set (Stan Hu)
  - Fix project transfer e-mail sending incorrect paths in e-mail notification (Stan Hu)
  - Better support for referencing and closing issues in Asana service (Mike Wyatt)
  - Enable "Add key" button when user fills in a proper key (Stan Hu)
  - Fix error in processing reply-by-email messages (Jason Lee)
  - Fix Error 500 when visiting build page of project with nil runners_token (Stan Hu)
  - Use WOFF versions of SourceSansPro fonts
  - Fix regression when builds were not generated for tags created through web/api interface
  - Fix: maintain milestone filter between Open and Closed tabs (Greg Smethells)
  - Fix missing artifacts and build traces for build created before 8.3

v 8.3.2
  - Disable --follow in `git log` to avoid loading duplicate commit data in infinite scroll (Stan Hu)
  - Add support for Google reCAPTCHA in user registration

v 8.3.1
  - Fix Error 500 when global milestones have slashes (Stan Hu)
  - Fix Error 500 when doing a search in dashboard before visiting any project (Stan Hu)
  - Fix LDAP identity and user retrieval when special characters are used
  - Move Sidekiq-cron configuration to gitlab.yml

v 8.3.0
  - Bump rack-attack to 4.3.1 for security fix (Stan Hu)
  - API support for starred projects for authorized user (Zeger-Jan van de Weg)
  - Add open_issues_count to project API (Stan Hu)
  - Expand character set of usernames created by Omniauth (Corey Hinshaw)
  - Add button to automatically merge a merge request when the build succeeds (Zeger-Jan van de Weg)
  - Add unsubscribe link in the email footer (Zeger-Jan van de Weg)
  - Provide better diagnostic message upon project creation errors (Stan Hu)
  - Bump devise to 3.5.3 to fix reset token expiring after account creation (Stan Hu)
  - Remove api credentials from link to build_page
  - Deprecate GitLabCiService making it to always be inactive
  - Bump gollum-lib to 4.1.0 (Stan Hu)
  - Fix broken group avatar upload under "New group" (Stan Hu)
  - Update project repositorize size and commit count during import:repos task (Stan Hu)
  - Fix API setting of 'public' attribute to false will make a project private (Stan Hu)
  - Handle and report SSL errors in Webhook test (Stan Hu)
  - Bump Redis requirement to 2.8 for Sidekiq 4 (Stan Hu)
  - Fix: Assignee selector is empty when 'Unassigned' is selected (Jose Corcuera)
  - WIP identifier on merge requests no longer requires trailing space
  - Add rake tasks for git repository maintainance (Zeger-Jan van de Weg)
  - Fix 500 error when update group member permission
  - Fix: As an admin, cannot add oneself as a member to a group/project
  - Trim leading and trailing whitespace of milestone and issueable titles (Jose Corcuera)
  - Recognize issue/MR/snippet/commit links as references
  - Backport JIRA features from EE to CE
  - Add ignore whitespace change option to commit view
  - Fire update hook from GitLab
  - Allow account unlock via email
  - Style warning about mentioning many people in a comment
  - Fix: sort milestones by due date once again (Greg Smethells)
  - Migrate all CI::Services and CI::WebHooks to Services and WebHooks
  - Don't show project fork event as "imported"
  - Add API endpoint to fetch merge request commits list
  - Don't create CI status for refs that doesn't have .gitlab-ci.yml, even if the builds are enabled
  - Expose events API with comment information and author info
  - Fix: Ensure "Remove Source Branch" button is not shown when branch is being deleted. #3583
  - Run custom Git hooks when branch is created or deleted.
  - Fix bug when simultaneously accepting multiple MRs results in MRs that are of "merged" status, but not merged to the target branch
  - Add languages page to graphs
  - Block LDAP user when they are no longer found in the LDAP server
  - Improve wording on project visibility levels (Zeger-Jan van de Weg)
  - Fix editing notes on a merge request diff
  - Automatically select default clone protocol based on user preferences (Eirik Lygre)
  - Make Network page as sub tab of Commits
  - Add copy-to-clipboard button for Snippets
  - Add indication to merge request list item that MR cannot be merged automatically
  - Default target branch to patch-n when editing file in protected branch
  - Add Builds tab to merge request detail page
  - Allow milestones, issues and MRs to be created from dashboard and group indexes
  - Use new style for wiki
  - Use new style for milestone detail page
  - Fix sidebar tooltips when collapsed
  - Prevent possible XSS attack with award-emoji
  - Upgraded Sidekiq to 4.x
  - Accept COPYING,COPYING.lesser, and licence as license file (Zeger-Jan van de Weg)
  - Fix emoji aliases problem
  - Fix award-emojis Flash alert's width
  - Fix deleting notes on a merge request diff
  - Display referenced merge request statuses in the issue description (Greg Smethells)
  - Implement new sidebar for issue and merge request pages
  - Emoji picker improvements
  - Suppress warning about missing `.gitlab-ci.yml` if builds are disabled
  - Do not show build status unless builds are enabled and `.gitlab-ci.yml` is present
  - Persist runners registration token in database
  - Fix online editor should not remove newlines at the end of the file
  - Expose Git's version in the admin area
  - Show "New Merge Request" buttons on canonical repos when you have a fork (Josh Frye)

v 8.2.6
  - Prevent unauthorized access to other projects build traces
  - Forbid scripting for wiki files

v 8.2.5
  - Prevent privilege escalation via "impersonate" feature
  - Prevent privilege escalation via notes API
  - Prevent privilege escalation via project webhook API
  - Prevent XSS via `window.opener`
  - Prevent information disclosure via project labels
  - Prevent information disclosure via new merge request page

v 8.2.4
  - Bump Git version requirement to 2.7.4

v 8.2.3
  - Fix application settings cache not expiring after changes (Stan Hu)
  - Fix Error 500s when creating global milestones with Unicode characters (Stan Hu)
  - Update documentation for "Guest" permissions
  - Properly convert Emoji-only comments into Award Emojis
  - Enable devise paranoid mode to prevent user enumeration attack
  - Webhook payload has an added, modified and removed properties for each commit
  - Fix 500 error when creating a merge request that removes a submodule

v 8.2.2
  - Fix 404 in redirection after removing a project (Stan Hu)
  - Ensure cached application settings are refreshed at startup (Stan Hu)
  - Fix Error 500 when viewing user's personal projects from admin page (Stan Hu)
  - Fix: Raw private snippets access workflow
  - Prevent "413 Request entity too large" errors when pushing large files with LFS
  - Fix invalid links within projects dashboard header
  - Make current user the first user in assignee dropdown in issues detail page (Stan Hu)
  - Fix: duplicate email notifications on issue comments

v 8.2.1
  - Forcefully update builds that didn't want to update with state machine
  - Fix: saving GitLabCiService as Admin Template

v 8.2.0
  - Improved performance of finding projects and groups in various places
  - Improved performance of rendering user profile pages and Atom feeds
  - Expose build artifacts path as config option
  - Fix grouping of contributors by email in graph.
  - Improved performance of finding issues with/without labels
  - Fix Drone CI service template not saving properly (Stan Hu)
  - Fix avatars not showing in Atom feeds and project issues when Gravatar disabled (Stan Hu)
  - Added a GitLab specific profiling tool called "Sherlock" (see GitLab CE merge request #1749)
  - Upgrade gitlab_git to 7.2.20 and rugged to 0.23.3 (Stan Hu)
  - Improved performance of finding users by one of their Email addresses
  - Add allow_failure field to commit status API (Stan Hu)
  - Commits without .gitlab-ci.yml are marked as skipped
  - Save detailed error when YAML syntax is invalid
  - Since GitLab CI is enabled by default, remove enabling it by pushing .gitlab-ci.yml
  - Added build artifacts
  - Improved performance of replacing references in comments
  - Show last project commit to default branch on project home page
  - Highlight comment based on anchor in URL
  - Adds ability to remove the forked relationship from project settings screen. (Han Loong Liauw)
  - Improved performance of sorting milestone issues
  - Allow users to select the Files view as default project view (Cristian Bica)
  - Show "Empty Repository Page" for repository without branches (Artem V. Navrotskiy)
  - Fix: Inability to reply to code comments in the MR view, if the MR comes from a fork
  - Use git follow flag for commits page when retrieve history for file or directory
  - Show merge request CI status on merge requests index page
  - Send build name and stage in CI notification e-mail
  - Extend yml syntax for only and except to support specifying repository path
  - Enable shared runners to all new projects
  - Bump GitLab-Workhorse to 0.4.1
  - Allow to define cache in `.gitlab-ci.yml`
  - Fix: 500 error returned if destroy request without HTTP referer (Kazuki Shimizu)
  - Remove deprecated CI events from project settings page
  - Use issue editor as cross reference comment author when issue is edited with a new mention.
  - Add graphs of commits ahead and behind default branch (Jeff Stubler)
  - Improve personal snippet access workflow (Douglas Alexandre)
  - [API] Add ability to fetch the commit ID of the last commit that actually touched a file
  - Fix omniauth documentation setting for omnibus configuration (Jon Cairns)
  - Add "New file" link to dropdown on project page
  - Include commit logs in project search
  - Add "added", "modified" and "removed" properties to commit object in webhook
  - Rename "Back to" links to "Go to" because its not always a case it point to place user come from
  - Allow groups to appear in the search results if the group owner allows it
  - Add email notification to former assignee upon unassignment (Adam Lieskovský)
  - New design for project graphs page
  - Remove deprecated dumped yaml file generated from previous job definitions
  - Show specific runners from projects where user is master or owner
  - MR target branch is now visible on a list view when it is different from project's default one
  - Improve Continuous Integration graphs page
  - Make color of "Accept Merge Request" button consistent with current build status
  - Add ignore white space option in merge request diff and commit and compare view
  - Ability to add release notes (markdown text and attachments) to git tags (aka Releases)
  - Relative links from a repositories README.md now link to the default branch
  - Fix trailing whitespace issue in merge request/issue title
  - Fix bug when milestone/label filter was empty for dashboard issues page
  - Add ability to create milestone in group projects from single form
  - Add option to create merge request when editing/creating a file (Dirceu Tiegs)
  - Prevent the last owner of a group from being able to delete themselves by 'adding' themselves as a master (James Lopez)
  - Add Award Emoji to issue and merge request pages

v 8.1.4
  - Fix bug where manually merged branches in a MR would end up with an empty diff (Stan Hu)
  - Prevent redirect loop when home_page_url is set to the root URL
  - Fix incoming email config defaults
  - Remove CSS property preventing hard tabs from rendering in Chromium 45 (Stan Hu)

v 8.1.3
  - Force update refs/merge-requests/X/head upon a push to the source branch of a merge request (Stan Hu)
  - Spread out runner contacted_at updates
  - Use issue editor as cross reference comment author when issue is edited with a new mention
  - Add Facebook authentication

v 8.1.2
  - Fix cloning Wiki repositories via HTTP (Stan Hu)
  - Add migration to remove satellites directory
  - Fix specific runners visibility
  - Fix 500 when editing CI service
  - Require CI jobs to be named
  - Fix CSS for runner status
  - Fix CI badge
  - Allow developer to manage builds

v 8.1.1
  - Removed, see 8.1.2

v 8.1.0
  - Ensure MySQL CI limits DB migrations occur after the fields have been created (Stan Hu)
  - Fix duplicate repositories in GitHub import page (Stan Hu)
  - Redirect to a default path if HTTP_REFERER is not set (Stan Hu)
  - Adds ability to create directories using the web editor (Ben Ford)
  - Cleanup stuck CI builds
  - Send an email to admin email when a user is reported for spam (Jonathan Rochkind)
  - Show notifications button when user is member of group rather than project (Grzegorz Bizon)
  - Fix bug preventing mentioned issued from being closed when MR is merged using fast-forward merge.
  - Fix nonatomic database update potentially causing project star counts to go negative (Stan Hu)
  - Don't show "Add README" link in an empty repository if user doesn't have access to push (Stan Hu)
  - Fix error preventing displaying of commit data for a directory with a leading dot (Stan Hu)
  - Speed up load times of issue detail pages by roughly 1.5x
  - Fix CI rendering regressions
  - If a merge request is to close an issue, show this on the issue page (Zeger-Jan van de Weg)
  - Add a system note and update relevant merge requests when a branch is deleted or re-added (Stan Hu)
  - Make diff file view easier to use on mobile screens (Stan Hu)
  - Improved performance of finding users by username or Email address
  - Fix bug where merge request comments created by API would not trigger notifications (Stan Hu)
  - Add support for creating directories from Files page (Stan Hu)
  - Allow removing of project without confirmation when JavaScript is disabled (Stan Hu)
  - Support filtering by "Any" milestone or issue and fix "No Milestone" and "No Label" filters (Stan Hu)
  - Improved performance of the trending projects page
  - Remove CI migration task
  - Improved performance of finding projects by their namespace
  - Add assignee data to Issuables' hook_data (Bram Daams)
  - Fix bug where transferring a project would result in stale commit links (Stan Hu)
  - Fix build trace updating
  - Include full path of source and target branch names in New Merge Request page (Stan Hu)
  - Add user preference to view activities as default dashboard (Stan Hu)
  - Add option to admin area to sign in as a specific user (Pavel Forkert)
  - Show CI status on all pages where commits list is rendered
  - Automatically enable CI when push .gitlab-ci.yml file to repository
  - Move CI charts to project graphs area
  - Fix cases where Markdown did not render links in activity feed (Stan Hu)
  - Add first and last to pagination (Zeger-Jan van de Weg)
  - Added Commit Status API
  - Added Builds View
  - Added when to .gitlab-ci.yml
  - Show CI status on commit page
  - Added CI_BUILD_TAG, _STAGE, _NAME and _TRIGGERED to CI builds
  - Show CI status on Your projects page and Starred projects page
  - Remove "Continuous Integration" page from dashboard
  - Add notes and SSL verification entries to hook APIs (Ben Boeckel)
  - Fix grammar in admin area "labels" .nothing-here-block when no labels exist.
  - Move CI runners page to project settings area
  - Move CI variables page to project settings area
  - Move CI triggers page to project settings area
  - Move CI project settings page to CE project settings area
  - Fix bug when removed file was not appearing in merge request diff
  - Show warning when build cannot be served by any of the available CI runners
  - Note the original location of a moved project when notifying users of the move
  - Improve error message when merging fails
  - Add support of multibyte characters in LDAP UID (Roman Petrov)
  - Show additions/deletions stats on merge request diff
  - Remove footer text in emails (Zeger-Jan van de Weg)
  - Ensure code blocks are properly highlighted after a note is updated
  - Fix wrong access level badge on MR comments
  - Hide password in the service settings form
  - Move CI webhooks page to project settings area
  - Fix User Identities API. It now allows you to properly create or update user's identities.
  - Add user preference to change layout width (Peter Göbel)
  - Use commit status in merge request widget as preferred source of CI status
  - Integrate CI commit and build pages into project pages
  - Move CI services page to project settings area
  - Add "Quick Submit" behavior to input fields throughout the application. Use
    Cmd+Enter on Mac and Ctrl+Enter on Windows/Linux.
  - Fix position of hamburger in header for smaller screens (Han Loong Liauw)
  - Fix bug where Emojis in Markdown would truncate remaining text (Sakata Sinji)
  - Persist filters when sorting on admin user page (Jerry Lukins)
  - Update style of snippets pages (Han Loong Liauw)
  - Allow dashboard and group issues/MRs to be filtered by label
  - Add spellcheck=false to certain input fields
  - Invalidate stored service password if the endpoint URL is changed
  - Project names are not fully shown if group name is too big, even on group page view
  - Apply new design for Files page
  - Add "New Page" button to Wiki Pages tab (Stan Hu)
  - Only render 404 page from /public
  - Hide passwords from services API (Alex Lossent)
  - Fix: Images cannot show when projects' path was changed
  - Let gitlab-git-http-server generate and serve 'git archive' downloads
  - Optimize query when filtering on issuables (Zeger-Jan van de Weg)
  - Fix padding of outdated discussion item.
  - Animate the logo on hover

v 8.0.5
  - Correct lookup-by-email for LDAP logins
  - Fix loading spinner sometimes not being hidden on Merge Request tab switches

v 8.0.4
  - Fix Message-ID header to be RFC 2111-compliant to prevent e-mails being dropped (Stan Hu)
  - Fix referrals for :back and relative URL installs
  - Fix anchors to comments in diffs
  - Remove CI token from build traces
  - Fix "Assign All" button on Runner admin page
  - Fix search in Files
  - Add full project namespace to payload of system webhooks (Ricardo Band)

v 8.0.3
  - Fix URL shown in Slack notifications
  - Fix bug where projects would appear to be stuck in the forked import state (Stan Hu)
  - Fix Error 500 in creating merge requests with > 1000 diffs (Stan Hu)
  - Add work_in_progress key to MR webhooks (Ben Boeckel)

v 8.0.2
  - Fix default avatar not rendering in network graph (Stan Hu)
  - Skip check_initd_configured_correctly on omnibus installs
  - Prevent double-prefixing of help page paths
  - Clarify confirmation text on user deletion
  - Make commit graphs responsive to window width changes (Stan Hu)
  - Fix top margin for sign-in button on public pages
  - Fix LDAP attribute mapping
  - Remove git refs used internally by GitLab from network graph (Stan Hu)
  - Use standard Markdown font in Markdown preview instead of fixed-width font (Stan Hu)
  - Fix Reply by email for non-UTF-8 messages.
  - Add option to use StartTLS with Reply by email IMAP server.
  - Allow AWS S3 Server-Side Encryption with Amazon S3-Managed Keys for backups (Paul Beattie)

v 8.0.1
  - Improve CI migration procedure and documentation

v 8.0.0
  - Fix Markdown links not showing up in dashboard activity feed (Stan Hu)
  - Remove milestones from merge requests when milestones are deleted (Stan Hu)
  - Fix HTML link that was improperly escaped in new user e-mail (Stan Hu)
  - Fix broken sort in merge request API (Stan Hu)
  - Bump rouge to 1.10.1 to remove warning noise and fix other syntax highlighting bugs (Stan Hu)
  - Gracefully handle errors in syntax highlighting by leaving the block unformatted (Stan Hu)
  - Add "replace" and "upload" functionalities to allow user replace existing file and upload new file into current repository
  - Fix URL construction for merge requests, issues, notes, and commits for relative URL config (Stan Hu)
  - Fix emoji URLs in Markdown when relative_url_root is used (Stan Hu)
  - Omit filename in Content-Disposition header in raw file download to avoid RFC 6266 encoding issues (Stan HU)
  - Fix broken Wiki Page History (Stan Hu)
  - Import forked repositories asynchronously to prevent large repositories from timing out (Stan Hu)
  - Prevent anchors from being hidden by header (Stan Hu)
  - Fix bug where only the first 15 Bitbucket issues would be imported (Stan Hu)
  - Sort issues by creation date in Bitbucket importer (Stan Hu)
  - Prevent too many redirects upon login when home page URL is set to external_url (Stan Hu)
  - Improve dropdown positioning on the project home page (Hannes Rosenögger)
  - Upgrade browser gem to 1.0.0 to avoid warning in IE11 compatibilty mode (Stan Hu)
  - Remove user OAuth tokens from the database and request new tokens each session (Stan Hu)
  - Restrict users API endpoints to use integer IDs (Stan Hu)
  - Only show recent push event if the branch still exists or a recent merge request has not been created (Stan Hu)
  - Remove satellites
  - Better performance for web editor (switched from satellites to rugged)
  - Faster merge
  - Ability to fetch merge requests from refs/merge-requests/:id
  - Allow displaying of archived projects in the admin interface (Artem Sidorenko)
  - Allow configuration of import sources for new projects (Artem Sidorenko)
  - Search for comments should be case insensetive
  - Create cross-reference for closing references on commits pushed to non-default branches (Maël Valais)
  - Ability to search milestones
  - Gracefully handle SMTP user input errors (e.g. incorrect email addresses) to prevent Sidekiq retries (Stan Hu)
  - Move dashboard activity to separate page (for your projects and starred projects)
  - Improve performance of git blame
  - Limit content width to 1200px for most of pages to improve readability on big screens
  - Fix 500 error when submit project snippet without body
  - Improve search page usability
  - Bring more UI consistency in way how projects, snippets and groups lists are rendered
  - Make all profiles and group public
  - Fixed login failure when extern_uid changes (Joel Koglin)
  - Don't notify users without access to the project when they are (accidentally) mentioned in a note.
  - Retrieving oauth token with LDAP credentials
  - Load Application settings from running database unless env var USE_DB=false
  - Added Drone CI integration (Kirill Zaitsev)
  - Allow developers to retry builds
  - Hide advanced project options for non-admin users
  - Fail builds if no .gitlab-ci.yml is found
  - Refactored service API and added automatically service docs generator (Kirill Zaitsev)
  - Added web_url key project hook_attrs (Kirill Zaitsev)
  - Add ability to get user information by ID of an SSH key via the API
  - Fix bug which IE cannot show image at markdown when the image is raw file of gitlab
  - Add support for Crowd
  - Global Labels that are available to all projects
  - Fix highlighting of deleted lines in diffs.
  - Project notification level can be set on the project page itself
  - Added service API endpoint to retrieve service parameters (Petheő Bence)
  - Add FogBugz project import (Jared Szechy)
  - Sort users autocomplete lists by user (Allister Antosik)
  - Webhook for issue now contains repository field (Jungkook Park)
  - Add ability to add custom text to the help page (Jeroen van Baarsen)
  - Add pg_schema to backup config
  - Fix references to target project issues in Merge Requests markdown preview and textareas (Francesco Levorato)
  - Redirect from incorrectly cased group or project path to correct one (Francesco Levorato)
  - Removed API calls from CE to CI

v 7.14.3 through 0.8.0
  - See changelogs/archive.md<|MERGE_RESOLUTION|>--- conflicted
+++ resolved
@@ -46,12 +46,9 @@
   - Add Container Registry on/off status to Admin Area !6638 (the-undefined)
 
 v 8.12.4 (unreleased)
-<<<<<<< HEAD
   - Fix type mismatch bug when closing Jira issue
-=======
   - Fix issues importing services via Import/Export
   - Fix "Copy to clipboard" tooltip to say "Copied!" when clipboard button is clicked. (lukehowell)
->>>>>>> 66613f1a
 
 v 8.12.3
   - Update Gitlab Shell to support low IO priority for storage moves
