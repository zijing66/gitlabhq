Please view this file on the master branch, on stable branches it's out of date.

<<<<<<< HEAD
v 8.5.0 (unreleased)
  - Fix Elasticsearch blob results linking to the wrong reference ID (Stan Hu)
=======
v 8.6.0 (unreleased)

v 8.5.0
>>>>>>> 4c3c67a7
  - Fix duplicate "me" in tooltip of the "thumbsup" awards Emoji (Stan Hu)
  - Cache various Repository methods to improve performance (Yorick Peterse)
  - Fix duplicated branch creation/deletion Web hooks/service notifications when using Web UI (Stan Hu)
  - Ensure rake tasks that don't need a DB connection can be run without one
  - Update New Relic gem to 3.14.1.311 (Stan Hu)
  - Add "visibility" flag to GET /projects api endpoint
  - Add an option to supply root email through an environmental variable (Koichiro Mikami)
  - Ignore binary files in code search to prevent Error 500 (Stan Hu)
  - Render sanitized SVG images (Stan Hu)
  - Support download access by PRIVATE-TOKEN header (Stan Hu)
  - Upgrade gitlab_git to 7.2.23 to fix commit message mentions in first branch push
  - Add option to include the sender name in body of Notify email (Jason Lee)
  - New UI for pagination
  - Don't prevent sign out when 2FA enforcement is enabled and user hasn't yet
    set it up
  - API: Added "merge_requests/:merge_request_id/closes_issues" (Gal Schlezinger)
  - Fix diff comments loaded by AJAX to load comment with diff in discussion tab
  - Fix relative links in other markup formats (Ben Boeckel)
  - Whitelist raw "abbr" elements when parsing Markdown (Benedict Etzel)
  - Fix label links for a merge request pointing to issues list
  - Don't vendor minified JS
  - Increase project import timeout to 15 minutes
  - Be more permissive with email address validation: it only has to contain a single '@'
  - Display 404 error on group not found
  - Track project import failure
  - Support Two-factor Authentication for LDAP users
  - Display database type and version in Administration dashboard
  - Allow limited Markdown in Broadcast Messages
  - Fix visibility level text in admin area (Zeger-Jan van de Weg)
  - Warn admin during OAuth of granting admin rights (Zeger-Jan van de Weg)
  - Update the ExternalIssue regex pattern (Blake Hitchcock)
  - Remember user's inline/side-by-side diff view preference in a cookie (Kirill Katsnelson)
  - Optimized performance of finding issues to be closed by a merge request
  - Add `avatar_url`, `description`, `git_ssh_url`, `git_http_url`, `path_with_namespace`
    and `default_branch` in `project` in push, issue, merge-request and note webhooks data (Kirill Zaitsev)
  - Deprecate the `ssh_url` in favor of `git_ssh_url` and `http_url` in favor of `git_http_url`
    in `project` for push, issue, merge-request and note webhooks data (Kirill Zaitsev)
  - Deprecate the `repository` key in push, issue, merge-request and note webhooks data, use `project` instead (Kirill Zaitsev)
  - API: Expose MergeRequest#merge_status (Andrei Dziahel)
  - Revert "Add IP check against DNSBLs at account sign-up"
  - Actually use the `skip_merges` option in Repository#commits (Tony Chu)
  - Fix API to keep request parameters in Link header (Michael Potthoff)
  - Deprecate API "merge_request/:merge_request_id/comments". Use "merge_requests/:merge_request_id/notes" instead
  - Deprecate API "merge_request/:merge_request_id/...". Use "merge_requests/:merge_request_id/..." instead
  - Prevent parse error when name of project ends with .atom and prevent path issues
  - Discover branches for commit statuses ref-less when doing merge when succeeded
  - Mark inline difference between old and new paths when a file is renamed
  - Support Akismet spam checking for creation of issues via API (Stan Hu)
  - API: Allow to set or update a merge-request's milestone (Kirill Skachkov)
  - Improve UI consistency between projects and groups lists
  - Add sort dropdown to dashboard projects page
  - Fixed logo animation on Safari (Roman Rott)
  - Fix Merge When Succeeded when multiple stages
  - Hide remove source branch button when the MR is merged but new commits are pushed (Zeger-Jan van de Weg)
  - In seach autocomplete show only groups and projects you are member of
  - Don't process cross-reference notes from forks
  - Fix: init.d script not working on OS X
  - Faster snippet search
  - Added API to download build artifacts
  - Title for milestones should be unique (Zeger-Jan van de Weg)
  - Validate correctness of maximum attachment size application setting
  - Replaces "Create merge request" link with one to the "Merge Request" when one exists
  - Fix CI builds badge, add a new link to builds badge, deprecate the old one
  - Fix broken link to project in build notification emails
  - Ability to see and sort on vote count from Issues and MR lists
  - Fix builds scheduler when first build in stage was allowed to fail
  - User project limit is reached notice is hidden if the projects limit is zero
  - Add API support for managing runners and project's runners
  - Allow SAML users to login with no previous account without having to allow
    all Omniauth providers to do so.
  - Allow existing users to auto link their SAML credentials by logging in via SAML
  - Make it possible to erase a build (trace, artifacts) using UI and API
  - Ability to revert changes from a Merge Request or Commit
  - Emoji comment on diffs are not award emoji
  - Add label description (Nuttanart Pornprasitsakul)
  - Show label row when filtering issues or merge requests by label (Nuttanart Pornprasitsakul)
  - Add Todos

v 8.4.4
  - Update omniauth-saml gem to 1.4.2
  - Prevent long-running backup tasks from timing out the database connection
  - Add a Project setting to allow guests to view build logs (defaults to true)
  - Sort project milestones by due date including issue editor (Oliver Rogers / Orih)

v 8.4.3
  - Increase lfs_objects size column to 8-byte integer to allow files larger
    than 2.1GB
  - Correctly highlight MR diff when MR has merge conflicts
  - Fix highlighting in blame view
  - Update sentry-raven gem to prevent "Not a git repository" console output
    when running certain commands
  - Add instrumentation to additional Gitlab::Git and Rugged methods for
    performance monitoring
  - Allow autosize textareas to also be manually resized

v 8.4.2
  - Bump required gitlab-workhorse version to bring in a fix for missing
    artifacts in the build artifacts browser
  - Get rid of those ugly borders on the file tree view
  - Fix updating the runner information when asking for builds
  - Bump gitlab_git version to 7.2.24 in order to bring in a performance
    improvement when checking if a repository was empty
  - Add instrumentation for Gitlab::Git::Repository instance methods so we can
    track them in Performance Monitoring.
  - Increase contrast between highlighted code comments and inline diff marker
  - Fix method undefined when using external commit status in builds
  - Fix highlighting in blame view.

v 8.4.1
  - Apply security updates for Rails (4.2.5.1), rails-html-sanitizer (1.0.3),
    and Nokogiri (1.6.7.2)
  - Fix redirect loop during import
  - Fix diff highlighting for all syntax themes
  - Delete project and associations in a background worker

v 8.4.0 (unreleased)
  - Hide issues settings when issues are disabled (Hannes Rosenögger)
v 8.4.0
  - Allow LDAP users to change their email if it was not set by the LDAP server
  - Ensure Gravatar host looks like an actual host
  - Consider re-assign as a mention from a notification point of view
  - Add pagination headers to already paginated API resources
  - Properly generate diff of orphan commits, like the first commit in a repository
  - Improve the consistency of commit titles, branch names, tag names, issue/MR titles, on their respective project pages
  - Autocomplete data is now always loaded, instead of when focusing a comment text area
  - Improved performance of finding issues for an entire group
  - Added custom application performance measuring system powered by InfluxDB
  - Add syntax highlighting to diffs
  - Gracefully handle invalid UTF-8 sequences in Markdown links (Stan Hu)
  - Bump fog to 1.36.0 (Stan Hu)
  - Add user's last used IP addresses to admin page (Stan Hu)
  - Add housekeeping function to project settings page
  - The default GitLab logo now acts as a loading indicator
  - LDAP group sync: Remove user from group when they are removed from LDAP
  - Fix caching issue where build status was not updating in project dashboard (Stan Hu)
  - Accept 2xx status codes for successful Web hook triggers (Stan Hu)
  - Fix missing date of month in network graph when commits span a month (Stan Hu)
  - Expire view caches when application settings change (e.g. Gravatar disabled) (Stan Hu)
  - Don't notify users twice if they are both project watchers and subscribers (Stan Hu)
  - Fix error with file size check with submodules (Stan Hu)
  - Remove gray background from layout in UI
  - Remove gray background from layout in UI
  - Fix signup for OAuth providers that don't provide a name
  - Implement new UI for group page
  - Implement search inside emoji picker
  - Let the CI runner know about builds that this build depends on
  - Add API support for looking up a user by username (Stan Hu)
  - Add project permissions to all project API endpoints (Stan Hu)
  - Link to milestone in "Milestone changed" system note
  - LDAP Group Sync: Allow group role downgradegit
  - Only allow group/project members to mention `@all`
  - Expose Git's version in the admin area (Trey Davis)
  - Add "Frequently used" category to emoji picker
  - Add CAS support (tduehr)
  - Add link to merge request on build detail page
  - Fix: Problem with projects ending with .keys (Jose Corcuera)
  - Revert back upvote and downvote button to the issue and MR pages
  - Swap position of Assignee and Author selector on Issuables (Zeger-Jan van de Weg)
  - Add system hook messages for project rename and transfer (Steve Norman)
  - Fix version check image in Safari
  - Show 'All' tab by default in the builds page
  - Add Open Graph and Twitter Card data to all pages
  - Fix API project lookups when querying with a namespace with dots (Stan Hu)
  - Enable forcing Two-factor authentication sitewide, with optional grace period
  - Import GitHub Pull Requests into GitLab
  - Change single user API endpoint to return more detailed data (Michael Potthoff)
  - Update version check images to use SVG
  - Validate README format before displaying
  - Enable Microsoft Azure OAuth2 support (Janis Meybohm)
  - Properly set task-list class on single item task lists
  - Add file finder feature in tree view (Kyungchul Shin)
  - Ajax filter by message for commits page
  - API: Add support for deleting a tag via the API (Robert Schilling)
  - Allow subsequent validations in CI Linter
  - Show referenced MRs & Issues only when the current viewer can access them
  - Fix Encoding::CompatibilityError bug when markdown content has some complex URL (Jason Lee)
  - Add API support for managing project's builds
  - Add API support for managing project's build triggers
  - Add API support for managing project's build variables
  - Allow broadcast messages to be edited
  - Autosize Markdown textareas
  - Import GitHub wiki into GitLab
  - Add reporters ability to download and browse build artifacts (Andrew Johnson)
  - Autofill referring url in message box when reporting user abuse.
  - Remove leading comma on award emoji when the user is the first to award the emoji (Zeger-Jan van de Weg)
  - Add build artifacts browser
  - Improve UX in builds artifacts browser
  - Increase default size of `data` column in `events` table when using MySQL
  - Expose button to CI Lint tool on project builds page
  - Fix: Creator should be added as a master of the project on creation
  - Added X-GitLab-... headers to emails from CI and Email On Push services (Anton Baklanov)
  - Add IP check against DNSBLs at account sign-up
  - Added cache:key to .gitlab-ci.yml allowing to fine tune the caching

v 8.3.4
  - Use gitlab-workhorse 0.5.4 (fixes API routing bug)

v 8.3.3
  - Preserve CE behavior with JIRA integration by only calling API if URL is set
  - Fix duplicated branch creation/deletion events when using Web UI (Stan Hu)
  - Add configurable LDAP server query timeout
  - Get "Merge when build succeeds" to work when commits were pushed to MR target branch while builds were running
  - Suppress e-mails on failed builds if allow_failure is set (Stan Hu)
  - Fix project transfer e-mail sending incorrect paths in e-mail notification (Stan Hu)
  - Better support for referencing and closing issues in Asana service (Mike Wyatt)
  - Enable "Add key" button when user fills in a proper key (Stan Hu)
  - Fix error in processing reply-by-email messages (Jason Lee)
  - Fix Error 500 when visiting build page of project with nil runners_token (Stan Hu)
  - Use WOFF versions of SourceSansPro fonts
  - Fix regression when builds were not generated for tags created through web/api interface
  - Fix: maintain milestone filter between Open and Closed tabs (Greg Smethells)
  - Fix missing artifacts and build traces for build created before 8.3

v 8.3.2
  - Disable --follow in `git log` to avoid loading duplicate commit data in infinite scroll (Stan Hu)
  - Add support for Google reCAPTCHA in user registration

v 8.3.1
  - Fix Error 500 when global milestones have slashes (Stan Hu)
  - Fix Error 500 when doing a search in dashboard before visiting any project (Stan Hu)
  - Fix LDAP identity and user retrieval when special characters are used
  - Move Sidekiq-cron configuration to gitlab.yml

v 8.3.0
  - Bump rack-attack to 4.3.1 for security fix (Stan Hu)
  - API support for starred projects for authorized user (Zeger-Jan van de Weg)
  - Add open_issues_count to project API (Stan Hu)
  - Expand character set of usernames created by Omniauth (Corey Hinshaw)
  - Add button to automatically merge a merge request when the build succeeds (Zeger-Jan van de Weg)
  - Add unsubscribe link in the email footer (Zeger-Jan van de Weg)
  - Provide better diagnostic message upon project creation errors (Stan Hu)
  - Bump devise to 3.5.3 to fix reset token expiring after account creation (Stan Hu)
  - Remove api credentials from link to build_page
  - Deprecate GitLabCiService making it to always be inactive
  - Bump gollum-lib to 4.1.0 (Stan Hu)
  - Fix broken group avatar upload under "New group" (Stan Hu)
  - Update project repositorize size and commit count during import:repos task (Stan Hu)
  - Fix API setting of 'public' attribute to false will make a project private (Stan Hu)
  - Handle and report SSL errors in Web hook test (Stan Hu)
  - Bump Redis requirement to 2.8 for Sidekiq 4 (Stan Hu)
  - Fix: Assignee selector is empty when 'Unassigned' is selected (Jose Corcuera)
  - WIP identifier on merge requests no longer requires trailing space
  - Add rake tasks for git repository maintainance (Zeger-Jan van de Weg)
  - Fix 500 error when update group member permission
  - Fix: As an admin, cannot add oneself as a member to a group/project
  - Trim leading and trailing whitespace of milestone and issueable titles (Jose Corcuera)
  - Recognize issue/MR/snippet/commit links as references
  - Backport JIRA features from EE to CE
  - Add ignore whitespace change option to commit view
  - Fire update hook from GitLab
  - Allow account unlock via email
  - Style warning about mentioning many people in a comment
  - Fix: sort milestones by due date once again (Greg Smethells)
  - Migrate all CI::Services and CI::WebHooks to Services and WebHooks
  - Don't show project fork event as "imported"
  - Add API endpoint to fetch merge request commits list
  - Don't create CI status for refs that doesn't have .gitlab-ci.yml, even if the builds are enabled
  - Expose events API with comment information and author info
  - Fix: Ensure "Remove Source Branch" button is not shown when branch is being deleted. #3583
  - Run custom Git hooks when branch is created or deleted.
  - Fix bug when simultaneously accepting multiple MRs results in MRs that are of "merged" status, but not merged to the target branch
  - Add languages page to graphs
  - Block LDAP user when they are no longer found in the LDAP server
  - Improve wording on project visibility levels (Zeger-Jan van de Weg)
  - Fix editing notes on a merge request diff
  - Automatically select default clone protocol based on user preferences (Eirik Lygre)
  - Make Network page as sub tab of Commits
  - Add copy-to-clipboard button for Snippets
  - Add indication to merge request list item that MR cannot be merged automatically
  - Default target branch to patch-n when editing file in protected branch
  - Add Builds tab to merge request detail page
  - Allow milestones, issues and MRs to be created from dashboard and group indexes
  - Use new style for wiki
  - Use new style for milestone detail page
  - Fix sidebar tooltips when collapsed
  - Prevent possible XSS attack with award-emoji
  - Upgraded Sidekiq to 4.x
  - Accept COPYING,COPYING.lesser, and licence as license file (Zeger-Jan van de Weg)
  - Fix emoji aliases problem
  - Fix award-emojis Flash alert's width
  - Fix deleting notes on a merge request diff
  - Display referenced merge request statuses in the issue description (Greg Smethells)
  - Implement new sidebar for issue and merge request pages
  - Emoji picker improvements
  - Suppress warning about missing `.gitlab-ci.yml` if builds are disabled
  - Do not show build status unless builds are enabled and `.gitlab-ci.yml` is present
  - Persist runners registration token in database
  - Fix online editor should not remove newlines at the end of the file
  - Expose Git's version in the admin area
  - Show "New Merge Request" buttons on canonical repos when you have a fork (Josh Frye)

v 8.2.3
  - Fix application settings cache not expiring after changes (Stan Hu)
  - Fix Error 500s when creating global milestones with Unicode characters (Stan Hu)
  - Update documentation for "Guest" permissions
  - Properly convert Emoji-only comments into Award Emojis
  - Enable devise paranoid mode to prevent user enumeration attack
  - Webhook payload has an added, modified and removed properties for each commit
  - Fix 500 error when creating a merge request that removes a submodule

v 8.2.2
  - Fix 404 in redirection after removing a project (Stan Hu)
  - Ensure cached application settings are refreshed at startup (Stan Hu)
  - Fix Error 500 when viewing user's personal projects from admin page (Stan Hu)
  - Fix: Raw private snippets access workflow
  - Prevent "413 Request entity too large" errors when pushing large files with LFS
  - Fix invalid links within projects dashboard header
  - Make current user the first user in assignee dropdown in issues detail page (Stan Hu)
  - Fix: duplicate email notifications on issue comments

v 8.2.1
  - Forcefully update builds that didn't want to update with state machine
  - Fix: saving GitLabCiService as Admin Template

v 8.2.0
  - Improved performance of finding projects and groups in various places
  - Improved performance of rendering user profile pages and Atom feeds
  - Expose build artifacts path as config option
  - Fix grouping of contributors by email in graph.
  - Improved performance of finding issues with/without labels
  - Fix Drone CI service template not saving properly (Stan Hu)
  - Fix avatars not showing in Atom feeds and project issues when Gravatar disabled (Stan Hu)
  - Added a GitLab specific profiling tool called "Sherlock" (see GitLab CE merge request #1749)
  - Upgrade gitlab_git to 7.2.20 and rugged to 0.23.3 (Stan Hu)
  - Improved performance of finding users by one of their Email addresses
  - Add allow_failure field to commit status API (Stan Hu)
  - Commits without .gitlab-ci.yml are marked as skipped
  - Save detailed error when YAML syntax is invalid
  - Since GitLab CI is enabled by default, remove enabling it by pushing .gitlab-ci.yml
  - Added build artifacts
  - Improved performance of replacing references in comments
  - Show last project commit to default branch on project home page
  - Highlight comment based on anchor in URL
  - Adds ability to remove the forked relationship from project settings screen. (Han Loong Liauw)
  - Improved performance of sorting milestone issues
  - Allow users to select the Files view as default project view (Cristian Bica)
  - Show "Empty Repository Page" for repository without branches (Artem V. Navrotskiy)
  - Fix: Inability to reply to code comments in the MR view, if the MR comes from a fork
  - Use git follow flag for commits page when retrieve history for file or directory
  - Show merge request CI status on merge requests index page
  - Send build name and stage in CI notification e-mail
  - Extend yml syntax for only and except to support specifying repository path
  - Enable shared runners to all new projects
  - Bump GitLab-Workhorse to 0.4.1
  - Allow to define cache in `.gitlab-ci.yml`
  - Fix: 500 error returned if destroy request without HTTP referer (Kazuki Shimizu)
  - Remove deprecated CI events from project settings page
  - Use issue editor as cross reference comment author when issue is edited with a new mention.
  - Add graphs of commits ahead and behind default branch (Jeff Stubler)
  - Improve personal snippet access workflow (Douglas Alexandre)
  - [API] Add ability to fetch the commit ID of the last commit that actually touched a file
  - Fix omniauth documentation setting for omnibus configuration (Jon Cairns)
  - Add "New file" link to dropdown on project page
  - Include commit logs in project search
  - Add "added", "modified" and "removed" properties to commit object in webhook
  - Rename "Back to" links to "Go to" because its not always a case it point to place user come from
  - Allow groups to appear in the search results if the group owner allows it
  - Add email notification to former assignee upon unassignment (Adam Lieskovský)
  - New design for project graphs page
  - Remove deprecated dumped yaml file generated from previous job definitions
  - Show specific runners from projects where user is master or owner
  - MR target branch is now visible on a list view when it is different from project's default one
  - Improve Continuous Integration graphs page
  - Make color of "Accept Merge Request" button consistent with current build status
  - Add ignore white space option in merge request diff and commit and compare view
  - Ability to add release notes (markdown text and attachments) to git tags (aka Releases)
  - Relative links from a repositories README.md now link to the default branch
  - Fix trailing whitespace issue in merge request/issue title
  - Fix bug when milestone/label filter was empty for dashboard issues page
  - Add ability to create milestone in group projects from single form
  - Add option to create merge request when editing/creating a file (Dirceu Tiegs)
  - Prevent the last owner of a group from being able to delete themselves by 'adding' themselves as a master (James Lopez)
  - Add Award Emoji to issue and merge request pages

v 8.1.4
  - Fix bug where manually merged branches in a MR would end up with an empty diff (Stan Hu)
  - Prevent redirect loop when home_page_url is set to the root URL
  - Fix incoming email config defaults
  - Remove CSS property preventing hard tabs from rendering in Chromium 45 (Stan Hu)

v 8.1.3
  - Force update refs/merge-requests/X/head upon a push to the source branch of a merge request (Stan Hu)
  - Spread out runner contacted_at updates
  - Use issue editor as cross reference comment author when issue is edited with a new mention
  - Add Facebook authentication

v 8.1.2
  - Fix cloning Wiki repositories via HTTP (Stan Hu)
  - Add migration to remove satellites directory
  - Fix specific runners visibility
  - Fix 500 when editing CI service
  - Require CI jobs to be named
  - Fix CSS for runner status
  - Fix CI badge
  - Allow developer to manage builds

v 8.1.1
  - Removed, see 8.1.2

v 8.1.0
  - Ensure MySQL CI limits DB migrations occur after the fields have been created (Stan Hu)
  - Fix duplicate repositories in GitHub import page (Stan Hu)
  - Redirect to a default path if HTTP_REFERER is not set (Stan Hu)
  - Adds ability to create directories using the web editor (Ben Ford)
  - Cleanup stuck CI builds
  - Send an email to admin email when a user is reported for spam (Jonathan Rochkind)
  - Show notifications button when user is member of group rather than project (Grzegorz Bizon)
  - Fix bug preventing mentioned issued from being closed when MR is merged using fast-forward merge.
  - Fix nonatomic database update potentially causing project star counts to go negative (Stan Hu)
  - Don't show "Add README" link in an empty repository if user doesn't have access to push (Stan Hu)
  - Fix error preventing displaying of commit data for a directory with a leading dot (Stan Hu)
  - Speed up load times of issue detail pages by roughly 1.5x
  - Fix CI rendering regressions
  - If a merge request is to close an issue, show this on the issue page (Zeger-Jan van de Weg)
  - Add a system note and update relevant merge requests when a branch is deleted or re-added (Stan Hu)
  - Make diff file view easier to use on mobile screens (Stan Hu)
  - Improved performance of finding users by username or Email address
  - Fix bug where merge request comments created by API would not trigger notifications (Stan Hu)
  - Add support for creating directories from Files page (Stan Hu)
  - Allow removing of project without confirmation when JavaScript is disabled (Stan Hu)
  - Support filtering by "Any" milestone or issue and fix "No Milestone" and "No Label" filters (Stan Hu)
  - Improved performance of the trending projects page
  - Remove CI migration task
  - Improved performance of finding projects by their namespace
  - Add assignee data to Issuables' hook_data (Bram Daams)
  - Fix bug where transferring a project would result in stale commit links (Stan Hu)
  - Fix build trace updating
  - Include full path of source and target branch names in New Merge Request page (Stan Hu)
  - Add user preference to view activities as default dashboard (Stan Hu)
  - Add option to admin area to sign in as a specific user (Pavel Forkert)
  - Show CI status on all pages where commits list is rendered
  - Automatically enable CI when push .gitlab-ci.yml file to repository
  - Move CI charts to project graphs area
  - Fix cases where Markdown did not render links in activity feed (Stan Hu)
  - Add first and last to pagination (Zeger-Jan van de Weg)
  - Added Commit Status API
  - Added Builds View
  - Added when to .gitlab-ci.yml
  - Show CI status on commit page
  - Added CI_BUILD_TAG, _STAGE, _NAME and _TRIGGERED to CI builds
  - Show CI status on Your projects page and Starred projects page
  - Remove "Continuous Integration" page from dashboard
  - Add notes and SSL verification entries to hook APIs (Ben Boeckel)
  - Fix grammar in admin area "labels" .nothing-here-block when no labels exist.
  - Move CI runners page to project settings area
  - Move CI variables page to project settings area
  - Move CI triggers page to project settings area
  - Move CI project settings page to CE project settings area
  - Fix bug when removed file was not appearing in merge request diff
  - Show warning when build cannot be served by any of the available CI runners
  - Note the original location of a moved project when notifying users of the move
  - Improve error message when merging fails
  - Add support of multibyte characters in LDAP UID (Roman Petrov)
  - Show additions/deletions stats on merge request diff
  - Remove footer text in emails (Zeger-Jan van de Weg)
  - Ensure code blocks are properly highlighted after a note is updated
  - Fix wrong access level badge on MR comments
  - Hide password in the service settings form
  - Move CI web hooks page to project settings area
  - Fix User Identities API. It now allows you to properly create or update user's identities.
  - Add user preference to change layout width (Peter Göbel)
  - Use commit status in merge request widget as preferred source of CI status
  - Integrate CI commit and build pages into project pages
  - Move CI services page to project settings area
  - Add "Quick Submit" behavior to input fields throughout the application. Use
    Cmd+Enter on Mac and Ctrl+Enter on Windows/Linux.
  - Fix position of hamburger in header for smaller screens (Han Loong Liauw)
  - Fix bug where Emojis in Markdown would truncate remaining text (Sakata Sinji)
  - Persist filters when sorting on admin user page (Jerry Lukins)
  - Update style of snippets pages (Han Loong Liauw)
  - Allow dashboard and group issues/MRs to be filtered by label
  - Add spellcheck=false to certain input fields
  - Invalidate stored service password if the endpoint URL is changed
  - Project names are not fully shown if group name is too big, even on group page view
  - Apply new design for Files page
  - Add "New Page" button to Wiki Pages tab (Stan Hu)
  - Only render 404 page from /public
  - Hide passwords from services API (Alex Lossent)
  - Fix: Images cannot show when projects' path was changed
  - Let gitlab-git-http-server generate and serve 'git archive' downloads
  - Optimize query when filtering on issuables (Zeger-Jan van de Weg)
  - Fix padding of outdated discussion item.
  - Animate the logo on hover

v 8.0.5
  - Correct lookup-by-email for LDAP logins
  - Fix loading spinner sometimes not being hidden on Merge Request tab switches

v 8.0.4
  - Fix Message-ID header to be RFC 2111-compliant to prevent e-mails being dropped (Stan Hu)
  - Fix referrals for :back and relative URL installs
  - Fix anchors to comments in diffs
  - Remove CI token from build traces
  - Fix "Assign All" button on Runner admin page
  - Fix search in Files
  - Add full project namespace to payload of system webhooks (Ricardo Band)

v 8.0.3
  - Fix URL shown in Slack notifications
  - Fix bug where projects would appear to be stuck in the forked import state (Stan Hu)
  - Fix Error 500 in creating merge requests with > 1000 diffs (Stan Hu)
  - Add work_in_progress key to MR web hooks (Ben Boeckel)

v 8.0.2
  - Fix default avatar not rendering in network graph (Stan Hu)
  - Skip check_initd_configured_correctly on omnibus installs
  - Prevent double-prefixing of help page paths
  - Clarify confirmation text on user deletion
  - Make commit graphs responsive to window width changes (Stan Hu)
  - Fix top margin for sign-in button on public pages
  - Fix LDAP attribute mapping
  - Remove git refs used internally by GitLab from network graph (Stan Hu)
  - Use standard Markdown font in Markdown preview instead of fixed-width font (Stan Hu)
  - Fix Reply by email for non-UTF-8 messages.
  - Add option to use StartTLS with Reply by email IMAP server.
  - Allow AWS S3 Server-Side Encryption with Amazon S3-Managed Keys for backups (Paul Beattie)

v 8.0.1
  - Improve CI migration procedure and documentation

v 8.0.0
  - Fix Markdown links not showing up in dashboard activity feed (Stan Hu)
  - Remove milestones from merge requests when milestones are deleted (Stan Hu)
  - Fix HTML link that was improperly escaped in new user e-mail (Stan Hu)
  - Fix broken sort in merge request API (Stan Hu)
  - Bump rouge to 1.10.1 to remove warning noise and fix other syntax highlighting bugs (Stan Hu)
  - Gracefully handle errors in syntax highlighting by leaving the block unformatted (Stan Hu)
  - Add "replace" and "upload" functionalities to allow user replace existing file and upload new file into current repository
  - Fix URL construction for merge requests, issues, notes, and commits for relative URL config (Stan Hu)
  - Fix emoji URLs in Markdown when relative_url_root is used (Stan Hu)
  - Omit filename in Content-Disposition header in raw file download to avoid RFC 6266 encoding issues (Stan HU)
  - Fix broken Wiki Page History (Stan Hu)
  - Import forked repositories asynchronously to prevent large repositories from timing out (Stan Hu)
  - Prevent anchors from being hidden by header (Stan Hu)
  - Fix bug where only the first 15 Bitbucket issues would be imported (Stan Hu)
  - Sort issues by creation date in Bitbucket importer (Stan Hu)
  - Prevent too many redirects upon login when home page URL is set to external_url (Stan Hu)
  - Improve dropdown positioning on the project home page (Hannes Rosenögger)
  - Upgrade browser gem to 1.0.0 to avoid warning in IE11 compatibilty mode (Stan Hu)
  - Remove user OAuth tokens from the database and request new tokens each session (Stan Hu)
  - Restrict users API endpoints to use integer IDs (Stan Hu)
  - Only show recent push event if the branch still exists or a recent merge request has not been created (Stan Hu)
  - Remove satellites
  - Better performance for web editor (switched from satellites to rugged)
  - Faster merge
  - Ability to fetch merge requests from refs/merge-requests/:id
  - Allow displaying of archived projects in the admin interface (Artem Sidorenko)
  - Allow configuration of import sources for new projects (Artem Sidorenko)
  - Search for comments should be case insensetive
  - Create cross-reference for closing references on commits pushed to non-default branches (Maël Valais)
  - Ability to search milestones
  - Gracefully handle SMTP user input errors (e.g. incorrect email addresses) to prevent Sidekiq retries (Stan Hu)
  - Move dashboard activity to separate page (for your projects and starred projects)
  - Improve performance of git blame
  - Limit content width to 1200px for most of pages to improve readability on big screens
  - Fix 500 error when submit project snippet without body
  - Improve search page usability
  - Bring more UI consistency in way how projects, snippets and groups lists are rendered
  - Make all profiles and group public
  - Fixed login failure when extern_uid changes (Joel Koglin)
  - Don't notify users without access to the project when they are (accidentally) mentioned in a note.
  - Retrieving oauth token with LDAP credentials
  - Load Application settings from running database unless env var USE_DB=false
  - Added Drone CI integration (Kirill Zaitsev)
  - Allow developers to retry builds
  - Hide advanced project options for non-admin users
  - Fail builds if no .gitlab-ci.yml is found
  - Refactored service API and added automatically service docs generator (Kirill Zaitsev)
  - Added web_url key project hook_attrs (Kirill Zaitsev)
  - Add ability to get user information by ID of an SSH key via the API
  - Fix bug which IE cannot show image at markdown when the image is raw file of gitlab
  - Add support for Crowd
  - Global Labels that are available to all projects
  - Fix highlighting of deleted lines in diffs.
  - Project notification level can be set on the project page itself
  - Added service API endpoint to retrieve service parameters (Petheő Bence)
  - Add FogBugz project import (Jared Szechy)
  - Sort users autocomplete lists by user (Allister Antosik)
  - Webhook for issue now contains repository field (Jungkook Park)
  - Add ability to add custom text to the help page (Jeroen van Baarsen)
  - Add pg_schema to backup config
  - Fix references to target project issues in Merge Requests markdown preview and textareas (Francesco Levorato)
  - Redirect from incorrectly cased group or project path to correct one (Francesco Levorato)
  - Removed API calls from CE to CI

v 7.14.3
  - No changes

v 7.14.2
  - Upgrade gitlab_git to 7.2.15 to fix `git blame` errors with ISO-encoded files (Stan Hu)
  - Allow configuration of LDAP attributes GitLab will use for the new user account.

v 7.14.1
  - Improve abuse reports management from admin area
  - Fix "Reload with full diff" URL button in compare branch view (Stan Hu)
  - Disabled DNS lookups for SSH in docker image (Rowan Wookey)
  - Only include base URL in OmniAuth full_host parameter (Stan Hu)
  - Fix Error 500 in API when accessing a group that has an avatar (Stan Hu)
  - Ability to enable SSL verification for Webhooks

v 7.14.0
  - Fix bug where non-project members of the target project could set labels on new merge requests.
  - Update default robots.txt rules to disallow crawling of irrelevant pages (Ben Bodenmiller)
  - Fix redirection after sign in when using auto_sign_in_with_provider
  - Upgrade gitlab_git to 7.2.14 to ignore CRLFs in .gitmodules (Stan Hu)
  - Clear cache to prevent listing deleted branches after MR removes source branch (Stan Hu)
  - Provide more feedback what went wrong if HipChat service failed test (Stan Hu)
  - Fix bug where backslashes in inline diffs could be dropped (Stan Hu)
  - Disable turbolinks when linking to Bitbucket import status (Stan Hu)
  - Fix broken code import and display error messages if something went wrong with creating project (Stan Hu)
  - Fix corrupted binary files when using API files endpoint (Stan Hu)
  - Bump Haml to 4.0.7 to speed up textarea rendering (Stan Hu)
  - Show incompatible projects in Bitbucket import status (Stan Hu)
  - Fix coloring of diffs on MR Discussion-tab (Gert Goet)
  - Fix "Network" and "Graphs" pages for branches with encoded slashes (Stan Hu)
  - Fix errors deleting and creating branches with encoded slashes (Stan Hu)
  - Always add current user to autocomplete controller to support filter by "Me" (Stan Hu)
  - Fix multi-line syntax highlighting (Stan Hu)
  - Fix network graph when branch name has single quotes (Stan Hu)
  - Add "Confirm user" button in user admin page (Stan Hu)
  - Upgrade gitlab_git to version 7.2.6 to fix Error 500 when creating network graphs (Stan Hu)
  - Add support for Unicode filenames in relative links (Hiroyuki Sato)
  - Fix URL used for refreshing notes if relative_url is present (Bartłomiej Święcki)
  - Fix commit data retrieval when branch name has single quotes (Stan Hu)
  - Check that project was actually created rather than just validated in import:repos task (Stan Hu)
  - Fix full screen mode for snippet comments (Daniel Gerhardt)
  - Fix 404 error in files view after deleting the last file in a repository (Stan Hu)
  - Fix the "Reload with full diff" URL button (Stan Hu)
  - Fix label read access for unauthenticated users (Daniel Gerhardt)
  - Fix access to disabled features for unauthenticated users (Daniel Gerhardt)
  - Fix OAuth provider bug where GitLab would not go return to the redirect_uri after sign-in (Stan Hu)
  - Fix file upload dialog for comment editing (Daniel Gerhardt)
  - Set OmniAuth full_host parameter to ensure redirect URIs are correct (Stan Hu)
  - Return comments in created order in merge request API (Stan Hu)
  - Disable internal issue tracker controller if external tracker is used (Stan Hu)
  - Expire Rails cache entries after two weeks to prevent endless Redis growth
  - Add support for destroying project milestones (Stan Hu)
  - Allow custom backup archive permissions
  - Add project star and fork count, group avatar URL and user/group web URL attributes to API
  - Show who last edited a comment if it wasn't the original author
  - Send notification to all participants when MR is merged.
  - Add ability to manage user email addresses via the API.
  - Show buttons to add license, changelog and contribution guide if they're missing.
  - Tweak project page buttons.
  - Disabled autocapitalize and autocorrect on login field (Daryl Chan)
  - Mention group and project name in creation, update and deletion notices (Achilleas Pipinellis)
  - Update gravatar link on profile page to link to configured gravatar host (Ben Bodenmiller)
  - Remove redis-store TTL monkey patch
  - Add support for CI skipped status
  - Fetch code from forks to refs/merge-requests/:id/head when merge request created
  - Remove comments and email addresses when publicly exposing ssh keys (Zeger-Jan van de Weg)
  - Add "Check out branch" button to the MR page.
  - Improve MR merge widget text and UI consistency.
  - Improve text in MR "How To Merge" modal.
  - Cache all events
  - Order commits by date when comparing branches
  - Fix bug causing error when the target branch of a symbolic ref was deleted
  - Include branch/tag name in archive file and directory name
  - Add dropzone upload progress
  - Add a label for merged branches on branches page (Florent Baldino)
  - Detect .mkd and .mkdn files as markdown (Ben Boeckel)
  - Fix: User search feature in admin area does not respect filters
  - Set max-width for README, issue and merge request description for easier read on big screens
  - Update Flowdock integration to support new Flowdock API (Boyan Tabakov)
  - Remove author from files view (Sven Strickroth)
  - Fix infinite loop when SAML was incorrectly configured.

v 7.13.5
  - Satellites reverted

v 7.13.4
  - Allow users to send abuse reports

v 7.13.3
  - Fix bug causing Bitbucket importer to crash when OAuth application had been removed.
  - Allow users to send abuse reports
  - Remove satellites
  - Link username to profile on Group Members page (Tom Webster)

v 7.13.2
  - Fix randomly failed spec
  - Create project services on Project creation
  - Add admin_merge_request ability to Developer level and up
  - Fix Error 500 when browsing projects with no HEAD (Stan Hu)
  - Fix labels / assignee / milestone for the merge requests when issues are disabled
  - Show the first tab automatically on MergeRequests#new
  - Add rake task 'gitlab:update_commit_count' (Daniel Gerhardt)
  - Fix Gmail Actions

v 7.13.1
  - Fix: Label modifications are not reflected in existing notes and in the issue list
  - Fix: Label not shown in the Issue list, although it's set through web interface
  - Fix: Group/project references are linked incorrectly
  - Improve documentation
  - Fix of migration: Check if session_expire_delay column exists before adding the column
  - Fix: ActionView::Template::Error
  - Fix: "Create Merge Request" isn't always shown in event for newly pushed branch
  - Fix bug causing "Remove source-branch" option not to work for merge requests from the same project.
  - Render Note field hints consistently for "new" and "edit" forms

v 7.13.0
  - Remove repository graph log to fix slow cache updates after push event (Stan Hu)
  - Only enable HSTS header for HTTPS and port 443 (Stan Hu)
  - Fix user autocomplete for unauthenticated users accessing public projects (Stan Hu)
  - Fix redirection to home page URL for unauthorized users (Daniel Gerhardt)
  - Add branch switching support for graphs (Daniel Gerhardt)
  - Fix external issue tracker hook/test for HTTPS URLs (Daniel Gerhardt)
  - Remove link leading to a 404 error in Deploy Keys page (Stan Hu)
  - Add support for unlocking users in admin settings (Stan Hu)
  - Add Irker service configuration options (Stan Hu)
  - Fix order of issues imported from GitHub (Hiroyuki Sato)
  - Bump rugments to 1.0.0beta8 to fix C prototype function highlighting (Jonathon Reinhart)
  - Fix Merge Request webhook to properly fire "merge" action when accepted from the web UI
  - Add `two_factor_enabled` field to admin user API (Stan Hu)
  - Fix invalid timestamps in RSS feeds (Rowan Wookey)
  - Fix downloading of patches on public merge requests when user logged out (Stan Hu)
  - Fix Error 500 when relative submodule resolves to a namespace that has a different name from its path (Stan Hu)
  - Extract the longest-matching ref from a commit path when multiple matches occur (Stan Hu)
  - Update maintenance documentation to explain no need to recompile asssets for omnibus installations (Stan Hu)
  - Support commenting on diffs in side-by-side mode (Stan Hu)
  - Fix JavaScript error when clicking on the comment button on a diff line that has a comment already (Stan Hu)
  - Return 40x error codes if branch could not be deleted in UI (Stan Hu)
  - Remove project visibility icons from dashboard projects list
  - Rename "Design" profile settings page to "Preferences".
  - Allow users to customize their default Dashboard page.
  - Update ssl_ciphers in Nginx example to remove DHE settings. This will deny forward secrecy for Android 2.3.7, Java 6 and OpenSSL 0.9.8
  - Admin can edit and remove user identities
  - Convert CRLF newlines to LF when committing using the web editor.
  - API request /projects/:project_id/merge_requests?state=closed will return only closed merge requests without merged one. If you need ones that were merged - use state=merged.
  - Allow Administrators to filter the user list by those with or without Two-factor Authentication enabled.
  - Show a user's Two-factor Authentication status in the administration area.
  - Explicit error when commit not found in the CI
  - Improve performance for issue and merge request pages
  - Users with guest access level can not set assignee, labels or milestones for issue and merge request
  - Reporter role can manage issue tracker now: edit any issue, set assignee or milestone and manage labels
  - Better performance for pages with events list, issues list and commits list
  - Faster automerge check and merge itself when source and target branches are in same repository
  - Correctly show anonymous authorized applications under Profile > Applications.
  - Query Optimization in MySQL.
  - Allow users to be blocked and unblocked via the API
  - Use native Postgres database cleaning during backup restore
  - Redesign project page. Show README as default instead of activity. Move project activity to separate page
  - Make left menu more hierarchical and less contextual by adding back item at top
  - A fork can’t have a visibility level that is greater than the original project.
  - Faster code search in repository and wiki. Fixes search page timeout for big repositories
  - Allow administrators to disable 2FA for a specific user
  - Add error message for SSH key linebreaks
  - Store commits count in database (will populate with valid values only after first push)
  - Rebuild cache after push to repository in background job
  - Fix transferring of project to another group using the API.

v 7.12.2
  - Correctly show anonymous authorized applications under Profile > Applications.
  - Faster automerge check and merge itself when source and target branches are in same repository
  - Audit log for user authentication
  - Allow custom label to be set for authentication providers.

v 7.12.1
  - Fix error when deleting a user who has projects (Stan Hu)
  - Fix post-receive errors on a push when an external issue tracker is configured (Stan Hu)
  - Add SAML to list of social_provider (Matt Firtion)
  - Fix merge requests API scope to keep compatibility in 7.12.x patch release (Dmitriy Zaporozhets)
  - Fix closed merge request scope at milestone page (Dmitriy Zaporozhets)
  - Revert merge request states renaming
  - Fix hooks for web based events with external issue references (Daniel Gerhardt)
  - Improve performance for issue and merge request pages
  - Compress database dumps to reduce backup size

v 7.12.0
  - Fix Error 500 when one user attempts to access a personal, internal snippet (Stan Hu)
  - Disable changing of target branch in new merge request page when a branch has already been specified (Stan Hu)
  - Fix post-receive errors on a push when an external issue tracker is configured (Stan Hu)
  - Update oauth button logos for Twitter and Google to recommended assets
  - Update browser gem to version 0.8.0 for IE11 support (Stan Hu)
  - Fix timeout when rendering file with thousands of lines.
  - Add "Remember me" checkbox to LDAP signin form.
  - Add session expiration delay configuration through UI application settings
  - Don't notify users mentioned in code blocks or blockquotes.
  - Omit link to generate labels if user does not have access to create them (Stan Hu)
  - Show warning when a comment will add 10 or more people to the discussion.
  - Disable changing of the source branch in merge request update API (Stan Hu)
  - Shorten merge request WIP text.
  - Add option to disallow users from registering any application to use GitLab as an OAuth provider
  - Support editing target branch of merge request (Stan Hu)
  - Refactor permission checks with issues and merge requests project settings (Stan Hu)
  - Fix Markdown preview not working in Edit Milestone page (Stan Hu)
  - Fix Zen Mode not closing with ESC key (Stan Hu)
  - Allow HipChat API version to be blank and default to v2 (Stan Hu)
  - Add file attachment support in Milestone description (Stan Hu)
  - Fix milestone "Browse Issues" button.
  - Set milestone on new issue when creating issue from index with milestone filter active.
  - Make namespace API available to all users (Stan Hu)
  - Add web hook support for note events (Stan Hu)
  - Disable "New Issue" and "New Merge Request" buttons when features are disabled in project settings (Stan Hu)
  - Remove Rack Attack monkey patches and bump to version 4.3.0 (Stan Hu)
  - Fix clone URL losing selection after a single click in Safari and Chrome (Stan Hu)
  - Fix git blame syntax highlighting when different commits break up lines (Stan Hu)
  - Add "Resend confirmation e-mail" link in profile settings (Stan Hu)
  - Allow to configure location of the `.gitlab_shell_secret` file. (Jakub Jirutka)
  - Disabled expansion of top/bottom blobs for new file diffs
  - Update Asciidoctor gem to version 1.5.2. (Jakub Jirutka)
  - Fix resolving of relative links to repository files in AsciiDoc documents. (Jakub Jirutka)
  - Use the user list from the target project in a merge request (Stan Hu)
  - Default extention for wiki pages is now .md instead of .markdown (Jeroen van Baarsen)
  - Add validation to wiki page creation (only [a-zA-Z0-9/_-] are allowed) (Jeroen van Baarsen)
  - Fix new/empty milestones showing 100% completion value (Jonah Bishop)
  - Add a note when an Issue or Merge Request's title changes
  - Consistently refer to MRs as either Merged or Closed.
  - Add Merged tab to MR lists.
  - Prefix EmailsOnPush email subject with `[Git]`.
  - Group project contributions by both name and email.
  - Clarify navigation labels for Project Settings and Group Settings.
  - Move user avatar and logout button to sidebar
  - You can not remove user if he/she is an only owner of group
  - User should be able to leave group. If not - show him proper message
  - User has ability to leave project
  - Add SAML support as an omniauth provider
  - Allow to configure a URL to show after sign out
  - Add an option to automatically sign-in with an Omniauth provider
  - GitLab CI service sends .gitlab-ci.yml in each push call
  - When remove project - move repository and schedule it removal
  - Improve group removing logic
  - Trigger create-hooks on backup restore task
  - Add option to automatically link omniauth and LDAP identities
  - Allow special character in users bio. I.e.: I <3 GitLab

v 7.11.4
  - Fix missing bullets when creating lists
  - Set rel="nofollow" on external links

v 7.11.3
  - no changes
  - Fix upgrader script (Martins Polakovs)

v 7.11.2
  - no changes

v 7.11.1
  - no changes

v 7.11.0
  - Fall back to Plaintext when Syntaxhighlighting doesn't work. Fixes some buggy lexers (Hannes Rosenögger)
  - Get editing comments to work in Chrome 43 again.
  - Fix broken view when viewing history of a file that includes a path that used to be another file (Stan Hu)
  - Don't show duplicate deploy keys
  - Fix commit time being displayed in the wrong timezone in some cases (Hannes Rosenögger)
  - Make the first branch pushed to an empty repository the default HEAD (Stan Hu)
  - Fix broken view when using a tag to display a tree that contains git submodules (Stan Hu)
  - Make Reply-To config apply to change e-mail confirmation and other Devise notifications (Stan Hu)
  - Add application setting to restrict user signups to e-mail domains (Stan Hu)
  - Don't allow a merge request to be merged when its title starts with "WIP".
  - Add a page title to every page.
  - Allow primary email to be set to an email that you've already added.
  - Fix clone URL field and X11 Primary selection (Dmitry Medvinsky)
  - Ignore invalid lines in .gitmodules
  - Fix "Cannot move project" error message from popping up after a successful transfer (Stan Hu)
  - Redirect to sign in page after signing out.
  - Fix "Hello @username." references not working by no longer allowing usernames to end in period.
  - Fix "Revspec not found" errors when viewing diffs in a forked project with submodules (Stan Hu)
  - Improve project page UI
  - Fix broken file browsing with relative submodule in personal projects (Stan Hu)
  - Add "Reply quoting selected text" shortcut key (`r`)
  - Fix bug causing `@whatever` inside an issue's first code block to be picked up as a user mention.
  - Fix bug causing `@whatever` inside an inline code snippet (backtick-style) to be picked up as a user mention.
  - When use change branches link at MR form - save source branch selection instead of target one
  - Improve handling of large diffs
  - Added GitLab Event header for project hooks
  - Add Two-factor authentication (2FA) for GitLab logins
  - Show Atom feed buttons everywhere where applicable.
  - Add project activity atom feed.
  - Don't crash when an MR from a fork has a cross-reference comment from the target project on one of its commits.
  - Explain how to get a new password reset token in welcome emails
  - Include commit comments in MR from a forked project.
  - Group milestones by title in the dashboard and all other issue views.
  - Query issues, merge requests and milestones with their IID through API (Julien Bianchi)
  - Add default project and snippet visibility settings to the admin web UI.
  - Show incompatible projects in Google Code import status (Stan Hu)
  - Fix bug where commit data would not appear in some subdirectories (Stan Hu)
  - Task lists are now usable in comments, and will show up in Markdown previews.
  - Fix bug where avatar filenames were not actually deleted from the database during removal (Stan Hu)
  - Fix bug where Slack service channel was not saved in admin template settings. (Stan Hu)
  - Protect OmniAuth request phase against CSRF.
  - Don't send notifications to mentioned users that don't have access to the project in question.
  - Add search issues/MR by number
  - Change plots to bar graphs in commit statistics screen
  - Move snippets UI to fluid layout
  - Improve UI for sidebar. Increase separation between navigation and content
  - Improve new project command options (Ben Bodenmiller)
  - Add common method to force UTF-8 and use it to properly handle non-ascii OAuth user properties (Onur Küçük)
  - Prevent sending empty messages to HipChat (Chulki Lee)
  - Improve UI for mobile phones on dashboard and project pages
  - Add room notification and message color option for HipChat
  - Allow to use non-ASCII letters and dashes in project and namespace name. (Jakub Jirutka)
  - Add footnotes support to Markdown (Guillaume Delbergue)
  - Add current_sign_in_at to UserFull REST api.
  - Make Sidekiq MemoryKiller shutdown signal configurable
  - Add "Create Merge Request" buttons to commits and branches pages and push event.
  - Show user roles by comments.
  - Fix automatic blocking of auto-created users from Active Directory.
  - Call merge request web hook for each new commits (Arthur Gautier)
  - Use SIGKILL by default in Sidekiq::MemoryKiller
  - Fix mentioning of private groups.
  - Add style for <kbd> element in markdown
  - Spin spinner icon next to "Checking for CI status..." on MR page.
  - Fix reference links in dashboard activity and ATOM feeds.
  - Ensure that the first added admin performs repository imports

v 7.10.4
  - Fix migrations broken in 7.10.2
  - Make tags for GitLab installations running on MySQL case sensitive
  - Get Gitorious importer to work again.
  - Fix adding new group members from admin area
  - Fix DB error when trying to tag a repository (Stan Hu)
  - Fix Error 500 when searching Wiki pages (Stan Hu)
  - Unescape branch names in compare commit (Stan Hu)
  - Order commit comments chronologically in API.

v 7.10.2
  - Fix CI links on MR page

v 7.10.0
  - Ignore submodules that are defined in .gitmodules but are checked in as directories.
  - Allow projects to be imported from Google Code.
  - Remove access control for uploaded images to fix broken images in emails (Hannes Rosenögger)
  - Allow users to be invited by email to join a group or project.
  - Don't crash when project repository doesn't exist.
  - Add config var to block auto-created LDAP users.
  - Don't use HTML ellipsis in EmailsOnPush subject truncated commit message.
  - Set EmailsOnPush reply-to address to committer email when enabled.
  - Fix broken file browsing with a submodule that contains a relative link (Stan Hu)
  - Fix persistent XSS vulnerability around profile website URLs.
  - Fix project import URL regex to prevent arbitary local repos from being imported.
  - Fix directory traversal vulnerability around uploads routes.
  - Fix directory traversal vulnerability around help pages.
  - Don't leak existence of project via search autocomplete.
  - Don't leak existence of group or project via search.
  - Fix bug where Wiki pages that included a '/' were no longer accessible (Stan Hu)
  - Fix bug where error messages from Dropzone would not be displayed on the issues page (Stan Hu)
  - Add a rake task to check repository integrity with `git fsck`
  - Add ability to configure Reply-To address in gitlab.yml (Stan Hu)
  - Move current user to the top of the list in assignee/author filters (Stan Hu)
  - Fix broken side-by-side diff view on merge request page (Stan Hu)
  - Set Application controller default URL options to ensure all url_for calls are consistent (Stan Hu)
  - Allow HTML tags in Markdown input
  - Fix code unfold not working on Compare commits page (Stan Hu)
  - Fix generating SSH key fingerprints with OpenSSH 6.8. (Sašo Stanovnik)
  - Fix "Import projects from" button to show the correct instructions (Stan Hu)
  - Fix dots in Wiki slugs causing errors (Stan Hu)
  - Make maximum attachment size configurable via Application Settings (Stan Hu)
  - Update poltergeist to version 1.6.0 to support PhantomJS 2.0 (Zeger-Jan van de Weg)
  - Fix cross references when usernames, milestones, or project names contain underscores (Stan Hu)
  - Disable reference creation for comments surrounded by code/preformatted blocks (Stan Hu)
  - Reduce Rack Attack false positives causing 403 errors during HTTP authentication (Stan Hu)
  - enable line wrapping per default and remove the checkbox to toggle it (Hannes Rosenögger)
  - Fix a link in the patch update guide
  - Add a service to support external wikis (Hannes Rosenögger)
  - Omit the "email patches" link and fix plain diff view for merge commits
  - List new commits for newly pushed branch in activity view.
  - Add sidetiq gem dependency to match EE
  - Add changelog, license and contribution guide links to project tab bar.
  - Improve diff UI
  - Fix alignment of navbar toggle button (Cody Mize)
  - Fix checkbox rendering for nested task lists
  - Identical look of selectboxes in UI
  - Upgrade the gitlab_git gem to version 7.1.3
  - Move "Import existing repository by URL" option to button.
  - Improve error message when save profile has error.
  - Passing the name of pushed ref to CI service (requires GitLab CI 7.9+)
  - Add location field to user profile
  - Fix print view for markdown files and wiki pages
  - Fix errors when deleting old backups
  - Improve GitLab performance when working with git repositories
  - Add tag message and last commit to tag hook (Kamil Trzciński)
  - Restrict permissions on backup files
  - Improve oauth accounts UI in profile page
  - Add ability to unlink connected accounts
  - Replace commits calendar with faster contribution calendar that includes issues and merge requests
  - Add inifinite scroll to user page activity
  - Don't include system notes in issue/MR comment count.
  - Don't mark merge request as updated when merge status relative to target branch changes.
  - Link note avatar to user.
  - Make Git-over-SSH errors more descriptive.
  - Fix EmailsOnPush.
  - Refactor issue filtering
  - AJAX selectbox for issue assignee and author filters
  - Fix issue with missing options in issue filtering dropdown if selected one
  - Prevent holding Control-Enter or Command-Enter from posting comment multiple times.
  - Prevent note form from being cleared when submitting failed.
  - Improve file icons rendering on tree (Sullivan Sénéchal)
  - API: Add pagination to project events
  - Get issue links in notification mail to work again.
  - Don't show commit comment button when user is not signed in.
  - Fix admin user projects lists.
  - Don't leak private group existence by redirecting from namespace controller to group controller.
  - Ability to skip some items from backup (database, respositories or uploads)
  - Archive repositories in background worker.
  - Import GitHub, Bitbucket or GitLab.com projects owned by authenticated user into current namespace.
  - Project labels are now available over the API under the "tag_list" field (Cristian Medina)
  - Fixed link paths for HTTP and SSH on the admin project view (Jeremy Maziarz)
  - Fix and improve help rendering (Sullivan Sénéchal)
  - Fix final line in EmailsOnPush email diff being rendered as error.
  - Prevent duplicate Buildkite service creation.
  - Fix git over ssh errors 'fatal: protocol error: bad line length character'
  - Automatically setup GitLab CI project for forks if origin project has GitLab CI enabled
  - Bust group page project list cache when namespace name or path changes.
  - Explicitly set image alt-attribute to prevent graphical glitches if gravatars could not be loaded
  - Allow user to choose a public email to show on public profile
  - Remove truncation from issue titles on milestone page (Jason Blanchard)
  - Fix stuck Merge Request merging events from old installations (Ben Bodenmiller)
  - Fix merge request comments on files with multiple commits
  - Fix Resource Owner Password Authentication Flow

v 7.9.4
  - Security: Fix project import URL regex to prevent arbitary local repos from being imported
  - Fixed issue where only 25 commits would load in file listings
  - Fix LDAP identities  after config update

v 7.9.3
  - Contains no changes
  - Add icons to Add dropdown items.
  - Allow admin to create public deploy keys that are accessible to any project.
  - Warn when gitlab-shell version doesn't match requirement.
  - Skip email confirmation when set by admin or via LDAP.
  - Only allow users to reference groups, projects, issues, MRs, commits they have access to.

v 7.9.3
  - Contains no changes

v 7.9.2
  - Contains no changes

v 7.9.1
  - Include missing events and fix save functionality in admin service template settings form (Stan Hu)
  - Fix "Import projects from" button to show the correct instructions (Stan Hu)
  - Fix OAuth2 issue importing a new project from GitHub and GitLab (Stan Hu)
  - Fix for LDAP with commas in DN
  - Fix missing events and in admin Slack service template settings form (Stan Hu)
  - Don't show commit comment button when user is not signed in.
  - Downgrade gemnasium-gitlab-service gem

v 7.9.0
  - Add HipChat integration documentation (Stan Hu)
  - Update documentation for object_kind field in Webhook push and tag push Webhooks (Stan Hu)
  - Fix broken email images (Hannes Rosenögger)
  - Automatically config git if user forgot, where possible (Zeger-Jan van de Weg)
  - Fix mass SQL statements on initial push (Hannes Rosenögger)
  - Add tag push notifications and normalize HipChat and Slack messages to be consistent (Stan Hu)
  - Add comment notification events to HipChat and Slack services (Stan Hu)
  - Add issue and merge request events to HipChat and Slack services (Stan Hu)
  - Fix merge request URL passed to Webhooks. (Stan Hu)
  - Fix bug that caused a server error when editing a comment to "+1" or "-1" (Stan Hu)
  - Fix code preview theme setting for comments, issues, merge requests, and snippets (Stan Hu)
  - Move labels/milestones tabs to sidebar
  - Upgrade Rails gem to version 4.1.9.
  - Improve error messages for file edit failures
  - Improve UI for commits, issues and merge request lists
  - Fix commit comments on first line of diff not rendering in Merge Request Discussion view.
  - Allow admins to override restricted project visibility settings.
  - Move restricted visibility settings from gitlab.yml into the web UI.
  - Improve trigger merge request hook when source project branch has been updated (Kirill Zaitsev)
  - Save web edit in new branch
  - Fix ordering of imported but unchanged projects (Marco Wessel)
  - Mobile UI improvements: make aside content expandable
  - Expose avatar_url in projects API
  - Fix checkbox alignment on the application settings page.
  - Generalize image upload in drag and drop in markdown to all files (Hannes Rosenögger)
  - Fix mass-unassignment of issues (Robert Speicher)
  - Fix hidden diff comments in merge request discussion view
  - Allow user confirmation to be skipped for new users via API
  - Add a service to send updates to an Irker gateway (Romain Coltel)
  - Add brakeman (security scanner for Ruby on Rails)
  - Slack username and channel options
  - Add grouped milestones from all projects to dashboard.
  - Web hook sends pusher email as well as commiter
  - Add Bitbucket omniauth provider.
  - Add Bitbucket importer.
  - Support referencing issues to a project whose name starts with a digit
  - Condense commits already in target branch when updating merge request source branch.
  - Send notifications and leave system comments when bulk updating issues.
  - Automatically link commit ranges to compare page: sha1...sha4 or sha1..sha4 (includes sha1 in comparison)
  - Move groups page from profile to dashboard
  - Starred projects page at dashboard
  - Blocking user does not remove him/her from project/groups but show blocked label
  - Change subject of EmailsOnPush emails to include namespace, project and branch.
  - Change subject of EmailsOnPush emails to include first commit message when multiple were pushed.
  - Remove confusing footer from EmailsOnPush mail body.
  - Add list of changed files to EmailsOnPush emails.
  - Add option to send EmailsOnPush emails from committer email if domain matches.
  - Add option to disable code diffs in EmailOnPush emails.
  - Wrap commit message in EmailsOnPush email.
  - Send EmailsOnPush emails when deleting commits using force push.
  - Fix EmailsOnPush email comparison link to include first commit.
  - Fix highliht of selected lines in file
  - Reject access to group/project avatar if the user doesn't have access.
  - Add database migration to clean group duplicates with same path and name (Make sure you have a backup before update)
  - Add GitLab active users count to rake gitlab:check
  - Starred projects page at dashboard
  - Make email display name configurable
  - Improve json validation in hook data
  - Use Emoji One
  - Updated emoji help documentation to properly reference EmojiOne.
  - Fix missing GitHub organisation repositories on import page.
  - Added blue theme
  - Remove annoying notice messages when create/update merge request
  - Allow smb:// links in Markdown text.
  - Filter merge request by title or description at Merge Requests page
  - Block user if he/she was blocked in Active Directory
  - Fix import pages not working after first load.
  - Use custom LDAP label in LDAP signin form.
  - Execute hooks and services when branch or tag is created or deleted through web interface.
  - Block and unblock user if he/she was blocked/unblocked in Active Directory
  - Raise recommended number of unicorn workers from 2 to 3
  - Use same layout and interactivity for project members as group members.
  - Prevent gitlab-shell character encoding issues by receiving its changes as raw data.
  - Ability to unsubscribe/subscribe to issue or merge request
  - Delete deploy key when last connection to a project is destroyed.
  - Fix invalid Atom feeds when using emoji, horizontal rules, or images (Christian Walther)
  - Backup of repositories with tar instead of git bundle (only now are git-annex files included in the backup)
  - Add canceled status for CI
  - Send EmailsOnPush email when branch or tag is created or deleted.
  - Faster merge request processing for large repository
  - Prevent doubling AJAX request with each commit visit via Turbolink
  - Prevent unnecessary doubling of js events on import pages and user calendar

v 7.8.4
  - Fix issue_tracker_id substitution in custom issue trackers
  - Fix path and name duplication in namespaces

v 7.8.3
  - Bump version of gitlab_git fixing annotated tags without message

v 7.8.2
  - Fix service migration issue when upgrading from versions prior to 7.3
  - Fix setting of the default use project limit via admin UI
  - Fix showing of already imported projects for GitLab and Gitorious importers
  - Fix response of push to repository to return "Not found" if user doesn't have access
  - Fix check if user is allowed to view the file attachment
  - Fix import check for case sensetive namespaces
  - Increase timeout for Git-over-HTTP requests to 1 hour since large pulls/pushes can take a long time.
  - Properly handle autosave local storage exceptions.
  - Escape wildcards when searching LDAP by username.

v 7.8.1
  - Fix run of custom post receive hooks
  - Fix migration that caused issues when upgrading to version 7.8 from versions prior to 7.3
  - Fix the warning for LDAP users about need to set password
  - Fix avatars which were not shown for non logged in users
  - Fix urls for the issues when relative url was enabled

v 7.8.0
  - Fix access control and protection against XSS for note attachments and other uploads.
  - Replace highlight.js with rouge-fork rugments (Stefan Tatschner)
  - Make project search case insensitive (Hannes Rosenögger)
  - Include issue/mr participants in list of recipients for reassign/close/reopen emails
  - Expose description in groups API
  - Better UI for project services page
  - Cleaner UI for web editor
  - Add diff syntax highlighting in email-on-push service notifications (Hannes Rosenögger)
  - Add API endpoint to fetch all changes on a MergeRequest (Jeroen van Baarsen)
  - View note image attachments in new tab when clicked instead of downloading them
  - Improve sorting logic in UI and API. Explicitly define what sorting method is used by default
  - Fix overflow at sidebar when have several items
  - Add notes for label changes in issue and merge requests
  - Show tags in commit view (Hannes Rosenögger)
  - Only count a user's vote once on a merge request or issue (Michael Clarke)
  - Increase font size when browse source files and diffs
  - Service Templates now let you set default values for all services
  - Create new file in empty repository using GitLab UI
  - Ability to clone project using oauth2 token
  - Upgrade Sidekiq gem to version 3.3.0
  - Stop git zombie creation during force push check
  - Show success/error messages for test setting button in services
  - Added Rubocop for code style checks
  - Fix commits pagination
  - Async load a branch information at the commit page
  - Disable blacklist validation for project names
  - Allow configuring protection of the default branch upon first push (Marco Wessel)
  - Add gitlab.com importer
  - Add an ability to login with gitlab.com
  - Add a commit calendar to the user profile (Hannes Rosenögger)
  - Submit comment on command-enter
  - Notify all members of a group when that group is mentioned in a comment, for example: `@gitlab-org` or `@sales`.
  - Extend issue clossing pattern to include "Resolve", "Resolves", "Resolved", "Resolving" and "Close" (Julien Bianchi and Hannes Rosenögger)
  - Fix long broadcast message cut-off on left sidebar (Visay Keo)
  - Add Project Avatars (Steven Thonus and Hannes Rosenögger)
  - Password reset token validity increased from 2 hours to 2 days since it is also send on account creation.
  - Edit group members via API
  - Enable raw image paste from clipboard, currently Chrome only (Marco Cyriacks)
  - Add action property to merge request hook (Julien Bianchi)
  - Remove duplicates from group milestone participants list.
  - Add a new API function that retrieves all issues assigned to a single milestone (Justin Whear and Hannes Rosenögger)
  - API: Access groups with their path (Julien Bianchi)
  - Added link to milestone and keeping resource context on smaller viewports for issues and merge requests (Jason Blanchard)
  - Allow notification email to be set separately from primary email.
  - API: Add support for editing an existing project (Mika Mäenpää and Hannes Rosenögger)
  - Don't have Markdown preview fail for long comments/wiki pages.
  - When test web hook - show error message instead of 500 error page if connection to hook url was reset
  - Added support for firing system hooks on group create/destroy and adding/removing users to group (Boyan Tabakov)
  - Added persistent collapse button for left side nav bar (Jason Blanchard)
  - Prevent losing unsaved comments by automatically restoring them when comment page is loaded again.
  - Don't allow page to be scaled on mobile.
  - Clean the username acquired from OAuth/LDAP so it doesn't fail username validation and block signing up.
  - Show assignees in merge request index page (Kelvin Mutuma)
  - Link head panel titles to relevant root page.
  - Allow users that signed up via OAuth to set their password in order to use Git over HTTP(S).
  - Show users button to share their newly created public or internal projects on twitter
  - Add quick help links to the GitLab pricing and feature comparison pages.
  - Fix duplicate authorized applications in user profile and incorrect application client count in admin area.
  - Make sure Markdown previews always use the same styling as the eventual destination.
  - Remove deprecated Group#owner_id from API
  - Show projects user contributed to on user page. Show stars near project on user page.
  - Improve database performance for GitLab
  - Add Asana service (Jeremy Benoist)
  - Improve project web hooks with extra data

v 7.7.2
  - Update GitLab Shell to version 2.4.2 that fixes a bug when developers can push to protected branch
  - Fix issue when LDAP user can't login with existing GitLab account

v 7.7.1
  - Improve mention autocomplete performance
  - Show setup instructions for GitHub import if disabled
  - Allow use http for OAuth applications

v 7.7.0
  - Import from GitHub.com feature
  - Add Jetbrains Teamcity CI service (Jason Lippert)
  - Mention notification level
  - Markdown preview in wiki (Yuriy Glukhov)
  - Raise group avatar filesize limit to 200kb
  - OAuth applications feature
  - Show user SSH keys in admin area
  - Developer can push to protected branches option
  - Set project path instead of project name in create form
  - Block Git HTTP access after 10 failed authentication attempts
  - Updates to the messages returned by API (sponsored by O'Reilly Media)
  - New UI layout with side navigation
  - Add alert message in case of outdated browser (IE < 10)
  - Added API support for sorting projects
  - Update gitlab_git to version 7.0.0.rc14
  - Add API project search filter option for authorized projects
  - Fix File blame not respecting branch selection
  - Change some of application settings on fly in admin area UI
  - Redesign signin/signup pages
  - Close standard input in Gitlab::Popen.popen
  - Trigger GitLab CI when push tags
  - When accept merge request - do merge using sidaekiq job
  - Enable web signups by default
  - Fixes for diff comments: drag-n-drop images, selecting images
  - Fixes for edit comments: drag-n-drop images, preview mode, selecting images, save & update
  - Remove password strength indicator



v 7.6.0
  - Fork repository to groups
  - New rugged version
  - Add CRON=1 backup setting for quiet backups
  - Fix failing wiki restore
  - Add optional Sidekiq MemoryKiller middleware (enabled via SIDEKIQ_MAX_RSS env variable)
  - Monokai highlighting style now more faithful to original design (Mark Riedesel)
  - Create project with repository in synchrony
  - Added ability to create empty repo or import existing one if project does not have repository
  - Reactivate highlight.js language autodetection
  - Mobile UI improvements
  - Change maximum avatar file size from 100KB to 200KB
  - Strict validation for snippet file names
  - Enable Markdown preview for issues, merge requests, milestones, and notes (Vinnie Okada)
  - In the docker directory is a container template based on the Omnibus packages.
  - Update Sidekiq to version 2.17.8
  - Add author filter to project issues and merge requests pages
  - Atom feed for user activity
  - Support multiple omniauth providers for the same user
  - Rendering cross reference in issue title and tooltip for merge request
  - Show username in comments
  - Possibility to create Milestones or Labels when Issues are disabled
  - Fix bug with showing gpg signature in tag

v 7.5.3
  - Bump gitlab_git to 7.0.0.rc12 (includes Rugged 0.21.2)

v 7.5.2
  - Don't log Sidekiq arguments by default
  - Fix restore of wiki repositories from backups

v 7.5.1
  - Add missing timestamps to 'members' table

v 7.5.0
  - API: Add support for Hipchat (Kevin Houdebert)
  - Add time zone configuration in gitlab.yml (Sullivan Senechal)
  - Fix LDAP authentication for Git HTTP access
  - Run 'GC.start' after every EmailsOnPushWorker job
  - Fix LDAP config lookup for provider 'ldap'
  - Drop all sequences during Postgres database restore
  - Project title links to project homepage (Ben Bodenmiller)
  - Add Atlassian Bamboo CI service (Drew Blessing)
  - Mentioned @user will receive email even if he is not participating in issue or commit
  - Session API: Use case-insensitive authentication like in UI (Andrey Krivko)
  - Tie up loose ends with annotated tags: API & UI (Sean Edge)
  - Return valid json for deleting branch via API (sponsored by O'Reilly Media)
  - Expose username in project events API (sponsored by O'Reilly Media)
  - Adds comments to commits in the API
  - Performance improvements
  - Fix post-receive issue for projects with deleted forks
  - New gitlab-shell version with custom hooks support
  - Improve code
  - GitLab CI 5.2+ support (does not support older versions)
  - Fixed bug when you can not push commits starting with 000000 to protected branches
  - Added a password strength indicator
  - Change project name and path in one form
  - Display renamed files in diff views (Vinnie Okada)
  - Fix raw view for public snippets
  - Use secret token with GitLab internal API.
  - Add missing timestamps to 'members' table

v 7.4.5
  - Bump gitlab_git to 7.0.0.rc12 (includes Rugged 0.21.2)

v 7.4.4
  - No changes

v 7.4.3
  - Fix raw snippets view
  - Fix security issue for member api
  - Fix buildbox integration

v 7.4.2
  - Fix internal snippet exposing for unauthenticated users

v 7.4.1
  - Fix LDAP authentication for Git HTTP access
  - Fix LDAP config lookup for provider 'ldap'
  - Fix public snippets
  - Fix 500 error on projects with nested submodules

v 7.4.0
  - Refactored membership logic
  - Improve error reporting on users API (Julien Bianchi)
  - Refactor test coverage tools usage. Use SIMPLECOV=true to generate it locally
  - Default branch is protected by default
  - Increase unicorn timeout to 60 seconds
  - Sort search autocomplete projects by stars count so most popular go first
  - Add README to tab on project show page
  - Do not delete tmp/repositories itself during clean-up, only its contents
  - Support for backup uploads to remote storage
  - Prevent notes polling when there are not notes
  - Internal ForkService: Prepare support for fork to a given namespace
  - API: Add support for forking a project via the API (Bernhard Kaindl)
  - API: filter project issues by milestone (Julien Bianchi)
  - Fail harder in the backup script
  - Changes to Slack service structure, only webhook url needed
  - Zen mode for wiki and milestones (Robert Schilling)
  - Move Emoji parsing to html-pipeline-gitlab (Robert Schilling)
  - Font Awesome 4.2 integration (Sullivan Senechal)
  - Add Pushover service integration (Sullivan Senechal)
  - Add select field type for services options (Sullivan Senechal)
  - Add cross-project references to the Markdown parser (Vinnie Okada)
  - Add task lists to issue and merge request descriptions (Vinnie Okada)
  - Snippets can be public, internal or private
  - Improve danger zone: ask project path to confirm data-loss action
  - Raise exception on forgery
  - Show build coverage in Merge Requests (requires GitLab CI v5.1)
  - New milestone and label links on issue edit form
  - Improved repository graphs
  - Improve event note display in dashboard and project activity views (Vinnie Okada)
  - Add users sorting to admin area
  - UI improvements
  - Fix ambiguous sha problem with mentioned commit
  - Fixed bug with apostrophe when at mentioning users
  - Add active directory ldap option
  - Developers can push to wiki repo. Protected branches does not affect wiki repo any more
  - Faster rev list
  - Fix branch removal

v 7.3.2
  - Fix creating new file via web editor
  - Use gitlab-shell v2.0.1

v 7.3.1
  - Fix ref parsing in Gitlab::GitAccess
  - Fix error 500 when viewing diff on a file with changed permissions
  - Fix adding comments to MR when source branch is master
  - Fix error 500 when searching description contains relative link

v 7.3.0
  - Always set the 'origin' remote in satellite actions
  - Write authorized_keys in tmp/ during tests
  - Use sockets to connect to Redis
  - Add dormant New Relic gem (can be enabled via environment variables)
  - Expire Rack sessions after 1 week
  - Cleaner signin/signup pages
  - Improved comments UI
  - Better search with filtering, pagination etc
  - Added a checkbox to toggle line wrapping in diff (Yuriy Glukhov)
  - Prevent project stars duplication when fork project
  - Use the default Unicorn socket backlog value of 1024
  - Support Unix domain sockets for Redis
  - Store session Redis keys in 'session:gitlab:' namespace
  - Deprecate LDAP account takeover based on partial LDAP email / GitLab username match
  - Use /bin/sh instead of Bash in bin/web, bin/background_jobs (Pavel Novitskiy)
  - Keyboard shortcuts for productivity (Robert Schilling)
  - API: filter issues by state (Julien Bianchi)
  - API: filter issues by labels (Julien Bianchi)
  - Add system hook for ssh key changes
  - Add blob permalink link (Ciro Santilli)
  - Create annotated tags through UI and API (Sean Edge)
  - Snippets search (Charles Bushong)
  - Comment new push to existing MR
  - Add 'ci' to the blacklist of forbidden names
  - Improve text filtering on issues page
  - Comment & Close button
  - Process git push --all much faster
  - Don't allow edit of system notes
  - Project wiki search (Ralf Seidler)
  - Enabled Shibboleth authentication support (Matus Banas)
  - Zen mode (fullscreen) for issues/MR/notes (Robert Schilling)
  - Add ability to configure webhook timeout via gitlab.yml (Wes Gurney)
  - Sort project merge requests in asc or desc order for updated_at or created_at field (sponsored by O'Reilly Media)
  - Add Redis socket support to 'rake gitlab:shell:install'

v 7.2.1
  - Delete orphaned labels during label migration (James Brooks)
  - Security: prevent XSS with stricter MIME types for raw repo files

v 7.2.0
  - Explore page
  - Add project stars (Ciro Santilli)
  - Log Sidekiq arguments
  - Better labels: colors, ability to rename and remove
  - Improve the way merge request collects diffs
  - Improve compare page for large diffs
  - Expose the full commit message via API
  - Fix 500 error on repository rename
  - Fix bug when MR download patch return invalid diff
  - Test gitlab-shell integration
  - Repository import timeout increased from 2 to 4 minutes allowing larger repos to be imported
  - API for labels (Robert Schilling)
  - API: ability to set an import url when creating project for specific user

v 7.1.1
  - Fix cpu usage issue in Firefox
  - Fix redirect loop when changing password by new user
  - Fix 500 error on new merge request page

v 7.1.0
  - Remove observers
  - Improve MR discussions
  - Filter by description on Issues#index page
  - Fix bug with namespace select when create new project page
  - Show README link after description for non-master members
  - Add @all mention for comments
  - Dont show reply button if user is not signed in
  - Expose more information for issues with webhook
  - Add a mention of the merge request into the default merge request commit message
  - Improve code highlight, introduce support for more languages like Go, Clojure, Erlang etc
  - Fix concurrency issue in repository download
  - Dont allow repository name start with ?
  - Improve email threading (Pierre de La Morinerie)
  - Cleaner help page
  - Group milestones
  - Improved email notifications
  - Contributors API (sponsored by Mobbr)
  - Fix LDAP TLS authentication (Boris HUISGEN)
  - Show VERSION information on project sidebar
  - Improve branch removal logic when accept MR
  - Fix bug where comment form is spawned inside the Reply button
  - Remove Dir.chdir from Satellite#lock for thread-safety
  - Increased default git max_size value from 5MB to 20MB in gitlab.yml. Please update your configs!
  - Show error message in case of timeout in satellite when create MR
  - Show first 100 files for huge diff instead of hiding all
  - Change default admin email from admin@local.host to admin@example.com

v 7.0.0
  - The CPU no longer overheats when you hold down the spacebar
  - Improve edit file UI
  - Add ability to upload group avatar when create
  - Protected branch cannot be removed
  - Developers can remove normal branches with UI
  - Remove branch via API (sponsored by O'Reilly Media)
  - Move protected branches page to Project settings area
  - Redirect to Files view when create new branch via UI
  - Drag and drop upload of image in every markdown-area (Earle Randolph Bunao and Neil Francis Calabroso)
  - Refactor the markdown relative links processing
  - Make it easier to implement other CI services for GitLab
  - Group masters can create projects in group
  - Deprecate ruby 1.9.3 support
  - Only masters can rewrite/remove git tags
  - Add X-Frame-Options SAMEORIGIN to Nginx config so Sidekiq admin is visible
  - UI improvements
  - Case-insensetive search for issues
  - Update to rails 4.1
  - Improve performance of application for projects and groups with a lot of members
  - Formally support Ruby 2.1
  - Include Nginx gitlab-ssl config
  - Add manual language detection for highlight.js
  - Added example.com/:username routing
  - Show notice if your profile is public
  - UI improvements for mobile devices
  - Improve diff rendering performance
  - Drag-n-drop for issues and merge requests between states at milestone page
  - Fix '0 commits' message for huge repositories on project home page
  - Prevent 500 error page when visit commit page from large repo
  - Add notice about huge push over http to unicorn config
  - File action in satellites uses default 30 seconds timeout instead of old 10 seconds one
  - Overall performance improvements
  - Skip init script check on omnibus-gitlab
  - Be more selective when killing stray Sidekiqs
  - Check LDAP user filter during sign-in
  - Remove wall feature (no data loss - you can take it from database)
  - Dont expose user emails via API unless you are admin
  - Detect issues closed by Merge Request description
  - Better email subject lines from email on push service (Alex Elman)
  - Enable identicon for gravatar be default

v 6.9.2
  - Revert the commit that broke the LDAP user filter

v 6.9.1
  - Fix scroll to highlighted line
  - Fix the pagination on load for commits page

v 6.9.0
  - Store Rails cache data in the Redis `cache:gitlab` namespace
  - Adjust MySQL limits for existing installations
  - Add db index on project_id+iid column. This prevents duplicate on iid (During migration duplicates will be removed)
  - Markdown preview or diff during editing via web editor (Evgeniy Sokovikov)
  - Give the Rails cache its own Redis namespace
  - Add ability to set different ssh host, if different from http/https
  - Fix syntax highlighting for code comments blocks
  - Improve comments loading logic
  - Stop refreshing comments when the tab is hidden
  - Improve issue and merge request mobile UI (Drew Blessing)
  - Document how to convert a backup to PostgreSQL
  - Fix locale bug in backup manager
  - Fix can not automerge when MR description is too long
  - Fix wiki backup skip bug
  - Two Step MR creation process
  - Remove unwanted files from satellite working directory with git clean -fdx
  - Accept merge request via API (sponsored by O'Reilly Media)
  - Add more access checks during API calls
  - Block SSH access for 'disabled' Active Directory users
  - Labels for merge requests (Drew Blessing)
  - Threaded emails by setting a Message-ID (Philip Blatter)

v 6.8.0
  - Ability to at mention users that are participating in issue and merge req. discussion
  - Enabled GZip Compression for assets in example Nginx, make sure that Nginx is compiled with --with-http_gzip_static_module flag (this is default in Ubuntu)
  - Make user search case-insensitive (Christopher Arnold)
  - Remove omniauth-ldap nickname bug workaround
  - Drop all tables before restoring a Postgres backup
  - Make the repository downloads path configurable
  - Create branches via API (sponsored by O'Reilly Media)
  - Changed permission of gitlab-satellites directory not to be world accessible
  - Protected branch does not allow force push
  - Fix popen bug in `rake gitlab:satellites:create`
  - Disable connection reaping for MySQL
  - Allow oauth signup without email for twitter and github
  - Fix faulty namespace names that caused 500 on user creation
  - Option to disable standard login
  - Clean old created archives from repository downloads directory
  - Fix download link for huge MR diffs
  - Expose event and mergerequest timestamps in API
  - Fix emails on push service when only one commit is pushed

v 6.7.3
  - Fix the merge notification email not being sent (Pierre de La Morinerie)
  - Drop all tables before restoring a Postgres backup
  - Remove yanked modernizr gem

v 6.7.2
  - Fix upgrader script

v 6.7.1
  - Fix GitLab CI integration

v 6.7.0
  - Increased the example Nginx client_max_body_size from 5MB to 20MB, consider updating it manually on existing installations
  - Add support for Gemnasium as a Project Service (Olivier Gonzalez)
  - Add edit file button to MergeRequest diff
  - Public groups (Jason Hollingsworth)
  - Cleaner headers in Notification Emails (Pierre de La Morinerie)
  - Blob and tree gfm links to anchors work
  - Piwik Integration (Sebastian Winkler)
  - Show contribution guide link for new issue form (Jeroen van Baarsen)
  - Fix CI status for merge requests from fork
  - Added option to remove issue assignee on project issue page and issue edit page (Jason Blanchard)
  - New page load indicator that includes a spinner that scrolls with the page
  - Converted all the help sections into markdown
  - LDAP user filters
  - Streamline the content of notification emails (Pierre de La Morinerie)
  - Fixes a bug with group member administration (Matt DeTullio)
  - Sort tag names using VersionSorter (Robert Speicher)
  - Add GFM autocompletion for MergeRequests (Robert Speicher)
  - Add webhook when a new tag is pushed (Jeroen van Baarsen)
  - Add button for toggling inline comments in diff view
  - Add retry feature for repository import
  - Reuse the GitLab LDAP connection within each request
  - Changed markdown new line behaviour to conform to markdown standards
  - Fix global search
  - Faster authorized_keys rebuilding in `rake gitlab:shell:setup` (requires gitlab-shell 1.8.5)
  - Create and Update MR calls now support the description parameter (Greg Messner)
  - Markdown relative links in the wiki link to wiki pages, markdown relative links in repositories link to files in the repository
  - Added Slack service integration (Federico Ravasio)
  - Better API responses for access_levels (sponsored by O'Reilly Media)
  - Requires at least 2 unicorn workers
  - Requires gitlab-shell v1.9+
  - Replaced gemoji(due to closed licencing problem) with Phantom Open Emoji library(combined SIL Open Font License, MIT License and the CC 3.0 License)
  - Fix `/:username.keys` response content type (Dmitry Medvinsky)

v 6.6.5
  - Added option to remove issue assignee on project issue page and issue edit page (Jason Blanchard)
  - Hide mr close button for comment form if merge request was closed or inline comment
  - Adds ability to reopen closed merge request

v 6.6.4
  - Add missing html escape for highlighted code blocks in comments, issues

v 6.6.3
  - Fix 500 error when edit yourself from admin area
  - Hide private groups for public profiles

v 6.6.2
  - Fix 500 error on branch/tag create or remove via UI

v 6.6.1
  - Fix 500 error on files tab if submodules presents

v 6.6.0
  - Retrieving user ssh keys publically(github style): http://__HOST__/__USERNAME__.keys
  - Permissions: Developer now can manage issue tracker (modify any issue)
  - Improve Code Compare page performance
  - Group avatar
  - Pygments.rb replaced with highlight.js
  - Improve Merge request diff store logic
  - Improve render performnace for MR show page
  - Fixed Assembla hardcoded project name
  - Jira integration documentation
  - Refactored app/services
  - Remove snippet expiration
  - Mobile UI improvements (Drew Blessing)
  - Fix block/remove UI for admin::users#show page
  - Show users' group membership on users' activity page (Robert Djurasaj)
  - User pages are visible without login if user is authorized to a public project
  - Markdown rendered headers have id derived from their name and link to their id
  - Improve application to work faster with large groups (100+ members)
  - Multiple emails per user
  - Show last commit for file when view file source
  - Restyle Issue#show page and MR#show page
  - Ability to filter by multiple labels for Issues page
  - Rails version to 4.0.3
  - Fixed attachment identifier displaying underneath note text (Jason Blanchard)

v 6.5.1
  - Fix branch selectbox when create merge request from fork

v 6.5.0
  - Dropdown menus on issue#show page for assignee and milestone (Jason Blanchard)
  - Add color custimization and previewing to broadcast messages
  - Fixed notes anchors
  - Load new comments in issues dynamically
  - Added sort options to Public page
  - New filters (assigned/authored/all) for Dashboard#issues/merge_requests (sponsored by Say Media)
  - Add project visibility icons to dashboard
  - Enable secure cookies if https used
  - Protect users/confirmation with rack_attack
  - Default HTTP headers to protect against MIME-sniffing, force https if enabled
  - Bootstrap 3 with responsive UI
  - New repository download formats: tar.bz2, zip, tar (Jason Hollingsworth)
  - Restyled accept widgets for MR
  - SCSS refactored
  - Use jquery timeago plugin
  - Fix 500 error for rdoc files
  - Ability to customize merge commit message (sponsored by Say Media)
  - Search autocomplete via ajax
  - Add website url to user profile
  - Files API supports base64 encoded content (sponsored by O'Reilly Media)
  - Added support for Go's repository retrieval (Bruno Albuquerque)

v6.4.3
  - Don't use unicorn worker killer if PhusionPassenger is defined

v6.4.2
  - Fixed wrong behaviour of script/upgrade.rb

v6.4.1
  - Fixed bug with repository rename
  - Fixed bug with project transfer

v 6.4.0
  - Added sorting to project issues page (Jason Blanchard)
  - Assembla integration (Carlos Paramio)
  - Fixed another 500 error with submodules
  - UI: More compact issues page
  - Minimal password length increased to 8 symbols
  - Side-by-side diff view (Steven Thonus)
  - Internal projects (Jason Hollingsworth)
  - Allow removal of avatar (Drew Blessing)
  - Project web hooks now support issues and merge request events
  - Visiting project page while not logged in will redirect to sign-in instead of 404 (Jason Hollingsworth)
  - Expire event cache on avatar creation/removal (Drew Blessing)
  - Archiving old projects (Steven Thonus)
  - Rails 4
  - Add time ago tooltips to show actual date/time
  - UI: Fixed UI for admin system hooks
  - Ruby script for easier GitLab upgrade
  - Do not remove Merge requests if fork project was removed
  - Improve sign-in/signup UX
  - Add resend confirmation link to sign-in page
  - Set noreply@HOSTNAME for reply_to field in all emails
  - Show GitLab API version on Admin#dashboard
  - API Cross-origin resource sharing
  - Show READMe link at project home page
  - Show repo size for projects in Admin area

v 6.3.0
  - API for adding gitlab-ci service
  - Init script now waits for pids to appear after (re)starting before reporting status (Rovanion Luckey)
  - Restyle project home page
  - Grammar fixes
  - Show branches list (which branches contains commit) on commit page (Andrew Kumanyaev)
  - Security improvements
  - Added support for GitLab CI 4.0
  - Fixed issue with 500 error when group did not exist
  - Ability to leave project
  - You can create file in repo using UI
  - You can remove file from repo using UI
  - API: dropped default_branch attribute from project during creation
  - Project default_branch is not stored in db any more. It takes from repo now.
  - Admin broadcast messages
  - UI improvements
  - Dont show last push widget if user removed this branch
  - Fix 500 error for repos with newline in file name
  - Extended html titles
  - API: create/update/delete repo files
  - Admin can transfer project to any namespace
  - API: projects/all for admin users
  - Fix recent branches order

v 6.2.4
  - Security: Cast API private_token to string (CVE-2013-4580)
  - Security: Require gitlab-shell 1.7.8 (CVE-2013-4581, CVE-2013-4582, CVE-2013-4583)
  - Fix for Git SSH access for LDAP users

v 6.2.3
  - Security: More protection against CVE-2013-4489
  - Security: Require gitlab-shell 1.7.4 (CVE-2013-4490, CVE-2013-4546)
  - Fix sidekiq rake tasks

v 6.2.2
  - Security: Update gitlab_git (CVE-2013-4489)

v 6.2.1
  - Security: Fix issue with generated passwords for new users

v 6.2.0
  - Public project pages are now visible to everyone (files, issues, wik, etc.)
    THIS MEANS YOUR ISSUES AND WIKI FOR PUBLIC PROJECTS ARE PUBLICLY VISIBLE AFTER THE UPGRADE
  - Add group access to permissions page
  - Require current password to change one
  - Group owner or admin can remove other group owners
  - Remove group transfer since we have multiple owners
  - Respect authorization in Repository API
  - Improve UI for Project#files page
  - Add more security specs
  - Added search for projects by name to api (Izaak Alpert)
  - Make default user theme configurable (Izaak Alpert)
  - Update logic for validates_merge_request for tree of MR (Andrew Kumanyaev)
  - Rake tasks for web hooks management (Jonhnny Weslley)
  - Extended User API to expose admin and can_create_group for user creation/updating (Boyan Tabakov)
  - API: Remove group
  - API: Remove project
  - Avatar upload on profile page with a maximum of 100KB (Steven Thonus)
  - Store the sessions in Redis instead of the cookie store
  - Fixed relative links in markdown
  - User must confirm their email if signup enabled
  - User must confirm changed email

v 6.1.0
  - Project specific IDs for issues, mr, milestones
    Above items will get a new id and for example all bookmarked issue urls will change.
    Old issue urls are redirected to the new one if the issue id is too high for an internal id.
  - Description field added to Merge Request
  - API: Sudo api calls (Izaak Alpert)
  - API: Group membership api (Izaak Alpert)
  - Improved commit diff
  - Improved large commit handling (Boyan Tabakov)
  - Rewrite: Init script now less prone to errors and keeps better track of the service (Rovanion Luckey)
  - Link issues, merge requests, and commits when they reference each other with GFM (Ash Wilson)
  - Close issues automatically when pushing commits with a special message
  - Improve user removal from admin area
  - Invalidate events cache when project was moved
  - Remove deprecated classes and rake tasks
  - Add event filter for group and project show pages
  - Add links to create branch/tag from project home page
  - Add public-project? checkbox to new-project view
  - Improved compare page. Added link to proceed into Merge Request
  - Send an email to a user when they are added to group
  - New landing page when you have 0 projects

v 6.0.0
  - Feature: Replace teams with group membership
    We introduce group membership in 6.0 as a replacement for teams.
    The old combination of groups and teams was confusing for a lot of people.
    And when the members of a team where changed this wasn't reflected in the project permissions.
    In GitLab 6.0 you will be able to add members to a group with a permission level for each member.
    These group members will have access to the projects in that group.
    Any changes to group members will immediately be reflected in the project permissions.
    You can even have multiple owners for a group, greatly simplifying administration.
  - Feature: Ability to have multiple owners for group
  - Feature: Merge Requests between fork and project (Izaak Alpert)
  - Feature: Generate fingerprint for ssh keys
  - Feature: Ability to create and remove branches with UI
  - Feature: Ability to create and remove git tags with UI
  - Feature: Groups page in profile. You can leave group there
  - API: Allow login with LDAP credentials
  - Redesign: project settings navigation
  - Redesign: snippets area
  - Redesign: ssh keys page
  - Redesign: buttons, blocks and other ui elements
  - Add comment title to rss feed
  - You can use arrows to navigate at tree view
  - Add project filter on dashboard
  - Cache project graph
  - Drop support of root namespaces
  - Default theme is classic now
  - Cache result of methods like authorize_projects, project.team.members etc
  - Remove $.ready events
  - Fix onclick events being double binded
  - Add notification level to group membership
  - Move all project controllers/views under Projects:: module
  - Move all profile controllers/views under Profiles:: module
  - Apply user project limit only for personal projects
  - Unicorn is default web server again
  - Store satellites lock files inside satellites dir
  - Disabled threadsafety mode in rails
  - Fixed bug with loosing MR comments
  - Improved MR comments logic
  - Render readme file for projects in public area

v 5.4.2
  - Security: Cast API private_token to string (CVE-2013-4580)
  - Security: Require gitlab-shell 1.7.8 (CVE-2013-4581, CVE-2013-4582, CVE-2013-4583)

v 5.4.1
  - Security: Fixes for CVE-2013-4489
  - Security: Require gitlab-shell 1.7.4 (CVE-2013-4490, CVE-2013-4546)

v 5.4.0
  - Ability to edit own comments
  - Documentation improvements
  - Improve dashboard projects page
  - Fixed nav for empty repos
  - GitLab Markdown help page
  - Misspelling fixes
  - Added support of unicorn and fog gems
  - Added client list to API doc
  - Fix PostgreSQL database restoration problem
  - Increase snippet content column size
  - allow project import via git:// url
  - Show participants on issues, including mentions
  - Notify mentioned users with email

v 5.3.0
  - Refactored services
  - Campfire service added
  - HipChat service added
  - Fixed bug with LDAP + git over http
  - Fixed bug with google analytics code being ignored
  - Improve sign-in page if ldap enabled
  - Respect newlines in wall messages
  - Generate the Rails secret token on first run
  - Rename repo feature
  - Init.d: remove gitlab.socket on service start
  - Api: added teams api
  - Api: Prevent blob content being escaped
  - Api: Smart deploy key add behaviour
  - Api: projects/owned.json return user owned project
  - Fix bug with team assignation on project from #4109
  - Advanced snippets: public/private, project/personal (Andrew Kulakov)
  - Repository Graphs (Karlo Nicholas T. Soriano)
  - Fix dashboard lost if comment on commit
  - Update gitlab-grack. Fixes issue with --depth option
  - Fix project events duplicate on project page
  - Fix postgres error when displaying network graph.
  - Fix dashboard event filter when navigate via turbolinks
  - init.d: Ensure socket is removed before starting service
  - Admin area: Style teams:index, group:show pages
  - Own page for failed forking
  - Scrum view for milestone

v 5.2.0
  - Turbolinks
  - Git over http with ldap credentials
  - Diff with better colors and some spacing on the corners
  - Default values for project features
  - Fixed huge_commit view
  - Restyle project clone panel
  - Move Gitlab::Git code to gitlab_git gem
  - Move update docs in repo
  - Requires gitlab-shell v1.4.0
  - Fixed submodules listing under file tab
  - Fork feature (Angus MacArthur)
  - git version check in gitlab:check
  - Shared deploy keys feature
  - Ability to generate default labels set for issues
  - Improve gfm autocomplete (Harold Luo)
  - Added support for Google Analytics
  - Code search feature (Javier Castro)

v 5.1.0
  - You can login with email or username now
  - Corrected project transfer rollback when repository cannot be moved
  - Move both repo and wiki when project transfer requested
  - Admin area: project editing was removed from admin namespace
  - Access: admin user has now access to any project.
  - Notification settings
  - Gitlab::Git set of objects to abstract from grit library
  - Replace Unicorn web server with Puma
  - Backup/Restore refactored. Backup dump project wiki too now
  - Restyled Issues list. Show milestone version in issue row
  - Restyled Merge Request list
  - Backup now dump/restore uploads
  - Improved performance of dashboard (Andrew Kumanyaev)
  - File history now tracks renames (Akzhan Abdulin)
  - Drop wiki migration tools
  - Drop sqlite migration tools
  - project tagging
  - Paginate users in API
  - Restyled network graph (Hiroyuki Sato)

v 5.0.1
  - Fixed issue with gitlab-grit being overridden by grit

v 5.0.0
  - Replaced gitolite with gitlab-shell
  - Removed gitolite-related libraries
  - State machine added
  - Setup gitlab as git user
  - Internal API
  - Show team tab for empty projects
  - Import repository feature
  - Updated rails
  - Use lambda for scopes
  - Redesign admin area -> users
  - Redesign admin area -> user
  - Secure link to file attachments
  - Add validations for Group and Team names
  - Restyle team page for project
  - Update capybara, rspec-rails, poltergeist to recent versions
  - Wiki on git using Gollum
  - Added Solarized Dark theme for code review
  - Don't show user emails in autocomplete lists, profile pages
  - Added settings tab for group, team, project
  - Replace user popup with icons in header
  - Handle project moving with gitlab-shell
  - Added select2-rails for selectboxes with ajax data load
  - Fixed search field on projects page
  - Added teams to search autocomplete
  - Move groups and teams on dashboard sidebar to sub-tabs
  - API: improved return codes and docs. (Felix Gilcher, Sebastian Ziebell)
  - Redesign wall to be more like chat
  - Snippets, Wall features are disabled by default for new projects

v 4.2.0
  - Teams
  - User show page. Via /u/username
  - Show help contents on pages for better navigation
  - Async gitolite calls
  - added satellites logs
  - can_create_group, can_create_team booleans for User
  - Process web hooks async
  - GFM: Fix images escaped inside links
  - Network graph improved
  - Switchable branches for network graph
  - API: Groups
  - Fixed project download

v 4.1.0
  - Optional Sign-Up
  - Discussions
  - Satellites outside of tmp
  - Line numbers for blame
  - Project public mode
  - Public area with unauthorized access
  - Load dashboard events with ajax
  - remember dashboard filter in cookies
  - replace resque with sidekiq
  - fix routing issues
  - cleanup rake tasks
  - fix backup/restore
  - scss cleanup
  - show preview for note images
  - improved network-graph
  - get rid of app/roles/
  - added new classes Team, Repository
  - Reduce amount of gitolite calls
  - Ability to add user in all group projects
  - remove deprecated configs
  - replaced Korolev font with open font
  - restyled admin/dashboard page
  - restyled admin/projects page

v 4.0.0
  - Remove project code and path from API. Use id instead
  - Return valid cloneable url to repo for web hook
  - Fixed backup issue
  - Reorganized settings
  - Fixed commits compare
  - Refactored scss
  - Improve status checks
  - Validates presence of User#name
  - Fixed postgres support
  - Removed sqlite support
  - Modified post-receive hook
  - Milestones can be closed now
  - Show comment events on dashboard
  - Quick add team members via group#people page
  - [API] expose created date for hooks and SSH keys
  - [API] list, create issue notes
  - [API] list, create snippet notes
  - [API] list, create wall notes
  - Remove project code - use path instead
  - added username field to user
  - rake task to fill usernames based on emails create namespaces for users
  - STI Group < Namespace
  - Project has namespace_id
  - Projects with namespaces also namespaced in gitolite and stored in subdir
  - Moving project to group will move it under group namespace
  - Ability to move project from namespaces to another
  - Fixes commit patches getting escaped (see #2036)
  - Support diff and patch generation for commits and merge request
  - MergeReqest doesn't generate a temporary file for the patch any more
  - Update the UI to allow downloading Patch or Diff

v 3.1.0
  - Updated gems
  - Services: Gitlab CI integration
  - Events filter on dashboard
  - Own namespace for redis/resque
  - Optimized commit diff views
  - add alphabetical order for projects admin page
  - Improved web editor
  - Commit stats page
  - Documentation split and cleanup
  - Link to commit authors everywhere
  - Restyled milestones list
  - added Milestone to Merge Request
  - Restyled Top panel
  - Refactored Satellite Code
  - Added file line links
  - moved from capybara-webkit to poltergeist + phantomjs

v 3.0.3
  - Fixed bug with issues list in Chrome
  - New Feature: Import team from another project

v 3.0.2
  - Fixed gitlab:app:setup
  - Fixed application error on empty project in admin area
  - Restyled last push widget

v 3.0.1
  - Fixed git over http

v 3.0.0
  - Projects groups
  - Web Editor
  - Fixed bug with gitolite keys
  - UI improved
  - Increased performance of application
  - Show user avatar in last commit when browsing Files
  - Refactored Gitlab::Merge
  - Use Font Awesome for icons
  - Separate observing of Note and MergeRequests
  - Milestone "All Issues" filter
  - Fix issue close and reopen button text and styles
  - Fix forward/back while browsing Tree hierarchy
  - Show number of notes for commits and merge requests
  - Added support pg from box and update installation doc
  - Reject ssh keys that break gitolite
  - [API] list one project hook
  - [API] edit project hook
  - [API] list project snippets
  - [API] allow to authorize using private token in HTTP header
  - [API] add user creation

v 2.9.1
  - Fixed resque custom config init

v 2.9.0
  - fixed inline notes bugs
  - refactored rspecs
  - refactored gitolite backend
  - added factory_girl
  - restyled projects list on dashboard
  - ssh keys validation to prevent gitolite crash
  - send notifications if changed permission in project
  - scss refactoring. gitlab_bootstrap/ dir
  - fix git push http body bigger than 112k problem
  - list of labels  page under issues tab
  - API for milestones, keys
  - restyled buttons
  - OAuth
  - Comment order changed

v 2.8.1
  - ability to disable gravatars
  - improved MR diff logic
  - ssh key help page

v 2.8.0
  - Gitlab Flavored Markdown
  - Bulk issues update
  - Issues API
  - Cucumber coverage increased
  - Post-receive files fixed
  - UI improved
  - Application cleanup
  - more cucumber
  - capybara-webkit + headless

v 2.7.0
  - Issue Labels
  - Inline diff
  - Git HTTP
  - API
  - UI improved
  - System hooks
  - UI improved
  - Dashboard events endless scroll
  - Source performance increased

v 2.6.0
  - UI polished
  - Improved network graph + keyboard nav
  - Handle huge commits
  - Last Push widget
  - Bugfix
  - Better performance
  - Email in resque
  - Increased test coverage
  - Ability to remove branch with MR accept
  - a lot of code refactored

v 2.5.0
  - UI polished
  - Git blame for file
  - Bugfix
  - Email in resque
  - Better test coverage

v 2.4.0
  - Admin area stats page
  - Ability to block user
  - Simplified dashboard area
  - Improved admin area
  - Bootstrap 2.0
  - Responsive layout
  - Big commits handling
  - Performance improved
  - Milestones

v 2.3.1
  - Issues pagination
  - ssl fixes
  - Merge Request pagination

v 2.3.0
  - Dashboard r1
  - Search r1
  - Project page
  - Close merge request on push
  - Persist MR diff after merge
  - mysql support
  - Documentation

v 2.2.0
  - We’ve added support of LDAP auth
  - Improved permission logic (4 roles system)
  - Protected branches (now only masters can push to protected branches)
  - Usability improved
  - twitter bootstrap integrated
  - compare view between commits
  - wiki feature
  - now you can enable/disable issues, wiki, wall features per project
  - security fixes
  - improved code browsing (ajax branch switch etc)
  - improved per-line commenting
  - git submodules displayed
  - moved to rails 3.2
  - help section improved

v 2.1.0
  - Project tab r1
  - List branches/tags
  - per line comments
  - mass user import

v 2.0.0
  - gitolite as main git host system
  - merge requests
  - project/repo access
  - link to commit/issue feed
  - design tab
  - improved email notifications
  - restyled dashboard
  - bugfix

v 1.2.2
  - common config file gitlab.yml
  - issues restyle
  - snippets restyle
  - clickable news feed header on dashboard
  - bugfix

v 1.2.1
  - bugfix

v 1.2.0
  - new design
  - user dashboard
  - network graph
  - markdown support for comments
  - encoding issues
  - wall like twitter timeline

v 1.1.0
  - project dashboard
  - wall redesigned
  - feature: code snippets
  - fixed horizontal scroll on file preview
  - fixed app crash if commit message has invalid chars
  - bugfix & code cleaning

v 1.0.2
  - fixed bug with empty project
  - added adv validation for project path & code
  - feature: issues can be sortable
  - bugfix
  - username displayed on top panel

v 1.0.1
  - fixed: with invalid source code for commit
  - fixed: lose branch/tag selection when use tree navigation
  - when history clicked - display path
  - bug fix & code cleaning

v 1.0.0
  - bug fix
  - projects preview mode

v 0.9.6
  - css fix
  - new repo empty tree until restart server - fixed

v 0.9.4
  - security improved
  - authorization improved
  - html escaping
  - bug fix
  - increased test coverage
  - design improvements

v 0.9.1
  - increased test coverage
  - design improvements
  - new issue email notification
  - updated app name
  - issue redesigned
  - issue can be edit

v 0.8.0
  - syntax highlight for main file types
  - redesign
  - stability
  - security fixes
  - increased test coverage
  - email notification<|MERGE_RESOLUTION|>--- conflicted
+++ resolved
@@ -1,13 +1,10 @@
 Please view this file on the master branch, on stable branches it's out of date.
 
-<<<<<<< HEAD
 v 8.5.0 (unreleased)
   - Fix Elasticsearch blob results linking to the wrong reference ID (Stan Hu)
-=======
 v 8.6.0 (unreleased)
 
 v 8.5.0
->>>>>>> 4c3c67a7
   - Fix duplicate "me" in tooltip of the "thumbsup" awards Emoji (Stan Hu)
   - Cache various Repository methods to improve performance (Yorick Peterse)
   - Fix duplicated branch creation/deletion Web hooks/service notifications when using Web UI (Stan Hu)
