Please view this file on the master branch, on stable branches it's out of date.

v 8.11.2 (unreleased)

v 8.11.1
  - Fix file links on project page when default view is Files !5933
  - Fixed enter key in search input not working !5888
v 8.12.0 (unreleased)
  - Filter tags by name !6121
  - Make push events have equal vertical spacing.
  - Add two-factor recovery endpoint to internal API !5510
  - Remove vendor prefixes for linear-gradient CSS (ClemMakesApps)
  - Add font color contrast to external label in admin area (ClemMakesApps)
  - Change logo animation to CSS (ClemMakesApps)
  - Instructions for enabling Git packfile bitmaps !6104
  - Change merge_error column from string to text type
  - Reduce contributions calendar data payload (ClemMakesApps)
  - Add `web_url` field to issue, merge request, and snippet API objects (Ben Boeckel)
  - Expose `sha` and `merge_commit_sha` in merge request API (Ben Boeckel)
  - Set path for all JavaScript cookies to honor GitLab's subdirectory setting !5627 (Mike Greiling)
  - Fix bug where pagination is still displayed despite all todos marked as done (ClemMakesApps)
  - Center build stage columns in pipeline overview (ClemMakesApps)
  - Shorten task status phrase (ClemMakesApps)
  - Add hover color to emoji icon (ClemMakesApps)
  - Fix branches page dropdown sort alignment (ClemMakesApps)
  - Add white background for no readme container (ClemMakesApps)
  - API: Expose issue confidentiality flag. (Robert Schilling)
  - Optimistic locking for Issues and Merge Requests (title and description overriding prevention)
  - Add `wiki_page_events` to project hook APIs (Ben Boeckel)
  - Remove Gitorious import
  - Fix inconsistent background color for filter input field (ClemMakesApps)
  - Remove prefixes from transition CSS property (ClemMakesApps)
  - Add Sentry logging to API calls
  - Add BroadcastMessage API
  - Automatically expand hidden discussions when accessed by a permalink !5585 (Mike Greiling)
  - Remove unused mixins (ClemMakesApps)
  - Add search to all issue board lists
  - Fix groups sort dropdown alignment (ClemMakesApps)
  - Add horizontal scrolling to all sub-navs on mobile viewports (ClemMakesApps)
  - Use JavaScript tooltips for mentions !5301 (winniehell)
  - Fix markdown help references (ClemMakesApps)
  - Add last commit time to repo view (ClemMakesApps)
  - Fix accessibility and visibility of project list dropdown button !6140
  - Added project specific enable/disable setting for LFS !5997
  - Don't expose a user's token in the `/api/v3/user` API (!6047)
  - Remove redundant js-timeago-pending from user activity log (ClemMakesApps)
  - Ability to manage project issues, snippets, wiki, merge requests and builds access level
  - Remove inconsistent font weight for sidebar's labels (ClemMakesApps)
  - Added tests for diff notes
  - Add a button to download latest successful artifacts for branches and tags !5142
  - Remove redundant pipeline tooltips (ClemMakesApps)
  - Expire commit info views after one day, instead of two weeks, to allow for user email updates
  - Add delimiter to project stars and forks count (ClemMakesApps)
  - Fix badge count alignment (ClemMakesApps)
  - Fix repo title alignment (ClemMakesApps)
  - Fix branch title trailing space on hover (ClemMakesApps)
  - Award emoji tooltips containing more than 10 usernames are now truncated !4780 (jlogandavison)
  - Fix duplicate "me" in award emoji tooltip !5218 (jlogandavison)
  - Order award emoji tooltips in order they were added (EspadaV8)
  - Fix spacing and vertical alignment on build status icon on commits page (ClemMakesApps)
  - Update merge_requests.md with a simpler way to check out a merge request. !5944
  - Fix button missing type (ClemMakesApps)
  - Move to project dropdown with infinite scroll for better performance
  - Fix leaking of submit buttons outside the width of a main container !18731 (originally by @pavelloz)
  - Load branches asynchronously in Cherry Pick and Revert dialogs.
  - Add merge request versions !5467
  - Change using size to use count and caching it for number of group members. !5935
  - Replace play icon font with svg (ClemMakesApps)
  - Added 'only_allow_merge_if_build_succeeds' project setting in the API. !5930 (Duck)
  - Reduce number of database queries on builds tab
  - Capitalize mentioned issue timeline notes (ClemMakesApps)
  - Fix inconsistent checkbox alignment (ClemMakesApps)
  - Use the default branch for displaying the project icon instead of master !5792 (Hannes Rosenögger)
  - Adds response mime type to transaction metric action when it's not HTML
  - Fix hover leading space bug in pipeline graph !5980
  - User can edit closed MR with deleted fork (Katarzyna Kobierska Ula Budziszewska) !5496
  - Fixed invisible scroll controls on build page on iPhone

v 8.11.5 (unreleased)
  - Optimize branch lookups and force a repository reload for Repository#find_branch
  - Fix suggested colors options for new labels in the admin area. !6138

v 8.11.4
  - Fix resolving conflicts on forks. !6082
  - Fix diff commenting on merge requests created prior to 8.10. !6029
  - Fix pipelines tab layout regression. !5952
  - Fix "Wiki" link not appearing in navigation for projects with external wiki. !6057
  - Do not enforce using hash with hidden key in CI configuration. !6079
  - Fix hover leading space bug in pipeline graph !5980
  - Fix sorting issues by "last updated" doesn't work after import from GitHub
  - GitHub importer use default project visibility for non-private projects
  - Creating an issue through our API now emails label subscribers !5720
  - Block concurrent updates for Pipeline
  - Don't create groups for unallowed users when importing projects
  - Fix issue boards leak private label names and descriptions
  - Fix broken gitlab:backup:restore because of bad permissions on repo storage !6098 (Dirk Hörner)
  - Remove gitorious. !5866

v 8.11.3
  - Allow system info page to handle case where info is unavailable
  - Label list shows all issues (opened or closed) with that label
  - Don't show resolve conflicts link before MR status is updated
<<<<<<< HEAD
  - Fix "Wiki" link not appearing in navigation for projects with external wiki
  - Fix IE11 fork button bug !598
=======
  - Fix IE11 fork button bug !5982
>>>>>>> fd1741b4
  - Don't prevent viewing the MR when git refs for conflicts can't be found on disk
  - Fix external issue tracker "Issues" link leading to 404s
  - Don't try to show merge conflict resolution info if a merge conflict contains non-UTF-8 characters
  - Automatically expand hidden discussions when accessed by a permalink !5585 (Mike Greiling)

v 8.11.2
  - Show "Create Merge Request" widget for push events to fork projects on the source project. !5978
  - Use gitlab-workhorse 0.7.11 !5983
  - Does not halt the GitHub import process when an error occurs. !5763
  - Fix file links on project page when default view is Files !5933
  - Fixed enter key in search input not working !5888

v 8.11.1
  - Pulled due to packaging error.

v 8.11.0
  - Use test coverage value from the latest successful pipeline in badge. !5862
  - Add test coverage report badge. !5708
  - Remove the http_parser.rb dependency by removing the tinder gem. !5758 (tbalthazar)
  - Add Koding (online IDE) integration
  - Ability to specify branches for Pivotal Tracker integration (Egor Lynko)
  - Fix don't pass a local variable called `i` to a partial. !20510 (herminiotorres)
  - Fix rename `add_users_into_project` and `projects_ids`. !20512 (herminiotorres)
  - Fix adding line comments on the initial commit to a repo !5900
  - Fix the title of the toggle dropdown button. !5515 (herminiotorres)
  - Rename `markdown_preview` routes to `preview_markdown`. (Christopher Bartz)
  - Update to Ruby 2.3.1. !4948
  - Add Issues Board !5548
  - Allow resolving merge conflicts in the UI !5479
  - Improve diff performance by eliminating redundant checks for text blobs
  - Ensure that branch names containing escapable characters (e.g. %20) aren't unescaped indiscriminately. !5770 (ewiltshi)
  - Convert switch icon into icon font (ClemMakesApps)
  - API: Endpoints for enabling and disabling deploy keys
  - API: List access requests, request access, approve, and deny access requests to a project or a group. !4833
  - Use long options for curl examples in documentation !5703 (winniehell)
  - Added tooltip listing label names to the labels value in the collapsed issuable sidebar
  - Remove magic comments (`# encoding: UTF-8`) from Ruby files. !5456 (winniehell)
  - GitLab Performance Monitoring can now track custom events such as the number of tags pushed to a repository
  - Add support for relative links starting with ./ or / to RelativeLinkFilter (winniehell)
  - Allow naming U2F devices !5833
  - Ignore URLs starting with // in Markdown links !5677 (winniehell)
  - Fix CI status icon link underline (ClemMakesApps)
  - The Repository class is now instrumented
  - Fix commit mention font inconsistency (ClemMakesApps)
  - Do not escape URI when extracting path !5878 (winniehell)
  - Fix filter label tooltip HTML rendering (ClemMakesApps)
  - Cache the commit author in RequestStore to avoid extra lookups in PostReceive
  - Expand commit message width in repo view (ClemMakesApps)
  - Cache highlighted diff lines for merge requests
  - Pre-create all builds for a Pipeline when the new Pipeline is created !5295
  - Allow merge request diff notes and discussions to be explicitly marked as resolved
  - API: Add deployment endpoints
  - API: Add Play endpoint on Builds
  - Fix of 'Commits being passed to custom hooks are already reachable when using the UI'
  - Show wall clock time when showing a pipeline. !5734
  - Show member roles to all users on members page
  - Project.visible_to_user is instrumented again
  - Fix awardable button mutuality loading spinners (ClemMakesApps)
  - Sort todos by date and priority
  - Add support for using RequestStore within Sidekiq tasks via SIDEKIQ_REQUEST_STORE env variable
  - Optimize maximum user access level lookup in loading of notes
  - Send notification emails to users newly mentioned in issue and MR edits !5800
  - Add "No one can push" as an option for protected branches. !5081
  - Improve performance of AutolinkFilter#text_parse by using XPath
  - Add experimental Redis Sentinel support !1877
  - Rendering of SVGs as blobs is now limited to SVGs with a size smaller or equal to 2MB
  - Fix branches page dropdown sort initial state (ClemMakesApps)
  - Environments have an url to link to
  - Various redundant database indexes have been removed
  - Update `timeago` plugin to use multiple string/locale settings
  - Remove unused images (ClemMakesApps)
  - Get issue and merge request description templates from repositories
  - Add hover state to todos !5361 (winniehell)
  - Fix icon alignment of star and fork buttons !5451 (winniehell)
  - Enforce 2FA restrictions on API authentication endpoints !5820
  - Limit git rev-list output count to one in forced push check
  - Show deployment status on merge requests with external URLs
  - Clean up unused routes (Josef Strzibny)
  - Fix issue on empty project to allow developers to only push to protected branches if given permission
  - API: Add enpoints for pipelines
  - Add green outline to New Branch button. !5447 (winniehell)
  - Optimize generating of cache keys for issues and notes
  - Fix repository push email formatting in Outlook
  - Improve performance of syntax highlighting Markdown code blocks
  - Update to gitlab_git 10.4.1 and take advantage of preserved Ref objects
  - Remove delay when hitting "Reply..." button on page with a lot of discussions
  - Retrieve rendered HTML from cache in one request
  - Fix renaming repository when name contains invalid chararacters under project settings
  - Upgrade Grape from 0.13.0 to 0.15.0. !4601
  - Trigram indexes for the "ci_runners" table have been removed to speed up UPDATE queries
  - Fix devise deprecation warnings.
  - Check for 2FA when using Git over HTTP and only allow PersonalAccessTokens as password in that case !5764
  - Update version_sorter and use new interface for faster tag sorting
  - Optimize checking if a user has read access to a list of issues !5370
  - Store all DB secrets in secrets.yml, under descriptive names !5274
  - Fix syntax highlighting in file editor
  - Support slash commands in issue and merge request descriptions as well as comments. !5021
  - Nokogiri's various parsing methods are now instrumented
  - Add archived badge to project list !5798
  - Add simple identifier to public SSH keys (muteor)
  - Admin page now references docs instead of a specific file !5600 (AnAverageHuman)
  - Fix filter input alignment (ClemMakesApps)
  - Include old revision in merge request update hooks (Ben Boeckel)
  - Add build event color in HipChat messages (David Eisner)
  - Make fork counter always clickable. !5463 (winniehell)
  - Document that webhook secret token is sent in X-Gitlab-Token HTTP header !5664 (lycoperdon)
  - Gitlab::Highlight is now instrumented
  - All created issues, API or WebUI, can be submitted to Akismet for spam check !5333
  - Allow users to import cross-repository pull requests from GitHub
  - The overhead of instrumented method calls has been reduced
  - Remove `search_id` of labels dropdown filter to fix 'Missleading URI for labels in Merge Requests and Issues view'. !5368 (Scott Le)
  - Load project invited groups and members eagerly in `ProjectTeam#fetch_members`
  - Add pipeline events hook
  - Bump gitlab_git to speedup DiffCollection iterations
  - Rewrite description of a blocked user in admin settings. (Elias Werberich)
  - Make branches sortable without push permission !5462 (winniehell)
  - Check for Ci::Build artifacts at database level on pipeline partial
  - Convert image diff background image to CSS (ClemMakesApps)
  - Remove unnecessary index_projects_on_builds_enabled index from the projects table
  - Make "New issue" button in Issue page less obtrusive !5457 (winniehell)
  - Gitlab::Metrics.current_transaction needs to be public for RailsQueueDuration
  - Fix search for notes which belongs to deleted objects
  - Allow Akismet to be trained by submitting issues as spam or ham !5538
  - Add GitLab Workhorse version to admin dashboard (Katarzyna Kobierska Ula Budziszewska)
  - Allow branch names ending with .json for graph and network page !5579 (winniehell)
  - Add the `sprockets-es6` gem
  - Improve OAuth2 client documentation (muteor)
  - Fix diff comments inverted toggle bug (ClemMakesApps)
  - Multiple trigger variables show in separate lines (Katarzyna Kobierska Ula Budziszewska)
  - Profile requests when a header is passed
  - Avoid calculation of line_code and position for _line partial when showing diff notes on discussion tab.
  - Speedup DiffNote#active? on discussions, preloading noteables and avoid touching git repository to return diff_refs when possible
  - Add commit stats in commit api. !5517 (dixpac)
  - Add CI configuration button on project page
  - Fix merge request new view not changing code view rendering style
  - edit_blob_link will use blob passed onto the options parameter
  - Make error pages responsive (Takuya Noguchi)
  - The performance of the project dropdown used for moving issues has been improved
  - Fix skip_repo parameter being ignored when destroying a namespace
  - Add all builds into stage/job dropdowns on builds page
  - Change requests_profiles resource constraint to catch virtually any file
  - Bump gitlab_git to lazy load compare commits
  - Reduce number of queries made for merge_requests/:id/diffs
  - Add the option to set the expiration date for the project membership when giving a user access to a project. !5599 (Adam Niedzielski)
  - Sensible state specific default sort order for issues and merge requests !5453 (tomb0y)
  - Fix bug where destroying a namespace would not always destroy projects
  - Fix RequestProfiler::Middleware error when code is reloaded in development
  - Allow horizontal scrolling of code blocks in issue body
  - Catch what warden might throw when profiling requests to re-throw it
  - Avoid commit lookup on diff_helper passing existing local variable to the helper method
  - Add description to new_issue email and new_merge_request_email in text/plain content type. !5663 (dixpac)
  - Speed up and reduce memory usage of Commit#repo_changes, Repository#expire_avatar_cache and IrkerWorker
  - Add unfold links for Side-by-Side view. !5415 (Tim Masliuchenko)
  - Adds support for pending invitation project members importing projects
  - Add pipeline visualization/graph on pipeline page
  - Update devise initializer to turn on changed password notification emails. !5648 (tombell)
  - Avoid to show the original password field when password is automatically set. !5712 (duduribeiro)
  - Fix importing GitLab projects with an invalid MR source project
  - Sort folders with submodules in Files view !5521
  - Each `File::exists?` replaced to `File::exist?` because of deprecate since ruby version 2.2.0
  - Add auto-completition in pipeline (Katarzyna Kobierska Ula Budziszewska)
  - Add pipelines tab to merge requests
  - Fix notification_service argument error of declined invitation emails
  - Fix a memory leak caused by Banzai::Filter::SanitizationFilter
  - Speed up todos queries by limiting the projects set we join with
  - Ensure file editing in UI does not overwrite commited changes without warning user
  - Eliminate unneeded calls to Repository#blob_at when listing commits with no path
  - Update gitlab_git gem to 10.4.7
  - Simplify SQL queries of marking a todo as done

v 8.10.7
  - Upgrade Hamlit to 2.6.1. !5873
  - Upgrade Doorkeeper to 4.2.0. !5881

v 8.10.6
  - Upgrade Rails to 4.2.7.1 for security fixes. !5781
  - Restore "Largest repository" sort option on Admin > Projects page. !5797
  - Fix privilege escalation via project export.
  - Require administrator privileges to perform a project import.

v 8.10.5
  - Add a data migration to fix some missing timestamps in the members table. !5670
  - Revert the "Defend against 'Host' header injection" change in the source NGINX templates. !5706
  - Cache project count for 5 minutes to reduce DB load. !5746 & !5754

v 8.10.4
  - Don't close referenced upstream issues from a forked project.
  - Fixes issue with dropdowns `enter` key not working correctly. !5544
  - Fix Import/Export project import not working in HA mode. !5618
  - Fix Import/Export error checking versions. !5638

v 8.10.3
  - Fix Import/Export issue importing milestones and labels not associated properly. !5426
  - Fix timing problems running imports on production. !5523
  - Add a log message when a project is scheduled for destruction for debugging. !5540
  - Fix hooks missing on imported GitLab projects. !5549
  - Properly abort a merge when merge conflicts occur. !5569
  - Fix importer for GitHub Pull Requests when a branch was removed. !5573
  - Ignore invalid IPs in X-Forwarded-For when trusted proxies are configured. !5584
  - Trim extra displayed carriage returns in diffs and files with CRLFs. !5588
  - Fix label already exist error message in the right sidebar.

v 8.10.2
  - User can now search branches by name. !5144
  - Page is now properly rendered after committing the first file and creating the first branch. !5399
  - Add branch or tag icon to ref in builds page. !5434
  - Fix backup restore. !5459
  - Use project ID in repository cache to prevent stale data from persisting across projects. !5460
  - Fix issue with autocomplete search not working with enter key. !5466
  - Add iid to MR API response. !5468
  - Disable MySQL foreign key checks before dropping all tables. !5472
  - Ensure relative paths for video are rewritten as we do for images. !5474
  - Ensure current user can retry a build before showing the 'Retry' button. !5476
  - Add ENV variable to skip repository storages validations. !5478
  - Added `*.js.es6 gitlab-language=javascript` to `.gitattributes`. !5486
  - Don't show comment button in gutter of diffs on MR discussion tab. !5493
  - Rescue Rugged::OSError (lock exists) when creating references. !5497
  - Fix expand all diffs button in compare view. !5500
  - Show release notes in tags list. !5503
  - Fix a bug where forking a project from a repository storage to another would fail. !5509
  - Fix missing schema update for `20160722221922`. !5512
  - Update `gitlab-shell` version to 3.2.1 in the 8.9->8.10 update guide. !5516

v 8.10.1
  - Refactor repository storages documentation. !5428
  - Gracefully handle case when keep-around references are corrupted or exist already. !5430
  - Add detailed info on storage path mountpoints. !5437
  - Fix Error 500 when creating Wiki pages with hyphens or spaces. !5444
  - Fix bug where replies to commit notes displayed in the MR discussion tab wouldn't show up on the commit page. !5446
  - Ignore invalid trusted proxies in X-Forwarded-For header. !5454
  - Add links to the real markdown.md file for all GFM examples. !5458

v 8.10.0
  - Fix profile activity heatmap to show correct day name (eanplatter)
  - Speed up ExternalWikiHelper#get_project_wiki_path
  - Expose {should,force}_remove_source_branch (Ben Boeckel)
  - Add the functionality to be able to rename a file. !5049
  - Disable PostgreSQL statement timeout during migrations
  - Fix projects dropdown loading performance with a simplified api cal. !5113
  - Fix commit builds API, return all builds for all pipelines for given commit. !4849
  - Replace Haml with Hamlit to make view rendering faster. !3666
  - Refresh the branch cache after `git gc` runs
  - Allow to disable request access button on projects/groups
  - Refactor repository paths handling to allow multiple git mount points
  - Optimize system note visibility checking by memoizing the visible reference count. !5070
  - Add Application Setting to configure default Repository Path for new projects
  - Delete award emoji when deleting a user
  - Remove pinTo from Flash and make inline flash messages look nicer. !4854 (winniehell)
  - Add an API for downloading latest successful build from a particular branch or tag. !5347
  - Avoid data-integrity issue when cleaning up repository archive cache.
  - Add link to profile to commit avatar. !5163 (winniehell)
  - Wrap code blocks on Activies and Todos page. !4783 (winniehell)
  - Align flash messages with left side of page content. !4959 (winniehell)
  - Display tooltip for "Copy to Clipboard" button. !5164 (winniehell)
  - Use default cursor for table header of project files. !5165 (winniehell)
  - Store when and yaml variables in builds table
  - Display last commit of deleted branch in push events. !4699 (winniehell)
  - Escape file extension when parsing search results. !5141 (winniehell)
  - Add "passing with warnings" to the merge request pipeline possible statuses, this happens when builds that allow failures have failed. !5004
  - Add image border in Markdown preview. !5162 (winniehell)
  - Apply the trusted_proxies config to the rack request object for use with rack_attack
  - Added the ability to block sign ups using a domain blacklist. !5259
  - Upgrade to Rails 4.2.7. !5236
  - Extend exposed environment variables for CI builds
  - Deprecate APIs "projects/:id/keys/...". Use "projects/:id/deploy_keys/..." instead
  - Add API "deploy_keys" for admins to get all deploy keys
  - Allow to pull code with deploy key from public projects
  - Use limit parameter rather than hardcoded value in `ldap:check` rake task (Mike Ricketts)
  - Add Sidekiq queue duration to transaction metrics.
  - Add a new column `artifacts_size` to table `ci_builds`. !4964
  - Let Workhorse serve format-patch diffs
  - Display tooltip for mentioned users and groups. !5261 (winniehell)
  - Allow build email service to be tested
  - Added day name to contribution calendar tooltips
  - Make images fit to the size of the viewport !4810
  - Fixed misplaced mirror repository button on tags page
  - Fix check for New Branch button on Issue page !4630 (winniehell)
  - Refactor user authorization check for a single project to avoid querying all user projects
  - Make images fit to the size of the viewport. !4810
  - Fix check for New Branch button on Issue page. !4630 (winniehell)
  - Fix GFM autocomplete not working on wiki pages
  - Fixed enter key not triggering click on first row when searching in a dropdown
  - Updated dropdowns in issuable form to use new GitLab dropdown style
  - Make images fit to the size of the viewport !4810
  - Fix check for New Branch button on Issue page !4630 (winniehell)
  - Fix MR-auto-close text added to description. !4836
  - Support U2F devices in Firefox. !5177
  - Fix issue, preventing users w/o push access to sort tags. !5105 (redetection)
  - Add Spring EmojiOne updates.
  - Added Rake task for tracking deployments. !5320
  - Fix fetching LFS objects for private CI projects
  - Add the new 2016 Emoji! Adds 72 new emoji including bacon, facepalm, and selfie. !5237
  - Add syntax for multiline blockquote using `>>>` fence. !3954
  - Fix viewing notification settings when a project is pending deletion
  - Updated compare dropdown menus to use GL dropdown
  - Redirects back to issue after clicking login link
  - Eager load award emoji on notes
  - Allow to define manual actions/builds on Pipelines and Environments
  - Fix pagination when sorting by columns with lots of ties (like priority)
  - The Markdown reference parsers now re-use query results to prevent running the same queries multiple times. !5020
  - Updated project header design
  - Issuable collapsed assignee tooltip is now the users name
  - Fix compare view not changing code view rendering style
  - Exclude email check from the standard health check
  - Updated layout for Projects, Groups, Users on Admin area. !4424
  - Fix changing issue state columns in milestone view
  - Update health_check gem to version 2.1.0
  - Add notification settings dropdown for groups
  - Render inline diffs for multiple changed lines following eachother
  - Wildcards for protected branches. !4665
  - Allow importing from Github using Personal Access Tokens. (Eric K Idema)
  - API: Expose `due_date` for issues (Robert Schilling)
  - API: Todos. !3188 (Robert Schilling)
  - API: Expose shared groups for projects and shared projects for groups. !5050 (Robert Schilling)
  - API: Expose `developers_can_push` and `developers_can_merge` for branches. !5208 (Robert Schilling)
  - Add "Enabled Git access protocols" to Application Settings
  - Diffs will create button/diff form on demand no on server side
  - Reduce size of HTML used by diff comment forms
  - Protected branches have a "Developers can Merge" setting. !4892 (original implementation by Mathias Vestergaard)
  - Fix user creation with stronger minimum password requirements. !4054 (nathan-pmt)
  - Only show New Snippet button to users that can create snippets.
  - PipelinesFinder uses git cache data
  - Track a user who created a pipeline
  - Actually render old and new sections of parallel diff next to each other
  - Throttle the update of `project.pushes_since_gc` to 1 minute.
  - Allow expanding and collapsing files in diff view. !4990
  - Collapse large diffs by default (!4990)
  - Fix mentioned users list on diff notes
  - Add support for inline videos in GitLab Flavored Markdown. !5215 (original implementation by Eric Hayes)
  - Fix creation of deployment on build that is retried, redeployed or rollback
  - Don't parse Rinku returned value to DocFragment when it didn't change the original html string.
  - Check for conflicts with existing Project's wiki path when creating a new project.
  - Show last push widget in upstream after push to fork
  - Fix stage status shown for pipelines
  - Cache todos pending/done dashboard query counts.
  - Don't instantiate a git tree on Projects show default view
  - Bump Rinku to 2.0.0
  - Remove unused front-end variable -> default_issues_tracker
  - ObjectRenderer retrieve renderer content using Rails.cache.read_multi
  - Better caching of git calls on ProjectsController#show.
  - Avoid to retrieve MR closes_issues as much as possible.
  - Hide project name in project activities. !5068 (winniehell)
  - Add API endpoint for a group issues. !4520 (mahcsig)
  - Add Bugzilla integration. !4930 (iamtjg)
  - Fix new snippet style bug (elliotec)
  - Instrument Rinku usage
  - Be explicit to define merge request discussion variables
  - Use cache for todos counter calling TodoService
  - Metrics for Rouge::Plugins::Redcarpet and Rouge::Formatters::HTMLGitlab
  - RailsCache metris now includes fetch_hit/fetch_miss and read_hit/read_miss info.
  - Allow [ci skip] to be in any case and allow [skip ci]. !4785 (simon_w)
  - Made project list visibility icon fixed width
  - Set import_url validation to be more strict
  - Memoize MR merged/closed events retrieval
  - Don't render discussion notes when requesting diff tab through AJAX
  - Add basic system information like memory and disk usage to the admin panel
  - Don't garbage collect commits that have related DB records like comments
  - Allow to setup event by channel on slack service
  - More descriptive message for git hooks and file locks
  - Aliases of award emoji should be stored as original name. !5060 (dixpac)
  - Handle custom Git hook result in GitLab UI
  - Allow to access Container Registry for Public and Internal projects
  - Allow '?', or '&' for label names
  - Support redirected blobs for Container Registry integration
  - Fix importer for GitHub Pull Requests when a branch was reused across Pull Requests
  - Add date when user joined the team on the member page
  - Fix 404 redirect after validation fails importing a GitLab project
  - Added setting to set new users by default as external. !4545 (Dravere)
  - Add min value for project limit field on user's form. !3622 (jastkand)
  - Reset project pushes_since_gc when we enqueue the git gc call
  - Add reminder to not paste private SSH keys. !4399 (Ingo Blechschmidt)
  - Collapsed diffs lines/size don't acumulate to overflow diffs.
  - Remove duplicate `description` field in `MergeRequest` entities (Ben Boeckel)
  - Style of import project buttons were fixed in the new project page. !5183 (rdemirbay)
  - Fix GitHub client requests when rate limit is disabled
  - Optimistic locking for Issues and Merge Requests (Title and description overriding prevention)
  - Redesign Builds and Pipelines pages
  - Change status color and icon for running builds
  - Fix commenting issue in side by side diff view for unchanged lines
  - Fix markdown rendering for: consecutive labels references, label references that begin with a digit or contains `.`
  - Project export filename now includes the project and namespace path
  - Fix last update timestamp on issues not preserved on gitlab.com and project imports
  - Fix issues importing projects from EE to CE
  - Fix creating group with space in group path
  - Improve cron_jobs loading error messages. !5318 / !5360
  - Prevent toggling sidebar when clipboard icon clicked
  - Create Todos for Issue author when assign or mention himself (Katarzyna Kobierska)
  - Limit the number of retries on error to 3 for exporting projects
  - Allow empty repositories on project import/export
  - Render only commit message title in builds (Katarzyna Kobierska Ula Budziszewska)
  - Allow bulk (un)subscription from issues in issue index
  - Fix MR diff encoding issues exporting GitLab projects
  - Fix of 'Commits being passed to custom hooks are already reachable when using the UI'
  - Move builds settings out of project settings and rename Pipelines
  - Add builds badge to Pipelines settings page
  - Export and import avatar as part of project import/export
  - Fix migration corrupting import data for old version upgrades
  - Show tooltip on GitLab export link in new project page

v 8.9.8
  - Upgrade Doorkeeper to 4.2.0. !5881

v 8.9.7
  - Upgrade Rails to 4.2.7.1 for security fixes. !5781
  - Require administrator privileges to perform a project import.

v 8.9.6
  - Fix importing of events under notes for GitLab projects. !5154
  - Fix log statements in import/export. !5129
  - Fix commit avatar alignment in compare view. !5128
  - Fix broken migration in MySQL. !5005
  - Overwrite Host and X-Forwarded-Host headers in NGINX !5213
  - Keeps issue number when importing from Gitlab.com
  - Add Pending tab for Builds (Katarzyna Kobierska, Urszula Budziszewska)

v 8.9.7 (unreleased)
  - Fix import_data wrongly saved as a result of an invalid import_url

v 8.9.6
  - Fix importing of events under notes for GitLab projects

v 8.9.5
  - Add more debug info to import/export and memory killer. !5108
  - Fixed avatar alignment in new MR view. !5095
  - Fix diff comments not showing up in activity feed. !5069
  - Add index on both Award Emoji user and name. !5061
  - Downgrade to Redis 3.2.2 due to massive memory leak with Sidekiq. !5056
  - Re-enable import button when import process fails due to namespace already being taken. !5053
  - Fix snippets comments not displayed. !5045
  - Fix emoji paths in relative root configurations. !5027
  - Fix issues importing events in Import/Export. !4987
  - Fixed 'use shortcuts' button on docs. !4979
  - Admin should be able to turn shared runners into specific ones. !4961
  - Update RedCloth to 4.3.2 for CVE-2012-6684. !4929 (Takuya Noguchi)
  - Improve the request / withdraw access button. !4860

v 8.9.4
  - Fix privilege escalation issue with OAuth external users.
  - Ensure references to private repos aren't shown to logged-out users.
  - Fixed search field blur not removing focus. !4704
  - Resolve "Sub nav isn't showing on file view". !4890
  - Fixes middle click and double request when navigating through the file browser. !4891
  - Fixed URL on label button when filtering. !4897
  - Fixed commit avatar alignment. !4933
  - Do not show build retry link when build is active. !4967
  - Fix restore Rake task warning message output. !4980
  - Handle external issues in IssueReferenceFilter. !4988
  - Expiry date on pinned nav cookie. !5009
  - Updated breakpoint for sidebar pinning. !5019

v 8.9.3
  - Fix encrypted data backwards compatibility after upgrading attr_encrypted gem. !4963
  - Fix rendering of commit notes. !4953
  - Resolve "Pin should show up at 1280px min". !4947
  - Switched mobile button icons to ellipsis and angle. !4944
  - Correctly returns todo ID after creating todo. !4941
  - Better debugging for memory killer middleware. !4936
  - Remove duplicate new page btn from edit wiki. !4904
  - Use clock_gettime for all performance timestamps. !4899
  - Use memorized tags array when searching tags by name. !4859
  - Fixed avatar alignment in new MR view. !4901
  - Removed fade when filtering results. !4932
  - Fix missing avatar on system notes. !4954
  - Reduce overhead and optimize ProjectTeam#max_member_access performance. !4973
  - Use update_columns to bypass all the dirty code on active_record. !4985
  - Fix restore Rake task warning message output !4980

v 8.9.2
  - Fix visibility of snippets when searching.
  - Fix an information disclosure when requesting access to a group containing private projects.
  - Update omniauth-saml to 1.6.0 !4951

v 8.9.1
  - Refactor labels documentation. !3347
  - Eager load award emoji on notes. !4628
  - Fix some CI wording in documentation. !4660
  - Document `GIT_STRATEGY` and `GIT_DEPTH`. !4720
  - Add documentation for the export & import features. !4732
  - Add some docs for Docker Registry configuration. !4738
  - Ensure we don't send the "access request declined" email to access requesters on project deletion. !4744
  - Display group/project access requesters separately in the admin area. !4798
  - Add documentation and examples for configuring cloud storage for registry images. !4812
  - Clarifies documentation about artifact expiry. !4831
  - Fix the Network graph links. !4832
  - Fix MR-auto-close text added to description. !4836
  - Add documentation for award emoji now that comments can be awarded with emojis. !4839
  - Fix typo in export failure email. !4847
  - Fix header vertical centering. !4170
  - Fix subsequent SAML sign ins. !4718
  - Set button label when picking an option from status dropdown. !4771
  - Prevent invalid URLs from raising exceptions in WikiLink Filter. !4775
  - Handle external issues in IssueReferenceFilter. !4789
  - Support for rendering/redacting multiple documents. !4828
  - Update Todos documentation and screenshots to include new functionality. !4840
  - Hide nav arrows by default. !4843
  - Added bottom padding to label color suggestion link. !4845
  - Use jQuery objects in ref dropdown. !4850
  - Fix GitLab project import issues related to notes and builds. !4855
  - Restrict header logo to 36px so it doesn't overflow. !4861
  - Fix unwanted label unassignment. !4863
  - Fix mobile Safari bug where horizontal nav arrows would flicker on scroll. !4869
  - Restore old behavior around diff notes to outdated discussions. !4870
  - Fix merge requests project settings help link anchor. !4873
  - Fix 404 when accessing pipelines as guest user on public projects. !4881
  - Remove width restriction for logo on sign-in page. !4888
  - Bump gitlab_git to 10.2.3 to fix false truncated warnings with ISO-8559 files. !4884
  - Apply selected value as label. !4886
  - Change Retry to Re-deploy on Deployments page
  - Fix temp file being deleted after the request while importing a GitLab project. !4894
  - Fix pagination when sorting by columns with lots of ties (like priority)
  - Implement Subresource Integrity for CSS and JavaScript assets. This prevents malicious assets from loading in the case of a CDN compromise.
  - Fix user creation with stronger minimum password requirements !4054 (nathan-pmt)
  - Fix a wrong MR status when merge_when_build_succeeds & project.only_allow_merge_if_build_succeeds are true. !4912
  - Add SMTP as default delivery method to match gitlab-org/omnibus-gitlab!826. !4915
  - Remove duplicate 'New Page' button on edit wiki page

v 8.9.0
  - Fix group visibility form layout in application settings
  - Fix builds API response not including commit data
  - Fix error when CI job variables key specified but not defined
  - Fix pipeline status when there are no builds in pipeline
v 8.10.0 (unreleased)

v 8.9.0
  - Fix Error 500 when using closes_issues API with an external issue tracker
  - Add more information into RSS feed for issues (Alexander Matyushentsev)
  - Bulk assign/unassign labels to issues.
  - Ability to prioritize labels !4009 / !3205 (Thijs Wouters)
  - Show Star and Fork buttons on mobile.
  - Performance improvements on RelativeLinkFilter
  - Fix endless redirections when accessing user OAuth applications when they are disabled
  - Allow enabling wiki page events from Webhook management UI
  - Bump rouge to 1.11.0
  - Fix issue with arrow keys not working in search autocomplete dropdown
  - Fix an issue where note polling stopped working if a window was in the
    background during a refresh.
  - Pre-processing Markdown now only happens when needed
  - Make EmailsOnPushWorker use Sidekiq mailers queue
  - Redesign all Devise emails. !4297
  - Don't show 'Leave Project' to group members
  - Fix wiki page events' webhook to point to the wiki repository
  - Add a border around images to differentiate them from the background.
  - Don't show tags for revert and cherry-pick operations
  - Show image ID on registry page
  - Fix issue todo not remove when leave project !4150 (Long Nguyen)
  - Allow customisable text on the 'nearly there' page after a user signs up
  - Bump recaptcha gem to 3.0.0 to remove deprecated stoken support
  - Fix SVG sanitizer to allow more elements
  - Allow forking projects with restricted visibility level
  - Added descriptions to notification settings dropdown
  - Improve note validation to prevent errors when creating invalid note via API
  - Reduce number of fog gem dependencies
  - Add number of merge requests for a given milestone to the milestones view.
  - Implement a fair usage of shared runners
  - Remove project notification settings associated with deleted projects
  - Fix 404 page when viewing TODOs that contain milestones or labels in different projects
  - Add a metric for the number of new Redis connections created by a transaction
  - Fix Error 500 when viewing a blob with binary characters after the 1024-byte mark
  - Redesign navigation for project pages
  - Fix images in sign-up confirmation email
  - Added shortcut 'y' for copying a files content hash URL #14470
  - Fix groups API to list only user's accessible projects
  - Fix horizontal scrollbar for long commit message.
  - GitLab Performance Monitoring now tracks the total method execution time and call count per method
  - Add Environments and Deployments
  - Redesign account and email confirmation emails
  - Don't fail builds for projects that are deleted
  - Support Docker Registry manifest v1
  - `git clone https://host/namespace/project` now works, in addition to using the `.git` suffix
  - Bump nokogiri to 1.6.8
  - Use gitlab-shell v3.0.0
  - Fixed alignment of download dropdown in merge requests
  - Upgrade to jQuery 2
  - Adds selected branch name to the dropdown toggle
  - Add API endpoint for Sidekiq Metrics !4653
  - Refactoring Award Emoji with API support for Issues and MergeRequests
  - Use Knapsack to evenly distribute tests across multiple nodes
  - Add `sha` parameter to MR merge API, to ensure only reviewed changes are merged
  - Don't allow MRs to be merged when commits were added since the last review / page load
  - Add DB index on users.state
  - Limit email on push diff size to 30 files / 150 KB
  - Add rake task 'gitlab:db:configure' for conditionally seeding or migrating the database
  - Changed the Slack build message to use the singular duration if necessary (Aran Koning)
  - Fix race condition on merge when build succeeds
  - Added shortcut to focus filter search fields and added documentation #18120
  - Links from a wiki page to other wiki pages should be rewritten as expected
  - Add option to project to only allow merge requests to be merged if the build succeeds (Rui Santos)
  - Added navigation shortcuts to the project pipelines, milestones, builds and forks page. !4393
  - Fix issues filter when ordering by milestone
  - Disable SAML account unlink feature
  - Added artifacts:when to .gitlab-ci.yml - this requires GitLab Runner 1.3
  - Bamboo Service: Fix missing credentials & URL handling when base URL contains a path (Benjamin Schmid)
  - TeamCity Service: Fix URL handling when base URL contains a path
  - Todos will display target state if issuable target is 'Closed' or 'Merged'
  - Validate only and except regexp
  - Fix bug when sorting issues by milestone due date and filtering by two or more labels
  - POST to API /projects/:id/runners/:runner_id would give 409 if the runner was already enabled for this project
  - Add support for using Yubikeys (U2F) for two-factor authentication
  - Link to blank group icon doesn't throw a 404 anymore
  - Remove 'main language' feature
  - Toggle whitespace button now available for compare branches diffs #17881
  - Pipelines can be canceled only when there are running builds
  - Allow authentication using personal access tokens
  - Use downcased path to container repository as this is expected path by Docker
  - Allow to use CI token to fetch LFS objects
  - Custom notification settings
  - Projects pending deletion will render a 404 page
  - Measure queue duration between gitlab-workhorse and Rails
  - Added Gfm autocomplete for labels
  - Added edit note 'up' shortcut documentation to the help panel and docs screenshot #18114
  - Make Omniauth providers specs to not modify global configuration
  - Remove unused JiraIssue class and replace references with ExternalIssue. !4659 (Ilan Shamir)
  - Make authentication service for Container Registry to be compatible with < Docker 1.11
  - Make it possible to lock a runner from being enabled for other projects
  - Add Application Setting to configure Container Registry token expire delay (default 5min)
  - Cache assigned issue and merge request counts in sidebar nav
  - Use Knapsack only in CI environment
  - Updated project creation page to match new UI #2542
  - Cache project build count in sidebar nav
  - Add milestone expire date to the right sidebar
  - Manually mark a issue or merge request as a todo
  - Fix markdown_spec to use before instead of before(:all) to properly cleanup database after testing
  - Reduce number of queries needed to render issue labels in the sidebar
  - Improve error handling importing projects
  - Remove duplicated notification settings
  - Put project Files and Commits tabs under Code tab
  - Decouple global notification level from user model
  - Replace Colorize with Rainbow for coloring console output in Rake tasks.
  - Add workhorse controller and API helpers
  - An indicator is now displayed at the top of the comment field for confidential issues.
  - Show categorised search queries in the search autocomplete
  - RepositoryCheck::SingleRepositoryWorker public and private methods are now instrumented
  - Dropdown for `.gitlab-ci.yml` templates
  - Improve issuables APIs performance when accessing notes !4471
  - Add sorting dropdown to tags page !4423
  - External links now open in a new tab
  - Prevent default actions of disabled buttons and links
  - Markdown editor now correctly resets the input value on edit cancellation !4175
  - Toggling a task list item in a issue/mr description does not creates a Todo for mentions
  - Improved UX of date pickers on issue & milestone forms
  - Cache on the database if a project has an active external issue tracker.
  - Put project Labels and Milestones pages links under Issues and Merge Requests tabs as subnav
  - GitLab project import and export functionality
  - All classes in the Banzai::ReferenceParser namespace are now instrumented
  - Remove deprecated issues_tracker and issues_tracker_id from project model
  - Allow users to create confidential issues in private projects
  - Measure CPU time for instrumented methods
  - Instrument private methods and private instance methods by default instead just public methods
  - Only show notes through JSON on confidential issues that the user has access to
  - Updated the allocations Gem to version 1.0.5
  - The background sampler now ignores classes without names
  - Update design for `Close` buttons
  - New custom icons for navigation
  - Horizontally scrolling navigation on project, group, and profile settings pages
  - Hide global side navigation by default
  - Fix project Star/Unstar project button tooltip
  - Remove tanuki logo from side navigation; center on top nav
  - Include user relationships when retrieving award_emoji
  - Various associations are now eager loaded when parsing issue references to reduce the number of queries executed
  - Set inverse_of for Project/Service association to reduce the number of queries
  - Update tanuki logo highlight/loading colors
  - Remove explicit Gitlab::Metrics.action assignments, are already automatic.
  - Use Git cached counters for branches and tags on project page
  - Cache participable participants in an instance variable.
  - Filter parameters for request_uri value on instrumented transactions.
  - Remove duplicated keys add UNIQUE index to keys fingerprint column
  - ExtractsPath get ref_names from repository cache, if not there access git.
  - Show a flash warning about the error detail of XHR requests which failed with status code 404 and 500
  - Cache user todo counts from TodoService
  - Ensure Todos counters doesn't count Todos for projects pending delete
  - Add left/right arrows horizontal navigation
  - Add tooltip to pin/unpin navbar
  - Add new sub nav style to Wiki and Graphs sub navigation

v 8.8.9
  - Upgrade Doorkeeper to 4.2.0. !5881

v 8.8.8
  - Upgrade Rails to 4.2.7.1 for security fixes. !5781

v 8.8.7
  - Fix privilege escalation issue with OAuth external users.
  - Ensure references to private repos aren't shown to logged-out users.

v 8.8.6
  - Fix visibility of snippets when searching.
  - Update omniauth-saml to 1.6.0 !4951

v 8.8.5
  - Import GitHub repositories respecting the API rate limit !4166
  - Fix todos page throwing errors when you have a project pending deletion !4300
  - Disable Webhooks before proceeding with the GitHub import !4470
  - Fix importer for GitHub comments on diff !4488
  - Adjust the SAML control flow to allow LDAP identities to be added to an existing SAML user !4498
  - Fix incremental trace upload API when using multi-byte UTF-8 chars in trace !4541
  - Prevent unauthorized access for projects build traces
  - Forbid scripting for wiki files
  - Only show notes through JSON on confidential issues that the user has access to
  - Banzai::Filter::UploadLinkFilter use XPath instead CSS expressions
  - Banzai::Filter::ExternalLinkFilter use XPath instead CSS expressions

v 8.8.4
  - Fix LDAP-based login for users with 2FA enabled. !4493
  - Added descriptions to notification settings dropdown
  - Due date can be removed from milestones

v 8.8.3
  - Fix 404 page when viewing TODOs that contain milestones or labels in different projects. !4312
  - Fixed JS error when trying to remove discussion form. !4303
  - Fixed issue with button color when no CI enabled. !4287
  - Fixed potential issue with 2 CI status polling events happening. !3869
  - Improve design of Pipeline view. !4230
  - Fix gitlab importer failing to import new projects due to missing credentials. !4301
  - Fix import URL migration not rescuing with the correct Error. !4321
  - Fix health check access token changing due to old application settings being used. !4332
  - Make authentication service for Container Registry to be compatible with Docker versions before 1.11. !4363
  - Add Application Setting to configure Container Registry token expire delay (default 5 min). !4364
  - Pass the "Remember me" value to the 2FA token form. !4369
  - Fix incorrect links on pipeline page when merge request created from fork.  !4376
  - Use downcased path to container repository as this is expected path by Docker. !4420
  - Fix wiki project clone address error (chujinjin). !4429
  - Fix serious performance bug with rendering Markdown with InlineDiffFilter.  !4392
  - Fix missing number on generated ordered list element. !4437
  - Prevent disclosure of notes on confidential issues in search results.

v 8.8.2
  - Added remove due date button. !4209
  - Fix Error 500 when accessing application settings due to nil disabled OAuth sign-in sources. !4242
  - Fix Error 500 in CI charts by gracefully handling commits with no durations. !4245
  - Fix table UI on CI builds page. !4249
  - Fix backups if registry is disabled. !4263
  - Fixed issue with merge button color. !4211
  - Fixed issue with enter key selecting wrong option in dropdown. !4210
  - When creating a .gitignore file a dropdown with templates will be provided. !4075
  - Fix concurrent request when updating build log in browser. !4183

v 8.8.1
  - Add documentation for the "Health Check" feature
  - Allow anonymous users to access a public project's pipelines !4233
  - Fix MySQL compatibility in zero downtime migrations helpers
  - Fix the CI login to Container Registry (the gitlab-ci-token user)

v 8.8.0
  - Implement GFM references for milestones (Alejandro Rodríguez)
  - Snippets tab under user profile. !4001 (Long Nguyen)
  - Fix error when using link to uploads in global snippets
  - Fix Error 500 when attempting to retrieve project license when HEAD points to non-existent ref
  - Assign labels and milestone to target project when moving issue. !3934 (Long Nguyen)
  - Use a case-insensitive comparison in sanitizing URI schemes
  - Toggle sign-up confirmation emails in application settings
  - Make it possible to prevent tagged runner from picking untagged jobs
  - Added `InlineDiffFilter` to the markdown parser. (Adam Butler)
  - Added inline diff styling for `change_title` system notes. (Adam Butler)
  - Project#open_branches has been cleaned up and no longer loads entire records into memory.
  - Escape HTML in commit titles in system note messages
  - Improve design of Pipeline View
  - Fix scope used when accessing container registry
  - Fix creation of Ci::Commit object which can lead to pending, failed in some scenarios
  - Improve multiple branch push performance by memoizing permission checking
  - Log to application.log when an admin starts and stops impersonating a user
  - Changing the confidentiality of an issue now creates a new system note (Alex Moore-Niemi)
  - Updated gitlab_git to 10.1.0
  - GitAccess#protected_tag? no longer loads all tags just to check if a single one exists
  - Reduce delay in destroying a project from 1-minute to immediately
  - Make build status canceled if any of the jobs was canceled and none failed
  - Upgrade Sidekiq to 4.1.2
  - Added /health_check endpoint for checking service status
  - Make 'upcoming' filter for milestones work better across projects
  - Sanitize repo paths in new project error message
  - Bump mail_room to 0.7.0 to fix stuck IDLE connections
  - Remove future dates from contribution calendar graph.
  - Support e-mail notifications for comments on project snippets
  - Fix API leak of notes of unauthorized issues, snippets and merge requests
  - Use ActionDispatch Remote IP for Akismet checking
  - Fix error when visiting commit builds page before build was updated
  - Add 'l' shortcut to open Label dropdown on issuables and 'i' to create new issue on a project
  - Update SVG sanitizer to conform to SVG 1.1
  - Speed up push emails with multiple recipients by only generating the email once
  - Updated search UI
  - Added authentication service for Container Registry
  - Display informative message when new milestone is created
  - Sanitize milestones and labels titles
  - Support multi-line tag messages. !3833 (Calin Seciu)
  - Force users to reset their password after an admin changes it
  - Allow "NEWS" and "CHANGES" as alternative names for CHANGELOG. !3768 (Connor Shea)
  - Added button to toggle whitespaces changes on diff view
  - Backport GitHub Enterprise import support from EE
  - Create tags using Rugged for performance reasons. !3745
  - Allow guests to set notification level in projects
  - API: Expose Issue#user_notes_count. !3126 (Anton Popov)
  - Don't show forks button when user can't view forks
  - Fix atom feed links and rendering
  - Files over 5MB can only be viewed in their raw form, files over 1MB without highlighting !3718
  - Add support for supressing text diffs using .gitattributes on the default branch (Matt Oakes)
  - Add eager load paths to help prevent dependency load issues in Sidekiq workers. !3724
  - Added multiple colors for labels in dropdowns when dups happen.
  - Show commits in the same order as `git log`
  - Improve description for the Two-factor Authentication sign-in screen. (Connor Shea)
  - API support for the 'since' and 'until' operators on commit requests (Paco Guzman)
  - Fix Gravatar hint in user profile when Gravatar is disabled. !3988 (Artem Sidorenko)
  - Expire repository exists? and has_visible_content? caches after a push if necessary
  - Fix unintentional filtering bug in Issue/MR sorted by milestone due (Takuya Noguchi)
  - Fix adding a todo for private group members (Ahmad Sherif)
  - Bump ace-rails-ap gem version from 2.0.1 to 4.0.2 which upgrades Ace Editor from 1.1.2 to 1.2.3
  - Total method execution timings are no longer tracked
  - Allow Admins to remove the Login with buttons for OAuth services and still be able to import !4034. (Andrei Gliga)
  - Add API endpoints for un/subscribing from/to a label. !4051 (Ahmad Sherif)
  - Hide left sidebar on phone screens to give more space for content
  - Redesign navigation for profile and group pages
  - Add counter metrics for rails cache
  - Import pull requests from GitHub where the source or target branches were removed
  - All Grape API helpers are now instrumented
  - Improve Issue formatting for the Slack Service (Jeroen van Baarsen)
  - Fixed advice on invalid permissions on upload path !2948 (Ludovic Perrine)
  - Allows MR authors to have the source branch removed when merging the MR. !2801 (Jeroen Jacobs)
  - When creating a .gitignore file a dropdown with templates will be provided
  - Shows the issue/MR list search/filter form and corrects the mobile styling for guest users. #17562

v 8.7.9
  - Fix privilege escalation issue with OAuth external users.
  - Ensure references to private repos aren't shown to logged-out users.

v 8.7.8
  - Fix visibility of snippets when searching.
  - Update omniauth-saml to 1.6.0 !4951

v 8.7.7
  - Fix import by `Any Git URL` broken if the URL contains a space
  - Prevent unauthorized access to other projects build traces
  - Forbid scripting for wiki files
  - Only show notes through JSON on confidential issues that the user has access to

v 8.7.6
  - Fix links on wiki pages for relative url setups. !4131 (Artem Sidorenko)
  - Fix import from GitLab.com to a private instance failure. !4181
  - Fix external imports not finding the import data. !4106
  - Fix notification delay when changing status of an issue
  - Bump Workhorse to 0.7.5 so it can serve raw diffs

v 8.7.5
  - Fix relative links in wiki pages. !4050
  - Fix always showing build notification message when switching between merge requests !4086
  - Fix an issue when filtering merge requests with more than one label. !3886
  - Fix short note for the default scope on build page (Takuya Noguchi)

v 8.7.4
  - Links for Redmine issue references are generated correctly again !4048 (Benedikt Huss)
  - Fix setting trusted proxies !3970
  - Fix BitBucket importer bug when throwing exceptions !3941
  - Use sign out path only if not empty !3989
  - Running rake gitlab:db:drop_tables now drops tables with cascade !4020
  - Running rake gitlab:db:drop_tables uses "IF EXISTS" as a precaution !4100
  - Use a case-insensitive comparison in sanitizing URI schemes
  - Bump GitLab Pages to 0.2.4 to fix Content-Type for predefined 404

v 8.7.3
  - Emails, Gitlab::Email::Message, Gitlab::Diff, and Premailer::Adapter::Nokogiri are now instrumented
  - Merge request widget displays TeamCity build state and code coverage correctly again.
  - Fix the line code when importing PR review comments from GitHub. !4010
  - Wikis are now initialized on legacy projects when checking repositories
  - Remove animate.css in favor of a smaller subset of animations. !3937 (Connor Shea)

v 8.7.2
  - The "New Branch" button is now loaded asynchronously
  - Fix error 500 when trying to create a wiki page
  - Updated spacing between notification label and button
  - Label titles in filters are now escaped properly

v 8.7.1
  - Throttle the update of `project.last_activity_at` to 1 minute. !3848
  - Fix .gitlab-ci.yml parsing issue when hidde job is a template without script definition. !3849
  - Fix license detection to detect all license files, not only known licenses. !3878
  - Use the `can?` helper instead of `current_user.can?`. !3882
  - Prevent users from deleting Webhooks via API they do not own
  - Fix Error 500 due to stale cache when projects are renamed or transferred
  - Update width of search box to fix Safari bug. !3900 (Jedidiah)
  - Use the `can?` helper instead of `current_user.can?`

v 8.7.0
  - Gitlab::GitAccess and Gitlab::GitAccessWiki are now instrumented
  - Fix vulnerability that made it possible to gain access to private labels and milestones
  - The number of InfluxDB points stored per UDP packet can now be configured
  - Fix error when cross-project label reference used with non-existent project
v 8.7.0
  - Transactions for /internal/allowed now have an "action" tag set
  - Method instrumentation now uses Module#prepend instead of aliasing methods
  - Repository.clean_old_archives is now instrumented
  - Add support for environment variables on a job level in CI configuration file
  - SQL query counts are now tracked per transaction
  - The Projects::HousekeepingService class has extra instrumentation
  - All service classes (those residing in app/services) are now instrumented
  - Developers can now add custom tags to transactions
  - Loading of an issue's referenced merge requests and related branches is now done asynchronously
  - Enable gzip for assets, makes the page size significantly smaller. !3544 / !3632 (Connor Shea)
  - Add support to cherry-pick any commit into any branch in the web interface (Minqi Pan)
  - Project switcher uses new dropdown styling
  - Load award emoji images separately unless opening the full picker. Saves several hundred KBs of data for most pages. (Connor Shea)
  - Do not include award_emojis in issue and merge_request comment_count !3610 (Lucas Charles)
  - Restrict user profiles when public visibility level is restricted.
  - Add ability set due date to issues, sort and filter issues by due date (Mehmet Beydogan)
  - All images in discussions and wikis now link to their source files !3464 (Connor Shea).
  - Return status code 303 after a branch DELETE operation to avoid project deletion (Stan Hu)
  - Add setting for customizing the list of trusted proxies !3524
  - Allow projects to be transfered to a lower visibility level group
  - Fix `signed_in_ip` being set to 127.0.0.1 when using a reverse proxy !3524
  - Improved Markdown rendering performance !3389
  - Make shared runners text in box configurable
  - Don't attempt to look up an avatar in repo if repo directory does not exist (Stan Hu)
  - API: Ability to subscribe and unsubscribe from issues and merge requests (Robert Schilling)
  - Expose project badges in project settings
  - Make /profile/keys/new redirect to /profile/keys for back-compat. !3717
  - Preserve time notes/comments have been updated at when moving issue
  - Make HTTP(s) label consistent on clone bar (Stan Hu)
  - Add support for `after_script`, requires Runner 1.2 (Kamil Trzciński)
  - Expose label description in API (Mariusz Jachimowicz)
  - API: Ability to update a group (Robert Schilling)
  - API: Ability to move issues (Robert Schilling)
  - Fix Error 500 after renaming a project path (Stan Hu)
  - Fix a bug whith trailing slash in teamcity_url (Charles May)
  - Allow back dating on issues when created or updated through the API
  - Allow back dating on issue notes when created through the API
  - Propose license template when creating a new LICENSE file
  - API: Expose /licenses and /licenses/:key
  - Fix avatar stretching by providing a cropping feature
  - API: Expose `subscribed` for issues and merge requests (Robert Schilling)
  - Allow SAML to handle external users based on user's information !3530
  - Allow Omniauth providers to be marked as `external` !3657
  - Add endpoints to archive or unarchive a project !3372
  - Fix a bug whith trailing slash in bamboo_url
  - Add links to CI setup documentation from project settings and builds pages
  - Display project members page to all members
  - Handle nil descriptions in Slack issue messages (Stan Hu)
  - Add automated repository integrity checks (OFF by default)
  - API: Expose open_issues_count, closed_issues_count, open_merge_requests_count for labels (Robert Schilling)
  - API: Ability to star and unstar a project (Robert Schilling)
  - Add default scope to projects to exclude projects pending deletion
  - Allow to close merge requests which source projects(forks) are deleted.
  - Ensure empty recipients are rejected in BuildsEmailService
  - Use rugged to change HEAD in Project#change_head (P.S.V.R)
  - API: Ability to filter milestones by state `active` and `closed` (Robert Schilling)
  - API: Fix milestone filtering by `iid` (Robert Schilling)
  - Make before_script and after_script overridable on per-job (Kamil Trzciński)
  - API: Delete notes of issues, snippets, and merge requests (Robert Schilling)
  - Implement 'Groups View' as an option for dashboard preferences !3379 (Elias W.)
  - Better errors handling when creating milestones inside groups
  - Fix high CPU usage when PostReceive receives refs/merge-requests/<id>
  - Hide `Create a group` help block when creating a new project in a group
  - Implement 'TODOs View' as an option for dashboard preferences !3379 (Elias W.)
  - Allow issues and merge requests to be assigned to the author !2765
  - Make Ci::Commit to group only similar builds and make it stateful (ref, tag)
  - Gracefully handle notes on deleted commits in merge requests (Stan Hu)
  - Decouple membership and notifications
  - Fix creation of merge requests for orphaned branches (Stan Hu)
  - API: Ability to retrieve a single tag (Robert Schilling)
  - While signing up, don't persist the user password across form redisplays
  - Fall back to `In-Reply-To` and `References` headers when sub-addressing is not available (David Padilla)
  - Remove "Congratulations!" tweet button on newly-created project. (Connor Shea)
  - Fix admin/projects when using visibility levels on search (PotHix)
  - Build status notifications
  - Update GitLab Pages to 0.2.2: fixes content-type of predefined 404 page
  - Update email confirmation interface
  - API: Expose user location (Robert Schilling)
  - API: Do not leak group existence via return code (Robert Schilling)
  - ClosingIssueExtractor regex now also works with colons. e.g. "Fixes: #1234" !3591
  - Update number of Todos in the sidebar when it's marked as "Done". !3600
  - Sanitize branch names created for confidential issues
  - API: Expose 'updated_at' for issue, snippet, and merge request notes (Robert Schilling)
  - Add ability to sync to remote mirrors. !249
  - API: User can leave a project through the API when not master or owner. !3613
  - Fix repository cache invalidation issue when project is recreated with an empty repo (Stan Hu)
  - Fix: Allow empty recipients list for builds emails service when pushed is added (Frank Groeneveld)
  - Improved markdown forms
  - Diff design updates (colors, button styles, etc)
  - Copying and pasting a diff no longer pastes the line numbers or +/-
  - Add null check to formData when updating profile content to fix Firefox bug
  - Disable spellcheck and autocorrect for username field in admin page
  - Delete tags using Rugged for performance reasons (Robert Schilling)
  - Add Slack notifications when Wiki is edited (Sebastian Klier)
  - Diffs load at the correct point when linking from from number
  - Selected diff rows highlight
  - Fix emoji categories in the emoji picker
  - API: Properly display annotated tags for GET /projects/:id/repository/tags (Robert Schilling)
  - Add encrypted credentials for imported projects and migrate old ones
  - Properly format all merge request references with ! rather than # !3740 (Ben Bodenmiller)
  - Author and participants are displayed first on users autocompletion
  - Show number sign on external issue reference text (Florent Baldino)
  - Updated print style for issues
  - Use GitHub Issue/PR number as iid to keep references
  - Import GitHub labels
  - Add option to filter by "Owned projects" on dashboard page
  - Import GitHub milestones
  - Execute system web hooks on push to the project
  - Allow enable/disable push events for system hooks
  - Fix GitHub project's link in the import page when provider has a custom URL
  - Add RAW build trace output and button on build page
  - Add incremental build trace update into CI API

v 8.6.9
  - Prevent unauthorized access to other projects build traces
  - Forbid scripting for wiki files
  - Only show notes through JSON on confidential issues that the user has access to

v 8.6.8
  - Prevent privilege escalation via "impersonate" feature
  - Prevent privilege escalation via notes API
  - Prevent privilege escalation via project webhook API
  - Prevent XSS via Git branch and tag names
  - Prevent XSS via custom issue tracker URL
  - Prevent XSS via `window.opener`
  - Prevent XSS via label drop-down
  - Prevent information disclosure via milestone API
  - Prevent information disclosure via snippet API
  - Prevent information disclosure via project labels
  - Prevent information disclosure via new merge request page

v 8.6.7
  - Fix persistent XSS vulnerability in `commit_person_link` helper
  - Fix persistent XSS vulnerability in Label and Milestone dropdowns
  - Fix vulnerability that made it possible to enumerate private projects belonging to group

v 8.6.6
  - Expire the exists cache before deletion to ensure project dir actually exists (Stan Hu). !3413
  - Fix error on language detection when repository has no HEAD (e.g., master branch) (Jeroen Bobbeldijk). !3654
  - Fix revoking of authorized OAuth applications (Connor Shea). !3690
  - Fix error on language detection when repository has no HEAD (e.g., master branch). !3654 (Jeroen Bobbeldijk)
  - Issuable header is consistent between issues and merge requests
  - Improved spacing in issuable header on mobile

v 8.6.5
  - Fix importing from GitHub Enterprise. !3529
  - Perform the language detection after updating merge requests in `GitPushService`, leading to faster visual feedback for the end-user. !3533
  - Check permissions when user attempts to import members from another project. !3535
  - Only update repository language if it is not set to improve performance. !3556
  - Return status code 303 after a branch DELETE operation to avoid project deletion (Stan Hu). !3583
  - Unblock user when active_directory is disabled and it can be found !3550
  - Fix a 2FA authentication spoofing vulnerability.

v 8.6.4
  - Don't attempt to fetch any tags from a forked repo (Stan Hu)
  - Redesign the Labels page

v 8.6.3
  - Mentions on confidential issues doesn't create todos for non-members. !3374
  - Destroy related todos when an Issue/MR is deleted. !3376
  - Fix error 500 when target is nil on todo list. !3376
  - Fix copying uploads when moving issue to another project. !3382
  - Ensuring Merge Request API returns boolean values for work_in_progress (Abhi Rao). !3432
  - Fix raw/rendered diff producing different results on merge requests. !3450
  - Fix commit comment alignment (Stan Hu). !3466
  - Fix Error 500 when searching for a comment in a project snippet. !3468
  - Allow temporary email as notification email. !3477
  - Fix issue with dropdowns not selecting values. !3478
  - Update gitlab-shell version and doc to 2.6.12. gitlab-org/gitlab-ee!280

v 8.6.2
  - Fix dropdown alignment. !3298
  - Fix issuable sidebar overlaps on tablet. !3299
  - Make dropdowns pixel perfect. !3337
  - Fix order of steps to prevent PostgreSQL errors when running migration. !3355
  - Fix bold text in issuable sidebar. !3358
  - Fix error with anonymous token in applications settings. !3362
  - Fix the milestone 'upcoming' filter. !3364 + !3368
  - Fix comments on confidential issues showing up in activity feed to non-members. !3375
  - Fix `NoMethodError` when visiting CI root path at `/ci`. !3377
  - Add a tooltip to new branch button in issue page. !3380
  - Fix an issue hiding the password form when signed-in with a linked account. !3381
  - Add links to CI setup documentation from project settings and builds pages. !3384
  - Fix an issue with width of project select dropdown. !3386
  - Remove redundant `require`s from Banzai files. !3391
  - Fix error 500 with cancel button on issuable edit form. !3392 + !3417
  - Fix background when editing a highlighted note. !3423
  - Remove tabstop from the WIP toggle links. !3426
  - Ensure private project snippets are not viewable by unauthorized people.
  - Gracefully handle notes on deleted commits in merge requests (Stan Hu). !3402
  - Fixed issue with notification settings not saving. !3452

v 8.6.1
  - Add option to reload the schema before restoring a database backup. !2807
  - Display navigation controls on mobile. !3214
  - Fixed bug where participants would not work correctly on merge requests. !3329
  - Fix sorting issues by votes on the groups issues page results in SQL errors. !3333
  - Restrict notifications for confidential issues. !3334
  - Do not allow to move issue if it has not been persisted. !3340
  - Add a confirmation step before deleting an issuable. !3341
  - Fixes issue with signin button overflowing on mobile. !3342
  - Auto collapses the navigation sidebar when resizing. !3343
  - Fix build dependencies, when the dependency is a string. !3344
  - Shows error messages when trying to create label in dropdown menu. !3345
  - Fixes issue with assign milestone not loading milestone list. !3346
  - Fix an issue causing the Dashboard/Milestones page to be blank. !3348

v 8.6.0
  - Add ability to move issue to another project
  - Prevent tokens in the import URL to be showed by the UI
  - Fix bug where wrong commit ID was being used in a merge request diff to show old image (Stan Hu)
  - Add confidential issues
  - Bump gitlab_git to 9.0.3 (Stan Hu)
  - Fix diff image view modes (2-up, swipe, onion skin) not working (Stan Hu)
  - Support Golang subpackage fetching (Stan Hu)
  - Bump Capybara gem to 2.6.2 (Stan Hu)
  - New branch button appears on issues where applicable
  - Contributions to forked projects are included in calendar
  - Improve the formatting for the user page bio (Connor Shea)
  - Easily (un)mark merge request as WIP using link
  - Use specialized system notes when MR is (un)marked as WIP
  - Removed the default password from the initial admin account created during
    setup. A password can be provided during setup (see installation docs), or
    GitLab will ask the user to create a new one upon first visit.
  - Fix issue when pushing to projects ending in .wiki
  - Properly display YAML front matter in Markdown
  - Add support for wiki with UTF-8 page names (Hiroyuki Sato)
  - Fix wiki search results point to raw source (Hiroyuki Sato)
  - Don't load all of GitLab in mail_room
  - Add information about `image` and `services` field at `job` level in the `.gitlab-ci.yml` documentation (Pat Turner)
  - HTTP error pages work independently from location and config (Artem Sidorenko)
  - Update `omniauth-saml` to 1.5.0 to allow for custom response attributes to be set
  - Memoize @group in Admin::GroupsController (Yatish Mehta)
  - Indicate how much an MR diverged from the target branch (Pierre de La Morinerie)
  - Added omniauth-auth0 Gem (Daniel Carraro)
  - Add label description in tooltip to labels in issue index and sidebar
  - Strip leading and trailing spaces in URL validator (evuez)
  - Add "last_sign_in_at" and "confirmed_at" to GET /users/* API endpoints for admins (evuez)
  - Return empty array instead of 404 when commit has no statuses in commit status API
  - Decrease the font size and the padding of the `.anchor` icons used in the README (Roberto Dip)
  - Rewrite logo to simplify SVG code (Sean Lang)
  - Allow to use YAML anchors when parsing the `.gitlab-ci.yml` (Pascal Bach)
  - Ignore jobs that start with `.` (hidden jobs)
  - Hide builds from project's settings when the feature is disabled
  - Allow to pass name of created artifacts archive in `.gitlab-ci.yml`
  - Refactor and greatly improve search performance
  - Add support for cross-project label references
  - Ensure "new SSH key" email do not ends up as dead Sidekiq jobs
  - Update documentation to reflect Guest role not being enforced on internal projects
  - Allow search for logged out users
  - Allow to define on which builds the current one depends on
  - Allow user subscription to a label: get notified for issues/merge requests related to that label (Timothy Andrew)
  - Fix bug where Bitbucket `closed` issues were imported as `opened` (Iuri de Silvio)
  - Don't show Issues/MRs from archived projects in Groups view
  - Fix wrong "iid of max iid" in Issuable sidebar for some merged MRs
  - Fix empty source_sha on Merge Request when there is no diff (Pierre de La Morinerie)
  - Increase the notes polling timeout over time (Roberto Dip)
  - Add shortcut to toggle markdown preview (Florent Baldino)
  - Show labels in dashboard and group milestone views
  - Fix an issue when the target branch of a MR had been deleted
  - Add main language of a project in the list of projects (Tiago Botelho)
  - Add #upcoming filter to Milestone filter (Tiago Botelho)
  - Add ability to show archived projects on dashboard, explore and group pages
  - Remove fork link closes all merge requests opened on source project (Florent Baldino)
  - Move group activity to separate page
  - Create external users which are excluded of internal and private projects unless access was explicitly granted
  - Continue parameters are checked to ensure redirection goes to the same instance
  - User deletion is now done in the background so the request can not time out
  - Canceled builds are now ignored in compound build status if marked as `allowed to fail`
  - Trigger a todo for mentions on commits page
  - Let project owners and admins soft delete issues and merge requests

v 8.5.13
  - Prevent unauthorized access to other projects build traces
  - Forbid scripting for wiki files

v 8.5.12
  - Prevent privilege escalation via "impersonate" feature
  - Prevent privilege escalation via notes API
  - Prevent privilege escalation via project webhook API
  - Prevent XSS via Git branch and tag names
  - Prevent XSS via custom issue tracker URL
  - Prevent XSS via `window.opener`
  - Prevent information disclosure via snippet API
  - Prevent information disclosure via project labels
  - Prevent information disclosure via new merge request page

v 8.5.11
  - Fix persistent XSS vulnerability in `commit_person_link` helper

v 8.5.10
  - Fix a 2FA authentication spoofing vulnerability.

v 8.5.9
  - Don't attempt to fetch any tags from a forked repo (Stan Hu).

v 8.5.8
  - Bump Git version requirement to 2.7.4

v 8.5.7
  - Bump Git version requirement to 2.7.3

v 8.5.6
  - Obtain a lease before querying LDAP

v 8.5.5
  - Ensure removing a project removes associated Todo entries
  - Prevent a 500 error in Todos when author was removed
  - Fix pagination for filtered dashboard and explore pages
  - Fix "Show all" link behavior

v 8.5.4
  - Do not cache requests for badges (including builds badge)

v 8.5.3
  - Flush repository caches before renaming projects
  - Sort starred projects on dashboard based on last activity by default
  - Show commit message in JIRA mention comment
  - Makes issue page and merge request page usable on mobile browsers.
  - Improved UI for profile settings

v 8.5.2
  - Fix sidebar overlapping content when screen width was below 1200px
  - Don't repeat labels listed on Labels tab
  - Bring the "branded appearance" feature from EE to CE
  - Fix error 500 when commenting on a commit
  - Show days remaining instead of elapsed time for Milestone
  - Fix broken icons on installations with relative URL (Artem Sidorenko)
  - Fix issue where tag list wasn't refreshed after deleting a tag
  - Fix import from gitlab.com (KazSawada)
  - Improve implementation to check read access to forks and add pagination
  - Don't show any "2FA required" message if it's not actually required
  - Fix help keyboard shortcut on relative URL setups (Artem Sidorenko)
  - Update Rails to 4.2.5.2
  - Fix permissions for deprecated CI build status badge
  - Don't show "Welcome to GitLab" when the search didn't return any projects
  - Add Todos documentation

v 8.5.1
  - Fix group projects styles
  - Show Crowd login tab when sign in is disabled and Crowd is enabled (Peter Hudec)
  - Fix a set of small UI glitches in project, profile, and wiki pages
  - Restrict permissions on public/uploads
  - Fix the merge request side-by-side view after loading diff results
  - Fix the look of tooltip for the "Revert" button
  - Add when the Builds & Runners API changes got introduced
  - Fix error 500 on some merged merge requests
  - Fix an issue causing the content of the issuable sidebar to disappear
  - Fix error 500 when trying to mark an already done todo as "done"
  - Fix an issue where MRs weren't sortable
  - Issues can now be dragged & dropped into empty milestone lists. This is also
    possible with MRs
  - Changed padding & background color for highlighted notes
  - Re-add the newrelic_rpm gem which was removed without any deprecation or warning (Stan Hu)
  - Update sentry-raven gem to 0.15.6
  - Add build coverage in project's builds page (Steffen Köhler)
  - Changed # to ! for merge requests in activity view

v 8.5.1
  - Fix group projects styles
  - Show Crowd login tab when sign in is disabled and Crowd is enabled (Peter Hudec)
  - Fix a set of small UI glitches in project, profile, and wiki pages
  - Restrict permissions on public/uploads
  - Fix the merge request side-by-side view after loading diff results
  - Fix the look of tooltip for the "Revert" button
  - Add when the Builds & Runners API changes got introduced
  - Fix error 500 on some merged merge requests
  - Fix an issue causing the content of the issuable sidebar to disappear
  - Fix error 500 when trying to mark an already done todo as "done"
  - Fix an issue where MRs weren't sortable
  - Issues can now be dragged & dropped into empty milestone lists. This is also
  possible with MRs
  - Changed padding & background color for highlighted notes
  - Re-add the newrelic_rpm gem which was removed without any deprecation or warning (Stan Hu)
  - Update sentry-raven gem to 0.15.6

v 8.5.0
  - Fix duplicate "me" in tooltip of the "thumbsup" awards Emoji (Stan Hu)
  - Cache various Repository methods to improve performance
  - Fix duplicated branch creation/deletion Webhooks/service notifications when using Web UI (Stan Hu)
  - Ensure rake tasks that don't need a DB connection can be run without one
  - Update New Relic gem to 3.14.1.311 (Stan Hu)
  - Add "visibility" flag to GET /projects api endpoint
  - Add an option to supply root email through an environmental variable (Koichiro Mikami)
  - Ignore binary files in code search to prevent Error 500 (Stan Hu)
  - Render sanitized SVG images (Stan Hu)
  - Support download access by PRIVATE-TOKEN header (Stan Hu)
  - Upgrade gitlab_git to 7.2.23 to fix commit message mentions in first branch push
  - Add option to include the sender name in body of Notify email (Jason Lee)
  - New UI for pagination
  - Don't prevent sign out when 2FA enforcement is enabled and user hasn't yet
    set it up
  - API: Added "merge_requests/:merge_request_id/closes_issues" (Gal Schlezinger)
  - Fix diff comments loaded by AJAX to load comment with diff in discussion tab
  - Fix relative links in other markup formats (Ben Boeckel)
  - Whitelist raw "abbr" elements when parsing Markdown (Benedict Etzel)
  - Fix label links for a merge request pointing to issues list
  - Don't vendor minified JS
  - Increase project import timeout to 15 minutes
  - Be more permissive with email address validation: it only has to contain a single '@'
  - Display 404 error on group not found
  - Track project import failure
  - Support Two-factor Authentication for LDAP users
  - Display database type and version in Administration dashboard
  - Allow limited Markdown in Broadcast Messages
  - Fix visibility level text in admin area (Zeger-Jan van de Weg)
  - Warn admin during OAuth of granting admin rights (Zeger-Jan van de Weg)
  - Update the ExternalIssue regex pattern (Blake Hitchcock)
  - Remember user's inline/side-by-side diff view preference in a cookie (Kirill Katsnelson)
  - Optimized performance of finding issues to be closed by a merge request
  - Add `avatar_url`, `description`, `git_ssh_url`, `git_http_url`, `path_with_namespace`
    and `default_branch` in `project` in push, issue, merge-request and note webhooks data (Kirill Zaitsev)
  - Deprecate the `ssh_url` in favor of `git_ssh_url` and `http_url` in favor of `git_http_url`
    in `project` for push, issue, merge-request and note webhooks data (Kirill Zaitsev)
  - Deprecate the `repository` key in push, issue, merge-request and note webhooks data, use `project` instead (Kirill Zaitsev)
  - API: Expose MergeRequest#merge_status (Andrei Dziahel)
  - Revert "Add IP check against DNSBLs at account sign-up"
  - Actually use the `skip_merges` option in Repository#commits (Tony Chu)
  - Fix API to keep request parameters in Link header (Michael Potthoff)
  - Deprecate API "merge_request/:merge_request_id/comments". Use "merge_requests/:merge_request_id/notes" instead
  - Deprecate API "merge_request/:merge_request_id/...". Use "merge_requests/:merge_request_id/..." instead
  - Prevent parse error when name of project ends with .atom and prevent path issues
  - Discover branches for commit statuses ref-less when doing merge when succeeded
  - Mark inline difference between old and new paths when a file is renamed
  - Support Akismet spam checking for creation of issues via API (Stan Hu)
  - API: Allow to set or update a merge-request's milestone (Kirill Skachkov)
  - Improve UI consistency between projects and groups lists
  - Add sort dropdown to dashboard projects page
  - Fixed logo animation on Safari (Roman Rott)
  - Fix Merge When Succeeded when multiple stages
  - Hide remove source branch button when the MR is merged but new commits are pushed (Zeger-Jan van de Weg)
  - In seach autocomplete show only groups and projects you are member of
  - Don't process cross-reference notes from forks
  - Fix: init.d script not working on OS X
  - Faster snippet search
  - Added API to download build artifacts
  - Title for milestones should be unique (Zeger-Jan van de Weg)
  - Validate correctness of maximum attachment size application setting
  - Replaces "Create merge request" link with one to the "Merge Request" when one exists
  - Fix CI builds badge, add a new link to builds badge, deprecate the old one
  - Fix broken link to project in build notification emails
  - Ability to see and sort on vote count from Issues and MR lists
  - Fix builds scheduler when first build in stage was allowed to fail
  - User project limit is reached notice is hidden if the projects limit is zero
  - Add API support for managing runners and project's runners
  - Allow SAML users to login with no previous account without having to allow
    all Omniauth providers to do so.
  - Allow existing users to auto link their SAML credentials by logging in via SAML
  - Make it possible to erase a build (trace, artifacts) using UI and API
  - Ability to revert changes from a Merge Request or Commit
  - Emoji comment on diffs are not award emoji
  - Add label description (Nuttanart Pornprasitsakul)
  - Show label row when filtering issues or merge requests by label (Nuttanart Pornprasitsakul)
  - Add Todos

v 8.4.11
  - Prevent unauthorized access to other projects build traces
  - Forbid scripting for wiki files

v 8.4.10
  - Prevent privilege escalation via "impersonate" feature
  - Prevent privilege escalation via notes API
  - Prevent privilege escalation via project webhook API
  - Prevent XSS via Git branch and tag names
  - Prevent XSS via custom issue tracker URL
  - Prevent XSS via `window.opener`
  - Prevent information disclosure via snippet API
  - Prevent information disclosure via project labels
  - Prevent information disclosure via new merge request page

v 8.4.9
  - Fix persistent XSS vulnerability in `commit_person_link` helper

v 8.4.8
  - Fix a 2FA authentication spoofing vulnerability.

v 8.4.7
  - Don't attempt to fetch any tags from a forked repo (Stan Hu).

v 8.4.6
  - Bump Git version requirement to 2.7.4

v 8.4.5
  - No CE-specific changes

v 8.4.4
  - Update omniauth-saml gem to 1.4.2
  - Prevent long-running backup tasks from timing out the database connection
  - Add a Project setting to allow guests to view build logs (defaults to true)
  - Sort project milestones by due date including issue editor (Oliver Rogers / Orih)

v 8.4.3
  - Increase lfs_objects size column to 8-byte integer to allow files larger
    than 2.1GB
  - Correctly highlight MR diff when MR has merge conflicts
  - Fix highlighting in blame view
  - Update sentry-raven gem to prevent "Not a git repository" console output
    when running certain commands
  - Add instrumentation to additional Gitlab::Git and Rugged methods for
    performance monitoring
  - Allow autosize textareas to also be manually resized

v 8.4.2
  - Bump required gitlab-workhorse version to bring in a fix for missing
    artifacts in the build artifacts browser
  - Get rid of those ugly borders on the file tree view
  - Fix updating the runner information when asking for builds
  - Bump gitlab_git version to 7.2.24 in order to bring in a performance
    improvement when checking if a repository was empty
  - Add instrumentation for Gitlab::Git::Repository instance methods so we can
    track them in Performance Monitoring.
  - Increase contrast between highlighted code comments and inline diff marker
  - Fix method undefined when using external commit status in builds
  - Fix highlighting in blame view.

v 8.4.1
  - Apply security updates for Rails (4.2.5.1), rails-html-sanitizer (1.0.3),
    and Nokogiri (1.6.7.2)
  - Fix redirect loop during import
  - Fix diff highlighting for all syntax themes
  - Delete project and associations in a background worker

v 8.4.0 (unreleased)
  - Hide issues settings when issues are disabled (Hannes Rosenögger)
v 8.4.0
  - Allow LDAP users to change their email if it was not set by the LDAP server
  - Ensure Gravatar host looks like an actual host
  - Consider re-assign as a mention from a notification point of view
  - Add pagination headers to already paginated API resources
  - Properly generate diff of orphan commits, like the first commit in a repository
  - Improve the consistency of commit titles, branch names, tag names, issue/MR titles, on their respective project pages
  - Autocomplete data is now always loaded, instead of when focusing a comment text area
  - Improved performance of finding issues for an entire group
  - Added custom application performance measuring system powered by InfluxDB
  - Add syntax highlighting to diffs
  - Gracefully handle invalid UTF-8 sequences in Markdown links (Stan Hu)
  - Bump fog to 1.36.0 (Stan Hu)
  - Add user's last used IP addresses to admin page (Stan Hu)
  - Add housekeeping function to project settings page
  - The default GitLab logo now acts as a loading indicator
  - LDAP group sync: Remove user from group when they are removed from LDAP
  - Fix caching issue where build status was not updating in project dashboard (Stan Hu)
  - Accept 2xx status codes for successful Webhook triggers (Stan Hu)
  - Fix missing date of month in network graph when commits span a month (Stan Hu)
  - Expire view caches when application settings change (e.g. Gravatar disabled) (Stan Hu)
  - Don't notify users twice if they are both project watchers and subscribers (Stan Hu)
  - Fix error with file size check with submodules (Stan Hu)
  - Remove gray background from layout in UI
  - Remove gray background from layout in UI
  - Fix signup for OAuth providers that don't provide a name
  - Implement new UI for group page
  - Implement search inside emoji picker
  - Let the CI runner know about builds that this build depends on
  - Add API support for looking up a user by username (Stan Hu)
  - Add project permissions to all project API endpoints (Stan Hu)
  - Link to milestone in "Milestone changed" system note
  - LDAP Group Sync: Allow group role downgradegit
  - Only allow group/project members to mention `@all`
  - Expose Git's version in the admin area (Trey Davis)
  - Add "Frequently used" category to emoji picker
  - Add CAS support (tduehr)
  - Add link to merge request on build detail page
  - Fix: Problem with projects ending with .keys (Jose Corcuera)
  - Revert back upvote and downvote button to the issue and MR pages
  - Swap position of Assignee and Author selector on Issuables (Zeger-Jan van de Weg)
  - Add system hook messages for project rename and transfer (Steve Norman)
  - Fix version check image in Safari
  - Show 'All' tab by default in the builds page
  - Add Open Graph and Twitter Card data to all pages
  - Fix API project lookups when querying with a namespace with dots (Stan Hu)
  - Enable forcing Two-factor authentication sitewide, with optional grace period
  - Import GitHub Pull Requests into GitLab
  - Change single user API endpoint to return more detailed data (Michael Potthoff)
  - Update version check images to use SVG
  - Validate README format before displaying
  - Enable Microsoft Azure OAuth2 support (Janis Meybohm)
  - Properly set task-list class on single item task lists
  - Add file finder feature in tree view (Kyungchul Shin)
  - Ajax filter by message for commits page
  - API: Add support for deleting a tag via the API (Robert Schilling)
  - Allow subsequent validations in CI Linter
  - Show referenced MRs & Issues only when the current viewer can access them
  - Fix Encoding::CompatibilityError bug when markdown content has some complex URL (Jason Lee)
  - Add API support for managing project's builds
  - Add API support for managing project's build triggers
  - Add API support for managing project's build variables
  - Allow broadcast messages to be edited
  - Autosize Markdown textareas
  - Import GitHub wiki into GitLab
  - Add reporters ability to download and browse build artifacts (Andrew Johnson)
  - Autofill referring url in message box when reporting user abuse.
  - Remove leading comma on award emoji when the user is the first to award the emoji (Zeger-Jan van de Weg)
  - Add build artifacts browser
  - Improve UX in builds artifacts browser
  - Increase default size of `data` column in `events` table when using MySQL
  - Expose button to CI Lint tool on project builds page
  - Fix: Creator should be added as a master of the project on creation
  - Added X-GitLab-... headers to emails from CI and Email On Push services (Anton Baklanov)
  - Add IP check against DNSBLs at account sign-up
  - Added cache:key to .gitlab-ci.yml allowing to fine tune the caching

v 8.3.10
  - Prevent unauthorized access to other projects build traces
  - Forbid scripting for wiki files

v 8.3.9
  - Prevent privilege escalation via "impersonate" feature
  - Prevent privilege escalation via notes API
  - Prevent privilege escalation via project webhook API
  - Prevent XSS via custom issue tracker URL
  - Prevent XSS via `window.opener`
  - Prevent information disclosure via project labels
  - Prevent information disclosure via new merge request page

v 8.3.8
  - Fix persistent XSS vulnerability in `commit_person_link` helper

v 8.3.7
  - Fix a 2FA authentication spoofing vulnerability.

v 8.3.6
  - Don't attempt to fetch any tags from a forked repo (Stan Hu).

v 8.3.5
  - Bump Git version requirement to 2.7.4

v 8.3.4
  - Use gitlab-workhorse 0.5.4 (fixes API routing bug)

v 8.3.3
  - Preserve CE behavior with JIRA integration by only calling API if URL is set
  - Fix duplicated branch creation/deletion events when using Web UI (Stan Hu)
  - Add configurable LDAP server query timeout
  - Get "Merge when build succeeds" to work when commits were pushed to MR target branch while builds were running
  - Suppress e-mails on failed builds if allow_failure is set (Stan Hu)
  - Fix project transfer e-mail sending incorrect paths in e-mail notification (Stan Hu)
  - Better support for referencing and closing issues in Asana service (Mike Wyatt)
  - Enable "Add key" button when user fills in a proper key (Stan Hu)
  - Fix error in processing reply-by-email messages (Jason Lee)
  - Fix Error 500 when visiting build page of project with nil runners_token (Stan Hu)
  - Use WOFF versions of SourceSansPro fonts
  - Fix regression when builds were not generated for tags created through web/api interface
  - Fix: maintain milestone filter between Open and Closed tabs (Greg Smethells)
  - Fix missing artifacts and build traces for build created before 8.3

v 8.3.2
  - Disable --follow in `git log` to avoid loading duplicate commit data in infinite scroll (Stan Hu)
  - Add support for Google reCAPTCHA in user registration

v 8.3.1
  - Fix Error 500 when global milestones have slashes (Stan Hu)
  - Fix Error 500 when doing a search in dashboard before visiting any project (Stan Hu)
  - Fix LDAP identity and user retrieval when special characters are used
  - Move Sidekiq-cron configuration to gitlab.yml

v 8.3.0
  - Bump rack-attack to 4.3.1 for security fix (Stan Hu)
  - API support for starred projects for authorized user (Zeger-Jan van de Weg)
  - Add open_issues_count to project API (Stan Hu)
  - Expand character set of usernames created by Omniauth (Corey Hinshaw)
  - Add button to automatically merge a merge request when the build succeeds (Zeger-Jan van de Weg)
  - Add unsubscribe link in the email footer (Zeger-Jan van de Weg)
  - Provide better diagnostic message upon project creation errors (Stan Hu)
  - Bump devise to 3.5.3 to fix reset token expiring after account creation (Stan Hu)
  - Remove api credentials from link to build_page
  - Deprecate GitLabCiService making it to always be inactive
  - Bump gollum-lib to 4.1.0 (Stan Hu)
  - Fix broken group avatar upload under "New group" (Stan Hu)
  - Update project repositorize size and commit count during import:repos task (Stan Hu)
  - Fix API setting of 'public' attribute to false will make a project private (Stan Hu)
  - Handle and report SSL errors in Webhook test (Stan Hu)
  - Bump Redis requirement to 2.8 for Sidekiq 4 (Stan Hu)
  - Fix: Assignee selector is empty when 'Unassigned' is selected (Jose Corcuera)
  - WIP identifier on merge requests no longer requires trailing space
  - Add rake tasks for git repository maintainance (Zeger-Jan van de Weg)
  - Fix 500 error when update group member permission
  - Fix: As an admin, cannot add oneself as a member to a group/project
  - Trim leading and trailing whitespace of milestone and issueable titles (Jose Corcuera)
  - Recognize issue/MR/snippet/commit links as references
  - Backport JIRA features from EE to CE
  - Add ignore whitespace change option to commit view
  - Fire update hook from GitLab
  - Allow account unlock via email
  - Style warning about mentioning many people in a comment
  - Fix: sort milestones by due date once again (Greg Smethells)
  - Migrate all CI::Services and CI::WebHooks to Services and WebHooks
  - Don't show project fork event as "imported"
  - Add API endpoint to fetch merge request commits list
  - Don't create CI status for refs that doesn't have .gitlab-ci.yml, even if the builds are enabled
  - Expose events API with comment information and author info
  - Fix: Ensure "Remove Source Branch" button is not shown when branch is being deleted. #3583
  - Run custom Git hooks when branch is created or deleted.
  - Fix bug when simultaneously accepting multiple MRs results in MRs that are of "merged" status, but not merged to the target branch
  - Add languages page to graphs
  - Block LDAP user when they are no longer found in the LDAP server
  - Improve wording on project visibility levels (Zeger-Jan van de Weg)
  - Fix editing notes on a merge request diff
  - Automatically select default clone protocol based on user preferences (Eirik Lygre)
  - Make Network page as sub tab of Commits
  - Add copy-to-clipboard button for Snippets
  - Add indication to merge request list item that MR cannot be merged automatically
  - Default target branch to patch-n when editing file in protected branch
  - Add Builds tab to merge request detail page
  - Allow milestones, issues and MRs to be created from dashboard and group indexes
  - Use new style for wiki
  - Use new style for milestone detail page
  - Fix sidebar tooltips when collapsed
  - Prevent possible XSS attack with award-emoji
  - Upgraded Sidekiq to 4.x
  - Accept COPYING,COPYING.lesser, and licence as license file (Zeger-Jan van de Weg)
  - Fix emoji aliases problem
  - Fix award-emojis Flash alert's width
  - Fix deleting notes on a merge request diff
  - Display referenced merge request statuses in the issue description (Greg Smethells)
  - Implement new sidebar for issue and merge request pages
  - Emoji picker improvements
  - Suppress warning about missing `.gitlab-ci.yml` if builds are disabled
  - Do not show build status unless builds are enabled and `.gitlab-ci.yml` is present
  - Persist runners registration token in database
  - Fix online editor should not remove newlines at the end of the file
  - Expose Git's version in the admin area
  - Show "New Merge Request" buttons on canonical repos when you have a fork (Josh Frye)

v 8.2.6
  - Prevent unauthorized access to other projects build traces
  - Forbid scripting for wiki files

v 8.2.5
  - Prevent privilege escalation via "impersonate" feature
  - Prevent privilege escalation via notes API
  - Prevent privilege escalation via project webhook API
  - Prevent XSS via `window.opener`
  - Prevent information disclosure via project labels
  - Prevent information disclosure via new merge request page

v 8.2.4
  - Bump Git version requirement to 2.7.4

v 8.2.3
  - Fix application settings cache not expiring after changes (Stan Hu)
  - Fix Error 500s when creating global milestones with Unicode characters (Stan Hu)
  - Update documentation for "Guest" permissions
  - Properly convert Emoji-only comments into Award Emojis
  - Enable devise paranoid mode to prevent user enumeration attack
  - Webhook payload has an added, modified and removed properties for each commit
  - Fix 500 error when creating a merge request that removes a submodule

v 8.2.2
  - Fix 404 in redirection after removing a project (Stan Hu)
  - Ensure cached application settings are refreshed at startup (Stan Hu)
  - Fix Error 500 when viewing user's personal projects from admin page (Stan Hu)
  - Fix: Raw private snippets access workflow
  - Prevent "413 Request entity too large" errors when pushing large files with LFS
  - Fix invalid links within projects dashboard header
  - Make current user the first user in assignee dropdown in issues detail page (Stan Hu)
  - Fix: duplicate email notifications on issue comments

v 8.2.1
  - Forcefully update builds that didn't want to update with state machine
  - Fix: saving GitLabCiService as Admin Template

v 8.2.0
  - Improved performance of finding projects and groups in various places
  - Improved performance of rendering user profile pages and Atom feeds
  - Expose build artifacts path as config option
  - Fix grouping of contributors by email in graph.
  - Improved performance of finding issues with/without labels
  - Fix Drone CI service template not saving properly (Stan Hu)
  - Fix avatars not showing in Atom feeds and project issues when Gravatar disabled (Stan Hu)
  - Added a GitLab specific profiling tool called "Sherlock" (see GitLab CE merge request #1749)
  - Upgrade gitlab_git to 7.2.20 and rugged to 0.23.3 (Stan Hu)
  - Improved performance of finding users by one of their Email addresses
  - Add allow_failure field to commit status API (Stan Hu)
  - Commits without .gitlab-ci.yml are marked as skipped
  - Save detailed error when YAML syntax is invalid
  - Since GitLab CI is enabled by default, remove enabling it by pushing .gitlab-ci.yml
  - Added build artifacts
  - Improved performance of replacing references in comments
  - Show last project commit to default branch on project home page
  - Highlight comment based on anchor in URL
  - Adds ability to remove the forked relationship from project settings screen. (Han Loong Liauw)
  - Improved performance of sorting milestone issues
  - Allow users to select the Files view as default project view (Cristian Bica)
  - Show "Empty Repository Page" for repository without branches (Artem V. Navrotskiy)
  - Fix: Inability to reply to code comments in the MR view, if the MR comes from a fork
  - Use git follow flag for commits page when retrieve history for file or directory
  - Show merge request CI status on merge requests index page
  - Send build name and stage in CI notification e-mail
  - Extend yml syntax for only and except to support specifying repository path
  - Enable shared runners to all new projects
  - Bump GitLab-Workhorse to 0.4.1
  - Allow to define cache in `.gitlab-ci.yml`
  - Fix: 500 error returned if destroy request without HTTP referer (Kazuki Shimizu)
  - Remove deprecated CI events from project settings page
  - Use issue editor as cross reference comment author when issue is edited with a new mention.
  - Add graphs of commits ahead and behind default branch (Jeff Stubler)
  - Improve personal snippet access workflow (Douglas Alexandre)
  - [API] Add ability to fetch the commit ID of the last commit that actually touched a file
  - Fix omniauth documentation setting for omnibus configuration (Jon Cairns)
  - Add "New file" link to dropdown on project page
  - Include commit logs in project search
  - Add "added", "modified" and "removed" properties to commit object in webhook
  - Rename "Back to" links to "Go to" because its not always a case it point to place user come from
  - Allow groups to appear in the search results if the group owner allows it
  - Add email notification to former assignee upon unassignment (Adam Lieskovský)
  - New design for project graphs page
  - Remove deprecated dumped yaml file generated from previous job definitions
  - Show specific runners from projects where user is master or owner
  - MR target branch is now visible on a list view when it is different from project's default one
  - Improve Continuous Integration graphs page
  - Make color of "Accept Merge Request" button consistent with current build status
  - Add ignore white space option in merge request diff and commit and compare view
  - Ability to add release notes (markdown text and attachments) to git tags (aka Releases)
  - Relative links from a repositories README.md now link to the default branch
  - Fix trailing whitespace issue in merge request/issue title
  - Fix bug when milestone/label filter was empty for dashboard issues page
  - Add ability to create milestone in group projects from single form
  - Add option to create merge request when editing/creating a file (Dirceu Tiegs)
  - Prevent the last owner of a group from being able to delete themselves by 'adding' themselves as a master (James Lopez)
  - Add Award Emoji to issue and merge request pages

v 8.1.4
  - Fix bug where manually merged branches in a MR would end up with an empty diff (Stan Hu)
  - Prevent redirect loop when home_page_url is set to the root URL
  - Fix incoming email config defaults
  - Remove CSS property preventing hard tabs from rendering in Chromium 45 (Stan Hu)

v 8.1.3
  - Force update refs/merge-requests/X/head upon a push to the source branch of a merge request (Stan Hu)
  - Spread out runner contacted_at updates
  - Use issue editor as cross reference comment author when issue is edited with a new mention
  - Add Facebook authentication

v 8.1.1
  - Fix cloning Wiki repositories via HTTP (Stan Hu)
  - Add migration to remove satellites directory
  - Fix specific runners visibility
  - Fix 500 when editing CI service
  - Require CI jobs to be named
  - Fix CSS for runner status
  - Fix CI badge
  - Allow developer to manage builds

v 8.1.1
  - Removed, see 8.1.2

v 8.1.0
  - Ensure MySQL CI limits DB migrations occur after the fields have been created (Stan Hu)
  - Fix duplicate repositories in GitHub import page (Stan Hu)
  - Redirect to a default path if HTTP_REFERER is not set (Stan Hu)
  - Adds ability to create directories using the web editor (Ben Ford)
  - Cleanup stuck CI builds
  - Send an email to admin email when a user is reported for spam (Jonathan Rochkind)
  - Show notifications button when user is member of group rather than project (Grzegorz Bizon)
  - Fix bug preventing mentioned issued from being closed when MR is merged using fast-forward merge.
  - Fix nonatomic database update potentially causing project star counts to go negative (Stan Hu)
  - Don't show "Add README" link in an empty repository if user doesn't have access to push (Stan Hu)
  - Fix error preventing displaying of commit data for a directory with a leading dot (Stan Hu)
  - Speed up load times of issue detail pages by roughly 1.5x
  - Fix CI rendering regressions
  - If a merge request is to close an issue, show this on the issue page (Zeger-Jan van de Weg)
  - Add a system note and update relevant merge requests when a branch is deleted or re-added (Stan Hu)
  - Make diff file view easier to use on mobile screens (Stan Hu)
  - Improved performance of finding users by username or Email address
  - Fix bug where merge request comments created by API would not trigger notifications (Stan Hu)
  - Add support for creating directories from Files page (Stan Hu)
  - Allow removing of project without confirmation when JavaScript is disabled (Stan Hu)
  - Support filtering by "Any" milestone or issue and fix "No Milestone" and "No Label" filters (Stan Hu)
  - Improved performance of the trending projects page
  - Remove CI migration task
  - Improved performance of finding projects by their namespace
  - Add assignee data to Issuables' hook_data (Bram Daams)
  - Fix bug where transferring a project would result in stale commit links (Stan Hu)
  - Fix build trace updating
  - Include full path of source and target branch names in New Merge Request page (Stan Hu)
  - Add user preference to view activities as default dashboard (Stan Hu)
  - Add option to admin area to sign in as a specific user (Pavel Forkert)
  - Show CI status on all pages where commits list is rendered
  - Automatically enable CI when push .gitlab-ci.yml file to repository
  - Move CI charts to project graphs area
  - Fix cases where Markdown did not render links in activity feed (Stan Hu)
  - Add first and last to pagination (Zeger-Jan van de Weg)
  - Added Commit Status API
  - Added Builds View
  - Added when to .gitlab-ci.yml
  - Show CI status on commit page
  - Added CI_BUILD_TAG, _STAGE, _NAME and _TRIGGERED to CI builds
  - Show CI status on Your projects page and Starred projects page
  - Remove "Continuous Integration" page from dashboard
  - Add notes and SSL verification entries to hook APIs (Ben Boeckel)
  - Fix grammar in admin area "labels" .nothing-here-block when no labels exist.
  - Move CI runners page to project settings area
  - Move CI variables page to project settings area
  - Move CI triggers page to project settings area
  - Move CI project settings page to CE project settings area
  - Fix bug when removed file was not appearing in merge request diff
  - Show warning when build cannot be served by any of the available CI runners
  - Note the original location of a moved project when notifying users of the move
  - Improve error message when merging fails
  - Add support of multibyte characters in LDAP UID (Roman Petrov)
  - Show additions/deletions stats on merge request diff
  - Remove footer text in emails (Zeger-Jan van de Weg)
  - Ensure code blocks are properly highlighted after a note is updated
  - Fix wrong access level badge on MR comments
  - Hide password in the service settings form
  - Move CI webhooks page to project settings area
  - Fix User Identities API. It now allows you to properly create or update user's identities.
  - Add user preference to change layout width (Peter Göbel)
  - Use commit status in merge request widget as preferred source of CI status
  - Integrate CI commit and build pages into project pages
  - Move CI services page to project settings area
  - Add "Quick Submit" behavior to input fields throughout the application. Use
    Cmd+Enter on Mac and Ctrl+Enter on Windows/Linux.
  - Fix position of hamburger in header for smaller screens (Han Loong Liauw)
  - Fix bug where Emojis in Markdown would truncate remaining text (Sakata Sinji)
  - Persist filters when sorting on admin user page (Jerry Lukins)
  - Update style of snippets pages (Han Loong Liauw)
  - Allow dashboard and group issues/MRs to be filtered by label
  - Add spellcheck=false to certain input fields
  - Invalidate stored service password if the endpoint URL is changed
  - Project names are not fully shown if group name is too big, even on group page view
  - Apply new design for Files page
  - Add "New Page" button to Wiki Pages tab (Stan Hu)
  - Only render 404 page from /public
  - Hide passwords from services API (Alex Lossent)
  - Fix: Images cannot show when projects' path was changed
  - Let gitlab-git-http-server generate and serve 'git archive' downloads
  - Optimize query when filtering on issuables (Zeger-Jan van de Weg)
  - Fix padding of outdated discussion item.
  - Animate the logo on hover

v 8.0.5
  - Correct lookup-by-email for LDAP logins
  - Fix loading spinner sometimes not being hidden on Merge Request tab switches

v 8.0.4
  - Fix Message-ID header to be RFC 2111-compliant to prevent e-mails being dropped (Stan Hu)
  - Fix referrals for :back and relative URL installs
  - Fix anchors to comments in diffs
  - Remove CI token from build traces
  - Fix "Assign All" button on Runner admin page
  - Fix search in Files
  - Add full project namespace to payload of system webhooks (Ricardo Band)

v 8.0.3
  - Fix URL shown in Slack notifications
  - Fix bug where projects would appear to be stuck in the forked import state (Stan Hu)
  - Fix Error 500 in creating merge requests with > 1000 diffs (Stan Hu)
  - Add work_in_progress key to MR webhooks (Ben Boeckel)

v 8.0.2
  - Fix default avatar not rendering in network graph (Stan Hu)
  - Skip check_initd_configured_correctly on omnibus installs
  - Prevent double-prefixing of help page paths
  - Clarify confirmation text on user deletion
  - Make commit graphs responsive to window width changes (Stan Hu)
  - Fix top margin for sign-in button on public pages
  - Fix LDAP attribute mapping
  - Remove git refs used internally by GitLab from network graph (Stan Hu)
  - Use standard Markdown font in Markdown preview instead of fixed-width font (Stan Hu)
  - Fix Reply by email for non-UTF-8 messages.
  - Add option to use StartTLS with Reply by email IMAP server.
  - Allow AWS S3 Server-Side Encryption with Amazon S3-Managed Keys for backups (Paul Beattie)

v 8.0.1
  - Improve CI migration procedure and documentation

v 8.0.0
  - Fix Markdown links not showing up in dashboard activity feed (Stan Hu)
  - Remove milestones from merge requests when milestones are deleted (Stan Hu)
  - Fix HTML link that was improperly escaped in new user e-mail (Stan Hu)
  - Fix broken sort in merge request API (Stan Hu)
  - Bump rouge to 1.10.1 to remove warning noise and fix other syntax highlighting bugs (Stan Hu)
  - Gracefully handle errors in syntax highlighting by leaving the block unformatted (Stan Hu)
  - Add "replace" and "upload" functionalities to allow user replace existing file and upload new file into current repository
  - Fix URL construction for merge requests, issues, notes, and commits for relative URL config (Stan Hu)
  - Fix emoji URLs in Markdown when relative_url_root is used (Stan Hu)
  - Omit filename in Content-Disposition header in raw file download to avoid RFC 6266 encoding issues (Stan HU)
  - Fix broken Wiki Page History (Stan Hu)
  - Import forked repositories asynchronously to prevent large repositories from timing out (Stan Hu)
  - Prevent anchors from being hidden by header (Stan Hu)
  - Fix bug where only the first 15 Bitbucket issues would be imported (Stan Hu)
  - Sort issues by creation date in Bitbucket importer (Stan Hu)
  - Prevent too many redirects upon login when home page URL is set to external_url (Stan Hu)
  - Improve dropdown positioning on the project home page (Hannes Rosenögger)
  - Upgrade browser gem to 1.0.0 to avoid warning in IE11 compatibilty mode (Stan Hu)
  - Remove user OAuth tokens from the database and request new tokens each session (Stan Hu)
  - Restrict users API endpoints to use integer IDs (Stan Hu)
  - Only show recent push event if the branch still exists or a recent merge request has not been created (Stan Hu)
  - Remove satellites
  - Better performance for web editor (switched from satellites to rugged)
  - Faster merge
  - Ability to fetch merge requests from refs/merge-requests/:id
  - Allow displaying of archived projects in the admin interface (Artem Sidorenko)
  - Allow configuration of import sources for new projects (Artem Sidorenko)
  - Search for comments should be case insensetive
  - Create cross-reference for closing references on commits pushed to non-default branches (Maël Valais)
  - Ability to search milestones
  - Gracefully handle SMTP user input errors (e.g. incorrect email addresses) to prevent Sidekiq retries (Stan Hu)
  - Move dashboard activity to separate page (for your projects and starred projects)
  - Improve performance of git blame
  - Limit content width to 1200px for most of pages to improve readability on big screens
  - Fix 500 error when submit project snippet without body
  - Improve search page usability
  - Bring more UI consistency in way how projects, snippets and groups lists are rendered
  - Make all profiles and group public
  - Fixed login failure when extern_uid changes (Joel Koglin)
  - Don't notify users without access to the project when they are (accidentally) mentioned in a note.
  - Retrieving oauth token with LDAP credentials
  - Load Application settings from running database unless env var USE_DB=false
  - Added Drone CI integration (Kirill Zaitsev)
  - Allow developers to retry builds
  - Hide advanced project options for non-admin users
  - Fail builds if no .gitlab-ci.yml is found
  - Refactored service API and added automatically service docs generator (Kirill Zaitsev)
  - Added web_url key project hook_attrs (Kirill Zaitsev)
  - Add ability to get user information by ID of an SSH key via the API
  - Fix bug which IE cannot show image at markdown when the image is raw file of gitlab
  - Add support for Crowd
  - Global Labels that are available to all projects
  - Fix highlighting of deleted lines in diffs.
  - Project notification level can be set on the project page itself
  - Added service API endpoint to retrieve service parameters (Petheő Bence)
  - Add FogBugz project import (Jared Szechy)
  - Sort users autocomplete lists by user (Allister Antosik)
  - Webhook for issue now contains repository field (Jungkook Park)
  - Add ability to add custom text to the help page (Jeroen van Baarsen)
  - Add pg_schema to backup config
  - Fix references to target project issues in Merge Requests markdown preview and textareas (Francesco Levorato)
  - Redirect from incorrectly cased group or project path to correct one (Francesco Levorato)
  - Removed API calls from CE to CI

v 7.14.3
  - No changes

v 7.14.2
  - Upgrade gitlab_git to 7.2.15 to fix `git blame` errors with ISO-encoded files (Stan Hu)
  - Allow configuration of LDAP attributes GitLab will use for the new user account.

v 7.14.1
  - Improve abuse reports management from admin area
  - Fix "Reload with full diff" URL button in compare branch view (Stan Hu)
  - Disabled DNS lookups for SSH in docker image (Rowan Wookey)
  - Only include base URL in OmniAuth full_host parameter (Stan Hu)
  - Fix Error 500 in API when accessing a group that has an avatar (Stan Hu)
  - Ability to enable SSL verification for Webhooks

v 7.14.0
  - Fix bug where non-project members of the target project could set labels on new merge requests.
  - Update default robots.txt rules to disallow crawling of irrelevant pages (Ben Bodenmiller)
  - Fix redirection after sign in when using auto_sign_in_with_provider
  - Upgrade gitlab_git to 7.2.14 to ignore CRLFs in .gitmodules (Stan Hu)
  - Clear cache to prevent listing deleted branches after MR removes source branch (Stan Hu)
  - Provide more feedback what went wrong if HipChat service failed test (Stan Hu)
  - Fix bug where backslashes in inline diffs could be dropped (Stan Hu)
  - Disable turbolinks when linking to Bitbucket import status (Stan Hu)
  - Fix broken code import and display error messages if something went wrong with creating project (Stan Hu)
  - Fix corrupted binary files when using API files endpoint (Stan Hu)
  - Bump Haml to 4.0.7 to speed up textarea rendering (Stan Hu)
  - Show incompatible projects in Bitbucket import status (Stan Hu)
  - Fix coloring of diffs on MR Discussion-tab (Gert Goet)
  - Fix "Network" and "Graphs" pages for branches with encoded slashes (Stan Hu)
  - Fix errors deleting and creating branches with encoded slashes (Stan Hu)
  - Always add current user to autocomplete controller to support filter by "Me" (Stan Hu)
  - Fix multi-line syntax highlighting (Stan Hu)
  - Fix network graph when branch name has single quotes (Stan Hu)
  - Add "Confirm user" button in user admin page (Stan Hu)
  - Upgrade gitlab_git to version 7.2.6 to fix Error 500 when creating network graphs (Stan Hu)
  - Add support for Unicode filenames in relative links (Hiroyuki Sato)
  - Fix URL used for refreshing notes if relative_url is present (Bartłomiej Święcki)
  - Fix commit data retrieval when branch name has single quotes (Stan Hu)
  - Check that project was actually created rather than just validated in import:repos task (Stan Hu)
  - Fix full screen mode for snippet comments (Daniel Gerhardt)
  - Fix 404 error in files view after deleting the last file in a repository (Stan Hu)
  - Fix the "Reload with full diff" URL button (Stan Hu)
  - Fix label read access for unauthenticated users (Daniel Gerhardt)
  - Fix access to disabled features for unauthenticated users (Daniel Gerhardt)
  - Fix OAuth provider bug where GitLab would not go return to the redirect_uri after sign-in (Stan Hu)
  - Fix file upload dialog for comment editing (Daniel Gerhardt)
  - Set OmniAuth full_host parameter to ensure redirect URIs are correct (Stan Hu)
  - Return comments in created order in merge request API (Stan Hu)
  - Disable internal issue tracker controller if external tracker is used (Stan Hu)
  - Expire Rails cache entries after two weeks to prevent endless Redis growth
  - Add support for destroying project milestones (Stan Hu)
  - Allow custom backup archive permissions
  - Add project star and fork count, group avatar URL and user/group web URL attributes to API
  - Show who last edited a comment if it wasn't the original author
  - Send notification to all participants when MR is merged.
  - Add ability to manage user email addresses via the API.
  - Show buttons to add license, changelog and contribution guide if they're missing.
  - Tweak project page buttons.
  - Disabled autocapitalize and autocorrect on login field (Daryl Chan)
  - Mention group and project name in creation, update and deletion notices (Achilleas Pipinellis)
  - Update gravatar link on profile page to link to configured gravatar host (Ben Bodenmiller)
  - Remove redis-store TTL monkey patch
  - Add support for CI skipped status
  - Fetch code from forks to refs/merge-requests/:id/head when merge request created
  - Remove comments and email addresses when publicly exposing ssh keys (Zeger-Jan van de Weg)
  - Add "Check out branch" button to the MR page.
  - Improve MR merge widget text and UI consistency.
  - Improve text in MR "How To Merge" modal.
  - Cache all events
  - Order commits by date when comparing branches
  - Fix bug causing error when the target branch of a symbolic ref was deleted
  - Include branch/tag name in archive file and directory name
  - Add dropzone upload progress
  - Add a label for merged branches on branches page (Florent Baldino)
  - Detect .mkd and .mkdn files as markdown (Ben Boeckel)
  - Fix: User search feature in admin area does not respect filters
  - Set max-width for README, issue and merge request description for easier read on big screens
  - Update Flowdock integration to support new Flowdock API (Boyan Tabakov)
  - Remove author from files view (Sven Strickroth)
  - Fix infinite loop when SAML was incorrectly configured.

v 7.13.5
  - Satellites reverted

v 7.13.4
  - Allow users to send abuse reports

v 7.13.3
  - Fix bug causing Bitbucket importer to crash when OAuth application had been removed.
  - Allow users to send abuse reports
  - Remove satellites
  - Link username to profile on Group Members page (Tom Webster)

v 7.13.2
  - Fix randomly failed spec
  - Create project services on Project creation
  - Add admin_merge_request ability to Developer level and up
  - Fix Error 500 when browsing projects with no HEAD (Stan Hu)
  - Fix labels / assignee / milestone for the merge requests when issues are disabled
  - Show the first tab automatically on MergeRequests#new
  - Add rake task 'gitlab:update_commit_count' (Daniel Gerhardt)
  - Fix Gmail Actions

v 7.13.1
  - Fix: Label modifications are not reflected in existing notes and in the issue list
  - Fix: Label not shown in the Issue list, although it's set through web interface
  - Fix: Group/project references are linked incorrectly
  - Improve documentation
  - Fix of migration: Check if session_expire_delay column exists before adding the column
  - Fix: ActionView::Template::Error
  - Fix: "Create Merge Request" isn't always shown in event for newly pushed branch
  - Fix bug causing "Remove source-branch" option not to work for merge requests from the same project.
  - Render Note field hints consistently for "new" and "edit" forms

v 7.13.0
  - Remove repository graph log to fix slow cache updates after push event (Stan Hu)
  - Only enable HSTS header for HTTPS and port 443 (Stan Hu)
  - Fix user autocomplete for unauthenticated users accessing public projects (Stan Hu)
  - Fix redirection to home page URL for unauthorized users (Daniel Gerhardt)
  - Add branch switching support for graphs (Daniel Gerhardt)
  - Fix external issue tracker hook/test for HTTPS URLs (Daniel Gerhardt)
  - Remove link leading to a 404 error in Deploy Keys page (Stan Hu)
  - Add support for unlocking users in admin settings (Stan Hu)
  - Add Irker service configuration options (Stan Hu)
  - Fix order of issues imported from GitHub (Hiroyuki Sato)
  - Bump rugments to 1.0.0beta8 to fix C prototype function highlighting (Jonathon Reinhart)
  - Fix Merge Request webhook to properly fire "merge" action when accepted from the web UI
  - Add `two_factor_enabled` field to admin user API (Stan Hu)
  - Fix invalid timestamps in RSS feeds (Rowan Wookey)
  - Fix downloading of patches on public merge requests when user logged out (Stan Hu)
  - Fix Error 500 when relative submodule resolves to a namespace that has a different name from its path (Stan Hu)
  - Extract the longest-matching ref from a commit path when multiple matches occur (Stan Hu)
  - Update maintenance documentation to explain no need to recompile asssets for omnibus installations (Stan Hu)
  - Support commenting on diffs in side-by-side mode (Stan Hu)
  - Fix JavaScript error when clicking on the comment button on a diff line that has a comment already (Stan Hu)
  - Return 40x error codes if branch could not be deleted in UI (Stan Hu)
  - Remove project visibility icons from dashboard projects list
  - Rename "Design" profile settings page to "Preferences".
  - Allow users to customize their default Dashboard page.
  - Update ssl_ciphers in Nginx example to remove DHE settings. This will deny forward secrecy for Android 2.3.7, Java 6 and OpenSSL 0.9.8
  - Admin can edit and remove user identities
  - Convert CRLF newlines to LF when committing using the web editor.
  - API request /projects/:project_id/merge_requests?state=closed will return only closed merge requests without merged one. If you need ones that were merged - use state=merged.
  - Allow Administrators to filter the user list by those with or without Two-factor Authentication enabled.
  - Show a user's Two-factor Authentication status in the administration area.
  - Explicit error when commit not found in the CI
  - Improve performance for issue and merge request pages
  - Users with guest access level can not set assignee, labels or milestones for issue and merge request
  - Reporter role can manage issue tracker now: edit any issue, set assignee or milestone and manage labels
  - Better performance for pages with events list, issues list and commits list
  - Faster automerge check and merge itself when source and target branches are in same repository
  - Correctly show anonymous authorized applications under Profile > Applications.
  - Query Optimization in MySQL.
  - Allow users to be blocked and unblocked via the API
  - Use native Postgres database cleaning during backup restore
  - Redesign project page. Show README as default instead of activity. Move project activity to separate page
  - Make left menu more hierarchical and less contextual by adding back item at top
  - A fork can’t have a visibility level that is greater than the original project.
  - Faster code search in repository and wiki. Fixes search page timeout for big repositories
  - Allow administrators to disable 2FA for a specific user
  - Add error message for SSH key linebreaks
  - Store commits count in database (will populate with valid values only after first push)
  - Rebuild cache after push to repository in background job
  - Fix transferring of project to another group using the API.

v 7.12.2
  - Correctly show anonymous authorized applications under Profile > Applications.
  - Faster automerge check and merge itself when source and target branches are in same repository
  - Audit log for user authentication
  - Allow custom label to be set for authentication providers.

v 7.12.1
  - Fix error when deleting a user who has projects (Stan Hu)
  - Fix post-receive errors on a push when an external issue tracker is configured (Stan Hu)
  - Add SAML to list of social_provider (Matt Firtion)
  - Fix merge requests API scope to keep compatibility in 7.12.x patch release (Dmitriy Zaporozhets)
  - Fix closed merge request scope at milestone page (Dmitriy Zaporozhets)
  - Revert merge request states renaming
  - Fix hooks for web based events with external issue references (Daniel Gerhardt)
  - Improve performance for issue and merge request pages
  - Compress database dumps to reduce backup size

v 7.12.0
  - Fix Error 500 when one user attempts to access a personal, internal snippet (Stan Hu)
  - Disable changing of target branch in new merge request page when a branch has already been specified (Stan Hu)
  - Fix post-receive errors on a push when an external issue tracker is configured (Stan Hu)
  - Update oauth button logos for Twitter and Google to recommended assets
  - Update browser gem to version 0.8.0 for IE11 support (Stan Hu)
  - Fix timeout when rendering file with thousands of lines.
  - Add "Remember me" checkbox to LDAP signin form.
  - Add session expiration delay configuration through UI application settings
  - Don't notify users mentioned in code blocks or blockquotes.
  - Omit link to generate labels if user does not have access to create them (Stan Hu)
  - Show warning when a comment will add 10 or more people to the discussion.
  - Disable changing of the source branch in merge request update API (Stan Hu)
  - Shorten merge request WIP text.
  - Add option to disallow users from registering any application to use GitLab as an OAuth provider
  - Support editing target branch of merge request (Stan Hu)
  - Refactor permission checks with issues and merge requests project settings (Stan Hu)
  - Fix Markdown preview not working in Edit Milestone page (Stan Hu)
  - Fix Zen Mode not closing with ESC key (Stan Hu)
  - Allow HipChat API version to be blank and default to v2 (Stan Hu)
  - Add file attachment support in Milestone description (Stan Hu)
  - Fix milestone "Browse Issues" button.
  - Set milestone on new issue when creating issue from index with milestone filter active.
  - Make namespace API available to all users (Stan Hu)
  - Add webhook support for note events (Stan Hu)
  - Disable "New Issue" and "New Merge Request" buttons when features are disabled in project settings (Stan Hu)
  - Remove Rack Attack monkey patches and bump to version 4.3.0 (Stan Hu)
  - Fix clone URL losing selection after a single click in Safari and Chrome (Stan Hu)
  - Fix git blame syntax highlighting when different commits break up lines (Stan Hu)
  - Add "Resend confirmation e-mail" link in profile settings (Stan Hu)
  - Allow to configure location of the `.gitlab_shell_secret` file. (Jakub Jirutka)
  - Disabled expansion of top/bottom blobs for new file diffs
  - Update Asciidoctor gem to version 1.5.2. (Jakub Jirutka)
  - Fix resolving of relative links to repository files in AsciiDoc documents. (Jakub Jirutka)
  - Use the user list from the target project in a merge request (Stan Hu)
  - Default extention for wiki pages is now .md instead of .markdown (Jeroen van Baarsen)
  - Add validation to wiki page creation (only [a-zA-Z0-9/_-] are allowed) (Jeroen van Baarsen)
  - Fix new/empty milestones showing 100% completion value (Jonah Bishop)
  - Add a note when an Issue or Merge Request's title changes
  - Consistently refer to MRs as either Merged or Closed.
  - Add Merged tab to MR lists.
  - Prefix EmailsOnPush email subject with `[Git]`.
  - Group project contributions by both name and email.
  - Clarify navigation labels for Project Settings and Group Settings.
  - Move user avatar and logout button to sidebar
  - You can not remove user if he/she is an only owner of group
  - User should be able to leave group. If not - show him proper message
  - User has ability to leave project
  - Add SAML support as an omniauth provider
  - Allow to configure a URL to show after sign out
  - Add an option to automatically sign-in with an Omniauth provider
  - GitLab CI service sends .gitlab-ci.yml in each push call
  - When remove project - move repository and schedule it removal
  - Improve group removing logic
  - Trigger create-hooks on backup restore task
  - Add option to automatically link omniauth and LDAP identities
  - Allow special character in users bio. I.e.: I <3 GitLab

v 7.11.4
  - Fix missing bullets when creating lists
  - Set rel="nofollow" on external links

v 7.11.3
  - no changes
  - Fix upgrader script (Martins Polakovs)

v 7.11.2
  - no changes

v 7.11.1
  - no changes

v 7.11.0
  - Fall back to Plaintext when Syntaxhighlighting doesn't work. Fixes some buggy lexers (Hannes Rosenögger)
  - Get editing comments to work in Chrome 43 again.
  - Fix broken view when viewing history of a file that includes a path that used to be another file (Stan Hu)
  - Don't show duplicate deploy keys
  - Fix commit time being displayed in the wrong timezone in some cases (Hannes Rosenögger)
  - Make the first branch pushed to an empty repository the default HEAD (Stan Hu)
  - Fix broken view when using a tag to display a tree that contains git submodules (Stan Hu)
  - Make Reply-To config apply to change e-mail confirmation and other Devise notifications (Stan Hu)
  - Add application setting to restrict user signups to e-mail domains (Stan Hu)
  - Don't allow a merge request to be merged when its title starts with "WIP".
  - Add a page title to every page.
  - Allow primary email to be set to an email that you've already added.
  - Fix clone URL field and X11 Primary selection (Dmitry Medvinsky)
  - Ignore invalid lines in .gitmodules
  - Fix "Cannot move project" error message from popping up after a successful transfer (Stan Hu)
  - Redirect to sign in page after signing out.
  - Fix "Hello @username." references not working by no longer allowing usernames to end in period.
  - Fix "Revspec not found" errors when viewing diffs in a forked project with submodules (Stan Hu)
  - Improve project page UI
  - Fix broken file browsing with relative submodule in personal projects (Stan Hu)
  - Add "Reply quoting selected text" shortcut key (`r`)
  - Fix bug causing `@whatever` inside an issue's first code block to be picked up as a user mention.
  - Fix bug causing `@whatever` inside an inline code snippet (backtick-style) to be picked up as a user mention.
  - When use change branches link at MR form - save source branch selection instead of target one
  - Improve handling of large diffs
  - Added GitLab Event header for project hooks
  - Add Two-factor authentication (2FA) for GitLab logins
  - Show Atom feed buttons everywhere where applicable.
  - Add project activity atom feed.
  - Don't crash when an MR from a fork has a cross-reference comment from the target project on one of its commits.
  - Explain how to get a new password reset token in welcome emails
  - Include commit comments in MR from a forked project.
  - Group milestones by title in the dashboard and all other issue views.
  - Query issues, merge requests and milestones with their IID through API (Julien Bianchi)
  - Add default project and snippet visibility settings to the admin web UI.
  - Show incompatible projects in Google Code import status (Stan Hu)
  - Fix bug where commit data would not appear in some subdirectories (Stan Hu)
  - Task lists are now usable in comments, and will show up in Markdown previews.
  - Fix bug where avatar filenames were not actually deleted from the database during removal (Stan Hu)
  - Fix bug where Slack service channel was not saved in admin template settings. (Stan Hu)
  - Protect OmniAuth request phase against CSRF.
  - Don't send notifications to mentioned users that don't have access to the project in question.
  - Add search issues/MR by number
  - Change plots to bar graphs in commit statistics screen
  - Move snippets UI to fluid layout
  - Improve UI for sidebar. Increase separation between navigation and content
  - Improve new project command options (Ben Bodenmiller)
  - Add common method to force UTF-8 and use it to properly handle non-ascii OAuth user properties (Onur Küçük)
  - Prevent sending empty messages to HipChat (Chulki Lee)
  - Improve UI for mobile phones on dashboard and project pages
  - Add room notification and message color option for HipChat
  - Allow to use non-ASCII letters and dashes in project and namespace name. (Jakub Jirutka)
  - Add footnotes support to Markdown (Guillaume Delbergue)
  - Add current_sign_in_at to UserFull REST api.
  - Make Sidekiq MemoryKiller shutdown signal configurable
  - Add "Create Merge Request" buttons to commits and branches pages and push event.
  - Show user roles by comments.
  - Fix automatic blocking of auto-created users from Active Directory.
  - Call merge request webhook for each new commits (Arthur Gautier)
  - Use SIGKILL by default in Sidekiq::MemoryKiller
  - Fix mentioning of private groups.
  - Add style for <kbd> element in markdown
  - Spin spinner icon next to "Checking for CI status..." on MR page.
  - Fix reference links in dashboard activity and ATOM feeds.
  - Ensure that the first added admin performs repository imports

v 7.10.4
  - Fix migrations broken in 7.10.2
  - Make tags for GitLab installations running on MySQL case sensitive
  - Get Gitorious importer to work again.
  - Fix adding new group members from admin area
  - Fix DB error when trying to tag a repository (Stan Hu)
  - Fix Error 500 when searching Wiki pages (Stan Hu)
  - Unescape branch names in compare commit (Stan Hu)
  - Order commit comments chronologically in API.

v 7.10.2
  - Fix CI links on MR page

v 7.10.0
  - Ignore submodules that are defined in .gitmodules but are checked in as directories.
  - Allow projects to be imported from Google Code.
  - Remove access control for uploaded images to fix broken images in emails (Hannes Rosenögger)
  - Allow users to be invited by email to join a group or project.
  - Don't crash when project repository doesn't exist.
  - Add config var to block auto-created LDAP users.
  - Don't use HTML ellipsis in EmailsOnPush subject truncated commit message.
  - Set EmailsOnPush reply-to address to committer email when enabled.
  - Fix broken file browsing with a submodule that contains a relative link (Stan Hu)
  - Fix persistent XSS vulnerability around profile website URLs.
  - Fix project import URL regex to prevent arbitary local repos from being imported.
  - Fix directory traversal vulnerability around uploads routes.
  - Fix directory traversal vulnerability around help pages.
  - Don't leak existence of project via search autocomplete.
  - Don't leak existence of group or project via search.
  - Fix bug where Wiki pages that included a '/' were no longer accessible (Stan Hu)
  - Fix bug where error messages from Dropzone would not be displayed on the issues page (Stan Hu)
  - Add a rake task to check repository integrity with `git fsck`
  - Add ability to configure Reply-To address in gitlab.yml (Stan Hu)
  - Move current user to the top of the list in assignee/author filters (Stan Hu)
  - Fix broken side-by-side diff view on merge request page (Stan Hu)
  - Set Application controller default URL options to ensure all url_for calls are consistent (Stan Hu)
  - Allow HTML tags in Markdown input
  - Fix code unfold not working on Compare commits page (Stan Hu)
  - Fix generating SSH key fingerprints with OpenSSH 6.8. (Sašo Stanovnik)
  - Fix "Import projects from" button to show the correct instructions (Stan Hu)
  - Fix dots in Wiki slugs causing errors (Stan Hu)
  - Make maximum attachment size configurable via Application Settings (Stan Hu)
  - Update poltergeist to version 1.6.0 to support PhantomJS 2.0 (Zeger-Jan van de Weg)
  - Fix cross references when usernames, milestones, or project names contain underscores (Stan Hu)
  - Disable reference creation for comments surrounded by code/preformatted blocks (Stan Hu)
  - Reduce Rack Attack false positives causing 403 errors during HTTP authentication (Stan Hu)
  - enable line wrapping per default and remove the checkbox to toggle it (Hannes Rosenögger)
  - Fix a link in the patch update guide
  - Add a service to support external wikis (Hannes Rosenögger)
  - Omit the "email patches" link and fix plain diff view for merge commits
  - List new commits for newly pushed branch in activity view.
  - Add sidetiq gem dependency to match EE
  - Add changelog, license and contribution guide links to project tab bar.
  - Improve diff UI
  - Fix alignment of navbar toggle button (Cody Mize)
  - Fix checkbox rendering for nested task lists
  - Identical look of selectboxes in UI
  - Upgrade the gitlab_git gem to version 7.1.3
  - Move "Import existing repository by URL" option to button.
  - Improve error message when save profile has error.
  - Passing the name of pushed ref to CI service (requires GitLab CI 7.9+)
  - Add location field to user profile
  - Fix print view for markdown files and wiki pages
  - Fix errors when deleting old backups
  - Improve GitLab performance when working with git repositories
  - Add tag message and last commit to tag hook (Kamil Trzciński)
  - Restrict permissions on backup files
  - Improve oauth accounts UI in profile page
  - Add ability to unlink connected accounts
  - Replace commits calendar with faster contribution calendar that includes issues and merge requests
  - Add inifinite scroll to user page activity
  - Don't include system notes in issue/MR comment count.
  - Don't mark merge request as updated when merge status relative to target branch changes.
  - Link note avatar to user.
  - Make Git-over-SSH errors more descriptive.
  - Fix EmailsOnPush.
  - Refactor issue filtering
  - AJAX selectbox for issue assignee and author filters
  - Fix issue with missing options in issue filtering dropdown if selected one
  - Prevent holding Control-Enter or Command-Enter from posting comment multiple times.
  - Prevent note form from being cleared when submitting failed.
  - Improve file icons rendering on tree (Sullivan Sénéchal)
  - API: Add pagination to project events
  - Get issue links in notification mail to work again.
  - Don't show commit comment button when user is not signed in.
  - Fix admin user projects lists.
  - Don't leak private group existence by redirecting from namespace controller to group controller.
  - Ability to skip some items from backup (database, respositories or uploads)
  - Archive repositories in background worker.
  - Import GitHub, Bitbucket or GitLab.com projects owned by authenticated user into current namespace.
  - Project labels are now available over the API under the "tag_list" field (Cristian Medina)
  - Fixed link paths for HTTP and SSH on the admin project view (Jeremy Maziarz)
  - Fix and improve help rendering (Sullivan Sénéchal)
  - Fix final line in EmailsOnPush email diff being rendered as error.
  - Prevent duplicate Buildkite service creation.
  - Fix git over ssh errors 'fatal: protocol error: bad line length character'
  - Automatically setup GitLab CI project for forks if origin project has GitLab CI enabled
  - Bust group page project list cache when namespace name or path changes.
  - Explicitly set image alt-attribute to prevent graphical glitches if gravatars could not be loaded
  - Allow user to choose a public email to show on public profile
  - Remove truncation from issue titles on milestone page (Jason Blanchard)
  - Fix stuck Merge Request merging events from old installations (Ben Bodenmiller)
  - Fix merge request comments on files with multiple commits
  - Fix Resource Owner Password Authentication Flow
  - Add icons to Add dropdown items.
  - Allow admin to create public deploy keys that are accessible to any project.
  - Warn when gitlab-shell version doesn't match requirement.
  - Skip email confirmation when set by admin or via LDAP.
  - Only allow users to reference groups, projects, issues, MRs, commits they have access to.

v 7.9.4
  - Security: Fix project import URL regex to prevent arbitary local repos from being imported
  - Fixed issue where only 25 commits would load in file listings
  - Fix LDAP identities  after config update

v 7.9.3
  - Contains no changes

v 7.9.2
  - Contains no changes

v 7.9.1
  - Include missing events and fix save functionality in admin service template settings form (Stan Hu)
  - Fix "Import projects from" button to show the correct instructions (Stan Hu)
  - Fix OAuth2 issue importing a new project from GitHub and GitLab (Stan Hu)
  - Fix for LDAP with commas in DN
  - Fix missing events and in admin Slack service template settings form (Stan Hu)
  - Don't show commit comment button when user is not signed in.
  - Downgrade gemnasium-gitlab-service gem

v 7.9.0
  - Add HipChat integration documentation (Stan Hu)
  - Update documentation for object_kind field in Webhook push and tag push Webhooks (Stan Hu)
  - Fix broken email images (Hannes Rosenögger)
  - Automatically config git if user forgot, where possible (Zeger-Jan van de Weg)
  - Fix mass SQL statements on initial push (Hannes Rosenögger)
  - Add tag push notifications and normalize HipChat and Slack messages to be consistent (Stan Hu)
  - Add comment notification events to HipChat and Slack services (Stan Hu)
  - Add issue and merge request events to HipChat and Slack services (Stan Hu)
  - Fix merge request URL passed to Webhooks. (Stan Hu)
  - Fix bug that caused a server error when editing a comment to "+1" or "-1" (Stan Hu)
  - Fix code preview theme setting for comments, issues, merge requests, and snippets (Stan Hu)
  - Move labels/milestones tabs to sidebar
  - Upgrade Rails gem to version 4.1.9.
  - Improve error messages for file edit failures
  - Improve UI for commits, issues and merge request lists
  - Fix commit comments on first line of diff not rendering in Merge Request Discussion view.
  - Allow admins to override restricted project visibility settings.
  - Move restricted visibility settings from gitlab.yml into the web UI.
  - Improve trigger merge request hook when source project branch has been updated (Kirill Zaitsev)
  - Save web edit in new branch
  - Fix ordering of imported but unchanged projects (Marco Wessel)
  - Mobile UI improvements: make aside content expandable
  - Expose avatar_url in projects API
  - Fix checkbox alignment on the application settings page.
  - Generalize image upload in drag and drop in markdown to all files (Hannes Rosenögger)
  - Fix mass-unassignment of issues (Robert Speicher)
  - Fix hidden diff comments in merge request discussion view
  - Allow user confirmation to be skipped for new users via API
  - Add a service to send updates to an Irker gateway (Romain Coltel)
  - Add brakeman (security scanner for Ruby on Rails)
  - Slack username and channel options
  - Add grouped milestones from all projects to dashboard.
  - Webhook sends pusher email as well as commiter
  - Add Bitbucket omniauth provider.
  - Add Bitbucket importer.
  - Support referencing issues to a project whose name starts with a digit
  - Condense commits already in target branch when updating merge request source branch.
  - Send notifications and leave system comments when bulk updating issues.
  - Automatically link commit ranges to compare page: sha1...sha4 or sha1..sha4 (includes sha1 in comparison)
  - Move groups page from profile to dashboard
  - Starred projects page at dashboard
  - Blocking user does not remove him/her from project/groups but show blocked label
  - Change subject of EmailsOnPush emails to include namespace, project and branch.
  - Change subject of EmailsOnPush emails to include first commit message when multiple were pushed.
  - Remove confusing footer from EmailsOnPush mail body.
  - Add list of changed files to EmailsOnPush emails.
  - Add option to send EmailsOnPush emails from committer email if domain matches.
  - Add option to disable code diffs in EmailOnPush emails.
  - Wrap commit message in EmailsOnPush email.
  - Send EmailsOnPush emails when deleting commits using force push.
  - Fix EmailsOnPush email comparison link to include first commit.
  - Fix highliht of selected lines in file
  - Reject access to group/project avatar if the user doesn't have access.
  - Add database migration to clean group duplicates with same path and name (Make sure you have a backup before update)
  - Add GitLab active users count to rake gitlab:check
  - Starred projects page at dashboard
  - Make email display name configurable
  - Improve json validation in hook data
  - Use Emoji One
  - Updated emoji help documentation to properly reference EmojiOne.
  - Fix missing GitHub organisation repositories on import page.
  - Added blue theme
  - Remove annoying notice messages when create/update merge request
  - Allow smb:// links in Markdown text.
  - Filter merge request by title or description at Merge Requests page
  - Block user if he/she was blocked in Active Directory
  - Fix import pages not working after first load.
  - Use custom LDAP label in LDAP signin form.
  - Execute hooks and services when branch or tag is created or deleted through web interface.
  - Block and unblock user if he/she was blocked/unblocked in Active Directory
  - Raise recommended number of unicorn workers from 2 to 3
  - Use same layout and interactivity for project members as group members.
  - Prevent gitlab-shell character encoding issues by receiving its changes as raw data.
  - Ability to unsubscribe/subscribe to issue or merge request
  - Delete deploy key when last connection to a project is destroyed.
  - Fix invalid Atom feeds when using emoji, horizontal rules, or images (Christian Walther)
  - Backup of repositories with tar instead of git bundle (only now are git-annex files included in the backup)
  - Add canceled status for CI
  - Send EmailsOnPush email when branch or tag is created or deleted.
  - Faster merge request processing for large repository
  - Prevent doubling AJAX request with each commit visit via Turbolink
  - Prevent unnecessary doubling of js events on import pages and user calendar

v 7.8.4
  - Fix issue_tracker_id substitution in custom issue trackers
  - Fix path and name duplication in namespaces

v 7.8.3
  - Bump version of gitlab_git fixing annotated tags without message

v 7.8.2
  - Fix service migration issue when upgrading from versions prior to 7.3
  - Fix setting of the default use project limit via admin UI
  - Fix showing of already imported projects for GitLab and Gitorious importers
  - Fix response of push to repository to return "Not found" if user doesn't have access
  - Fix check if user is allowed to view the file attachment
  - Fix import check for case sensetive namespaces
  - Increase timeout for Git-over-HTTP requests to 1 hour since large pulls/pushes can take a long time.
  - Properly handle autosave local storage exceptions.
  - Escape wildcards when searching LDAP by username.

v 7.8.1
  - Fix run of custom post receive hooks
  - Fix migration that caused issues when upgrading to version 7.8 from versions prior to 7.3
  - Fix the warning for LDAP users about need to set password
  - Fix avatars which were not shown for non logged in users
  - Fix urls for the issues when relative url was enabled

v 7.8.0
  - Fix access control and protection against XSS for note attachments and other uploads.
  - Replace highlight.js with rouge-fork rugments (Stefan Tatschner)
  - Make project search case insensitive (Hannes Rosenögger)
  - Include issue/mr participants in list of recipients for reassign/close/reopen emails
  - Expose description in groups API
  - Better UI for project services page
  - Cleaner UI for web editor
  - Add diff syntax highlighting in email-on-push service notifications (Hannes Rosenögger)
  - Add API endpoint to fetch all changes on a MergeRequest (Jeroen van Baarsen)
  - View note image attachments in new tab when clicked instead of downloading them
  - Improve sorting logic in UI and API. Explicitly define what sorting method is used by default
  - Fix overflow at sidebar when have several items
  - Add notes for label changes in issue and merge requests
  - Show tags in commit view (Hannes Rosenögger)
  - Only count a user's vote once on a merge request or issue (Michael Clarke)
  - Increase font size when browse source files and diffs
  - Service Templates now let you set default values for all services
  - Create new file in empty repository using GitLab UI
  - Ability to clone project using oauth2 token
  - Upgrade Sidekiq gem to version 3.3.0
  - Stop git zombie creation during force push check
  - Show success/error messages for test setting button in services
  - Added Rubocop for code style checks
  - Fix commits pagination
  - Async load a branch information at the commit page
  - Disable blacklist validation for project names
  - Allow configuring protection of the default branch upon first push (Marco Wessel)
  - Add gitlab.com importer
  - Add an ability to login with gitlab.com
  - Add a commit calendar to the user profile (Hannes Rosenögger)
  - Submit comment on command-enter
  - Notify all members of a group when that group is mentioned in a comment, for example: `@gitlab-org` or `@sales`.
  - Extend issue clossing pattern to include "Resolve", "Resolves", "Resolved", "Resolving" and "Close" (Julien Bianchi and Hannes Rosenögger)
  - Fix long broadcast message cut-off on left sidebar (Visay Keo)
  - Add Project Avatars (Steven Thonus and Hannes Rosenögger)
  - Password reset token validity increased from 2 hours to 2 days since it is also send on account creation.
  - Edit group members via API
  - Enable raw image paste from clipboard, currently Chrome only (Marco Cyriacks)
  - Add action property to merge request hook (Julien Bianchi)
  - Remove duplicates from group milestone participants list.
  - Add a new API function that retrieves all issues assigned to a single milestone (Justin Whear and Hannes Rosenögger)
  - API: Access groups with their path (Julien Bianchi)
  - Added link to milestone and keeping resource context on smaller viewports for issues and merge requests (Jason Blanchard)
  - Allow notification email to be set separately from primary email.
  - API: Add support for editing an existing project (Mika Mäenpää and Hannes Rosenögger)
  - Don't have Markdown preview fail for long comments/wiki pages.
  - When test webhook - show error message instead of 500 error page if connection to hook url was reset
  - Added support for firing system hooks on group create/destroy and adding/removing users to group (Boyan Tabakov)
  - Added persistent collapse button for left side nav bar (Jason Blanchard)
  - Prevent losing unsaved comments by automatically restoring them when comment page is loaded again.
  - Don't allow page to be scaled on mobile.
  - Clean the username acquired from OAuth/LDAP so it doesn't fail username validation and block signing up.
  - Show assignees in merge request index page (Kelvin Mutuma)
  - Link head panel titles to relevant root page.
  - Allow users that signed up via OAuth to set their password in order to use Git over HTTP(S).
  - Show users button to share their newly created public or internal projects on twitter
  - Add quick help links to the GitLab pricing and feature comparison pages.
  - Fix duplicate authorized applications in user profile and incorrect application client count in admin area.
  - Make sure Markdown previews always use the same styling as the eventual destination.
  - Remove deprecated Group#owner_id from API
  - Show projects user contributed to on user page. Show stars near project on user page.
  - Improve database performance for GitLab
  - Add Asana service (Jeremy Benoist)
  - Improve project webhooks with extra data

v 7.7.2
  - Update GitLab Shell to version 2.4.2 that fixes a bug when developers can push to protected branch
  - Fix issue when LDAP user can't login with existing GitLab account

v 7.7.1
  - Improve mention autocomplete performance
  - Show setup instructions for GitHub import if disabled
  - Allow use http for OAuth applications

v 7.7.0
  - Import from GitHub.com feature
  - Add Jetbrains Teamcity CI service (Jason Lippert)
  - Mention notification level
  - Markdown preview in wiki (Yuriy Glukhov)
  - Raise group avatar filesize limit to 200kb
  - OAuth applications feature
  - Show user SSH keys in admin area
  - Developer can push to protected branches option
  - Set project path instead of project name in create form
  - Block Git HTTP access after 10 failed authentication attempts
  - Updates to the messages returned by API (sponsored by O'Reilly Media)
  - New UI layout with side navigation
  - Add alert message in case of outdated browser (IE < 10)
  - Added API support for sorting projects
  - Update gitlab_git to version 7.0.0.rc14
  - Add API project search filter option for authorized projects
  - Fix File blame not respecting branch selection
  - Change some of application settings on fly in admin area UI
  - Redesign signin/signup pages
  - Close standard input in Gitlab::Popen.popen
  - Trigger GitLab CI when push tags
  - When accept merge request - do merge using sidaekiq job
  - Enable web signups by default
  - Fixes for diff comments: drag-n-drop images, selecting images
  - Fixes for edit comments: drag-n-drop images, preview mode, selecting images, save & update
  - Remove password strength indicator

v 7.6.0
  - Fork repository to groups
  - New rugged version
  - Add CRON=1 backup setting for quiet backups
  - Fix failing wiki restore
  - Add optional Sidekiq MemoryKiller middleware (enabled via SIDEKIQ_MAX_RSS env variable)
  - Monokai highlighting style now more faithful to original design (Mark Riedesel)
  - Create project with repository in synchrony
  - Added ability to create empty repo or import existing one if project does not have repository
  - Reactivate highlight.js language autodetection
  - Mobile UI improvements
  - Change maximum avatar file size from 100KB to 200KB
  - Strict validation for snippet file names
  - Enable Markdown preview for issues, merge requests, milestones, and notes (Vinnie Okada)
  - In the docker directory is a container template based on the Omnibus packages.
  - Update Sidekiq to version 2.17.8
  - Add author filter to project issues and merge requests pages
  - Atom feed for user activity
  - Support multiple omniauth providers for the same user
  - Rendering cross reference in issue title and tooltip for merge request
  - Show username in comments
  - Possibility to create Milestones or Labels when Issues are disabled
  - Fix bug with showing gpg signature in tag

v 7.5.3
  - Bump gitlab_git to 7.0.0.rc12 (includes Rugged 0.21.2)

v 7.5.2
  - Don't log Sidekiq arguments by default
  - Fix restore of wiki repositories from backups

v 7.5.1
  - Add missing timestamps to 'members' table

v 7.5.0
  - API: Add support for Hipchat (Kevin Houdebert)
  - Add time zone configuration in gitlab.yml (Sullivan Senechal)
  - Fix LDAP authentication for Git HTTP access
  - Run 'GC.start' after every EmailsOnPushWorker job
  - Fix LDAP config lookup for provider 'ldap'
  - Drop all sequences during Postgres database restore
  - Project title links to project homepage (Ben Bodenmiller)
  - Add Atlassian Bamboo CI service (Drew Blessing)
  - Mentioned @user will receive email even if he is not participating in issue or commit
  - Session API: Use case-insensitive authentication like in UI (Andrey Krivko)
  - Tie up loose ends with annotated tags: API & UI (Sean Edge)
  - Return valid json for deleting branch via API (sponsored by O'Reilly Media)
  - Expose username in project events API (sponsored by O'Reilly Media)
  - Adds comments to commits in the API
  - Performance improvements
  - Fix post-receive issue for projects with deleted forks
  - New gitlab-shell version with custom hooks support
  - Improve code
  - GitLab CI 5.2+ support (does not support older versions)
  - Fixed bug when you can not push commits starting with 000000 to protected branches
  - Added a password strength indicator
  - Change project name and path in one form
  - Display renamed files in diff views (Vinnie Okada)
  - Fix raw view for public snippets
  - Use secret token with GitLab internal API.
  - Add missing timestamps to 'members' table

v 7.4.5
  - Bump gitlab_git to 7.0.0.rc12 (includes Rugged 0.21.2)

v 7.4.4
  - No changes

v 7.4.3
  - Fix raw snippets view
  - Fix security issue for member api
  - Fix buildbox integration

v 7.4.2
  - Fix internal snippet exposing for unauthenticated users

v 7.4.1
  - Fix LDAP authentication for Git HTTP access
  - Fix LDAP config lookup for provider 'ldap'
  - Fix public snippets
  - Fix 500 error on projects with nested submodules

v 7.4.0
  - Refactored membership logic
  - Improve error reporting on users API (Julien Bianchi)
  - Refactor test coverage tools usage. Use SIMPLECOV=true to generate it locally
  - Default branch is protected by default
  - Increase unicorn timeout to 60 seconds
  - Sort search autocomplete projects by stars count so most popular go first
  - Add README to tab on project show page
  - Do not delete tmp/repositories itself during clean-up, only its contents
  - Support for backup uploads to remote storage
  - Prevent notes polling when there are not notes
  - Internal ForkService: Prepare support for fork to a given namespace
  - API: Add support for forking a project via the API (Bernhard Kaindl)
  - API: filter project issues by milestone (Julien Bianchi)
  - Fail harder in the backup script
  - Changes to Slack service structure, only webhook url needed
  - Zen mode for wiki and milestones (Robert Schilling)
  - Move Emoji parsing to html-pipeline-gitlab (Robert Schilling)
  - Font Awesome 4.2 integration (Sullivan Senechal)
  - Add Pushover service integration (Sullivan Senechal)
  - Add select field type for services options (Sullivan Senechal)
  - Add cross-project references to the Markdown parser (Vinnie Okada)
  - Add task lists to issue and merge request descriptions (Vinnie Okada)
  - Snippets can be public, internal or private
  - Improve danger zone: ask project path to confirm data-loss action
  - Raise exception on forgery
  - Show build coverage in Merge Requests (requires GitLab CI v5.1)
  - New milestone and label links on issue edit form
  - Improved repository graphs
  - Improve event note display in dashboard and project activity views (Vinnie Okada)
  - Add users sorting to admin area
  - UI improvements
  - Fix ambiguous sha problem with mentioned commit
  - Fixed bug with apostrophe when at mentioning users
  - Add active directory ldap option
  - Developers can push to wiki repo. Protected branches does not affect wiki repo any more
  - Faster rev list
  - Fix branch removal

v 7.3.2
  - Fix creating new file via web editor
  - Use gitlab-shell v2.0.1

v 7.3.1
  - Fix ref parsing in Gitlab::GitAccess
  - Fix error 500 when viewing diff on a file with changed permissions
  - Fix adding comments to MR when source branch is master
  - Fix error 500 when searching description contains relative link

v 7.3.0
  - Always set the 'origin' remote in satellite actions
  - Write authorized_keys in tmp/ during tests
  - Use sockets to connect to Redis
  - Add dormant New Relic gem (can be enabled via environment variables)
  - Expire Rack sessions after 1 week
  - Cleaner signin/signup pages
  - Improved comments UI
  - Better search with filtering, pagination etc
  - Added a checkbox to toggle line wrapping in diff (Yuriy Glukhov)
  - Prevent project stars duplication when fork project
  - Use the default Unicorn socket backlog value of 1024
  - Support Unix domain sockets for Redis
  - Store session Redis keys in 'session:gitlab:' namespace
  - Deprecate LDAP account takeover based on partial LDAP email / GitLab username match
  - Use /bin/sh instead of Bash in bin/web, bin/background_jobs (Pavel Novitskiy)
  - Keyboard shortcuts for productivity (Robert Schilling)
  - API: filter issues by state (Julien Bianchi)
  - API: filter issues by labels (Julien Bianchi)
  - Add system hook for ssh key changes
  - Add blob permalink link (Ciro Santilli)
  - Create annotated tags through UI and API (Sean Edge)
  - Snippets search (Charles Bushong)
  - Comment new push to existing MR
  - Add 'ci' to the blacklist of forbidden names
  - Improve text filtering on issues page
  - Comment & Close button
  - Process git push --all much faster
  - Don't allow edit of system notes
  - Project wiki search (Ralf Seidler)
  - Enabled Shibboleth authentication support (Matus Banas)
  - Zen mode (fullscreen) for issues/MR/notes (Robert Schilling)
  - Add ability to configure webhook timeout via gitlab.yml (Wes Gurney)
  - Sort project merge requests in asc or desc order for updated_at or created_at field (sponsored by O'Reilly Media)
  - Add Redis socket support to 'rake gitlab:shell:install'

v 7.2.1
  - Delete orphaned labels during label migration (James Brooks)
  - Security: prevent XSS with stricter MIME types for raw repo files

v 7.2.0
  - Explore page
  - Add project stars (Ciro Santilli)
  - Log Sidekiq arguments
  - Better labels: colors, ability to rename and remove
  - Improve the way merge request collects diffs
  - Improve compare page for large diffs
  - Expose the full commit message via API
  - Fix 500 error on repository rename
  - Fix bug when MR download patch return invalid diff
  - Test gitlab-shell integration
  - Repository import timeout increased from 2 to 4 minutes allowing larger repos to be imported
  - API for labels (Robert Schilling)
  - API: ability to set an import url when creating project for specific user

v 7.1.1
  - Fix cpu usage issue in Firefox
  - Fix redirect loop when changing password by new user
  - Fix 500 error on new merge request page

v 7.1.0
  - Remove observers
  - Improve MR discussions
  - Filter by description on Issues#index page
  - Fix bug with namespace select when create new project page
  - Show README link after description for non-master members
  - Add @all mention for comments
  - Dont show reply button if user is not signed in
  - Expose more information for issues with webhook
  - Add a mention of the merge request into the default merge request commit message
  - Improve code highlight, introduce support for more languages like Go, Clojure, Erlang etc
  - Fix concurrency issue in repository download
  - Dont allow repository name start with ?
  - Improve email threading (Pierre de La Morinerie)
  - Cleaner help page
  - Group milestones
  - Improved email notifications
  - Contributors API (sponsored by Mobbr)
  - Fix LDAP TLS authentication (Boris HUISGEN)
  - Show VERSION information on project sidebar
  - Improve branch removal logic when accept MR
  - Fix bug where comment form is spawned inside the Reply button
  - Remove Dir.chdir from Satellite#lock for thread-safety
  - Increased default git max_size value from 5MB to 20MB in gitlab.yml. Please update your configs!
  - Show error message in case of timeout in satellite when create MR
  - Show first 100 files for huge diff instead of hiding all
  - Change default admin email from admin@local.host to admin@example.com

v 7.0.0
  - The CPU no longer overheats when you hold down the spacebar
  - Improve edit file UI
  - Add ability to upload group avatar when create
  - Protected branch cannot be removed
  - Developers can remove normal branches with UI
  - Remove branch via API (sponsored by O'Reilly Media)
  - Move protected branches page to Project settings area
  - Redirect to Files view when create new branch via UI
  - Drag and drop upload of image in every markdown-area (Earle Randolph Bunao and Neil Francis Calabroso)
  - Refactor the markdown relative links processing
  - Make it easier to implement other CI services for GitLab
  - Group masters can create projects in group
  - Deprecate ruby 1.9.3 support
  - Only masters can rewrite/remove git tags
  - Add X-Frame-Options SAMEORIGIN to Nginx config so Sidekiq admin is visible
  - UI improvements
  - Case-insensetive search for issues
  - Update to rails 4.1
  - Improve performance of application for projects and groups with a lot of members
  - Formally support Ruby 2.1
  - Include Nginx gitlab-ssl config
  - Add manual language detection for highlight.js
  - Added example.com/:username routing
  - Show notice if your profile is public
  - UI improvements for mobile devices
  - Improve diff rendering performance
  - Drag-n-drop for issues and merge requests between states at milestone page
  - Fix '0 commits' message for huge repositories on project home page
  - Prevent 500 error page when visit commit page from large repo
  - Add notice about huge push over http to unicorn config
  - File action in satellites uses default 30 seconds timeout instead of old 10 seconds one
  - Overall performance improvements
  - Skip init script check on omnibus-gitlab
  - Be more selective when killing stray Sidekiqs
  - Check LDAP user filter during sign-in
  - Remove wall feature (no data loss - you can take it from database)
  - Dont expose user emails via API unless you are admin
  - Detect issues closed by Merge Request description
  - Better email subject lines from email on push service (Alex Elman)
  - Enable identicon for gravatar be default

v 6.9.2
  - Revert the commit that broke the LDAP user filter

v 6.9.1
  - Fix scroll to highlighted line
  - Fix the pagination on load for commits page

v 6.9.0
  - Store Rails cache data in the Redis `cache:gitlab` namespace
  - Adjust MySQL limits for existing installations
  - Add db index on project_id+iid column. This prevents duplicate on iid (During migration duplicates will be removed)
  - Markdown preview or diff during editing via web editor (Evgeniy Sokovikov)
  - Give the Rails cache its own Redis namespace
  - Add ability to set different ssh host, if different from http/https
  - Fix syntax highlighting for code comments blocks
  - Improve comments loading logic
  - Stop refreshing comments when the tab is hidden
  - Improve issue and merge request mobile UI (Drew Blessing)
  - Document how to convert a backup to PostgreSQL
  - Fix locale bug in backup manager
  - Fix can not automerge when MR description is too long
  - Fix wiki backup skip bug
  - Two Step MR creation process
  - Remove unwanted files from satellite working directory with git clean -fdx
  - Accept merge request via API (sponsored by O'Reilly Media)
  - Add more access checks during API calls
  - Block SSH access for 'disabled' Active Directory users
  - Labels for merge requests (Drew Blessing)
  - Threaded emails by setting a Message-ID (Philip Blatter)

v 6.8.0
  - Ability to at mention users that are participating in issue and merge req. discussion
  - Enabled GZip Compression for assets in example Nginx, make sure that Nginx is compiled with --with-http_gzip_static_module flag (this is default in Ubuntu)
  - Make user search case-insensitive (Christopher Arnold)
  - Remove omniauth-ldap nickname bug workaround
  - Drop all tables before restoring a Postgres backup
  - Make the repository downloads path configurable
  - Create branches via API (sponsored by O'Reilly Media)
  - Changed permission of gitlab-satellites directory not to be world accessible
  - Protected branch does not allow force push
  - Fix popen bug in `rake gitlab:satellites:create`
  - Disable connection reaping for MySQL
  - Allow oauth signup without email for twitter and github
  - Fix faulty namespace names that caused 500 on user creation
  - Option to disable standard login
  - Clean old created archives from repository downloads directory
  - Fix download link for huge MR diffs
  - Expose event and mergerequest timestamps in API
  - Fix emails on push service when only one commit is pushed

v 6.7.3
  - Fix the merge notification email not being sent (Pierre de La Morinerie)
  - Drop all tables before restoring a Postgres backup
  - Remove yanked modernizr gem

v 6.7.2
  - Fix upgrader script

v 6.7.1
  - Fix GitLab CI integration

v 6.7.0
  - Increased the example Nginx client_max_body_size from 5MB to 20MB, consider updating it manually on existing installations
  - Add support for Gemnasium as a Project Service (Olivier Gonzalez)
  - Add edit file button to MergeRequest diff
  - Public groups (Jason Hollingsworth)
  - Cleaner headers in Notification Emails (Pierre de La Morinerie)
  - Blob and tree gfm links to anchors work
  - Piwik Integration (Sebastian Winkler)
  - Show contribution guide link for new issue form (Jeroen van Baarsen)
  - Fix CI status for merge requests from fork
  - Added option to remove issue assignee on project issue page and issue edit page (Jason Blanchard)
  - New page load indicator that includes a spinner that scrolls with the page
  - Converted all the help sections into markdown
  - LDAP user filters
  - Streamline the content of notification emails (Pierre de La Morinerie)
  - Fixes a bug with group member administration (Matt DeTullio)
  - Sort tag names using VersionSorter (Robert Speicher)
  - Add GFM autocompletion for MergeRequests (Robert Speicher)
  - Add webhook when a new tag is pushed (Jeroen van Baarsen)
  - Add button for toggling inline comments in diff view
  - Add retry feature for repository import
  - Reuse the GitLab LDAP connection within each request
  - Changed markdown new line behaviour to conform to markdown standards
  - Fix global search
  - Faster authorized_keys rebuilding in `rake gitlab:shell:setup` (requires gitlab-shell 1.8.5)
  - Create and Update MR calls now support the description parameter (Greg Messner)
  - Markdown relative links in the wiki link to wiki pages, markdown relative links in repositories link to files in the repository
  - Added Slack service integration (Federico Ravasio)
  - Better API responses for access_levels (sponsored by O'Reilly Media)
  - Requires at least 2 unicorn workers
  - Requires gitlab-shell v1.9+
  - Replaced gemoji(due to closed licencing problem) with Phantom Open Emoji library(combined SIL Open Font License, MIT License and the CC 3.0 License)
  - Fix `/:username.keys` response content type (Dmitry Medvinsky)

v 6.6.5
  - Added option to remove issue assignee on project issue page and issue edit page (Jason Blanchard)
  - Hide mr close button for comment form if merge request was closed or inline comment
  - Adds ability to reopen closed merge request

v 6.6.4
  - Add missing html escape for highlighted code blocks in comments, issues

v 6.6.3
  - Fix 500 error when edit yourself from admin area
  - Hide private groups for public profiles

v 6.6.2
  - Fix 500 error on branch/tag create or remove via UI

v 6.6.1
  - Fix 500 error on files tab if submodules presents

v 6.6.0
  - Retrieving user ssh keys publically(github style): http://__HOST__/__USERNAME__.keys
  - Permissions: Developer now can manage issue tracker (modify any issue)
  - Improve Code Compare page performance
  - Group avatar
  - Pygments.rb replaced with highlight.js
  - Improve Merge request diff store logic
  - Improve render performnace for MR show page
  - Fixed Assembla hardcoded project name
  - Jira integration documentation
  - Refactored app/services
  - Remove snippet expiration
  - Mobile UI improvements (Drew Blessing)
  - Fix block/remove UI for admin::users#show page
  - Show users' group membership on users' activity page (Robert Djurasaj)
  - User pages are visible without login if user is authorized to a public project
  - Markdown rendered headers have id derived from their name and link to their id
  - Improve application to work faster with large groups (100+ members)
  - Multiple emails per user
  - Show last commit for file when view file source
  - Restyle Issue#show page and MR#show page
  - Ability to filter by multiple labels for Issues page
  - Rails version to 4.0.3
  - Fixed attachment identifier displaying underneath note text (Jason Blanchard)

v 6.5.1
  - Fix branch selectbox when create merge request from fork

v 6.5.0
  - Dropdown menus on issue#show page for assignee and milestone (Jason Blanchard)
  - Add color custimization and previewing to broadcast messages
  - Fixed notes anchors
  - Load new comments in issues dynamically
  - Added sort options to Public page
  - New filters (assigned/authored/all) for Dashboard#issues/merge_requests (sponsored by Say Media)
  - Add project visibility icons to dashboard
  - Enable secure cookies if https used
  - Protect users/confirmation with rack_attack
  - Default HTTP headers to protect against MIME-sniffing, force https if enabled
  - Bootstrap 3 with responsive UI
  - New repository download formats: tar.bz2, zip, tar (Jason Hollingsworth)
  - Restyled accept widgets for MR
  - SCSS refactored
  - Use jquery timeago plugin
  - Fix 500 error for rdoc files
  - Ability to customize merge commit message (sponsored by Say Media)
  - Search autocomplete via ajax
  - Add website url to user profile
  - Files API supports base64 encoded content (sponsored by O'Reilly Media)
  - Added support for Go's repository retrieval (Bruno Albuquerque)

v 6.4.3
  - Don't use unicorn worker killer if PhusionPassenger is defined

v 6.4.2
  - Fixed wrong behaviour of script/upgrade.rb

v 6.4.1
  - Fixed bug with repository rename
  - Fixed bug with project transfer

v 6.4.0
  - Added sorting to project issues page (Jason Blanchard)
  - Assembla integration (Carlos Paramio)
  - Fixed another 500 error with submodules
  - UI: More compact issues page
  - Minimal password length increased to 8 symbols
  - Side-by-side diff view (Steven Thonus)
  - Internal projects (Jason Hollingsworth)
  - Allow removal of avatar (Drew Blessing)
  - Project webhooks now support issues and merge request events
  - Visiting project page while not logged in will redirect to sign-in instead of 404 (Jason Hollingsworth)
  - Expire event cache on avatar creation/removal (Drew Blessing)
  - Archiving old projects (Steven Thonus)
  - Rails 4
  - Add time ago tooltips to show actual date/time
  - UI: Fixed UI for admin system hooks
  - Ruby script for easier GitLab upgrade
  - Do not remove Merge requests if fork project was removed
  - Improve sign-in/signup UX
  - Add resend confirmation link to sign-in page
  - Set noreply@HOSTNAME for reply_to field in all emails
  - Show GitLab API version on Admin#dashboard
  - API Cross-origin resource sharing
  - Show READMe link at project home page
  - Show repo size for projects in Admin area

v 6.3.0
  - API for adding gitlab-ci service
  - Init script now waits for pids to appear after (re)starting before reporting status (Rovanion Luckey)
  - Restyle project home page
  - Grammar fixes
  - Show branches list (which branches contains commit) on commit page (Andrew Kumanyaev)
  - Security improvements
  - Added support for GitLab CI 4.0
  - Fixed issue with 500 error when group did not exist
  - Ability to leave project
  - You can create file in repo using UI
  - You can remove file from repo using UI
  - API: dropped default_branch attribute from project during creation
  - Project default_branch is not stored in db any more. It takes from repo now.
  - Admin broadcast messages
  - UI improvements
  - Dont show last push widget if user removed this branch
  - Fix 500 error for repos with newline in file name
  - Extended html titles
  - API: create/update/delete repo files
  - Admin can transfer project to any namespace
  - API: projects/all for admin users
  - Fix recent branches order

v 6.2.4
  - Security: Cast API private_token to string (CVE-2013-4580)
  - Security: Require gitlab-shell 1.7.8 (CVE-2013-4581, CVE-2013-4582, CVE-2013-4583)
  - Fix for Git SSH access for LDAP users

v 6.2.3
  - Security: More protection against CVE-2013-4489
  - Security: Require gitlab-shell 1.7.4 (CVE-2013-4490, CVE-2013-4546)
  - Fix sidekiq rake tasks

v 6.2.2
  - Security: Update gitlab_git (CVE-2013-4489)

v 6.2.1
  - Security: Fix issue with generated passwords for new users

v 6.2.0
  - Public project pages are now visible to everyone (files, issues, wik, etc.)
    THIS MEANS YOUR ISSUES AND WIKI FOR PUBLIC PROJECTS ARE PUBLICLY VISIBLE AFTER THE UPGRADE
  - Add group access to permissions page
  - Require current password to change one
  - Group owner or admin can remove other group owners
  - Remove group transfer since we have multiple owners
  - Respect authorization in Repository API
  - Improve UI for Project#files page
  - Add more security specs
  - Added search for projects by name to api (Izaak Alpert)
  - Make default user theme configurable (Izaak Alpert)
  - Update logic for validates_merge_request for tree of MR (Andrew Kumanyaev)
  - Rake tasks for webhooks management (Jonhnny Weslley)
  - Extended User API to expose admin and can_create_group for user creation/updating (Boyan Tabakov)
  - API: Remove group
  - API: Remove project
  - Avatar upload on profile page with a maximum of 100KB (Steven Thonus)
  - Store the sessions in Redis instead of the cookie store
  - Fixed relative links in markdown
  - User must confirm their email if signup enabled
  - User must confirm changed email

v 6.1.0
  - Project specific IDs for issues, mr, milestones
    Above items will get a new id and for example all bookmarked issue urls will change.
    Old issue urls are redirected to the new one if the issue id is too high for an internal id.
  - Description field added to Merge Request
  - API: Sudo api calls (Izaak Alpert)
  - API: Group membership api (Izaak Alpert)
  - Improved commit diff
  - Improved large commit handling (Boyan Tabakov)
  - Rewrite: Init script now less prone to errors and keeps better track of the service (Rovanion Luckey)
  - Link issues, merge requests, and commits when they reference each other with GFM (Ash Wilson)
  - Close issues automatically when pushing commits with a special message
  - Improve user removal from admin area
  - Invalidate events cache when project was moved
  - Remove deprecated classes and rake tasks
  - Add event filter for group and project show pages
  - Add links to create branch/tag from project home page
  - Add public-project? checkbox to new-project view
  - Improved compare page. Added link to proceed into Merge Request
  - Send an email to a user when they are added to group
  - New landing page when you have 0 projects

v 6.0.0
  - Feature: Replace teams with group membership
    We introduce group membership in 6.0 as a replacement for teams.
    The old combination of groups and teams was confusing for a lot of people.
    And when the members of a team where changed this wasn't reflected in the project permissions.
    In GitLab 6.0 you will be able to add members to a group with a permission level for each member.
    These group members will have access to the projects in that group.
    Any changes to group members will immediately be reflected in the project permissions.
    You can even have multiple owners for a group, greatly simplifying administration.
  - Feature: Ability to have multiple owners for group
  - Feature: Merge Requests between fork and project (Izaak Alpert)
  - Feature: Generate fingerprint for ssh keys
  - Feature: Ability to create and remove branches with UI
  - Feature: Ability to create and remove git tags with UI
  - Feature: Groups page in profile. You can leave group there
  - API: Allow login with LDAP credentials
  - Redesign: project settings navigation
  - Redesign: snippets area
  - Redesign: ssh keys page
  - Redesign: buttons, blocks and other ui elements
  - Add comment title to rss feed
  - You can use arrows to navigate at tree view
  - Add project filter on dashboard
  - Cache project graph
  - Drop support of root namespaces
  - Default theme is classic now
  - Cache result of methods like authorize_projects, project.team.members etc
  - Remove $.ready events
  - Fix onclick events being double binded
  - Add notification level to group membership
  - Move all project controllers/views under Projects:: module
  - Move all profile controllers/views under Profiles:: module
  - Apply user project limit only for personal projects
  - Unicorn is default web server again
  - Store satellites lock files inside satellites dir
  - Disabled threadsafety mode in rails
  - Fixed bug with loosing MR comments
  - Improved MR comments logic
  - Render readme file for projects in public area

v 5.4.2
  - Security: Cast API private_token to string (CVE-2013-4580)
  - Security: Require gitlab-shell 1.7.8 (CVE-2013-4581, CVE-2013-4582, CVE-2013-4583)

v 5.4.1
  - Security: Fixes for CVE-2013-4489
  - Security: Require gitlab-shell 1.7.4 (CVE-2013-4490, CVE-2013-4546)

v 5.4.0
  - Ability to edit own comments
  - Documentation improvements
  - Improve dashboard projects page
  - Fixed nav for empty repos
  - GitLab Markdown help page
  - Misspelling fixes
  - Added support of unicorn and fog gems
  - Added client list to API doc
  - Fix PostgreSQL database restoration problem
  - Increase snippet content column size
  - allow project import via git:// url
  - Show participants on issues, including mentions
  - Notify mentioned users with email

v 5.3.0
  - Refactored services
  - Campfire service added
  - HipChat service added
  - Fixed bug with LDAP + git over http
  - Fixed bug with google analytics code being ignored
  - Improve sign-in page if ldap enabled
  - Respect newlines in wall messages
  - Generate the Rails secret token on first run
  - Rename repo feature
  - Init.d: remove gitlab.socket on service start
  - Api: added teams api
  - Api: Prevent blob content being escaped
  - Api: Smart deploy key add behaviour
  - Api: projects/owned.json return user owned project
  - Fix bug with team assignation on project from #4109
  - Advanced snippets: public/private, project/personal (Andrew Kulakov)
  - Repository Graphs (Karlo Nicholas T. Soriano)
  - Fix dashboard lost if comment on commit
  - Update gitlab-grack. Fixes issue with --depth option
  - Fix project events duplicate on project page
  - Fix postgres error when displaying network graph.
  - Fix dashboard event filter when navigate via turbolinks
  - init.d: Ensure socket is removed before starting service
  - Admin area: Style teams:index, group:show pages
  - Own page for failed forking
  - Scrum view for milestone

v 5.2.0
  - Turbolinks
  - Git over http with ldap credentials
  - Diff with better colors and some spacing on the corners
  - Default values for project features
  - Fixed huge_commit view
  - Restyle project clone panel
  - Move Gitlab::Git code to gitlab_git gem
  - Move update docs in repo
  - Requires gitlab-shell v1.4.0
  - Fixed submodules listing under file tab
  - Fork feature (Angus MacArthur)
  - git version check in gitlab:check
  - Shared deploy keys feature
  - Ability to generate default labels set for issues
  - Improve gfm autocomplete (Harold Luo)
  - Added support for Google Analytics
  - Code search feature (Javier Castro)

v 5.1.0
  - You can login with email or username now
  - Corrected project transfer rollback when repository cannot be moved
  - Move both repo and wiki when project transfer requested
  - Admin area: project editing was removed from admin namespace
  - Access: admin user has now access to any project.
  - Notification settings
  - Gitlab::Git set of objects to abstract from grit library
  - Replace Unicorn web server with Puma
  - Backup/Restore refactored. Backup dump project wiki too now
  - Restyled Issues list. Show milestone version in issue row
  - Restyled Merge Request list
  - Backup now dump/restore uploads
  - Improved performance of dashboard (Andrew Kumanyaev)
  - File history now tracks renames (Akzhan Abdulin)
  - Drop wiki migration tools
  - Drop sqlite migration tools
  - project tagging
  - Paginate users in API
  - Restyled network graph (Hiroyuki Sato)

v 5.0.1
  - Fixed issue with gitlab-grit being overridden by grit

v 5.0.0
  - Replaced gitolite with gitlab-shell
  - Removed gitolite-related libraries
  - State machine added
  - Setup gitlab as git user
  - Internal API
  - Show team tab for empty projects
  - Import repository feature
  - Updated rails
  - Use lambda for scopes
  - Redesign admin area -> users
  - Redesign admin area -> user
  - Secure link to file attachments
  - Add validations for Group and Team names
  - Restyle team page for project
  - Update capybara, rspec-rails, poltergeist to recent versions
  - Wiki on git using Gollum
  - Added Solarized Dark theme for code review
  - Don't show user emails in autocomplete lists, profile pages
  - Added settings tab for group, team, project
  - Replace user popup with icons in header
  - Handle project moving with gitlab-shell
  - Added select2-rails for selectboxes with ajax data load
  - Fixed search field on projects page
  - Added teams to search autocomplete
  - Move groups and teams on dashboard sidebar to sub-tabs
  - API: improved return codes and docs. (Felix Gilcher, Sebastian Ziebell)
  - Redesign wall to be more like chat
  - Snippets, Wall features are disabled by default for new projects

v 4.2.0
  - Teams
  - User show page. Via /u/username
  - Show help contents on pages for better navigation
  - Async gitolite calls
  - added satellites logs
  - can_create_group, can_create_team booleans for User
  - Process webhooks async
  - GFM: Fix images escaped inside links
  - Network graph improved
  - Switchable branches for network graph
  - API: Groups
  - Fixed project download

v 4.1.0
  - Optional Sign-Up
  - Discussions
  - Satellites outside of tmp
  - Line numbers for blame
  - Project public mode
  - Public area with unauthorized access
  - Load dashboard events with ajax
  - remember dashboard filter in cookies
  - replace resque with sidekiq
  - fix routing issues
  - cleanup rake tasks
  - fix backup/restore
  - scss cleanup
  - show preview for note images
  - improved network-graph
  - get rid of app/roles/
  - added new classes Team, Repository
  - Reduce amount of gitolite calls
  - Ability to add user in all group projects
  - remove deprecated configs
  - replaced Korolev font with open font
  - restyled admin/dashboard page
  - restyled admin/projects page

v 4.0.0
  - Remove project code and path from API. Use id instead
  - Return valid cloneable url to repo for webhook
  - Fixed backup issue
  - Reorganized settings
  - Fixed commits compare
  - Refactored scss
  - Improve status checks
  - Validates presence of User#name
  - Fixed postgres support
  - Removed sqlite support
  - Modified post-receive hook
  - Milestones can be closed now
  - Show comment events on dashboard
  - Quick add team members via group#people page
  - [API] expose created date for hooks and SSH keys
  - [API] list, create issue notes
  - [API] list, create snippet notes
  - [API] list, create wall notes
  - Remove project code - use path instead
  - added username field to user
  - rake task to fill usernames based on emails create namespaces for users
  - STI Group < Namespace
  - Project has namespace_id
  - Projects with namespaces also namespaced in gitolite and stored in subdir
  - Moving project to group will move it under group namespace
  - Ability to move project from namespaces to another
  - Fixes commit patches getting escaped (see #2036)
  - Support diff and patch generation for commits and merge request
  - MergeReqest doesn't generate a temporary file for the patch any more
  - Update the UI to allow downloading Patch or Diff

v 3.1.0
  - Updated gems
  - Services: Gitlab CI integration
  - Events filter on dashboard
  - Own namespace for redis/resque
  - Optimized commit diff views
  - add alphabetical order for projects admin page
  - Improved web editor
  - Commit stats page
  - Documentation split and cleanup
  - Link to commit authors everywhere
  - Restyled milestones list
  - added Milestone to Merge Request
  - Restyled Top panel
  - Refactored Satellite Code
  - Added file line links
  - moved from capybara-webkit to poltergeist + phantomjs

v 3.0.3
  - Fixed bug with issues list in Chrome
  - New Feature: Import team from another project

v 3.0.2
  - Fixed gitlab:app:setup
  - Fixed application error on empty project in admin area
  - Restyled last push widget

v 3.0.1
  - Fixed git over http

v 3.0.0
  - Projects groups
  - Web Editor
  - Fixed bug with gitolite keys
  - UI improved
  - Increased performance of application
  - Show user avatar in last commit when browsing Files
  - Refactored Gitlab::Merge
  - Use Font Awesome for icons
  - Separate observing of Note and MergeRequests
  - Milestone "All Issues" filter
  - Fix issue close and reopen button text and styles
  - Fix forward/back while browsing Tree hierarchy
  - Show number of notes for commits and merge requests
  - Added support pg from box and update installation doc
  - Reject ssh keys that break gitolite
  - [API] list one project hook
  - [API] edit project hook
  - [API] list project snippets
  - [API] allow to authorize using private token in HTTP header
  - [API] add user creation

v 2.9.1
  - Fixed resque custom config init

v 2.9.0
  - fixed inline notes bugs
  - refactored rspecs
  - refactored gitolite backend
  - added factory_girl
  - restyled projects list on dashboard
  - ssh keys validation to prevent gitolite crash
  - send notifications if changed permission in project
  - scss refactoring. gitlab_bootstrap/ dir
  - fix git push http body bigger than 112k problem
  - list of labels  page under issues tab
  - API for milestones, keys
  - restyled buttons
  - OAuth
  - Comment order changed

v 2.8.1
  - ability to disable gravatars
  - improved MR diff logic
  - ssh key help page

v 2.8.0
  - Gitlab Flavored Markdown
  - Bulk issues update
  - Issues API
  - Cucumber coverage increased
  - Post-receive files fixed
  - UI improved
  - Application cleanup
  - more cucumber
  - capybara-webkit + headless

v 2.7.0
  - Issue Labels
  - Inline diff
  - Git HTTP
  - API
  - UI improved
  - System hooks
  - UI improved
  - Dashboard events endless scroll
  - Source performance increased

v 2.6.0
  - UI polished
  - Improved network graph + keyboard nav
  - Handle huge commits
  - Last Push widget
  - Bugfix
  - Better performance
  - Email in resque
  - Increased test coverage
  - Ability to remove branch with MR accept
  - a lot of code refactored

v 2.5.0
  - UI polished
  - Git blame for file
  - Bugfix
  - Email in resque
  - Better test coverage

v 2.4.0
  - Admin area stats page
  - Ability to block user
  - Simplified dashboard area
  - Improved admin area
  - Bootstrap 2.0
  - Responsive layout
  - Big commits handling
  - Performance improved
  - Milestones

v 2.3.1
  - Issues pagination
  - ssl fixes
  - Merge Request pagination

v 2.3.0
  - Dashboard r1
  - Search r1
  - Project page
  - Close merge request on push
  - Persist MR diff after merge
  - mysql support
  - Documentation

v 2.2.0
  - We’ve added support of LDAP auth
  - Improved permission logic (4 roles system)
  - Protected branches (now only masters can push to protected branches)
  - Usability improved
  - twitter bootstrap integrated
  - compare view between commits
  - wiki feature
  - now you can enable/disable issues, wiki, wall features per project
  - security fixes
  - improved code browsing (ajax branch switch etc)
  - improved per-line commenting
  - git submodules displayed
  - moved to rails 3.2
  - help section improved

v 2.1.0
  - Project tab r1
  - List branches/tags
  - per line comments
  - mass user import

v 2.0.0
  - gitolite as main git host system
  - merge requests
  - project/repo access
  - link to commit/issue feed
  - design tab
  - improved email notifications
  - restyled dashboard
  - bugfix

v 1.2.2
  - common config file gitlab.yml
  - issues restyle
  - snippets restyle
  - clickable news feed header on dashboard
  - bugfix

v 1.2.1
  - bugfix

v 1.2.0
  - new design
  - user dashboard
  - network graph
  - markdown support for comments
  - encoding issues
  - wall like twitter timeline

v 1.1.0
  - project dashboard
  - wall redesigned
  - feature: code snippets
  - fixed horizontal scroll on file preview
  - fixed app crash if commit message has invalid chars
  - bugfix & code cleaning

v 1.0.2
  - fixed bug with empty project
  - added adv validation for project path & code
  - feature: issues can be sortable
  - bugfix
  - username displayed on top panel

v 1.0.1
  - fixed: with invalid source code for commit
  - fixed: lose branch/tag selection when use tree navigation
  - when history clicked - display path
  - bug fix & code cleaning

v 1.0.0
  - bug fix
  - projects preview mode

v 0.9.6
  - css fix
  - new repo empty tree until restart server - fixed

v 0.9.4
  - security improved
  - authorization improved
  - html escaping
  - bug fix
  - increased test coverage
  - design improvements

v 0.9.1
  - increased test coverage
  - design improvements
  - new issue email notification
  - updated app name
  - issue redesigned
  - issue can be edit

v 0.8.0
  - syntax highlight for main file types
  - redesign
  - stability
  - security fixes
  - increased test coverage
  - email notification<|MERGE_RESOLUTION|>--- conflicted
+++ resolved
@@ -100,12 +100,9 @@
   - Allow system info page to handle case where info is unavailable
   - Label list shows all issues (opened or closed) with that label
   - Don't show resolve conflicts link before MR status is updated
-<<<<<<< HEAD
   - Fix "Wiki" link not appearing in navigation for projects with external wiki
   - Fix IE11 fork button bug !598
-=======
   - Fix IE11 fork button bug !5982
->>>>>>> fd1741b4
   - Don't prevent viewing the MR when git refs for conflicts can't be found on disk
   - Fix external issue tracker "Issues" link leading to 404s
   - Don't try to show merge conflict resolution info if a merge conflict contains non-UTF-8 characters
