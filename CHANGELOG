Please view this file on the master branch, on stable branches it's out of date.

v 7.12.0 (unreleased)
  - Don't notify users mentioned in code blocks or blockquotes.
  - Omit link to generate labels if user does not have access to create them (Stan Hu)
  - Disable changing of the source branch in merge request update API (Stan Hu)
  - Shorten merge request WIP text.
  - Add option to disallow users from registering any application to use GitLab as an OAuth provider
  - Support editing target branch of merge request (Stan Hu)
  - Refactor permission checks with issues and merge requests project settings (Stan Hu)
  - Fix Markdown preview not working in Edit Milestone page (Stan Hu)
  - Fix Zen Mode not closing with ESC key (Stan Hu)
  - Allow HipChat API version to be blank and default to v2 (Stan Hu)
  - Add file attachment support in Milestone description (Stan Hu)
  - Fix milestone "Browse Issues" button.
  - Set milestone on new issue when creating issue from index with milestone filter active.
  - Make namespace API available to all users (Stan Hu)
  - Add web hook support for note events (Stan Hu)
  - Disable "New Issue" and "New Merge Request" buttons when features are disabled in project settings (Stan Hu)
  - Remove Rack Attack monkey patches and bump to version 4.3.0 (Stan Hu)
  - Fix clone URL losing selection after a single click in Safari and Chrome (Stan Hu)
  - Fix git blame syntax highlighting when different commits break up lines (Stan Hu)
  - Add "Resend confirmation e-mail" link in profile settings (Stan Hu)
  - Allow to configure location of the `.gitlab_shell_secret` file. (Jakub Jirutka)
  - Disabled expansion of top/bottom blobs for new file diffs
  - Update Asciidoctor gem to version 1.5.2. (Jakub Jirutka)
  - Fix resolving of relative links to repository files in AsciiDoc documents. (Jakub Jirutka)
  - Use the user list from the target project in a merge request (Stan Hu)
  - Default extention for wiki pages is now .md instead of .markdown (Jeroen van Baarsen)
  - Add validation to wiki page creation (only [a-zA-Z0-9/_-] are allowed) (Jeroen van Baarsen)
  - Fix new/empty milestones showing 100% completion value (Jonah Bishop)
  - Add a note when an Issue or Merge Request's title changes
  - Consistently refer to MRs as either Accepted or Rejected.
  - Add Accepted and Rejected tabs to MR lists.
  - Prefix EmailsOnPush email subject with `[Git]`.
  - Group project contributions by both name and email.
  - Clarify navigation labels for Project Settings and Group Settings.
  - Move user avatar and logout button to sidebar
  - You can not remove user if he/she is an only owner of group
  - User should be able to leave group. If not - show him proper message
  - User has ability to leave project
  - Add SAML support as an omniauth provider
  - Allow to configure a URL to show after sign out
  - Add an option to automatically sign-in with an Omniauth provider
  - Better performance for web editor (switched from satellites to rugged)
  - GitLab CI service sends .gitlab-ci.yaml in each push call
<<<<<<< HEAD
  - When remove project - move repository and schedule it removal
  - Improve group removing logic
  - Trigger create-hooks on backup restore task
=======
  - Add option to automatically link omniauth and LDAP identities
>>>>>>> 45e9150a

v 7.11.4
  - Fix missing bullets when creating lists
  - Set rel="nofollow" on external links

v 7.11.3
  - no changes
  - Fix upgrader script (Martins Polakovs)

v 7.11.2
  - no changes

v 7.11.1
  - no changes

v 7.11.0
  - Fall back to Plaintext when Syntaxhighlighting doesn't work. Fixes some buggy lexers (Hannes Rosenögger)
  - Get editing comments to work in Chrome 43 again.
  - Allow special character in users bio. I.e.: I <3 GitLab

v 7.11.0
  - Fix broken view when viewing history of a file that includes a path that used to be another file (Stan Hu)
  - Don't show duplicate deploy keys
  - Fix commit time being displayed in the wrong timezone in some cases (Hannes Rosenögger)
  - Make the first branch pushed to an empty repository the default HEAD (Stan Hu)
  - Fix broken view when using a tag to display a tree that contains git submodules (Stan Hu)
  - Make Reply-To config apply to change e-mail confirmation and other Devise notifications (Stan Hu)
  - Add application setting to restrict user signups to e-mail domains (Stan Hu)
  - Don't allow a merge request to be merged when its title starts with "WIP".
  - Add a page title to every page.
  - Allow primary email to be set to an email that you've already added.
  - Fix clone URL field and X11 Primary selection (Dmitry Medvinsky)
  - Ignore invalid lines in .gitmodules
  - Fix "Cannot move project" error message from popping up after a successful transfer (Stan Hu)
  - Redirect to sign in page after signing out.
  - Fix "Hello @username." references not working by no longer allowing usernames to end in period.
  - Fix "Revspec not found" errors when viewing diffs in a forked project with submodules (Stan Hu)
  - Improve project page UI
  - Fix broken file browsing with relative submodule in personal projects (Stan Hu)
  - Add "Reply quoting selected text" shortcut key (`r`)
  - Fix bug causing `@whatever` inside an issue's first code block to be picked up as a user mention.
  - Fix bug causing `@whatever` inside an inline code snippet (backtick-style) to be picked up as a user mention.
  - When use change branches link at MR form - save source branch selection instead of target one
  - Improve handling of large diffs
  - Added GitLab Event header for project hooks
  - Add Two-factor authentication (2FA) for GitLab logins
  - Show Atom feed buttons everywhere where applicable.
  - Add project activity atom feed.
  - Don't crash when an MR from a fork has a cross-reference comment from the target project on one of its commits.
  - Explain how to get a new password reset token in welcome emails
  - Include commit comments in MR from a forked project.
  - Group milestones by title in the dashboard and all other issue views.
  - Query issues, merge requests and milestones with their IID through API (Julien Bianchi)
  - Add default project and snippet visibility settings to the admin web UI.
  - Show incompatible projects in Google Code import status (Stan Hu)
  - Fix bug where commit data would not appear in some subdirectories (Stan Hu)
  - Task lists are now usable in comments, and will show up in Markdown previews.
  - Fix bug where avatar filenames were not actually deleted from the database during removal (Stan Hu)
  - Fix bug where Slack service channel was not saved in admin template settings. (Stan Hu)
  - Protect OmniAuth request phase against CSRF.
  - Don't send notifications to mentioned users that don't have access to the project in question.
  - Add search issues/MR by number
  - Move snippets UI to fluid layout
  - Improve UI for sidebar. Increase separation between navigation and content
  - Improve new project command options (Ben Bodenmiller)
  - Add common method to force UTF-8 and use it to properly handle non-ascii OAuth user properties (Onur Küçük)
  - Prevent sending empty messages to HipChat (Chulki Lee)
  - Improve UI for mobile phones on dashboard and project pages
  - Add room notification and message color option for HipChat
  - Allow to use non-ASCII letters and dashes in project and namespace name. (Jakub Jirutka)
  - Add footnotes support to Markdown (Guillaume Delbergue)
  - Add current_sign_in_at to UserFull REST api.
  - Make Sidekiq MemoryKiller shutdown signal configurable
  - Add "Create Merge Request" buttons to commits and branches pages and push event.
  - Show user roles by comments.
  - Fix automatic blocking of auto-created users from Active Directory.
  - Call merge request web hook for each new commits (Arthur Gautier)
  - Use SIGKILL by default in Sidekiq::MemoryKiller
  - Fix mentioning of private groups.
  - Add style for <kbd> element in markdown
  - Spin spinner icon next to "Checking for CI status..." on MR page.
  - Fix reference links in dashboard activity and ATOM feeds.
  - Ensure that the first added admin performs repository imports

v 7.10.4
  - Fix migrations broken in 7.10.2
  - Make tags for GitLab installations running on MySQL case sensitive
  - Get Gitorious importer to work again.
  - Fix adding new group members from admin area
  - Fix DB error when trying to tag a repository (Stan Hu)
  - Fix Error 500 when searching Wiki pages (Stan Hu)
  - Unescape branch names in compare commit (Stan Hu)
  - Order commit comments chronologically in API.

v 7.10.2
  - Fix CI links on MR page

v 7.10.0
  - Ignore submodules that are defined in .gitmodules but are checked in as directories.
  - Allow projects to be imported from Google Code.
  - Remove access control for uploaded images to fix broken images in emails (Hannes Rosenögger)
  - Allow users to be invited by email to join a group or project.
  - Don't crash when project repository doesn't exist.
  - Add config var to block auto-created LDAP users.
  - Don't use HTML ellipsis in EmailsOnPush subject truncated commit message.
  - Set EmailsOnPush reply-to address to committer email when enabled.
  - Fix broken file browsing with a submodule that contains a relative link (Stan Hu)
  - Fix persistent XSS vulnerability around profile website URLs.
  - Fix project import URL regex to prevent arbitary local repos from being imported.
  - Fix directory traversal vulnerability around uploads routes.
  - Fix directory traversal vulnerability around help pages.
  - Don't leak existence of project via search autocomplete.
  - Don't leak existence of group or project via search.
  - Fix bug where Wiki pages that included a '/' were no longer accessible (Stan Hu)
  - Fix bug where error messages from Dropzone would not be displayed on the issues page (Stan Hu)
  - Add a rake task to check repository integrity with `git fsck`
  - Add ability to configure Reply-To address in gitlab.yml (Stan Hu)
  - Move current user to the top of the list in assignee/author filters (Stan Hu)
  - Fix broken side-by-side diff view on merge request page (Stan Hu)
  - Set Application controller default URL options to ensure all url_for calls are consistent (Stan Hu)
  - Allow HTML tags in Markdown input
  - Fix code unfold not working on Compare commits page (Stan Hu)
  - Fix generating SSH key fingerprints with OpenSSH 6.8. (Sašo Stanovnik)
  - Fix "Import projects from" button to show the correct instructions (Stan Hu)
  - Fix dots in Wiki slugs causing errors (Stan Hu)
  - Make maximum attachment size configurable via Application Settings (Stan Hu)
  - Update poltergeist to version 1.6.0 to support PhantomJS 2.0 (Zeger-Jan van de Weg)
  - Fix cross references when usernames, milestones, or project names contain underscores (Stan Hu)
  - Disable reference creation for comments surrounded by code/preformatted blocks (Stan Hu)
  - Reduce Rack Attack false positives causing 403 errors during HTTP authentication (Stan Hu)
  - enable line wrapping per default and remove the checkbox to toggle it (Hannes Rosenögger)
  - Fix a link in the patch update guide
  - Add a service to support external wikis (Hannes Rosenögger)
  - Omit the "email patches" link and fix plain diff view for merge commits
  - List new commits for newly pushed branch in activity view.
  - Add sidetiq gem dependency to match EE
  - Add changelog, license and contribution guide links to project tab bar.
  - Improve diff UI
  - Fix alignment of navbar toggle button (Cody Mize)
  - Fix checkbox rendering for nested task lists
  - Identical look of selectboxes in UI
  - Upgrade the gitlab_git gem to version 7.1.3
  - Move "Import existing repository by URL" option to button.
  - Improve error message when save profile has error.
  - Passing the name of pushed ref to CI service (requires GitLab CI 7.9+)
  - Add location field to user profile
  - Fix print view for markdown files and wiki pages
  - Fix errors when deleting old backups
  - Improve GitLab performance when working with git repositories
  - Add tag message and last commit to tag hook (Kamil Trzciński)
  - Restrict permissions on backup files
  - Improve oauth accounts UI in profile page
  - Add ability to unlink connected accounts
  - Replace commits calendar with faster contribution calendar that includes issues and merge requests
  - Add inifinite scroll to user page activity
  - Don't include system notes in issue/MR comment count.
  - Don't mark merge request as updated when merge status relative to target branch changes.
  - Link note avatar to user.
  - Make Git-over-SSH errors more descriptive.
  - Fix EmailsOnPush.
  - Refactor issue filtering
  - AJAX selectbox for issue assignee and author filters
  - Fix issue with missing options in issue filtering dropdown if selected one
  - Prevent holding Control-Enter or Command-Enter from posting comment multiple times.
  - Prevent note form from being cleared when submitting failed.
  - Improve file icons rendering on tree (Sullivan Sénéchal)
  - API: Add pagination to project events
  - Get issue links in notification mail to work again.
  - Don't show commit comment button when user is not signed in.
  - Fix admin user projects lists.
  - Don't leak private group existence by redirecting from namespace controller to group controller.
  - Ability to skip some items from backup (database, respositories or uploads)
  - Archive repositories in background worker.
  - Import GitHub, Bitbucket or GitLab.com projects owned by authenticated user into current namespace.
  - Project labels are now available over the API under the "tag_list" field (Cristian Medina)
  - Fixed link paths for HTTP and SSH on the admin project view (Jeremy Maziarz)
  - Fix and improve help rendering (Sullivan Sénéchal)
  - Fix final line in EmailsOnPush email diff being rendered as error.
  - Prevent duplicate Buildkite service creation.
  - Fix git over ssh errors 'fatal: protocol error: bad line length character'
  - Automatically setup GitLab CI project for forks if origin project has GitLab CI enabled
  - Bust group page project list cache when namespace name or path changes.
  - Explicitly set image alt-attribute to prevent graphical glitches if gravatars could not be loaded
  - Allow user to choose a public email to show on public profile
  - Remove truncation from issue titles on milestone page (Jason Blanchard)
  - Fix stuck Merge Request merging events from old installations (Ben Bodenmiller)
  - Fix merge request comments on files with multiple commits
  - Fix Resource Owner Password Authentication Flow

v 7.9.4
  - Security: Fix project import URL regex to prevent arbitary local repos from being imported
  - Fixed issue where only 25 commits would load in file listings
  - Fix LDAP identities  after config update

v 7.9.3
  - Contains no changes
  - Add icons to Add dropdown items.
  - Allow admin to create public deploy keys that are accessible to any project.
  - Warn when gitlab-shell version doesn't match requirement.
  - Skip email confirmation when set by admin or via LDAP.
  - Only allow users to reference groups, projects, issues, MRs, commits they have access to.

v 7.9.3
  - Contains no changes

v 7.9.2
  - Contains no changes

v 7.9.1
  - Include missing events and fix save functionality in admin service template settings form (Stan Hu)
  - Fix "Import projects from" button to show the correct instructions (Stan Hu)
  - Fix OAuth2 issue importing a new project from GitHub and GitLab (Stan Hu)
  - Fix for LDAP with commas in DN
  - Fix missing events and in admin Slack service template settings form (Stan Hu)
  - Don't show commit comment button when user is not signed in.
  - Downgrade gemnasium-gitlab-service gem

v 7.9.0
  - Add HipChat integration documentation (Stan Hu)
  - Update documentation for object_kind field in Webhook push and tag push Webhooks (Stan Hu)
  - Fix broken email images (Hannes Rosenögger)
  - Automatically config git if user forgot, where possible (Zeger-Jan van de Weg)
  - Fix mass SQL statements on initial push (Hannes Rosenögger)
  - Add tag push notifications and normalize HipChat and Slack messages to be consistent (Stan Hu)
  - Add comment notification events to HipChat and Slack services (Stan Hu)
  - Add issue and merge request events to HipChat and Slack services (Stan Hu)
  - Fix merge request URL passed to Webhooks. (Stan Hu)
  - Fix bug that caused a server error when editing a comment to "+1" or "-1" (Stan Hu)
  - Fix code preview theme setting for comments, issues, merge requests, and snippets (Stan Hu)
  - Move labels/milestones tabs to sidebar
  - Upgrade Rails gem to version 4.1.9.
  - Improve error messages for file edit failures
  - Improve UI for commits, issues and merge request lists
  - Fix commit comments on first line of diff not rendering in Merge Request Discussion view.
  - Allow admins to override restricted project visibility settings.
  - Move restricted visibility settings from gitlab.yml into the web UI.
  - Improve trigger merge request hook when source project branch has been updated (Kirill Zaitsev)
  - Save web edit in new branch
  - Fix ordering of imported but unchanged projects (Marco Wessel)
  - Mobile UI improvements: make aside content expandable
  - Expose avatar_url in projects API
  - Fix checkbox alignment on the application settings page.
  - Generalize image upload in drag and drop in markdown to all files (Hannes Rosenögger)
  - Fix mass-unassignment of issues (Robert Speicher)
  - Fix hidden diff comments in merge request discussion view
  - Allow user confirmation to be skipped for new users via API
  - Add a service to send updates to an Irker gateway (Romain Coltel)
  - Add brakeman (security scanner for Ruby on Rails)
  - Slack username and channel options
  - Add grouped milestones from all projects to dashboard.
  - Web hook sends pusher email as well as commiter
  - Add Bitbucket omniauth provider.
  - Add Bitbucket importer.
  - Support referencing issues to a project whose name starts with a digit
  - Condense commits already in target branch when updating merge request source branch.
  - Send notifications and leave system comments when bulk updating issues.
  - Automatically link commit ranges to compare page: sha1...sha4 or sha1..sha4 (includes sha1 in comparison)
  - Move groups page from profile to dashboard
  - Starred projects page at dashboard
  - Blocking user does not remove him/her from project/groups but show blocked label
  - Change subject of EmailsOnPush emails to include namespace, project and branch.
  - Change subject of EmailsOnPush emails to include first commit message when multiple were pushed.
  - Remove confusing footer from EmailsOnPush mail body.
  - Add list of changed files to EmailsOnPush emails.
  - Add option to send EmailsOnPush emails from committer email if domain matches.
  - Add option to disable code diffs in EmailOnPush emails.
  - Wrap commit message in EmailsOnPush email.
  - Send EmailsOnPush emails when deleting commits using force push.
  - Fix EmailsOnPush email comparison link to include first commit.
  - Fix highliht of selected lines in file
  - Reject access to group/project avatar if the user doesn't have access.
  - Add database migration to clean group duplicates with same path and name (Make sure you have a backup before update)
  - Add GitLab active users count to rake gitlab:check
  - Starred projects page at dashboard
  - Make email display name configurable
  - Improve json validation in hook data
  - Use Emoji One
  - Updated emoji help documentation to properly reference EmojiOne.
  - Fix missing GitHub organisation repositories on import page.
  - Added blue theme
  - Remove annoying notice messages when create/update merge request
  - Allow smb:// links in Markdown text.
  - Filter merge request by title or description at Merge Requests page
  - Block user if he/she was blocked in Active Directory
  - Fix import pages not working after first load.
  - Use custom LDAP label in LDAP signin form.
  - Execute hooks and services when branch or tag is created or deleted through web interface.
  - Block and unblock user if he/she was blocked/unblocked in Active Directory
  - Raise recommended number of unicorn workers from 2 to 3
  - Use same layout and interactivity for project members as group members.
  - Prevent gitlab-shell character encoding issues by receiving its changes as raw data.
  - Ability to unsubscribe/subscribe to issue or merge request
  - Delete deploy key when last connection to a project is destroyed.
  - Fix invalid Atom feeds when using emoji, horizontal rules, or images (Christian Walther)
  - Backup of repositories with tar instead of git bundle (only now are git-annex files included in the backup)
  - Add canceled status for CI
  - Send EmailsOnPush email when branch or tag is created or deleted.
  - Faster merge request processing for large repository
  - Prevent doubling AJAX request with each commit visit via Turbolink
  - Prevent unnecessary doubling of js events on import pages and user calendar

v 7.8.4
  - Fix issue_tracker_id substitution in custom issue trackers
  - Fix path and name duplication in namespaces

v 7.8.3
  - Bump version of gitlab_git fixing annotated tags without message

v 7.8.2
  - Fix service migration issue when upgrading from versions prior to 7.3
  - Fix setting of the default use project limit via admin UI
  - Fix showing of already imported projects for GitLab and Gitorious importers
  - Fix response of push to repository to return "Not found" if user doesn't have access
  - Fix check if user is allowed to view the file attachment
  - Fix import check for case sensetive namespaces
  - Increase timeout for Git-over-HTTP requests to 1 hour since large pulls/pushes can take a long time.
  - Properly handle autosave local storage exceptions.
  - Escape wildcards when searching LDAP by username.

v 7.8.1
  - Fix run of custom post receive hooks
  - Fix migration that caused issues when upgrading to version 7.8 from versions prior to 7.3
  - Fix the warning for LDAP users about need to set password
  - Fix avatars which were not shown for non logged in users
  - Fix urls for the issues when relative url was enabled

v 7.8.0
  - Fix access control and protection against XSS for note attachments and other uploads.
  - Replace highlight.js with rouge-fork rugments (Stefan Tatschner)
  - Make project search case insensitive (Hannes Rosenögger)
  - Include issue/mr participants in list of recipients for reassign/close/reopen emails
  - Expose description in groups API
  - Better UI for project services page
  - Cleaner UI for web editor
  - Add diff syntax highlighting in email-on-push service notifications (Hannes Rosenögger)
  - Add API endpoint to fetch all changes on a MergeRequest (Jeroen van Baarsen)
  - View note image attachments in new tab when clicked instead of downloading them
  - Improve sorting logic in UI and API. Explicitly define what sorting method is used by default
  - Fix overflow at sidebar when have several items
  - Add notes for label changes in issue and merge requests
  - Show tags in commit view (Hannes Rosenögger)
  - Only count a user's vote once on a merge request or issue (Michael Clarke)
  - Increase font size when browse source files and diffs
  - Service Templates now let you set default values for all services
  - Create new file in empty repository using GitLab UI
  - Ability to clone project using oauth2 token
  - Upgrade Sidekiq gem to version 3.3.0
  - Stop git zombie creation during force push check
  - Show success/error messages for test setting button in services
  - Added Rubocop for code style checks
  - Fix commits pagination
  - Async load a branch information at the commit page
  - Disable blacklist validation for project names
  - Allow configuring protection of the default branch upon first push (Marco Wessel)
  - Add gitlab.com importer
  - Add an ability to login with gitlab.com
  - Add a commit calendar to the user profile (Hannes Rosenögger)
  - Submit comment on command-enter
  - Notify all members of a group when that group is mentioned in a comment, for example: `@gitlab-org` or `@sales`.
  - Extend issue clossing pattern to include "Resolve", "Resolves", "Resolved", "Resolving" and "Close" (Julien Bianchi and Hannes Rosenögger)
  - Fix long broadcast message cut-off on left sidebar (Visay Keo)
  - Add Project Avatars (Steven Thonus and Hannes Rosenögger)
  - Password reset token validity increased from 2 hours to 2 days since it is also send on account creation.
  - Edit group members via API
  - Enable raw image paste from clipboard, currently Chrome only (Marco Cyriacks)
  - Add action property to merge request hook (Julien Bianchi)
  - Remove duplicates from group milestone participants list.
  - Add a new API function that retrieves all issues assigned to a single milestone (Justin Whear and Hannes Rosenögger)
  - API: Access groups with their path (Julien Bianchi)
  - Added link to milestone and keeping resource context on smaller viewports for issues and merge requests (Jason Blanchard)
  - Allow notification email to be set separately from primary email.
  - API: Add support for editing an existing project (Mika Mäenpää and Hannes Rosenögger)
  - Don't have Markdown preview fail for long comments/wiki pages.
  - When test web hook - show error message instead of 500 error page if connection to hook url was reset
  - Added support for firing system hooks on group create/destroy and adding/removing users to group (Boyan Tabakov)
  - Added persistent collapse button for left side nav bar (Jason Blanchard)
  - Prevent losing unsaved comments by automatically restoring them when comment page is loaded again.
  - Don't allow page to be scaled on mobile.
  - Clean the username acquired from OAuth/LDAP so it doesn't fail username validation and block signing up.
  - Show assignees in merge request index page (Kelvin Mutuma)
  - Link head panel titles to relevant root page.
  - Allow users that signed up via OAuth to set their password in order to use Git over HTTP(S).
  - Show users button to share their newly created public or internal projects on twitter
  - Add quick help links to the GitLab pricing and feature comparison pages.
  - Fix duplicate authorized applications in user profile and incorrect application client count in admin area.
  - Make sure Markdown previews always use the same styling as the eventual destination.
  - Remove deprecated Group#owner_id from API
  - Show projects user contributed to on user page. Show stars near project on user page.
  - Improve database performance for GitLab
  - Add Asana service (Jeremy Benoist)
  - Improve project web hooks with extra data

v 7.7.2
  - Update GitLab Shell to version 2.4.2 that fixes a bug when developers can push to protected branch
  - Fix issue when LDAP user can't login with existing GitLab account

v 7.7.1
  - Improve mention autocomplete performance
  - Show setup instructions for GitHub import if disabled
  - Allow use http for OAuth applications

v 7.7.0
  - Import from GitHub.com feature
  - Add Jetbrains Teamcity CI service (Jason Lippert)
  - Mention notification level
  - Markdown preview in wiki (Yuriy Glukhov)
  - Raise group avatar filesize limit to 200kb
  - OAuth applications feature
  - Show user SSH keys in admin area
  - Developer can push to protected branches option
  - Set project path instead of project name in create form
  - Block Git HTTP access after 10 failed authentication attempts
  - Updates to the messages returned by API (sponsored by O'Reilly Media)
  - New UI layout with side navigation
  - Add alert message in case of outdated browser (IE < 10)
  - Added API support for sorting projects
  - Update gitlab_git to version 7.0.0.rc14
  - Add API project search filter option for authorized projects
  - Fix File blame not respecting branch selection
  - Change some of application settings on fly in admin area UI
  - Redesign signin/signup pages
  - Close standard input in Gitlab::Popen.popen
  - Trigger GitLab CI when push tags
  - When accept merge request - do merge using sidaekiq job
  - Enable web signups by default
  - Fixes for diff comments: drag-n-drop images, selecting images
  - Fixes for edit comments: drag-n-drop images, preview mode, selecting images, save & update
  - Remove password strength indicator



v 7.6.0
  - Fork repository to groups
  - New rugged version
  - Add CRON=1 backup setting for quiet backups
  - Fix failing wiki restore
  - Add optional Sidekiq MemoryKiller middleware (enabled via SIDEKIQ_MAX_RSS env variable)
  - Monokai highlighting style now more faithful to original design (Mark Riedesel)
  - Create project with repository in synchrony
  - Added ability to create empty repo or import existing one if project does not have repository
  - Reactivate highlight.js language autodetection
  - Mobile UI improvements
  - Change maximum avatar file size from 100KB to 200KB
  - Strict validation for snippet file names
  - Enable Markdown preview for issues, merge requests, milestones, and notes (Vinnie Okada)
  - In the docker directory is a container template based on the Omnibus packages.
  - Update Sidekiq to version 2.17.8
  - Add author filter to project issues and merge requests pages
  - Atom feed for user activity
  - Support multiple omniauth providers for the same user
  - Rendering cross reference in issue title and tooltip for merge request
  - Show username in comments
  - Possibility to create Milestones or Labels when Issues are disabled
  - Fix bug with showing gpg signature in tag

v 7.5.3
  - Bump gitlab_git to 7.0.0.rc12 (includes Rugged 0.21.2)

v 7.5.2
  - Don't log Sidekiq arguments by default
  - Fix restore of wiki repositories from backups

v 7.5.1
  - Add missing timestamps to 'members' table

v 7.5.0
  - API: Add support for Hipchat (Kevin Houdebert)
  - Add time zone configuration in gitlab.yml (Sullivan Senechal)
  - Fix LDAP authentication for Git HTTP access
  - Run 'GC.start' after every EmailsOnPushWorker job
  - Fix LDAP config lookup for provider 'ldap'
  - Drop all sequences during Postgres database restore
  - Project title links to project homepage (Ben Bodenmiller)
  - Add Atlassian Bamboo CI service (Drew Blessing)
  - Mentioned @user will receive email even if he is not participating in issue or commit
  - Session API: Use case-insensitive authentication like in UI (Andrey Krivko)
  - Tie up loose ends with annotated tags: API & UI (Sean Edge)
  - Return valid json for deleting branch via API (sponsored by O'Reilly Media)
  - Expose username in project events API (sponsored by O'Reilly Media)
  - Adds comments to commits in the API
  - Performance improvements
  - Fix post-receive issue for projects with deleted forks
  - New gitlab-shell version with custom hooks support
  - Improve code
  - GitLab CI 5.2+ support (does not support older versions)
  - Fixed bug when you can not push commits starting with 000000 to protected branches
  - Added a password strength indicator
  - Change project name and path in one form
  - Display renamed files in diff views (Vinnie Okada)
  - Fix raw view for public snippets
  - Use secret token with GitLab internal API.
  - Add missing timestamps to 'members' table

v 7.4.5
  - Bump gitlab_git to 7.0.0.rc12 (includes Rugged 0.21.2)

v 7.4.4
  - No changes

v 7.4.3
  - Fix raw snippets view
  - Fix security issue for member api
  - Fix buildbox integration

v 7.4.2
  - Fix internal snippet exposing for unauthenticated users

v 7.4.1
  - Fix LDAP authentication for Git HTTP access
  - Fix LDAP config lookup for provider 'ldap'
  - Fix public snippets
  - Fix 500 error on projects with nested submodules

v 7.4.0
  - Refactored membership logic
  - Improve error reporting on users API (Julien Bianchi)
  - Refactor test coverage tools usage. Use SIMPLECOV=true to generate it locally
  - Default branch is protected by default
  - Increase unicorn timeout to 60 seconds
  - Sort search autocomplete projects by stars count so most popular go first
  - Add README to tab on project show page
  - Do not delete tmp/repositories itself during clean-up, only its contents
  - Support for backup uploads to remote storage
  - Prevent notes polling when there are not notes
  - Internal ForkService: Prepare support for fork to a given namespace
  - API: Add support for forking a project via the API (Bernhard Kaindl)
  - API: filter project issues by milestone (Julien Bianchi)
  - Fail harder in the backup script
  - Changes to Slack service structure, only webhook url needed
  - Zen mode for wiki and milestones (Robert Schilling)
  - Move Emoji parsing to html-pipeline-gitlab (Robert Schilling)
  - Font Awesome 4.2 integration (Sullivan Senechal)
  - Add Pushover service integration (Sullivan Senechal)
  - Add select field type for services options (Sullivan Senechal)
  - Add cross-project references to the Markdown parser (Vinnie Okada)
  - Add task lists to issue and merge request descriptions (Vinnie Okada)
  - Snippets can be public, internal or private
  - Improve danger zone: ask project path to confirm data-loss action
  - Raise exception on forgery
  - Show build coverage in Merge Requests (requires GitLab CI v5.1)
  - New milestone and label links on issue edit form
  - Improved repository graphs
  - Improve event note display in dashboard and project activity views (Vinnie Okada)
  - Add users sorting to admin area
  - UI improvements
  - Fix ambiguous sha problem with mentioned commit
  - Fixed bug with apostrophe when at mentioning users
  - Add active directory ldap option
  - Developers can push to wiki repo. Protected branches does not affect wiki repo any more
  - Faster rev list
  - Fix branch removal

v 7.3.2
  - Fix creating new file via web editor
  - Use gitlab-shell v2.0.1

v 7.3.1
  - Fix ref parsing in Gitlab::GitAccess
  - Fix error 500 when viewing diff on a file with changed permissions
  - Fix adding comments to MR when source branch is master
  - Fix error 500 when searching description contains relative link

v 7.3.0
  - Always set the 'origin' remote in satellite actions
  - Write authorized_keys in tmp/ during tests
  - Use sockets to connect to Redis
  - Add dormant New Relic gem (can be enabled via environment variables)
  - Expire Rack sessions after 1 week
  - Cleaner signin/signup pages
  - Improved comments UI
  - Better search with filtering, pagination etc
  - Added a checkbox to toggle line wrapping in diff (Yuriy Glukhov)
  - Prevent project stars duplication when fork project
  - Use the default Unicorn socket backlog value of 1024
  - Support Unix domain sockets for Redis
  - Store session Redis keys in 'session:gitlab:' namespace
  - Deprecate LDAP account takeover based on partial LDAP email / GitLab username match
  - Use /bin/sh instead of Bash in bin/web, bin/background_jobs (Pavel Novitskiy)
  - Keyboard shortcuts for productivity (Robert Schilling)
  - API: filter issues by state (Julien Bianchi)
  - API: filter issues by labels (Julien Bianchi)
  - Add system hook for ssh key changes
  - Add blob permalink link (Ciro Santilli)
  - Create annotated tags through UI and API (Sean Edge)
  - Snippets search (Charles Bushong)
  - Comment new push to existing MR
  - Add 'ci' to the blacklist of forbidden names
  - Improve text filtering on issues page
  - Comment & Close button
  - Process git push --all much faster
  - Don't allow edit of system notes
  - Project wiki search (Ralf Seidler)
  - Enabled Shibboleth authentication support (Matus Banas)
  - Zen mode (fullscreen) for issues/MR/notes (Robert Schilling)
  - Add ability to configure webhook timeout via gitlab.yml (Wes Gurney)
  - Sort project merge requests in asc or desc order for updated_at or created_at field (sponsored by O'Reilly Media)
  - Add Redis socket support to 'rake gitlab:shell:install'

v 7.2.1
  - Delete orphaned labels during label migration (James Brooks)
  - Security: prevent XSS with stricter MIME types for raw repo files

v 7.2.0
  - Explore page
  - Add project stars (Ciro Santilli)
  - Log Sidekiq arguments
  - Better labels: colors, ability to rename and remove
  - Improve the way merge request collects diffs
  - Improve compare page for large diffs
  - Expose the full commit message via API
  - Fix 500 error on repository rename
  - Fix bug when MR download patch return invalid diff
  - Test gitlab-shell integration
  - Repository import timeout increased from 2 to 4 minutes allowing larger repos to be imported
  - API for labels (Robert Schilling)
  - API: ability to set an import url when creating project for specific user

v 7.1.1
  - Fix cpu usage issue in Firefox
  - Fix redirect loop when changing password by new user
  - Fix 500 error on new merge request page

v 7.1.0
  - Remove observers
  - Improve MR discussions
  - Filter by description on Issues#index page
  - Fix bug with namespace select when create new project page
  - Show README link after description for non-master members
  - Add @all mention for comments
  - Dont show reply button if user is not signed in
  - Expose more information for issues with webhook
  - Add a mention of the merge request into the default merge request commit message
  - Improve code highlight, introduce support for more languages like Go, Clojure, Erlang etc
  - Fix concurrency issue in repository download
  - Dont allow repository name start with ?
  - Improve email threading (Pierre de La Morinerie)
  - Cleaner help page
  - Group milestones
  - Improved email notifications
  - Contributors API (sponsored by Mobbr)
  - Fix LDAP TLS authentication (Boris HUISGEN)
  - Show VERSION information on project sidebar
  - Improve branch removal logic when accept MR
  - Fix bug where comment form is spawned inside the Reply button
  - Remove Dir.chdir from Satellite#lock for thread-safety
  - Increased default git max_size value from 5MB to 20MB in gitlab.yml. Please update your configs!
  - Show error message in case of timeout in satellite when create MR
  - Show first 100 files for huge diff instead of hiding all
  - Change default admin email from admin@local.host to admin@example.com

v 7.0.0
  - The CPU no longer overheats when you hold down the spacebar
  - Improve edit file UI
  - Add ability to upload group avatar when create
  - Protected branch cannot be removed
  - Developers can remove normal branches with UI
  - Remove branch via API (sponsored by O'Reilly Media)
  - Move protected branches page to Project settings area
  - Redirect to Files view when create new branch via UI
  - Drag and drop upload of image in every markdown-area (Earle Randolph Bunao and Neil Francis Calabroso)
  - Refactor the markdown relative links processing
  - Make it easier to implement other CI services for GitLab
  - Group masters can create projects in group
  - Deprecate ruby 1.9.3 support
  - Only masters can rewrite/remove git tags
  - Add X-Frame-Options SAMEORIGIN to Nginx config so Sidekiq admin is visible
  - UI improvements
  - Case-insensetive search for issues
  - Update to rails 4.1
  - Improve performance of application for projects and groups with a lot of members
  - Formally support Ruby 2.1
  - Include Nginx gitlab-ssl config
  - Add manual language detection for highlight.js
  - Added example.com/:username routing
  - Show notice if your profile is public
  - UI improvements for mobile devices
  - Improve diff rendering performance
  - Drag-n-drop for issues and merge requests between states at milestone page
  - Fix '0 commits' message for huge repositories on project home page
  - Prevent 500 error page when visit commit page from large repo
  - Add notice about huge push over http to unicorn config
  - File action in satellites uses default 30 seconds timeout instead of old 10 seconds one
  - Overall performance improvements
  - Skip init script check on omnibus-gitlab
  - Be more selective when killing stray Sidekiqs
  - Check LDAP user filter during sign-in
  - Remove wall feature (no data loss - you can take it from database)
  - Dont expose user emails via API unless you are admin
  - Detect issues closed by Merge Request description
  - Better email subject lines from email on push service (Alex Elman)
  - Enable identicon for gravatar be default

v 6.9.2
  - Revert the commit that broke the LDAP user filter

v 6.9.1
  - Fix scroll to highlighted line
  - Fix the pagination on load for commits page

v 6.9.0
  - Store Rails cache data in the Redis `cache:gitlab` namespace
  - Adjust MySQL limits for existing installations
  - Add db index on project_id+iid column. This prevents duplicate on iid (During migration duplicates will be removed)
  - Markdown preview or diff during editing via web editor (Evgeniy Sokovikov)
  - Give the Rails cache its own Redis namespace
  - Add ability to set different ssh host, if different from http/https
  - Fix syntax highlighting for code comments blocks
  - Improve comments loading logic
  - Stop refreshing comments when the tab is hidden
  - Improve issue and merge request mobile UI (Drew Blessing)
  - Document how to convert a backup to PostgreSQL
  - Fix locale bug in backup manager
  - Fix can not automerge when MR description is too long
  - Fix wiki backup skip bug
  - Two Step MR creation process
  - Remove unwanted files from satellite working directory with git clean -fdx
  - Accept merge request via API (sponsored by O'Reilly Media)
  - Add more access checks during API calls
  - Block SSH access for 'disabled' Active Directory users
  - Labels for merge requests (Drew Blessing)
  - Threaded emails by setting a Message-ID (Philip Blatter)

v 6.8.0
  - Ability to at mention users that are participating in issue and merge req. discussion
  - Enabled GZip Compression for assets in example Nginx, make sure that Nginx is compiled with --with-http_gzip_static_module flag (this is default in Ubuntu)
  - Make user search case-insensitive (Christopher Arnold)
  - Remove omniauth-ldap nickname bug workaround
  - Drop all tables before restoring a Postgres backup
  - Make the repository downloads path configurable
  - Create branches via API (sponsored by O'Reilly Media)
  - Changed permission of gitlab-satellites directory not to be world accessible
  - Protected branch does not allow force push
  - Fix popen bug in `rake gitlab:satellites:create`
  - Disable connection reaping for MySQL
  - Allow oauth signup without email for twitter and github
  - Fix faulty namespace names that caused 500 on user creation
  - Option to disable standard login
  - Clean old created archives from repository downloads directory
  - Fix download link for huge MR diffs
  - Expose event and mergerequest timestamps in API
  - Fix emails on push service when only one commit is pushed

v 6.7.3
  - Fix the merge notification email not being sent (Pierre de La Morinerie)
  - Drop all tables before restoring a Postgres backup
  - Remove yanked modernizr gem

v 6.7.2
  - Fix upgrader script

v 6.7.1
  - Fix GitLab CI integration

v 6.7.0
  - Increased the example Nginx client_max_body_size from 5MB to 20MB, consider updating it manually on existing installations
  - Add support for Gemnasium as a Project Service (Olivier Gonzalez)
  - Add edit file button to MergeRequest diff
  - Public groups (Jason Hollingsworth)
  - Cleaner headers in Notification Emails (Pierre de La Morinerie)
  - Blob and tree gfm links to anchors work
  - Piwik Integration (Sebastian Winkler)
  - Show contribution guide link for new issue form (Jeroen van Baarsen)
  - Fix CI status for merge requests from fork
  - Added option to remove issue assignee on project issue page and issue edit page (Jason Blanchard)
  - New page load indicator that includes a spinner that scrolls with the page
  - Converted all the help sections into markdown
  - LDAP user filters
  - Streamline the content of notification emails (Pierre de La Morinerie)
  - Fixes a bug with group member administration (Matt DeTullio)
  - Sort tag names using VersionSorter (Robert Speicher)
  - Add GFM autocompletion for MergeRequests (Robert Speicher)
  - Add webhook when a new tag is pushed (Jeroen van Baarsen)
  - Add button for toggling inline comments in diff view
  - Add retry feature for repository import
  - Reuse the GitLab LDAP connection within each request
  - Changed markdown new line behaviour to conform to markdown standards
  - Fix global search
  - Faster authorized_keys rebuilding in `rake gitlab:shell:setup` (requires gitlab-shell 1.8.5)
  - Create and Update MR calls now support the description parameter (Greg Messner)
  - Markdown relative links in the wiki link to wiki pages, markdown relative links in repositories link to files in the repository
  - Added Slack service integration (Federico Ravasio)
  - Better API responses for access_levels (sponsored by O'Reilly Media)
  - Requires at least 2 unicorn workers
  - Requires gitlab-shell v1.9+
  - Replaced gemoji(due to closed licencing problem) with Phantom Open Emoji library(combined SIL Open Font License, MIT License and the CC 3.0 License)
  - Fix `/:username.keys` response content type (Dmitry Medvinsky)

v 6.6.5
  - Added option to remove issue assignee on project issue page and issue edit page (Jason Blanchard)
  - Hide mr close button for comment form if merge request was closed or inline comment
  - Adds ability to reopen closed merge request

v 6.6.4
  - Add missing html escape for highlighted code blocks in comments, issues

v 6.6.3
  - Fix 500 error when edit yourself from admin area
  - Hide private groups for public profiles

v 6.6.2
  - Fix 500 error on branch/tag create or remove via UI

v 6.6.1
  - Fix 500 error on files tab if submodules presents

v 6.6.0
  - Retrieving user ssh keys publically(github style): http://__HOST__/__USERNAME__.keys
  - Permissions: Developer now can manage issue tracker (modify any issue)
  - Improve Code Compare page performance
  - Group avatar
  - Pygments.rb replaced with highlight.js
  - Improve Merge request diff store logic
  - Improve render performnace for MR show page
  - Fixed Assembla hardcoded project name
  - Jira integration documentation
  - Refactored app/services
  - Remove snippet expiration
  - Mobile UI improvements (Drew Blessing)
  - Fix block/remove UI for admin::users#show page
  - Show users' group membership on users' activity page (Robert Djurasaj)
  - User pages are visible without login if user is authorized to a public project
  - Markdown rendered headers have id derived from their name and link to their id
  - Improve application to work faster with large groups (100+ members)
  - Multiple emails per user
  - Show last commit for file when view file source
  - Restyle Issue#show page and MR#show page
  - Ability to filter by multiple labels for Issues page
  - Rails version to 4.0.3
  - Fixed attachment identifier displaying underneath note text (Jason Blanchard)

v 6.5.1
  - Fix branch selectbox when create merge request from fork

v 6.5.0
  - Dropdown menus on issue#show page for assignee and milestone (Jason Blanchard)
  - Add color custimization and previewing to broadcast messages
  - Fixed notes anchors
  - Load new comments in issues dynamically
  - Added sort options to Public page
  - New filters (assigned/authored/all) for Dashboard#issues/merge_requests (sponsored by Say Media)
  - Add project visibility icons to dashboard
  - Enable secure cookies if https used
  - Protect users/confirmation with rack_attack
  - Default HTTP headers to protect against MIME-sniffing, force https if enabled
  - Bootstrap 3 with responsive UI
  - New repository download formats: tar.bz2, zip, tar (Jason Hollingsworth)
  - Restyled accept widgets for MR
  - SCSS refactored
  - Use jquery timeago plugin
  - Fix 500 error for rdoc files
  - Ability to customize merge commit message (sponsored by Say Media)
  - Search autocomplete via ajax
  - Add website url to user profile
  - Files API supports base64 encoded content (sponsored by O'Reilly Media)
  - Added support for Go's repository retrieval (Bruno Albuquerque)

v6.4.3
  - Don't use unicorn worker killer if PhusionPassenger is defined

v6.4.2
  - Fixed wrong behaviour of script/upgrade.rb

v6.4.1
  - Fixed bug with repository rename
  - Fixed bug with project transfer

v 6.4.0
  - Added sorting to project issues page (Jason Blanchard)
  - Assembla integration (Carlos Paramio)
  - Fixed another 500 error with submodules
  - UI: More compact issues page
  - Minimal password length increased to 8 symbols
  - Side-by-side diff view (Steven Thonus)
  - Internal projects (Jason Hollingsworth)
  - Allow removal of avatar (Drew Blessing)
  - Project web hooks now support issues and merge request events
  - Visiting project page while not logged in will redirect to sign-in instead of 404 (Jason Hollingsworth)
  - Expire event cache on avatar creation/removal (Drew Blessing)
  - Archiving old projects (Steven Thonus)
  - Rails 4
  - Add time ago tooltips to show actual date/time
  - UI: Fixed UI for admin system hooks
  - Ruby script for easier GitLab upgrade
  - Do not remove Merge requests if fork project was removed
  - Improve sign-in/signup UX
  - Add resend confirmation link to sign-in page
  - Set noreply@HOSTNAME for reply_to field in all emails
  - Show GitLab API version on Admin#dashboard
  - API Cross-origin resource sharing
  - Show READMe link at project home page
  - Show repo size for projects in Admin area

v 6.3.0
  - API for adding gitlab-ci service
  - Init script now waits for pids to appear after (re)starting before reporting status (Rovanion Luckey)
  - Restyle project home page
  - Grammar fixes
  - Show branches list (which branches contains commit) on commit page (Andrew Kumanyaev)
  - Security improvements
  - Added support for GitLab CI 4.0
  - Fixed issue with 500 error when group did not exist
  - Ability to leave project
  - You can create file in repo using UI
  - You can remove file from repo using UI
  - API: dropped default_branch attribute from project during creation
  - Project default_branch is not stored in db any more. It takes from repo now.
  - Admin broadcast messages
  - UI improvements
  - Dont show last push widget if user removed this branch
  - Fix 500 error for repos with newline in file name
  - Extended html titles
  - API: create/update/delete repo files
  - Admin can transfer project to any namespace
  - API: projects/all for admin users
  - Fix recent branches order

v 6.2.4
  - Security: Cast API private_token to string (CVE-2013-4580)
  - Security: Require gitlab-shell 1.7.8 (CVE-2013-4581, CVE-2013-4582, CVE-2013-4583)
  - Fix for Git SSH access for LDAP users

v 6.2.3
  - Security: More protection against CVE-2013-4489
  - Security: Require gitlab-shell 1.7.4 (CVE-2013-4490, CVE-2013-4546)
  - Fix sidekiq rake tasks

v 6.2.2
  - Security: Update gitlab_git (CVE-2013-4489)

v 6.2.1
  - Security: Fix issue with generated passwords for new users

v 6.2.0
  - Public project pages are now visible to everyone (files, issues, wik, etc.)
    THIS MEANS YOUR ISSUES AND WIKI FOR PUBLIC PROJECTS ARE PUBLICLY VISIBLE AFTER THE UPGRADE
  - Add group access to permissions page
  - Require current password to change one
  - Group owner or admin can remove other group owners
  - Remove group transfer since we have multiple owners
  - Respect authorization in Repository API
  - Improve UI for Project#files page
  - Add more security specs
  - Added search for projects by name to api (Izaak Alpert)
  - Make default user theme configurable (Izaak Alpert)
  - Update logic for validates_merge_request for tree of MR (Andrew Kumanyaev)
  - Rake tasks for web hooks management (Jonhnny Weslley)
  - Extended User API to expose admin and can_create_group for user creation/updating (Boyan Tabakov)
  - API: Remove group
  - API: Remove project
  - Avatar upload on profile page with a maximum of 100KB (Steven Thonus)
  - Store the sessions in Redis instead of the cookie store
  - Fixed relative links in markdown
  - User must confirm their email if signup enabled
  - User must confirm changed email

v 6.1.0
  - Project specific IDs for issues, mr, milestones
    Above items will get a new id and for example all bookmarked issue urls will change.
    Old issue urls are redirected to the new one if the issue id is too high for an internal id.
  - Description field added to Merge Request
  - API: Sudo api calls (Izaak Alpert)
  - API: Group membership api (Izaak Alpert)
  - Improved commit diff
  - Improved large commit handling (Boyan Tabakov)
  - Rewrite: Init script now less prone to errors and keeps better track of the service (Rovanion Luckey)
  - Link issues, merge requests, and commits when they reference each other with GFM (Ash Wilson)
  - Close issues automatically when pushing commits with a special message
  - Improve user removal from admin area
  - Invalidate events cache when project was moved
  - Remove deprecated classes and rake tasks
  - Add event filter for group and project show pages
  - Add links to create branch/tag from project home page
  - Add public-project? checkbox to new-project view
  - Improved compare page. Added link to proceed into Merge Request
  - Send an email to a user when they are added to group
  - New landing page when you have 0 projects

v 6.0.0
  - Feature: Replace teams with group membership
    We introduce group membership in 6.0 as a replacement for teams.
    The old combination of groups and teams was confusing for a lot of people.
    And when the members of a team where changed this wasn't reflected in the project permissions.
    In GitLab 6.0 you will be able to add members to a group with a permission level for each member.
    These group members will have access to the projects in that group.
    Any changes to group members will immediately be reflected in the project permissions.
    You can even have multiple owners for a group, greatly simplifying administration.
  - Feature: Ability to have multiple owners for group
  - Feature: Merge Requests between fork and project (Izaak Alpert)
  - Feature: Generate fingerprint for ssh keys
  - Feature: Ability to create and remove branches with UI
  - Feature: Ability to create and remove git tags with UI
  - Feature: Groups page in profile. You can leave group there
  - API: Allow login with LDAP credentials
  - Redesign: project settings navigation
  - Redesign: snippets area
  - Redesign: ssh keys page
  - Redesign: buttons, blocks and other ui elements
  - Add comment title to rss feed
  - You can use arrows to navigate at tree view
  - Add project filter on dashboard
  - Cache project graph
  - Drop support of root namespaces
  - Default theme is classic now
  - Cache result of methods like authorize_projects, project.team.members etc
  - Remove $.ready events
  - Fix onclick events being double binded
  - Add notification level to group membership
  - Move all project controllers/views under Projects:: module
  - Move all profile controllers/views under Profiles:: module
  - Apply user project limit only for personal projects
  - Unicorn is default web server again
  - Store satellites lock files inside satellites dir
  - Disabled threadsafety mode in rails
  - Fixed bug with loosing MR comments
  - Improved MR comments logic
  - Render readme file for projects in public area

v 5.4.2
  - Security: Cast API private_token to string (CVE-2013-4580)
  - Security: Require gitlab-shell 1.7.8 (CVE-2013-4581, CVE-2013-4582, CVE-2013-4583)

v 5.4.1
  - Security: Fixes for CVE-2013-4489
  - Security: Require gitlab-shell 1.7.4 (CVE-2013-4490, CVE-2013-4546)

v 5.4.0
  - Ability to edit own comments
  - Documentation improvements
  - Improve dashboard projects page
  - Fixed nav for empty repos
  - GitLab Markdown help page
  - Misspelling fixes
  - Added support of unicorn and fog gems
  - Added client list to API doc
  - Fix PostgreSQL database restoration problem
  - Increase snippet content column size
  - allow project import via git:// url
  - Show participants on issues, including mentions
  - Notify mentioned users with email

v 5.3.0
  - Refactored services
  - Campfire service added
  - HipChat service added
  - Fixed bug with LDAP + git over http
  - Fixed bug with google analytics code being ignored
  - Improve sign-in page if ldap enabled
  - Respect newlines in wall messages
  - Generate the Rails secret token on first run
  - Rename repo feature
  - Init.d: remove gitlab.socket on service start
  - Api: added teams api
  - Api: Prevent blob content being escaped
  - Api: Smart deploy key add behaviour
  - Api: projects/owned.json return user owned project
  - Fix bug with team assignation on project from #4109
  - Advanced snippets: public/private, project/personal (Andrew Kulakov)
  - Repository Graphs (Karlo Nicholas T. Soriano)
  - Fix dashboard lost if comment on commit
  - Update gitlab-grack. Fixes issue with --depth option
  - Fix project events duplicate on project page
  - Fix postgres error when displaying network graph.
  - Fix dashboard event filter when navigate via turbolinks
  - init.d: Ensure socket is removed before starting service
  - Admin area: Style teams:index, group:show pages
  - Own page for failed forking
  - Scrum view for milestone

v 5.2.0
  - Turbolinks
  - Git over http with ldap credentials
  - Diff with better colors and some spacing on the corners
  - Default values for project features
  - Fixed huge_commit view
  - Restyle project clone panel
  - Move Gitlab::Git code to gitlab_git gem
  - Move update docs in repo
  - Requires gitlab-shell v1.4.0
  - Fixed submodules listing under file tab
  - Fork feature (Angus MacArthur)
  - git version check in gitlab:check
  - Shared deploy keys feature
  - Ability to generate default labels set for issues
  - Improve gfm autocomplete (Harold Luo)
  - Added support for Google Analytics
  - Code search feature (Javier Castro)

v 5.1.0
  - You can login with email or username now
  - Corrected project transfer rollback when repository cannot be moved
  - Move both repo and wiki when project transfer requested
  - Admin area: project editing was removed from admin namespace
  - Access: admin user has now access to any project.
  - Notification settings
  - Gitlab::Git set of objects to abstract from grit library
  - Replace Unicorn web server with Puma
  - Backup/Restore refactored. Backup dump project wiki too now
  - Restyled Issues list. Show milestone version in issue row
  - Restyled Merge Request list
  - Backup now dump/restore uploads
  - Improved performance of dashboard (Andrew Kumanyaev)
  - File history now tracks renames (Akzhan Abdulin)
  - Drop wiki migration tools
  - Drop sqlite migration tools
  - project tagging
  - Paginate users in API
  - Restyled network graph (Hiroyuki Sato)

v 5.0.1
  - Fixed issue with gitlab-grit being overridden by grit

v 5.0.0
  - Replaced gitolite with gitlab-shell
  - Removed gitolite-related libraries
  - State machine added
  - Setup gitlab as git user
  - Internal API
  - Show team tab for empty projects
  - Import repository feature
  - Updated rails
  - Use lambda for scopes
  - Redesign admin area -> users
  - Redesign admin area -> user
  - Secure link to file attachments
  - Add validations for Group and Team names
  - Restyle team page for project
  - Update capybara, rspec-rails, poltergeist to recent versions
  - Wiki on git using Gollum
  - Added Solarized Dark theme for code review
  - Don't show user emails in autocomplete lists, profile pages
  - Added settings tab for group, team, project
  - Replace user popup with icons in header
  - Handle project moving with gitlab-shell
  - Added select2-rails for selectboxes with ajax data load
  - Fixed search field on projects page
  - Added teams to search autocomplete
  - Move groups and teams on dashboard sidebar to sub-tabs
  - API: improved return codes and docs. (Felix Gilcher, Sebastian Ziebell)
  - Redesign wall to be more like chat
  - Snippets, Wall features are disabled by default for new projects

v 4.2.0
  - Teams
  - User show page. Via /u/username
  - Show help contents on pages for better navigation
  - Async gitolite calls
  - added satellites logs
  - can_create_group, can_create_team booleans for User
  - Process web hooks async
  - GFM: Fix images escaped inside links
  - Network graph improved
  - Switchable branches for network graph
  - API: Groups
  - Fixed project download

v 4.1.0
  - Optional Sign-Up
  - Discussions
  - Satellites outside of tmp
  - Line numbers for blame
  - Project public mode
  - Public area with unauthorized access
  - Load dashboard events with ajax
  - remember dashboard filter in cookies
  - replace resque with sidekiq
  - fix routing issues
  - cleanup rake tasks
  - fix backup/restore
  - scss cleanup
  - show preview for note images
  - improved network-graph
  - get rid of app/roles/
  - added new classes Team, Repository
  - Reduce amount of gitolite calls
  - Ability to add user in all group projects
  - remove deprecated configs
  - replaced Korolev font with open font
  - restyled admin/dashboard page
  - restyled admin/projects page

v 4.0.0
  - Remove project code and path from API. Use id instead
  - Return valid cloneable url to repo for web hook
  - Fixed backup issue
  - Reorganized settings
  - Fixed commits compare
  - Refactored scss
  - Improve status checks
  - Validates presence of User#name
  - Fixed postgres support
  - Removed sqlite support
  - Modified post-receive hook
  - Milestones can be closed now
  - Show comment events on dashboard
  - Quick add team members via group#people page
  - [API] expose created date for hooks and SSH keys
  - [API] list, create issue notes
  - [API] list, create snippet notes
  - [API] list, create wall notes
  - Remove project code - use path instead
  - added username field to user
  - rake task to fill usernames based on emails create namespaces for users
  - STI Group < Namespace
  - Project has namespace_id
  - Projects with namespaces also namespaced in gitolite and stored in subdir
  - Moving project to group will move it under group namespace
  - Ability to move project from namespaces to another
  - Fixes commit patches getting escaped (see #2036)
  - Support diff and patch generation for commits and merge request
  - MergeReqest doesn't generate a temporary file for the patch any more
  - Update the UI to allow downloading Patch or Diff

v 3.1.0
  - Updated gems
  - Services: Gitlab CI integration
  - Events filter on dashboard
  - Own namespace for redis/resque
  - Optimized commit diff views
  - add alphabetical order for projects admin page
  - Improved web editor
  - Commit stats page
  - Documentation split and cleanup
  - Link to commit authors everywhere
  - Restyled milestones list
  - added Milestone to Merge Request
  - Restyled Top panel
  - Refactored Satellite Code
  - Added file line links
  - moved from capybara-webkit to poltergeist + phantomjs

v 3.0.3
  - Fixed bug with issues list in Chrome
  - New Feature: Import team from another project

v 3.0.2
  - Fixed gitlab:app:setup
  - Fixed application error on empty project in admin area
  - Restyled last push widget

v 3.0.1
  - Fixed git over http

v 3.0.0
  - Projects groups
  - Web Editor
  - Fixed bug with gitolite keys
  - UI improved
  - Increased performance of application
  - Show user avatar in last commit when browsing Files
  - Refactored Gitlab::Merge
  - Use Font Awesome for icons
  - Separate observing of Note and MergeRequests
  - Milestone "All Issues" filter
  - Fix issue close and reopen button text and styles
  - Fix forward/back while browsing Tree hierarchy
  - Show number of notes for commits and merge requests
  - Added support pg from box and update installation doc
  - Reject ssh keys that break gitolite
  - [API] list one project hook
  - [API] edit project hook
  - [API] list project snippets
  - [API] allow to authorize using private token in HTTP header
  - [API] add user creation

v 2.9.1
  - Fixed resque custom config init

v 2.9.0
  - fixed inline notes bugs
  - refactored rspecs
  - refactored gitolite backend
  - added factory_girl
  - restyled projects list on dashboard
  - ssh keys validation to prevent gitolite crash
  - send notifications if changed permission in project
  - scss refactoring. gitlab_bootstrap/ dir
  - fix git push http body bigger than 112k problem
  - list of labels  page under issues tab
  - API for milestones, keys
  - restyled buttons
  - OAuth
  - Comment order changed

v 2.8.1
  - ability to disable gravatars
  - improved MR diff logic
  - ssh key help page

v 2.8.0
  - Gitlab Flavored Markdown
  - Bulk issues update
  - Issues API
  - Cucumber coverage increased
  - Post-receive files fixed
  - UI improved
  - Application cleanup
  - more cucumber
  - capybara-webkit + headless

v 2.7.0
  - Issue Labels
  - Inline diff
  - Git HTTP
  - API
  - UI improved
  - System hooks
  - UI improved
  - Dashboard events endless scroll
  - Source performance increased

v 2.6.0
  - UI polished
  - Improved network graph + keyboard nav
  - Handle huge commits
  - Last Push widget
  - Bugfix
  - Better performance
  - Email in resque
  - Increased test coverage
  - Ability to remove branch with MR accept
  - a lot of code refactored

v 2.5.0
  - UI polished
  - Git blame for file
  - Bugfix
  - Email in resque
  - Better test coverage

v 2.4.0
  - Admin area stats page
  - Ability to block user
  - Simplified dashboard area
  - Improved admin area
  - Bootstrap 2.0
  - Responsive layout
  - Big commits handling
  - Performance improved
  - Milestones

v 2.3.1
  - Issues pagination
  - ssl fixes
  - Merge Request pagination

v 2.3.0
  - Dashboard r1
  - Search r1
  - Project page
  - Close merge request on push
  - Persist MR diff after merge
  - mysql support
  - Documentation

v 2.2.0
  - We’ve added support of LDAP auth
  - Improved permission logic (4 roles system)
  - Protected branches (now only masters can push to protected branches)
  - Usability improved
  - twitter bootstrap integrated
  - compare view between commits
  - wiki feature
  - now you can enable/disable issues, wiki, wall features per project
  - security fixes
  - improved code browsing (ajax branch switch etc)
  - improved per-line commenting
  - git submodules displayed
  - moved to rails 3.2
  - help section improved

v 2.1.0
  - Project tab r1
  - List branches/tags
  - per line comments
  - mass user import

v 2.0.0
  - gitolite as main git host system
  - merge requests
  - project/repo access
  - link to commit/issue feed
  - design tab
  - improved email notifications
  - restyled dashboard
  - bugfix

v 1.2.2
  - common config file gitlab.yml
  - issues restyle
  - snippets restyle
  - clickable news feed header on dashboard
  - bugfix

v 1.2.1
  - bugfix

v 1.2.0
  - new design
  - user dashboard
  - network graph
  - markdown support for comments
  - encoding issues
  - wall like twitter timeline

v 1.1.0
  - project dashboard
  - wall redesigned
  - feature: code snippets
  - fixed horizontal scroll on file preview
  - fixed app crash if commit message has invalid chars
  - bugfix & code cleaning

v 1.0.2
  - fixed bug with empty project
  - added adv validation for project path & code
  - feature: issues can be sortable
  - bugfix
  - username displayed on top panel

v 1.0.1
  - fixed: with invalid source code for commit
  - fixed: lose branch/tag selection when use tree navigation
  - when history clicked - display path
  - bug fix & code cleaning

v 1.0.0
  - bug fix
  - projects preview mode

v 0.9.6
  - css fix
  - new repo empty tree until restart server - fixed

v 0.9.4
  - security improved
  - authorization improved
  - html escaping
  - bug fix
  - increased test coverage
  - design improvements

v 0.9.1
  - increased test coverage
  - design improvements
  - new issue email notification
  - updated app name
  - issue redesigned
  - issue can be edit

v 0.8.0
  - syntax highlight for main file types
  - redesign
  - stability
  - security fixes
  - increased test coverage
  - email notification<|MERGE_RESOLUTION|>--- conflicted
+++ resolved
@@ -44,13 +44,10 @@
   - Add an option to automatically sign-in with an Omniauth provider
   - Better performance for web editor (switched from satellites to rugged)
   - GitLab CI service sends .gitlab-ci.yaml in each push call
-<<<<<<< HEAD
   - When remove project - move repository and schedule it removal
   - Improve group removing logic
   - Trigger create-hooks on backup restore task
-=======
   - Add option to automatically link omniauth and LDAP identities
->>>>>>> 45e9150a
 
 v 7.11.4
   - Fix missing bullets when creating lists
