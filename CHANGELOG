Please view this file on the master branch, on stable branches it's out of date.

v 8.9.0 (unreleased)
  - Fix Error 500 when using closes_issues API with an external issue tracker
  - Bulk assign/unassign labels to issues.
  - Ability to prioritize labels !4009 / !3205 (Thijs Wouters)
  - Fix endless redirections when accessing user OAuth applications when they are disabled
  - Allow enabling wiki page events from Webhook management UI
  - Bump rouge to 1.11.0
  - Fix issue with arrow keys not working in search autocomplete dropdown
  - Make EmailsOnPushWorker use Sidekiq mailers queue
  - Fix wiki page events' webhook to point to the wiki repository
  - Don't show tags for revert and cherry-pick operations
  - Fix issue todo not remove when leave project !4150 (Long Nguyen)
  - Allow customisable text on the 'nearly there' page after a user signs up
  - Bump recaptcha gem to 3.0.0 to remove deprecated stoken support
  - Fix SVG sanitizer to allow more elements
  - Allow forking projects with restricted visibility level
  - Added descriptions to notification settings dropdown
  - Improve note validation to prevent errors when creating invalid note via API
  - Reduce number of fog gem dependencies
  - Remove project notification settings associated with deleted projects
  - Fix 404 page when viewing TODOs that contain milestones or labels in different projects
  - Redesign navigation for project pages
  - Fix groups API to list only user's accessible projects
  - Redesign account and email confirmation emails
  - `git clone https://host/namespace/project` now works, in addition to using the `.git` suffix
  - Bump nokogiri to 1.6.8
  - Use gitlab-shell v3.0.0
  - Upgrade to jQuery 2
  - Use Knapsack to evenly distribute tests across multiple nodes
  - Add `sha` parameter to MR merge API, to ensure only reviewed changes are merged
  - Don't allow MRs to be merged when commits were added since the last review / page load
  - Add DB index on users.state
  - Add rake task 'gitlab:db:configure' for conditionally seeding or migrating the database
  - Changed the Slack build message to use the singular duration if necessary (Aran Koning)
  - Links from a wiki page to other wiki pages should be rewritten as expected
  - Add option to project to only allow merge requests to be merged if the build succeeds (Rui Santos)
  - Fix issues filter when ordering by milestone
  - Added artifacts:when to .gitlab-ci.yml - this requires GitLab Runner 1.3
  - Todos will display target state if issuable target is 'Closed' or 'Merged'
  - Fix bug when sorting issues by milestone due date and filtering by two or more labels
  - Add support for using Yubikeys (U2F) for two-factor authentication
  - Link to blank group icon doesn't throw a 404 anymore
  - Remove 'main language' feature
  - Pipelines can be canceled only when there are running builds
  - Use downcased path to container repository as this is expected path by Docker
  - Projects pending deletion will render a 404 page
  - Measure queue duration between gitlab-workhorse and Rails
  - Make Omniauth providers specs to not modify global configuration
  - Make authentication service for Container Registry to be compatible with < Docker 1.11
  - Add Application Setting to configure Container Registry token expire delay (default 5min)
  - Cache assigned issue and merge request counts in sidebar nav
  - Use Knapsack only in CI environment
  - Cache project build count in sidebar nav
  - Add milestone expire date to the right sidebar
  - Fix markdown_spec to use before instead of before(:all) to properly cleanup database after testing
  - Reduce number of queries needed to render issue labels in the sidebar
  - Improve error handling importing projects
  - Remove duplicated notification settings
  - Put project Files and Commits tabs under Code tab
  - Decouple global notification level from user model
  - Replace Colorize with Rainbow for coloring console output in Rake tasks.
  - Add workhorse controller and API helpers
  - An indicator is now displayed at the top of the comment field for confidential issues.
  - RepositoryCheck::SingleRepositoryWorker public and private methods are now instrumented
  - Improve issuables APIs performance when accessing notes !4471
  - External links now open in a new tab
  - Markdown editor now correctly resets the input value on edit cancellation !4175
  - Toggling a task list item in a issue/mr description does not creates a Todo for mentions
  - Improved UX of date pickers on issue & milestone forms
  - Cache on the database if a project has an active external issue tracker.
  - Put project Labels and Milestones pages links under Issues and Merge Requests tabs as subnav
  - All classes in the Banzai::ReferenceParser namespace are now instrumented

v 8.8.5 (unreleased)
  - Ensure branch cleanup regardless of whether the GitHub import process succeeds
  - Fix todos page throwing errors when you have a project pending deletion
  - Reduce number of SQL queries when rendering user references
  - Import GitHub repositories respecting the API rate limit
  - Fix importer for GitHub comments on diff
  - Disable Webhooks before proceeding with the GitHub import
  - Fix incremental trace upload API when using multi-byte UTF-8 chars in trace

v 8.8.4
  - Fix LDAP-based login for users with 2FA enabled. !4493

v 8.8.3
  - Fix 404 page when viewing TODOs that contain milestones or labels in different projects. !4312
  - Fixed JS error when trying to remove discussion form. !4303
  - Fixed issue with button color when no CI enabled. !4287
  - Fixed potential issue with 2 CI status polling events happening. !3869
  - Improve design of Pipeline view. !4230
  - Fix gitlab importer failing to import new projects due to missing credentials. !4301
  - Fix import URL migration not rescuing with the correct Error. !4321
  - Fix health check access token changing due to old application settings being used. !4332
  - Make authentication service for Container Registry to be compatible with Docker versions before 1.11. !4363
  - Add Application Setting to configure Container Registry token expire delay (default 5 min). !4364
  - Pass the "Remember me" value to the 2FA token form. !4369
  - Fix incorrect links on pipeline page when merge request created from fork.  !4376
  - Use downcased path to container repository as this is expected path by Docker. !4420
  - Fix wiki project clone address error (chujinjin). !4429
  - Fix serious performance bug with rendering Markdown with InlineDiffFilter.  !4392
  - Fix missing number on generated ordered list element. !4437
  - Prevent disclosure of notes on confidential issues in search results.

v 8.8.2
  - Added remove due date button. !4209
  - Fix Error 500 when accessing application settings due to nil disabled OAuth sign-in sources. !4242
  - Fix Error 500 in CI charts by gracefully handling commits with no durations. !4245
  - Fix table UI on CI builds page. !4249
  - Fix backups if registry is disabled. !4263
  - Fixed issue with merge button color. !4211
  - Fixed issue with enter key selecting wrong option in dropdown. !4210
  - When creating a .gitignore file a dropdown with templates will be provided. !4075
  - Fix concurrent request when updating build log in browser. !4183

v 8.8.1
  - Add documentation for the "Health Check" feature
  - Allow anonymous users to access a public project's pipelines !4233
  - Fix MySQL compatibility in zero downtime migrations helpers
  - Fix the CI login to Container Registry (the gitlab-ci-token user)

v 8.8.0
  - Implement GFM references for milestones (Alejandro Rodríguez)
  - Snippets tab under user profile. !4001 (Long Nguyen)
  - Fix error when using link to uploads in global snippets
  - Fix Error 500 when attempting to retrieve project license when HEAD points to non-existent ref
  - Assign labels and milestone to target project when moving issue. !3934 (Long Nguyen)
  - Use a case-insensitive comparison in sanitizing URI schemes
  - Toggle sign-up confirmation emails in application settings
  - Make it possible to prevent tagged runner from picking untagged jobs
  - Added `InlineDiffFilter` to the markdown parser. (Adam Butler)
  - Added inline diff styling for `change_title` system notes. (Adam Butler)
  - Project#open_branches has been cleaned up and no longer loads entire records into memory.
  - Escape HTML in commit titles in system note messages
  - Improve design of Pipeline View
  - Fix scope used when accessing container registry
  - Fix creation of Ci::Commit object which can lead to pending, failed in some scenarios
  - Improve multiple branch push performance by memoizing permission checking
  - Log to application.log when an admin starts and stops impersonating a user
  - Changing the confidentiality of an issue now creates a new system note (Alex Moore-Niemi)
  - Updated gitlab_git to 10.1.0
  - GitAccess#protected_tag? no longer loads all tags just to check if a single one exists
  - Reduce delay in destroying a project from 1-minute to immediately
  - Make build status canceled if any of the jobs was canceled and none failed
  - Upgrade Sidekiq to 4.1.2
  - Added /health_check endpoint for checking service status
  - Make 'upcoming' filter for milestones work better across projects
  - Sanitize repo paths in new project error message
  - Bump mail_room to 0.7.0 to fix stuck IDLE connections
  - Remove future dates from contribution calendar graph.
  - Support e-mail notifications for comments on project snippets
  - Fix API leak of notes of unauthorized issues, snippets and merge requests
  - Use ActionDispatch Remote IP for Akismet checking
  - Fix error when visiting commit builds page before build was updated
  - Add 'l' shortcut to open Label dropdown on issuables and 'i' to create new issue on a project
  - Update SVG sanitizer to conform to SVG 1.1
  - Speed up push emails with multiple recipients by only generating the email once
  - Updated search UI
  - Added authentication service for Container Registry
  - Display informative message when new milestone is created
  - Sanitize milestones and labels titles
  - Support multi-line tag messages. !3833 (Calin Seciu)
  - Force users to reset their password after an admin changes it
  - Allow "NEWS" and "CHANGES" as alternative names for CHANGELOG. !3768 (Connor Shea)
  - Added button to toggle whitespaces changes on diff view
  - Backport GitHub Enterprise import support from EE
  - Create tags using Rugged for performance reasons. !3745
  - Allow guests to set notification level in projects
  - API: Expose Issue#user_notes_count. !3126 (Anton Popov)
  - Don't show forks button when user can't view forks
  - Fix atom feed links and rendering
  - Files over 5MB can only be viewed in their raw form, files over 1MB without highlighting !3718
  - Add support for supressing text diffs using .gitattributes on the default branch (Matt Oakes)
  - Add eager load paths to help prevent dependency load issues in Sidekiq workers. !3724
  - Added multiple colors for labels in dropdowns when dups happen.
  - Show commits in the same order as `git log`
  - Improve description for the Two-factor Authentication sign-in screen. (Connor Shea)
  - API support for the 'since' and 'until' operators on commit requests (Paco Guzman)
  - Fix Gravatar hint in user profile when Gravatar is disabled. !3988 (Artem Sidorenko)
  - Expire repository exists? and has_visible_content? caches after a push if necessary
<<<<<<< HEAD
  - Fix unintentional filtering bug in issues sorted by milestone due (Takuya Noguchi)
  - Remove the toggle comments button. 
=======
  - Fix unintentional filtering bug in Issue/MR sorted by milestone due (Takuya Noguchi)
  - Fix adding a todo for private group members (Ahmad Sherif)
  - Bump ace-rails-ap gem version from 2.0.1 to 4.0.2 which upgrades Ace Editor from 1.1.2 to 1.2.3
  - Total method execution timings are no longer tracked
  - Allow Admins to remove the Login with buttons for OAuth services and still be able to import !4034. (Andrei Gliga)
  - Add API endpoints for un/subscribing from/to a label. !4051 (Ahmad Sherif)
  - Hide left sidebar on phone screens to give more space for content
  - Redesign navigation for profile and group pages
  - Add counter metrics for rails cache
  - Import pull requests from GitHub where the source or target branches were removed
  - All Grape API helpers are now instrumented
  - Improve Issue formatting for the Slack Service (Jeroen van Baarsen)
  - Fixed advice on invalid permissions on upload path !2948 (Ludovic Perrine)
  - Allows MR authors to have the source branch removed when merging the MR. !2801 (Jeroen Jacobs)
  - When creating a .gitignore file a dropdown with templates will be provided
  - Shows the issue/MR list search/filter form and corrects the mobile styling for guest users. #17562

v 8.7.7
  - Fix import by `Any Git URL` broken if the URL contains a space

v 8.7.6
  - Fix links on wiki pages for relative url setups. !4131 (Artem Sidorenko)
  - Fix import from GitLab.com to a private instance failure. !4181
  - Fix external imports not finding the import data. !4106
  - Fix notification delay when changing status of an issue
  - Bump Workhorse to 0.7.5 so it can serve raw diffs

v 8.7.5
  - Fix relative links in wiki pages. !4050
  - Fix always showing build notification message when switching between merge requests !4086
  - Fix an issue when filtering merge requests with more than one label. !3886
  - Fix short note for the default scope on build page (Takuya Noguchi)

v 8.7.4
  - Links for Redmine issue references are generated correctly again !4048 (Benedikt Huss)
  - Fix setting trusted proxies !3970
  - Fix BitBucket importer bug when throwing exceptions !3941
  - Use sign out path only if not empty !3989
  - Running rake gitlab:db:drop_tables now drops tables with cascade !4020
  - Running rake gitlab:db:drop_tables uses "IF EXISTS" as a precaution !4100
  - Use a case-insensitive comparison in sanitizing URI schemes
>>>>>>> 4a8ae77e

v 8.7.3
  - Emails, Gitlab::Email::Message, Gitlab::Diff, and Premailer::Adapter::Nokogiri are now instrumented
  - Merge request widget displays TeamCity build state and code coverage correctly again.
  - Fix the line code when importing PR review comments from GitHub. !4010
  - Wikis are now initialized on legacy projects when checking repositories
  - Remove animate.css in favor of a smaller subset of animations. !3937 (Connor Shea)

v 8.7.2
  - The "New Branch" button is now loaded asynchronously
  - Fix error 500 when trying to create a wiki page
  - Updated spacing between notification label and button
  - Label titles in filters are now escaped properly

v 8.7.1
  - Throttle the update of `project.last_activity_at` to 1 minute. !3848
  - Fix .gitlab-ci.yml parsing issue when hidde job is a template without script definition. !3849
  - Fix license detection to detect all license files, not only known licenses. !3878
  - Use the `can?` helper instead of `current_user.can?`. !3882
  - Prevent users from deleting Webhooks via API they do not own
  - Fix Error 500 due to stale cache when projects are renamed or transferred
  - Update width of search box to fix Safari bug. !3900 (Jedidiah)
  - Use the `can?` helper instead of `current_user.can?`

v 8.7.0
  - Gitlab::GitAccess and Gitlab::GitAccessWiki are now instrumented
  - Fix vulnerability that made it possible to gain access to private labels and milestones
  - The number of InfluxDB points stored per UDP packet can now be configured
  - Fix error when cross-project label reference used with non-existent project
  - Transactions for /internal/allowed now have an "action" tag set
  - Method instrumentation now uses Module#prepend instead of aliasing methods
  - Repository.clean_old_archives is now instrumented
  - Add support for environment variables on a job level in CI configuration file
  - SQL query counts are now tracked per transaction
  - The Projects::HousekeepingService class has extra instrumentation
  - All service classes (those residing in app/services) are now instrumented
  - Developers can now add custom tags to transactions
  - Loading of an issue's referenced merge requests and related branches is now done asynchronously
  - Enable gzip for assets, makes the page size significantly smaller. !3544 / !3632 (Connor Shea)
  - Add support to cherry-pick any commit into any branch in the web interface (Minqi Pan)
  - Project switcher uses new dropdown styling
  - Load award emoji images separately unless opening the full picker. Saves several hundred KBs of data for most pages. (Connor Shea)
  - Do not include award_emojis in issue and merge_request comment_count !3610 (Lucas Charles)
  - Restrict user profiles when public visibility level is restricted.
  - Add ability set due date to issues, sort and filter issues by due date (Mehmet Beydogan)
  - All images in discussions and wikis now link to their source files !3464 (Connor Shea).
  - Return status code 303 after a branch DELETE operation to avoid project deletion (Stan Hu)
  - Add setting for customizing the list of trusted proxies !3524
  - Allow projects to be transfered to a lower visibility level group
  - Fix `signed_in_ip` being set to 127.0.0.1 when using a reverse proxy !3524
  - Improved Markdown rendering performance !3389
  - Make shared runners text in box configurable
  - Don't attempt to look up an avatar in repo if repo directory does not exist (Stan Hu)
  - API: Ability to subscribe and unsubscribe from issues and merge requests (Robert Schilling)
  - Expose project badges in project settings
  - Make /profile/keys/new redirect to /profile/keys for back-compat. !3717
  - Preserve time notes/comments have been updated at when moving issue
  - Make HTTP(s) label consistent on clone bar (Stan Hu)
  - Add support for `after_script`, requires Runner 1.2 (Kamil Trzciński)
  - Expose label description in API (Mariusz Jachimowicz)
  - API: Ability to update a group (Robert Schilling)
  - API: Ability to move issues (Robert Schilling)
  - Fix Error 500 after renaming a project path (Stan Hu)
  - Fix a bug whith trailing slash in teamcity_url (Charles May)
  - Allow back dating on issues when created or updated through the API
  - Allow back dating on issue notes when created through the API
  - Propose license template when creating a new LICENSE file
  - API: Expose /licenses and /licenses/:key
  - Fix avatar stretching by providing a cropping feature
  - API: Expose `subscribed` for issues and merge requests (Robert Schilling)
  - Allow SAML to handle external users based on user's information !3530
  - Allow Omniauth providers to be marked as `external` !3657
  - Add endpoints to archive or unarchive a project !3372
  - Fix a bug whith trailing slash in bamboo_url
  - Add links to CI setup documentation from project settings and builds pages
  - Display project members page to all members
  - Handle nil descriptions in Slack issue messages (Stan Hu)
  - Add automated repository integrity checks (OFF by default)
  - API: Expose open_issues_count, closed_issues_count, open_merge_requests_count for labels (Robert Schilling)
  - API: Ability to star and unstar a project (Robert Schilling)
  - Add default scope to projects to exclude projects pending deletion
  - Allow to close merge requests which source projects(forks) are deleted.
  - Ensure empty recipients are rejected in BuildsEmailService
  - Use rugged to change HEAD in Project#change_head (P.S.V.R)
  - API: Ability to filter milestones by state `active` and `closed` (Robert Schilling)
  - API: Fix milestone filtering by `iid` (Robert Schilling)
  - Make before_script and after_script overridable on per-job (Kamil Trzciński)
  - API: Delete notes of issues, snippets, and merge requests (Robert Schilling)
  - Implement 'Groups View' as an option for dashboard preferences !3379 (Elias W.)
  - Better errors handling when creating milestones inside groups
  - Fix high CPU usage when PostReceive receives refs/merge-requests/<id>
  - Hide `Create a group` help block when creating a new project in a group
  - Implement 'TODOs View' as an option for dashboard preferences !3379 (Elias W.)
  - Allow issues and merge requests to be assigned to the author !2765
  - Make Ci::Commit to group only similar builds and make it stateful (ref, tag)
  - Gracefully handle notes on deleted commits in merge requests (Stan Hu)
  - Decouple membership and notifications
  - Fix creation of merge requests for orphaned branches (Stan Hu)
  - API: Ability to retrieve a single tag (Robert Schilling)
  - While signing up, don't persist the user password across form redisplays
  - Fall back to `In-Reply-To` and `References` headers when sub-addressing is not available (David Padilla)
  - Remove "Congratulations!" tweet button on newly-created project. (Connor Shea)
  - Fix admin/projects when using visibility levels on search (PotHix)
  - Build status notifications
  - Update email confirmation interface
  - API: Expose user location (Robert Schilling)
  - API: Do not leak group existence via return code (Robert Schilling)
  - ClosingIssueExtractor regex now also works with colons. e.g. "Fixes: #1234" !3591
  - Update number of Todos in the sidebar when it's marked as "Done". !3600
  - Sanitize branch names created for confidential issues
  - API: Expose 'updated_at' for issue, snippet, and merge request notes (Robert Schilling)
  - API: User can leave a project through the API when not master or owner. !3613
  - Fix repository cache invalidation issue when project is recreated with an empty repo (Stan Hu)
  - Fix: Allow empty recipients list for builds emails service when pushed is added (Frank Groeneveld)
  - Improved markdown forms
  - Diff design updates (colors, button styles, etc)
  - Copying and pasting a diff no longer pastes the line numbers or +/-
  - Add null check to formData when updating profile content to fix Firefox bug
  - Disable spellcheck and autocorrect for username field in admin page
  - Delete tags using Rugged for performance reasons (Robert Schilling)
  - Add Slack notifications when Wiki is edited (Sebastian Klier)
  - Diffs load at the correct point when linking from from number
  - Selected diff rows highlight
  - Fix emoji categories in the emoji picker
  - API: Properly display annotated tags for GET /projects/:id/repository/tags (Robert Schilling)
  - Add encrypted credentials for imported projects and migrate old ones
  - Properly format all merge request references with ! rather than # !3740 (Ben Bodenmiller)
  - Author and participants are displayed first on users autocompletion
  - Show number sign on external issue reference text (Florent Baldino)
  - Updated print style for issues
  - Use GitHub Issue/PR number as iid to keep references
  - Import GitHub labels
  - Add option to filter by "Owned projects" on dashboard page
  - Import GitHub milestones
  - Execute system web hooks on push to the project
  - Allow enable/disable push events for system hooks
  - Fix GitHub project's link in the import page when provider has a custom URL
  - Add RAW build trace output and button on build page
  - Add incremental build trace update into CI API

v 8.6.8
  - Prevent privilege escalation via "impersonate" feature
  - Prevent privilege escalation via notes API
  - Prevent privilege escalation via project webhook API
  - Prevent XSS via Git branch and tag names
  - Prevent XSS via custom issue tracker URL
  - Prevent XSS via `window.opener`
  - Prevent XSS via label drop-down
  - Prevent information disclosure via milestone API
  - Prevent information disclosure via snippet API
  - Prevent information disclosure via project labels
  - Prevent information disclosure via new merge request page

v 8.6.7
  - Fix persistent XSS vulnerability in `commit_person_link` helper
  - Fix persistent XSS vulnerability in Label and Milestone dropdowns
  - Fix vulnerability that made it possible to enumerate private projects belonging to group

v 8.6.6
  - Expire the exists cache before deletion to ensure project dir actually exists (Stan Hu). !3413
  - Fix error on language detection when repository has no HEAD (e.g., master branch) (Jeroen Bobbeldijk). !3654
  - Fix revoking of authorized OAuth applications (Connor Shea). !3690
  - Fix error on language detection when repository has no HEAD (e.g., master branch). !3654 (Jeroen Bobbeldijk)
  - Issuable header is consistent between issues and merge requests
  - Improved spacing in issuable header on mobile

v 8.6.5
  - Fix importing from GitHub Enterprise. !3529
  - Perform the language detection after updating merge requests in `GitPushService`, leading to faster visual feedback for the end-user. !3533
  - Check permissions when user attempts to import members from another project. !3535
  - Only update repository language if it is not set to improve performance. !3556
  - Return status code 303 after a branch DELETE operation to avoid project deletion (Stan Hu). !3583
  - Unblock user when active_directory is disabled and it can be found !3550
  - Fix a 2FA authentication spoofing vulnerability.

v 8.6.4
  - Don't attempt to fetch any tags from a forked repo (Stan Hu)
  - Redesign the Labels page

v 8.6.3
  - Mentions on confidential issues doesn't create todos for non-members. !3374
  - Destroy related todos when an Issue/MR is deleted. !3376
  - Fix error 500 when target is nil on todo list. !3376
  - Fix copying uploads when moving issue to another project. !3382
  - Ensuring Merge Request API returns boolean values for work_in_progress (Abhi Rao). !3432
  - Fix raw/rendered diff producing different results on merge requests. !3450
  - Fix commit comment alignment (Stan Hu). !3466
  - Fix Error 500 when searching for a comment in a project snippet. !3468
  - Allow temporary email as notification email. !3477
  - Fix issue with dropdowns not selecting values. !3478
  - Update gitlab-shell version and doc to 2.6.12. gitlab-org/gitlab-ee!280

v 8.6.2
  - Fix dropdown alignment. !3298
  - Fix issuable sidebar overlaps on tablet. !3299
  - Make dropdowns pixel perfect. !3337
  - Fix order of steps to prevent PostgreSQL errors when running migration. !3355
  - Fix bold text in issuable sidebar. !3358
  - Fix error with anonymous token in applications settings. !3362
  - Fix the milestone 'upcoming' filter. !3364 + !3368
  - Fix comments on confidential issues showing up in activity feed to non-members. !3375
  - Fix `NoMethodError` when visiting CI root path at `/ci`. !3377
  - Add a tooltip to new branch button in issue page. !3380
  - Fix an issue hiding the password form when signed-in with a linked account. !3381
  - Add links to CI setup documentation from project settings and builds pages. !3384
  - Fix an issue with width of project select dropdown. !3386
  - Remove redundant `require`s from Banzai files. !3391
  - Fix error 500 with cancel button on issuable edit form. !3392 + !3417
  - Fix background when editing a highlighted note. !3423
  - Remove tabstop from the WIP toggle links. !3426
  - Ensure private project snippets are not viewable by unauthorized people.
  - Gracefully handle notes on deleted commits in merge requests (Stan Hu). !3402
  - Fixed issue with notification settings not saving. !3452

v 8.6.1
  - Add option to reload the schema before restoring a database backup. !2807
  - Display navigation controls on mobile. !3214
  - Fixed bug where participants would not work correctly on merge requests. !3329
  - Fix sorting issues by votes on the groups issues page results in SQL errors. !3333
  - Restrict notifications for confidential issues. !3334
  - Do not allow to move issue if it has not been persisted. !3340
  - Add a confirmation step before deleting an issuable. !3341
  - Fixes issue with signin button overflowing on mobile. !3342
  - Auto collapses the navigation sidebar when resizing. !3343
  - Fix build dependencies, when the dependency is a string. !3344
  - Shows error messages when trying to create label in dropdown menu. !3345
  - Fixes issue with assign milestone not loading milestone list. !3346
  - Fix an issue causing the Dashboard/Milestones page to be blank. !3348

v 8.6.0
  - Add ability to move issue to another project
  - Prevent tokens in the import URL to be showed by the UI
  - Fix bug where wrong commit ID was being used in a merge request diff to show old image (Stan Hu)
  - Add confidential issues
  - Bump gitlab_git to 9.0.3 (Stan Hu)
  - Fix diff image view modes (2-up, swipe, onion skin) not working (Stan Hu)
  - Support Golang subpackage fetching (Stan Hu)
  - Bump Capybara gem to 2.6.2 (Stan Hu)
  - New branch button appears on issues where applicable
  - Contributions to forked projects are included in calendar
  - Improve the formatting for the user page bio (Connor Shea)
  - Easily (un)mark merge request as WIP using link
  - Use specialized system notes when MR is (un)marked as WIP
  - Removed the default password from the initial admin account created during
    setup. A password can be provided during setup (see installation docs), or
    GitLab will ask the user to create a new one upon first visit.
  - Fix issue when pushing to projects ending in .wiki
  - Properly display YAML front matter in Markdown
  - Add support for wiki with UTF-8 page names (Hiroyuki Sato)
  - Fix wiki search results point to raw source (Hiroyuki Sato)
  - Don't load all of GitLab in mail_room
  - Add information about `image` and `services` field at `job` level in the `.gitlab-ci.yml` documentation (Pat Turner)
  - HTTP error pages work independently from location and config (Artem Sidorenko)
  - Update `omniauth-saml` to 1.5.0 to allow for custom response attributes to be set
  - Memoize @group in Admin::GroupsController (Yatish Mehta)
  - Indicate how much an MR diverged from the target branch (Pierre de La Morinerie)
  - Added omniauth-auth0 Gem (Daniel Carraro)
  - Add label description in tooltip to labels in issue index and sidebar
  - Strip leading and trailing spaces in URL validator (evuez)
  - Add "last_sign_in_at" and "confirmed_at" to GET /users/* API endpoints for admins (evuez)
  - Return empty array instead of 404 when commit has no statuses in commit status API
  - Decrease the font size and the padding of the `.anchor` icons used in the README (Roberto Dip)
  - Rewrite logo to simplify SVG code (Sean Lang)
  - Allow to use YAML anchors when parsing the `.gitlab-ci.yml` (Pascal Bach)
  - Ignore jobs that start with `.` (hidden jobs)
  - Hide builds from project's settings when the feature is disabled
  - Allow to pass name of created artifacts archive in `.gitlab-ci.yml`
  - Refactor and greatly improve search performance
  - Add support for cross-project label references
  - Ensure "new SSH key" email do not ends up as dead Sidekiq jobs
  - Update documentation to reflect Guest role not being enforced on internal projects
  - Allow search for logged out users
  - Allow to define on which builds the current one depends on
  - Allow user subscription to a label: get notified for issues/merge requests related to that label (Timothy Andrew)
  - Fix bug where Bitbucket `closed` issues were imported as `opened` (Iuri de Silvio)
  - Don't show Issues/MRs from archived projects in Groups view
  - Fix wrong "iid of max iid" in Issuable sidebar for some merged MRs
  - Fix empty source_sha on Merge Request when there is no diff (Pierre de La Morinerie)
  - Increase the notes polling timeout over time (Roberto Dip)
  - Add shortcut to toggle markdown preview (Florent Baldino)
  - Show labels in dashboard and group milestone views
  - Fix an issue when the target branch of a MR had been deleted
  - Add main language of a project in the list of projects (Tiago Botelho)
  - Add #upcoming filter to Milestone filter (Tiago Botelho)
  - Add ability to show archived projects on dashboard, explore and group pages
  - Remove fork link closes all merge requests opened on source project (Florent Baldino)
  - Move group activity to separate page
  - Create external users which are excluded of internal and private projects unless access was explicitly granted
  - Continue parameters are checked to ensure redirection goes to the same instance
  - User deletion is now done in the background so the request can not time out
  - Canceled builds are now ignored in compound build status if marked as `allowed to fail`
  - Trigger a todo for mentions on commits page
  - Let project owners and admins soft delete issues and merge requests

v 8.5.12
  - Prevent privilege escalation via "impersonate" feature
  - Prevent privilege escalation via notes API
  - Prevent privilege escalation via project webhook API
  - Prevent XSS via Git branch and tag names
  - Prevent XSS via custom issue tracker URL
  - Prevent XSS via `window.opener`
  - Prevent information disclosure via snippet API
  - Prevent information disclosure via project labels
  - Prevent information disclosure via new merge request page

v 8.5.11
  - Fix persistent XSS vulnerability in `commit_person_link` helper

v 8.5.10
  - Fix a 2FA authentication spoofing vulnerability.

v 8.5.9
  - Don't attempt to fetch any tags from a forked repo (Stan Hu).

v 8.5.8
  - Bump Git version requirement to 2.7.4

v 8.5.7
  - Bump Git version requirement to 2.7.3

v 8.5.6
  - Obtain a lease before querying LDAP

v 8.5.5
  - Ensure removing a project removes associated Todo entries
  - Prevent a 500 error in Todos when author was removed
  - Fix pagination for filtered dashboard and explore pages
  - Fix "Show all" link behavior

v 8.5.4
  - Do not cache requests for badges (including builds badge)

v 8.5.3
  - Flush repository caches before renaming projects
  - Sort starred projects on dashboard based on last activity by default
  - Show commit message in JIRA mention comment
  - Makes issue page and merge request page usable on mobile browsers.
  - Improved UI for profile settings

v 8.5.2
  - Fix sidebar overlapping content when screen width was below 1200px
  - Don't repeat labels listed on Labels tab
  - Bring the "branded appearance" feature from EE to CE
  - Fix error 500 when commenting on a commit
  - Show days remaining instead of elapsed time for Milestone
  - Fix broken icons on installations with relative URL (Artem Sidorenko)
  - Fix issue where tag list wasn't refreshed after deleting a tag
  - Fix import from gitlab.com (KazSawada)
  - Improve implementation to check read access to forks and add pagination
  - Don't show any "2FA required" message if it's not actually required
  - Fix help keyboard shortcut on relative URL setups (Artem Sidorenko)
  - Update Rails to 4.2.5.2
  - Fix permissions for deprecated CI build status badge
  - Don't show "Welcome to GitLab" when the search didn't return any projects
  - Add Todos documentation

v 8.5.1
  - Fix group projects styles
  - Show Crowd login tab when sign in is disabled and Crowd is enabled (Peter Hudec)
  - Fix a set of small UI glitches in project, profile, and wiki pages
  - Restrict permissions on public/uploads
  - Fix the merge request side-by-side view after loading diff results
  - Fix the look of tooltip for the "Revert" button
  - Add when the Builds & Runners API changes got introduced
  - Fix error 500 on some merged merge requests
  - Fix an issue causing the content of the issuable sidebar to disappear
  - Fix error 500 when trying to mark an already done todo as "done"
  - Fix an issue where MRs weren't sortable
  - Issues can now be dragged & dropped into empty milestone lists. This is also
    possible with MRs
  - Changed padding & background color for highlighted notes
  - Re-add the newrelic_rpm gem which was removed without any deprecation or warning (Stan Hu)
  - Update sentry-raven gem to 0.15.6
  - Add build coverage in project's builds page (Steffen Köhler)
  - Changed # to ! for merge requests in activity view

v 8.5.0
  - Fix duplicate "me" in tooltip of the "thumbsup" awards Emoji (Stan Hu)
  - Cache various Repository methods to improve performance
  - Fix duplicated branch creation/deletion Webhooks/service notifications when using Web UI (Stan Hu)
  - Ensure rake tasks that don't need a DB connection can be run without one
  - Update New Relic gem to 3.14.1.311 (Stan Hu)
  - Add "visibility" flag to GET /projects api endpoint
  - Add an option to supply root email through an environmental variable (Koichiro Mikami)
  - Ignore binary files in code search to prevent Error 500 (Stan Hu)
  - Render sanitized SVG images (Stan Hu)
  - Support download access by PRIVATE-TOKEN header (Stan Hu)
  - Upgrade gitlab_git to 7.2.23 to fix commit message mentions in first branch push
  - Add option to include the sender name in body of Notify email (Jason Lee)
  - New UI for pagination
  - Don't prevent sign out when 2FA enforcement is enabled and user hasn't yet
    set it up
  - API: Added "merge_requests/:merge_request_id/closes_issues" (Gal Schlezinger)
  - Fix diff comments loaded by AJAX to load comment with diff in discussion tab
  - Fix relative links in other markup formats (Ben Boeckel)
  - Whitelist raw "abbr" elements when parsing Markdown (Benedict Etzel)
  - Fix label links for a merge request pointing to issues list
  - Don't vendor minified JS
  - Increase project import timeout to 15 minutes
  - Be more permissive with email address validation: it only has to contain a single '@'
  - Display 404 error on group not found
  - Track project import failure
  - Support Two-factor Authentication for LDAP users
  - Display database type and version in Administration dashboard
  - Allow limited Markdown in Broadcast Messages
  - Fix visibility level text in admin area (Zeger-Jan van de Weg)
  - Warn admin during OAuth of granting admin rights (Zeger-Jan van de Weg)
  - Update the ExternalIssue regex pattern (Blake Hitchcock)
  - Remember user's inline/side-by-side diff view preference in a cookie (Kirill Katsnelson)
  - Optimized performance of finding issues to be closed by a merge request
  - Add `avatar_url`, `description`, `git_ssh_url`, `git_http_url`, `path_with_namespace`
    and `default_branch` in `project` in push, issue, merge-request and note webhooks data (Kirill Zaitsev)
  - Deprecate the `ssh_url` in favor of `git_ssh_url` and `http_url` in favor of `git_http_url`
    in `project` for push, issue, merge-request and note webhooks data (Kirill Zaitsev)
  - Deprecate the `repository` key in push, issue, merge-request and note webhooks data, use `project` instead (Kirill Zaitsev)
  - API: Expose MergeRequest#merge_status (Andrei Dziahel)
  - Revert "Add IP check against DNSBLs at account sign-up"
  - Actually use the `skip_merges` option in Repository#commits (Tony Chu)
  - Fix API to keep request parameters in Link header (Michael Potthoff)
  - Deprecate API "merge_request/:merge_request_id/comments". Use "merge_requests/:merge_request_id/notes" instead
  - Deprecate API "merge_request/:merge_request_id/...". Use "merge_requests/:merge_request_id/..." instead
  - Prevent parse error when name of project ends with .atom and prevent path issues
  - Discover branches for commit statuses ref-less when doing merge when succeeded
  - Mark inline difference between old and new paths when a file is renamed
  - Support Akismet spam checking for creation of issues via API (Stan Hu)
  - API: Allow to set or update a merge-request's milestone (Kirill Skachkov)
  - Improve UI consistency between projects and groups lists
  - Add sort dropdown to dashboard projects page
  - Fixed logo animation on Safari (Roman Rott)
  - Fix Merge When Succeeded when multiple stages
  - Hide remove source branch button when the MR is merged but new commits are pushed (Zeger-Jan van de Weg)
  - In seach autocomplete show only groups and projects you are member of
  - Don't process cross-reference notes from forks
  - Fix: init.d script not working on OS X
  - Faster snippet search
  - Added API to download build artifacts
  - Title for milestones should be unique (Zeger-Jan van de Weg)
  - Validate correctness of maximum attachment size application setting
  - Replaces "Create merge request" link with one to the "Merge Request" when one exists
  - Fix CI builds badge, add a new link to builds badge, deprecate the old one
  - Fix broken link to project in build notification emails
  - Ability to see and sort on vote count from Issues and MR lists
  - Fix builds scheduler when first build in stage was allowed to fail
  - User project limit is reached notice is hidden if the projects limit is zero
  - Add API support for managing runners and project's runners
  - Allow SAML users to login with no previous account without having to allow
    all Omniauth providers to do so.
  - Allow existing users to auto link their SAML credentials by logging in via SAML
  - Make it possible to erase a build (trace, artifacts) using UI and API
  - Ability to revert changes from a Merge Request or Commit
  - Emoji comment on diffs are not award emoji
  - Add label description (Nuttanart Pornprasitsakul)
  - Show label row when filtering issues or merge requests by label (Nuttanart Pornprasitsakul)
  - Add Todos

v 8.4.10
  - Prevent privilege escalation via "impersonate" feature
  - Prevent privilege escalation via notes API
  - Prevent privilege escalation via project webhook API
  - Prevent XSS via Git branch and tag names
  - Prevent XSS via custom issue tracker URL
  - Prevent XSS via `window.opener`
  - Prevent information disclosure via snippet API
  - Prevent information disclosure via project labels
  - Prevent information disclosure via new merge request page

v 8.4.9
  - Fix persistent XSS vulnerability in `commit_person_link` helper

v 8.4.8
  - Fix a 2FA authentication spoofing vulnerability.

v 8.4.7
  - Don't attempt to fetch any tags from a forked repo (Stan Hu).

v 8.4.6
  - Bump Git version requirement to 2.7.4

v 8.4.5
  - No CE-specific changes

v 8.4.4
  - Update omniauth-saml gem to 1.4.2
  - Prevent long-running backup tasks from timing out the database connection
  - Add a Project setting to allow guests to view build logs (defaults to true)
  - Sort project milestones by due date including issue editor (Oliver Rogers / Orih)

v 8.4.3
  - Increase lfs_objects size column to 8-byte integer to allow files larger
    than 2.1GB
  - Correctly highlight MR diff when MR has merge conflicts
  - Fix highlighting in blame view
  - Update sentry-raven gem to prevent "Not a git repository" console output
    when running certain commands
  - Add instrumentation to additional Gitlab::Git and Rugged methods for
    performance monitoring
  - Allow autosize textareas to also be manually resized

v 8.4.2
  - Bump required gitlab-workhorse version to bring in a fix for missing
    artifacts in the build artifacts browser
  - Get rid of those ugly borders on the file tree view
  - Fix updating the runner information when asking for builds
  - Bump gitlab_git version to 7.2.24 in order to bring in a performance
    improvement when checking if a repository was empty
  - Add instrumentation for Gitlab::Git::Repository instance methods so we can
    track them in Performance Monitoring.
  - Increase contrast between highlighted code comments and inline diff marker
  - Fix method undefined when using external commit status in builds
  - Fix highlighting in blame view.

v 8.4.1
  - Apply security updates for Rails (4.2.5.1), rails-html-sanitizer (1.0.3),
    and Nokogiri (1.6.7.2)
  - Fix redirect loop during import
  - Fix diff highlighting for all syntax themes
  - Delete project and associations in a background worker

v 8.4.0
  - Allow LDAP users to change their email if it was not set by the LDAP server
  - Ensure Gravatar host looks like an actual host
  - Consider re-assign as a mention from a notification point of view
  - Add pagination headers to already paginated API resources
  - Properly generate diff of orphan commits, like the first commit in a repository
  - Improve the consistency of commit titles, branch names, tag names, issue/MR titles, on their respective project pages
  - Autocomplete data is now always loaded, instead of when focusing a comment text area
  - Improved performance of finding issues for an entire group
  - Added custom application performance measuring system powered by InfluxDB
  - Add syntax highlighting to diffs
  - Gracefully handle invalid UTF-8 sequences in Markdown links (Stan Hu)
  - Bump fog to 1.36.0 (Stan Hu)
  - Add user's last used IP addresses to admin page (Stan Hu)
  - Add housekeeping function to project settings page
  - The default GitLab logo now acts as a loading indicator
  - Fix caching issue where build status was not updating in project dashboard (Stan Hu)
  - Accept 2xx status codes for successful Webhook triggers (Stan Hu)
  - Fix missing date of month in network graph when commits span a month (Stan Hu)
  - Expire view caches when application settings change (e.g. Gravatar disabled) (Stan Hu)
  - Don't notify users twice if they are both project watchers and subscribers (Stan Hu)
  - Remove gray background from layout in UI
  - Fix signup for OAuth providers that don't provide a name
  - Implement new UI for group page
  - Implement search inside emoji picker
  - Let the CI runner know about builds that this build depends on
  - Add API support for looking up a user by username (Stan Hu)
  - Add project permissions to all project API endpoints (Stan Hu)
  - Link to milestone in "Milestone changed" system note
  - Only allow group/project members to mention `@all`
  - Expose Git's version in the admin area (Trey Davis)
  - Add "Frequently used" category to emoji picker
  - Add CAS support (tduehr)
  - Add link to merge request on build detail page
  - Fix: Problem with projects ending with .keys (Jose Corcuera)
  - Revert back upvote and downvote button to the issue and MR pages
  - Swap position of Assignee and Author selector on Issuables (Zeger-Jan van de Weg)
  - Add system hook messages for project rename and transfer (Steve Norman)
  - Fix version check image in Safari
  - Show 'All' tab by default in the builds page
  - Add Open Graph and Twitter Card data to all pages
  - Fix API project lookups when querying with a namespace with dots (Stan Hu)
  - Enable forcing Two-factor authentication sitewide, with optional grace period
  - Import GitHub Pull Requests into GitLab
  - Change single user API endpoint to return more detailed data (Michael Potthoff)
  - Update version check images to use SVG
  - Validate README format before displaying
  - Enable Microsoft Azure OAuth2 support (Janis Meybohm)
  - Properly set task-list class on single item task lists
  - Add file finder feature in tree view (Kyungchul Shin)
  - Ajax filter by message for commits page
  - API: Add support for deleting a tag via the API (Robert Schilling)
  - Allow subsequent validations in CI Linter
  - Show referenced MRs & Issues only when the current viewer can access them
  - Fix Encoding::CompatibilityError bug when markdown content has some complex URL (Jason Lee)
  - Add API support for managing project's builds
  - Add API support for managing project's build triggers
  - Add API support for managing project's build variables
  - Allow broadcast messages to be edited
  - Autosize Markdown textareas
  - Import GitHub wiki into GitLab
  - Add reporters ability to download and browse build artifacts (Andrew Johnson)
  - Autofill referring url in message box when reporting user abuse.
  - Remove leading comma on award emoji when the user is the first to award the emoji (Zeger-Jan van de Weg)
  - Add build artifacts browser
  - Improve UX in builds artifacts browser
  - Increase default size of `data` column in `events` table when using MySQL
  - Expose button to CI Lint tool on project builds page
  - Fix: Creator should be added as a master of the project on creation
  - Added X-GitLab-... headers to emails from CI and Email On Push services (Anton Baklanov)
  - Add IP check against DNSBLs at account sign-up
  - Added cache:key to .gitlab-ci.yml allowing to fine tune the caching

v 8.3.9
  - Prevent privilege escalation via "impersonate" feature
  - Prevent privilege escalation via notes API
  - Prevent privilege escalation via project webhook API
  - Prevent XSS via custom issue tracker URL
  - Prevent XSS via `window.opener`
  - Prevent information disclosure via project labels
  - Prevent information disclosure via new merge request page

v 8.3.8
  - Fix persistent XSS vulnerability in `commit_person_link` helper

v 8.3.7
  - Fix a 2FA authentication spoofing vulnerability.

v 8.3.6
  - Don't attempt to fetch any tags from a forked repo (Stan Hu).

v 8.3.5
  - Bump Git version requirement to 2.7.4

v 8.3.4
  - Use gitlab-workhorse 0.5.4 (fixes API routing bug)

v 8.3.3
  - Preserve CE behavior with JIRA integration by only calling API if URL is set
  - Fix duplicated branch creation/deletion events when using Web UI (Stan Hu)
  - Add configurable LDAP server query timeout
  - Get "Merge when build succeeds" to work when commits were pushed to MR target branch while builds were running
  - Suppress e-mails on failed builds if allow_failure is set (Stan Hu)
  - Fix project transfer e-mail sending incorrect paths in e-mail notification (Stan Hu)
  - Better support for referencing and closing issues in Asana service (Mike Wyatt)
  - Enable "Add key" button when user fills in a proper key (Stan Hu)
  - Fix error in processing reply-by-email messages (Jason Lee)
  - Fix Error 500 when visiting build page of project with nil runners_token (Stan Hu)
  - Use WOFF versions of SourceSansPro fonts
  - Fix regression when builds were not generated for tags created through web/api interface
  - Fix: maintain milestone filter between Open and Closed tabs (Greg Smethells)
  - Fix missing artifacts and build traces for build created before 8.3

v 8.3.2
  - Disable --follow in `git log` to avoid loading duplicate commit data in infinite scroll (Stan Hu)
  - Add support for Google reCAPTCHA in user registration

v 8.3.1
  - Fix Error 500 when global milestones have slashes (Stan Hu)
  - Fix Error 500 when doing a search in dashboard before visiting any project (Stan Hu)
  - Fix LDAP identity and user retrieval when special characters are used
  - Move Sidekiq-cron configuration to gitlab.yml

v 8.3.0
  - Bump rack-attack to 4.3.1 for security fix (Stan Hu)
  - API support for starred projects for authorized user (Zeger-Jan van de Weg)
  - Add open_issues_count to project API (Stan Hu)
  - Expand character set of usernames created by Omniauth (Corey Hinshaw)
  - Add button to automatically merge a merge request when the build succeeds (Zeger-Jan van de Weg)
  - Add unsubscribe link in the email footer (Zeger-Jan van de Weg)
  - Provide better diagnostic message upon project creation errors (Stan Hu)
  - Bump devise to 3.5.3 to fix reset token expiring after account creation (Stan Hu)
  - Remove api credentials from link to build_page
  - Deprecate GitLabCiService making it to always be inactive
  - Bump gollum-lib to 4.1.0 (Stan Hu)
  - Fix broken group avatar upload under "New group" (Stan Hu)
  - Update project repositorize size and commit count during import:repos task (Stan Hu)
  - Fix API setting of 'public' attribute to false will make a project private (Stan Hu)
  - Handle and report SSL errors in Webhook test (Stan Hu)
  - Bump Redis requirement to 2.8 for Sidekiq 4 (Stan Hu)
  - Fix: Assignee selector is empty when 'Unassigned' is selected (Jose Corcuera)
  - WIP identifier on merge requests no longer requires trailing space
  - Add rake tasks for git repository maintainance (Zeger-Jan van de Weg)
  - Fix 500 error when update group member permission
  - Fix: As an admin, cannot add oneself as a member to a group/project
  - Trim leading and trailing whitespace of milestone and issueable titles (Jose Corcuera)
  - Recognize issue/MR/snippet/commit links as references
  - Backport JIRA features from EE to CE
  - Add ignore whitespace change option to commit view
  - Fire update hook from GitLab
  - Allow account unlock via email
  - Style warning about mentioning many people in a comment
  - Fix: sort milestones by due date once again (Greg Smethells)
  - Migrate all CI::Services and CI::WebHooks to Services and WebHooks
  - Don't show project fork event as "imported"
  - Add API endpoint to fetch merge request commits list
  - Don't create CI status for refs that doesn't have .gitlab-ci.yml, even if the builds are enabled
  - Expose events API with comment information and author info
  - Fix: Ensure "Remove Source Branch" button is not shown when branch is being deleted. #3583
  - Run custom Git hooks when branch is created or deleted.
  - Fix bug when simultaneously accepting multiple MRs results in MRs that are of "merged" status, but not merged to the target branch
  - Add languages page to graphs
  - Block LDAP user when they are no longer found in the LDAP server
  - Improve wording on project visibility levels (Zeger-Jan van de Weg)
  - Fix editing notes on a merge request diff
  - Automatically select default clone protocol based on user preferences (Eirik Lygre)
  - Make Network page as sub tab of Commits
  - Add copy-to-clipboard button for Snippets
  - Add indication to merge request list item that MR cannot be merged automatically
  - Default target branch to patch-n when editing file in protected branch
  - Add Builds tab to merge request detail page
  - Allow milestones, issues and MRs to be created from dashboard and group indexes
  - Use new style for wiki
  - Use new style for milestone detail page
  - Fix sidebar tooltips when collapsed
  - Prevent possible XSS attack with award-emoji
  - Upgraded Sidekiq to 4.x
  - Accept COPYING,COPYING.lesser, and licence as license file (Zeger-Jan van de Weg)
  - Fix emoji aliases problem
  - Fix award-emojis Flash alert's width
  - Fix deleting notes on a merge request diff
  - Display referenced merge request statuses in the issue description (Greg Smethells)
  - Implement new sidebar for issue and merge request pages
  - Emoji picker improvements
  - Suppress warning about missing `.gitlab-ci.yml` if builds are disabled
  - Do not show build status unless builds are enabled and `.gitlab-ci.yml` is present
  - Persist runners registration token in database
  - Fix online editor should not remove newlines at the end of the file
  - Expose Git's version in the admin area
  - Show "New Merge Request" buttons on canonical repos when you have a fork (Josh Frye)

v 8.2.5
  - Prevent privilege escalation via "impersonate" feature
  - Prevent privilege escalation via notes API
  - Prevent privilege escalation via project webhook API
  - Prevent XSS via `window.opener`
  - Prevent information disclosure via project labels
  - Prevent information disclosure via new merge request page

v 8.2.4
  - Bump Git version requirement to 2.7.4

v 8.2.3
  - Fix application settings cache not expiring after changes (Stan Hu)
  - Fix Error 500s when creating global milestones with Unicode characters (Stan Hu)
  - Update documentation for "Guest" permissions
  - Properly convert Emoji-only comments into Award Emojis
  - Enable devise paranoid mode to prevent user enumeration attack
  - Webhook payload has an added, modified and removed properties for each commit
  - Fix 500 error when creating a merge request that removes a submodule

v 8.2.2
  - Fix 404 in redirection after removing a project (Stan Hu)
  - Ensure cached application settings are refreshed at startup (Stan Hu)
  - Fix Error 500 when viewing user's personal projects from admin page (Stan Hu)
  - Fix: Raw private snippets access workflow
  - Prevent "413 Request entity too large" errors when pushing large files with LFS
  - Fix invalid links within projects dashboard header
  - Make current user the first user in assignee dropdown in issues detail page (Stan Hu)
  - Fix: duplicate email notifications on issue comments

v 8.2.1
  - Forcefully update builds that didn't want to update with state machine
  - Fix: saving GitLabCiService as Admin Template

v 8.2.0
  - Improved performance of finding projects and groups in various places
  - Improved performance of rendering user profile pages and Atom feeds
  - Expose build artifacts path as config option
  - Fix grouping of contributors by email in graph.
  - Improved performance of finding issues with/without labels
  - Fix Drone CI service template not saving properly (Stan Hu)
  - Fix avatars not showing in Atom feeds and project issues when Gravatar disabled (Stan Hu)
  - Added a GitLab specific profiling tool called "Sherlock" (see GitLab CE merge request #1749)
  - Upgrade gitlab_git to 7.2.20 and rugged to 0.23.3 (Stan Hu)
  - Improved performance of finding users by one of their Email addresses
  - Add allow_failure field to commit status API (Stan Hu)
  - Commits without .gitlab-ci.yml are marked as skipped
  - Save detailed error when YAML syntax is invalid
  - Since GitLab CI is enabled by default, remove enabling it by pushing .gitlab-ci.yml
  - Added build artifacts
  - Improved performance of replacing references in comments
  - Show last project commit to default branch on project home page
  - Highlight comment based on anchor in URL
  - Adds ability to remove the forked relationship from project settings screen. (Han Loong Liauw)
  - Improved performance of sorting milestone issues
  - Allow users to select the Files view as default project view (Cristian Bica)
  - Show "Empty Repository Page" for repository without branches (Artem V. Navrotskiy)
  - Fix: Inability to reply to code comments in the MR view, if the MR comes from a fork
  - Use git follow flag for commits page when retrieve history for file or directory
  - Show merge request CI status on merge requests index page
  - Send build name and stage in CI notification e-mail
  - Extend yml syntax for only and except to support specifying repository path
  - Enable shared runners to all new projects
  - Bump GitLab-Workhorse to 0.4.1
  - Allow to define cache in `.gitlab-ci.yml`
  - Fix: 500 error returned if destroy request without HTTP referer (Kazuki Shimizu)
  - Remove deprecated CI events from project settings page
  - Use issue editor as cross reference comment author when issue is edited with a new mention.
  - Add graphs of commits ahead and behind default branch (Jeff Stubler)
  - Improve personal snippet access workflow (Douglas Alexandre)
  - [API] Add ability to fetch the commit ID of the last commit that actually touched a file
  - Fix omniauth documentation setting for omnibus configuration (Jon Cairns)
  - Add "New file" link to dropdown on project page
  - Include commit logs in project search
  - Add "added", "modified" and "removed" properties to commit object in webhook
  - Rename "Back to" links to "Go to" because its not always a case it point to place user come from
  - Allow groups to appear in the search results if the group owner allows it
  - Add email notification to former assignee upon unassignment (Adam Lieskovský)
  - New design for project graphs page
  - Remove deprecated dumped yaml file generated from previous job definitions
  - Show specific runners from projects where user is master or owner
  - MR target branch is now visible on a list view when it is different from project's default one
  - Improve Continuous Integration graphs page
  - Make color of "Accept Merge Request" button consistent with current build status
  - Add ignore white space option in merge request diff and commit and compare view
  - Ability to add release notes (markdown text and attachments) to git tags (aka Releases)
  - Relative links from a repositories README.md now link to the default branch
  - Fix trailing whitespace issue in merge request/issue title
  - Fix bug when milestone/label filter was empty for dashboard issues page
  - Add ability to create milestone in group projects from single form
  - Add option to create merge request when editing/creating a file (Dirceu Tiegs)
  - Prevent the last owner of a group from being able to delete themselves by 'adding' themselves as a master (James Lopez)
  - Add Award Emoji to issue and merge request pages

v 8.1.4
  - Fix bug where manually merged branches in a MR would end up with an empty diff (Stan Hu)
  - Prevent redirect loop when home_page_url is set to the root URL
  - Fix incoming email config defaults
  - Remove CSS property preventing hard tabs from rendering in Chromium 45 (Stan Hu)

v 8.1.3
  - Force update refs/merge-requests/X/head upon a push to the source branch of a merge request (Stan Hu)
  - Spread out runner contacted_at updates
  - Use issue editor as cross reference comment author when issue is edited with a new mention
  - Add Facebook authentication

v 8.1.1
  - Fix cloning Wiki repositories via HTTP (Stan Hu)
  - Add migration to remove satellites directory
  - Fix specific runners visibility
  - Fix 500 when editing CI service
  - Require CI jobs to be named
  - Fix CSS for runner status
  - Fix CI badge
  - Allow developer to manage builds

v 8.1.1
  - Removed, see 8.1.2

v 8.1.0
  - Ensure MySQL CI limits DB migrations occur after the fields have been created (Stan Hu)
  - Fix duplicate repositories in GitHub import page (Stan Hu)
  - Redirect to a default path if HTTP_REFERER is not set (Stan Hu)
  - Adds ability to create directories using the web editor (Ben Ford)
  - Cleanup stuck CI builds
  - Send an email to admin email when a user is reported for spam (Jonathan Rochkind)
  - Show notifications button when user is member of group rather than project (Grzegorz Bizon)
  - Fix bug preventing mentioned issued from being closed when MR is merged using fast-forward merge.
  - Fix nonatomic database update potentially causing project star counts to go negative (Stan Hu)
  - Don't show "Add README" link in an empty repository if user doesn't have access to push (Stan Hu)
  - Fix error preventing displaying of commit data for a directory with a leading dot (Stan Hu)
  - Speed up load times of issue detail pages by roughly 1.5x
  - Fix CI rendering regressions
  - If a merge request is to close an issue, show this on the issue page (Zeger-Jan van de Weg)
  - Add a system note and update relevant merge requests when a branch is deleted or re-added (Stan Hu)
  - Make diff file view easier to use on mobile screens (Stan Hu)
  - Improved performance of finding users by username or Email address
  - Fix bug where merge request comments created by API would not trigger notifications (Stan Hu)
  - Add support for creating directories from Files page (Stan Hu)
  - Allow removing of project without confirmation when JavaScript is disabled (Stan Hu)
  - Support filtering by "Any" milestone or issue and fix "No Milestone" and "No Label" filters (Stan Hu)
  - Improved performance of the trending projects page
  - Remove CI migration task
  - Improved performance of finding projects by their namespace
  - Add assignee data to Issuables' hook_data (Bram Daams)
  - Fix bug where transferring a project would result in stale commit links (Stan Hu)
  - Fix build trace updating
  - Include full path of source and target branch names in New Merge Request page (Stan Hu)
  - Add user preference to view activities as default dashboard (Stan Hu)
  - Add option to admin area to sign in as a specific user (Pavel Forkert)
  - Show CI status on all pages where commits list is rendered
  - Automatically enable CI when push .gitlab-ci.yml file to repository
  - Move CI charts to project graphs area
  - Fix cases where Markdown did not render links in activity feed (Stan Hu)
  - Add first and last to pagination (Zeger-Jan van de Weg)
  - Added Commit Status API
  - Added Builds View
  - Added when to .gitlab-ci.yml
  - Show CI status on commit page
  - Added CI_BUILD_TAG, _STAGE, _NAME and _TRIGGERED to CI builds
  - Show CI status on Your projects page and Starred projects page
  - Remove "Continuous Integration" page from dashboard
  - Add notes and SSL verification entries to hook APIs (Ben Boeckel)
  - Fix grammar in admin area "labels" .nothing-here-block when no labels exist.
  - Move CI runners page to project settings area
  - Move CI variables page to project settings area
  - Move CI triggers page to project settings area
  - Move CI project settings page to CE project settings area
  - Fix bug when removed file was not appearing in merge request diff
  - Show warning when build cannot be served by any of the available CI runners
  - Note the original location of a moved project when notifying users of the move
  - Improve error message when merging fails
  - Add support of multibyte characters in LDAP UID (Roman Petrov)
  - Show additions/deletions stats on merge request diff
  - Remove footer text in emails (Zeger-Jan van de Weg)
  - Ensure code blocks are properly highlighted after a note is updated
  - Fix wrong access level badge on MR comments
  - Hide password in the service settings form
  - Move CI webhooks page to project settings area
  - Fix User Identities API. It now allows you to properly create or update user's identities.
  - Add user preference to change layout width (Peter Göbel)
  - Use commit status in merge request widget as preferred source of CI status
  - Integrate CI commit and build pages into project pages
  - Move CI services page to project settings area
  - Add "Quick Submit" behavior to input fields throughout the application. Use
    Cmd+Enter on Mac and Ctrl+Enter on Windows/Linux.
  - Fix position of hamburger in header for smaller screens (Han Loong Liauw)
  - Fix bug where Emojis in Markdown would truncate remaining text (Sakata Sinji)
  - Persist filters when sorting on admin user page (Jerry Lukins)
  - Update style of snippets pages (Han Loong Liauw)
  - Allow dashboard and group issues/MRs to be filtered by label
  - Add spellcheck=false to certain input fields
  - Invalidate stored service password if the endpoint URL is changed
  - Project names are not fully shown if group name is too big, even on group page view
  - Apply new design for Files page
  - Add "New Page" button to Wiki Pages tab (Stan Hu)
  - Only render 404 page from /public
  - Hide passwords from services API (Alex Lossent)
  - Fix: Images cannot show when projects' path was changed
  - Let gitlab-git-http-server generate and serve 'git archive' downloads
  - Optimize query when filtering on issuables (Zeger-Jan van de Weg)
  - Fix padding of outdated discussion item.
  - Animate the logo on hover

v 8.0.5
  - Correct lookup-by-email for LDAP logins
  - Fix loading spinner sometimes not being hidden on Merge Request tab switches

v 8.0.4
  - Fix Message-ID header to be RFC 2111-compliant to prevent e-mails being dropped (Stan Hu)
  - Fix referrals for :back and relative URL installs
  - Fix anchors to comments in diffs
  - Remove CI token from build traces
  - Fix "Assign All" button on Runner admin page
  - Fix search in Files
  - Add full project namespace to payload of system webhooks (Ricardo Band)

v 8.0.3
  - Fix URL shown in Slack notifications
  - Fix bug where projects would appear to be stuck in the forked import state (Stan Hu)
  - Fix Error 500 in creating merge requests with > 1000 diffs (Stan Hu)
  - Add work_in_progress key to MR webhooks (Ben Boeckel)

v 8.0.2
  - Fix default avatar not rendering in network graph (Stan Hu)
  - Skip check_initd_configured_correctly on omnibus installs
  - Prevent double-prefixing of help page paths
  - Clarify confirmation text on user deletion
  - Make commit graphs responsive to window width changes (Stan Hu)
  - Fix top margin for sign-in button on public pages
  - Fix LDAP attribute mapping
  - Remove git refs used internally by GitLab from network graph (Stan Hu)
  - Use standard Markdown font in Markdown preview instead of fixed-width font (Stan Hu)
  - Fix Reply by email for non-UTF-8 messages.
  - Add option to use StartTLS with Reply by email IMAP server.
  - Allow AWS S3 Server-Side Encryption with Amazon S3-Managed Keys for backups (Paul Beattie)

v 8.0.1
  - Improve CI migration procedure and documentation

v 8.0.0
  - Fix Markdown links not showing up in dashboard activity feed (Stan Hu)
  - Remove milestones from merge requests when milestones are deleted (Stan Hu)
  - Fix HTML link that was improperly escaped in new user e-mail (Stan Hu)
  - Fix broken sort in merge request API (Stan Hu)
  - Bump rouge to 1.10.1 to remove warning noise and fix other syntax highlighting bugs (Stan Hu)
  - Gracefully handle errors in syntax highlighting by leaving the block unformatted (Stan Hu)
  - Add "replace" and "upload" functionalities to allow user replace existing file and upload new file into current repository
  - Fix URL construction for merge requests, issues, notes, and commits for relative URL config (Stan Hu)
  - Fix emoji URLs in Markdown when relative_url_root is used (Stan Hu)
  - Omit filename in Content-Disposition header in raw file download to avoid RFC 6266 encoding issues (Stan HU)
  - Fix broken Wiki Page History (Stan Hu)
  - Import forked repositories asynchronously to prevent large repositories from timing out (Stan Hu)
  - Prevent anchors from being hidden by header (Stan Hu)
  - Fix bug where only the first 15 Bitbucket issues would be imported (Stan Hu)
  - Sort issues by creation date in Bitbucket importer (Stan Hu)
  - Prevent too many redirects upon login when home page URL is set to external_url (Stan Hu)
  - Improve dropdown positioning on the project home page (Hannes Rosenögger)
  - Upgrade browser gem to 1.0.0 to avoid warning in IE11 compatibilty mode (Stan Hu)
  - Remove user OAuth tokens from the database and request new tokens each session (Stan Hu)
  - Restrict users API endpoints to use integer IDs (Stan Hu)
  - Only show recent push event if the branch still exists or a recent merge request has not been created (Stan Hu)
  - Remove satellites
  - Better performance for web editor (switched from satellites to rugged)
  - Faster merge
  - Ability to fetch merge requests from refs/merge-requests/:id
  - Allow displaying of archived projects in the admin interface (Artem Sidorenko)
  - Allow configuration of import sources for new projects (Artem Sidorenko)
  - Search for comments should be case insensetive
  - Create cross-reference for closing references on commits pushed to non-default branches (Maël Valais)
  - Ability to search milestones
  - Gracefully handle SMTP user input errors (e.g. incorrect email addresses) to prevent Sidekiq retries (Stan Hu)
  - Move dashboard activity to separate page (for your projects and starred projects)
  - Improve performance of git blame
  - Limit content width to 1200px for most of pages to improve readability on big screens
  - Fix 500 error when submit project snippet without body
  - Improve search page usability
  - Bring more UI consistency in way how projects, snippets and groups lists are rendered
  - Make all profiles and group public
  - Fixed login failure when extern_uid changes (Joel Koglin)
  - Don't notify users without access to the project when they are (accidentally) mentioned in a note.
  - Retrieving oauth token with LDAP credentials
  - Load Application settings from running database unless env var USE_DB=false
  - Added Drone CI integration (Kirill Zaitsev)
  - Allow developers to retry builds
  - Hide advanced project options for non-admin users
  - Fail builds if no .gitlab-ci.yml is found
  - Refactored service API and added automatically service docs generator (Kirill Zaitsev)
  - Added web_url key project hook_attrs (Kirill Zaitsev)
  - Add ability to get user information by ID of an SSH key via the API
  - Fix bug which IE cannot show image at markdown when the image is raw file of gitlab
  - Add support for Crowd
  - Global Labels that are available to all projects
  - Fix highlighting of deleted lines in diffs.
  - Project notification level can be set on the project page itself
  - Added service API endpoint to retrieve service parameters (Petheő Bence)
  - Add FogBugz project import (Jared Szechy)
  - Sort users autocomplete lists by user (Allister Antosik)
  - Webhook for issue now contains repository field (Jungkook Park)
  - Add ability to add custom text to the help page (Jeroen van Baarsen)
  - Add pg_schema to backup config
  - Fix references to target project issues in Merge Requests markdown preview and textareas (Francesco Levorato)
  - Redirect from incorrectly cased group or project path to correct one (Francesco Levorato)
  - Removed API calls from CE to CI

v 7.14.3
  - No changes

v 7.14.2
  - Upgrade gitlab_git to 7.2.15 to fix `git blame` errors with ISO-encoded files (Stan Hu)
  - Allow configuration of LDAP attributes GitLab will use for the new user account.

v 7.14.1
  - Improve abuse reports management from admin area
  - Fix "Reload with full diff" URL button in compare branch view (Stan Hu)
  - Disabled DNS lookups for SSH in docker image (Rowan Wookey)
  - Only include base URL in OmniAuth full_host parameter (Stan Hu)
  - Fix Error 500 in API when accessing a group that has an avatar (Stan Hu)
  - Ability to enable SSL verification for Webhooks

v 7.14.0
  - Fix bug where non-project members of the target project could set labels on new merge requests.
  - Update default robots.txt rules to disallow crawling of irrelevant pages (Ben Bodenmiller)
  - Fix redirection after sign in when using auto_sign_in_with_provider
  - Upgrade gitlab_git to 7.2.14 to ignore CRLFs in .gitmodules (Stan Hu)
  - Clear cache to prevent listing deleted branches after MR removes source branch (Stan Hu)
  - Provide more feedback what went wrong if HipChat service failed test (Stan Hu)
  - Fix bug where backslashes in inline diffs could be dropped (Stan Hu)
  - Disable turbolinks when linking to Bitbucket import status (Stan Hu)
  - Fix broken code import and display error messages if something went wrong with creating project (Stan Hu)
  - Fix corrupted binary files when using API files endpoint (Stan Hu)
  - Bump Haml to 4.0.7 to speed up textarea rendering (Stan Hu)
  - Show incompatible projects in Bitbucket import status (Stan Hu)
  - Fix coloring of diffs on MR Discussion-tab (Gert Goet)
  - Fix "Network" and "Graphs" pages for branches with encoded slashes (Stan Hu)
  - Fix errors deleting and creating branches with encoded slashes (Stan Hu)
  - Always add current user to autocomplete controller to support filter by "Me" (Stan Hu)
  - Fix multi-line syntax highlighting (Stan Hu)
  - Fix network graph when branch name has single quotes (Stan Hu)
  - Add "Confirm user" button in user admin page (Stan Hu)
  - Upgrade gitlab_git to version 7.2.6 to fix Error 500 when creating network graphs (Stan Hu)
  - Add support for Unicode filenames in relative links (Hiroyuki Sato)
  - Fix URL used for refreshing notes if relative_url is present (Bartłomiej Święcki)
  - Fix commit data retrieval when branch name has single quotes (Stan Hu)
  - Check that project was actually created rather than just validated in import:repos task (Stan Hu)
  - Fix full screen mode for snippet comments (Daniel Gerhardt)
  - Fix 404 error in files view after deleting the last file in a repository (Stan Hu)
  - Fix the "Reload with full diff" URL button (Stan Hu)
  - Fix label read access for unauthenticated users (Daniel Gerhardt)
  - Fix access to disabled features for unauthenticated users (Daniel Gerhardt)
  - Fix OAuth provider bug where GitLab would not go return to the redirect_uri after sign-in (Stan Hu)
  - Fix file upload dialog for comment editing (Daniel Gerhardt)
  - Set OmniAuth full_host parameter to ensure redirect URIs are correct (Stan Hu)
  - Return comments in created order in merge request API (Stan Hu)
  - Disable internal issue tracker controller if external tracker is used (Stan Hu)
  - Expire Rails cache entries after two weeks to prevent endless Redis growth
  - Add support for destroying project milestones (Stan Hu)
  - Allow custom backup archive permissions
  - Add project star and fork count, group avatar URL and user/group web URL attributes to API
  - Show who last edited a comment if it wasn't the original author
  - Send notification to all participants when MR is merged.
  - Add ability to manage user email addresses via the API.
  - Show buttons to add license, changelog and contribution guide if they're missing.
  - Tweak project page buttons.
  - Disabled autocapitalize and autocorrect on login field (Daryl Chan)
  - Mention group and project name in creation, update and deletion notices (Achilleas Pipinellis)
  - Update gravatar link on profile page to link to configured gravatar host (Ben Bodenmiller)
  - Remove redis-store TTL monkey patch
  - Add support for CI skipped status
  - Fetch code from forks to refs/merge-requests/:id/head when merge request created
  - Remove comments and email addresses when publicly exposing ssh keys (Zeger-Jan van de Weg)
  - Add "Check out branch" button to the MR page.
  - Improve MR merge widget text and UI consistency.
  - Improve text in MR "How To Merge" modal.
  - Cache all events
  - Order commits by date when comparing branches
  - Fix bug causing error when the target branch of a symbolic ref was deleted
  - Include branch/tag name in archive file and directory name
  - Add dropzone upload progress
  - Add a label for merged branches on branches page (Florent Baldino)
  - Detect .mkd and .mkdn files as markdown (Ben Boeckel)
  - Fix: User search feature in admin area does not respect filters
  - Set max-width for README, issue and merge request description for easier read on big screens
  - Update Flowdock integration to support new Flowdock API (Boyan Tabakov)
  - Remove author from files view (Sven Strickroth)
  - Fix infinite loop when SAML was incorrectly configured.

v 7.13.5
  - Satellites reverted

v 7.13.4
  - Allow users to send abuse reports

v 7.13.3
  - Fix bug causing Bitbucket importer to crash when OAuth application had been removed.
  - Allow users to send abuse reports
  - Remove satellites
  - Link username to profile on Group Members page (Tom Webster)

v 7.13.2
  - Fix randomly failed spec
  - Create project services on Project creation
  - Add admin_merge_request ability to Developer level and up
  - Fix Error 500 when browsing projects with no HEAD (Stan Hu)
  - Fix labels / assignee / milestone for the merge requests when issues are disabled
  - Show the first tab automatically on MergeRequests#new
  - Add rake task 'gitlab:update_commit_count' (Daniel Gerhardt)
  - Fix Gmail Actions

v 7.13.1
  - Fix: Label modifications are not reflected in existing notes and in the issue list
  - Fix: Label not shown in the Issue list, although it's set through web interface
  - Fix: Group/project references are linked incorrectly
  - Improve documentation
  - Fix of migration: Check if session_expire_delay column exists before adding the column
  - Fix: ActionView::Template::Error
  - Fix: "Create Merge Request" isn't always shown in event for newly pushed branch
  - Fix bug causing "Remove source-branch" option not to work for merge requests from the same project.
  - Render Note field hints consistently for "new" and "edit" forms

v 7.13.0
  - Remove repository graph log to fix slow cache updates after push event (Stan Hu)
  - Only enable HSTS header for HTTPS and port 443 (Stan Hu)
  - Fix user autocomplete for unauthenticated users accessing public projects (Stan Hu)
  - Fix redirection to home page URL for unauthorized users (Daniel Gerhardt)
  - Add branch switching support for graphs (Daniel Gerhardt)
  - Fix external issue tracker hook/test for HTTPS URLs (Daniel Gerhardt)
  - Remove link leading to a 404 error in Deploy Keys page (Stan Hu)
  - Add support for unlocking users in admin settings (Stan Hu)
  - Add Irker service configuration options (Stan Hu)
  - Fix order of issues imported from GitHub (Hiroyuki Sato)
  - Bump rugments to 1.0.0beta8 to fix C prototype function highlighting (Jonathon Reinhart)
  - Fix Merge Request webhook to properly fire "merge" action when accepted from the web UI
  - Add `two_factor_enabled` field to admin user API (Stan Hu)
  - Fix invalid timestamps in RSS feeds (Rowan Wookey)
  - Fix downloading of patches on public merge requests when user logged out (Stan Hu)
  - Fix Error 500 when relative submodule resolves to a namespace that has a different name from its path (Stan Hu)
  - Extract the longest-matching ref from a commit path when multiple matches occur (Stan Hu)
  - Update maintenance documentation to explain no need to recompile asssets for omnibus installations (Stan Hu)
  - Support commenting on diffs in side-by-side mode (Stan Hu)
  - Fix JavaScript error when clicking on the comment button on a diff line that has a comment already (Stan Hu)
  - Return 40x error codes if branch could not be deleted in UI (Stan Hu)
  - Remove project visibility icons from dashboard projects list
  - Rename "Design" profile settings page to "Preferences".
  - Allow users to customize their default Dashboard page.
  - Update ssl_ciphers in Nginx example to remove DHE settings. This will deny forward secrecy for Android 2.3.7, Java 6 and OpenSSL 0.9.8
  - Admin can edit and remove user identities
  - Convert CRLF newlines to LF when committing using the web editor.
  - API request /projects/:project_id/merge_requests?state=closed will return only closed merge requests without merged one. If you need ones that were merged - use state=merged.
  - Allow Administrators to filter the user list by those with or without Two-factor Authentication enabled.
  - Show a user's Two-factor Authentication status in the administration area.
  - Explicit error when commit not found in the CI
  - Improve performance for issue and merge request pages
  - Users with guest access level can not set assignee, labels or milestones for issue and merge request
  - Reporter role can manage issue tracker now: edit any issue, set assignee or milestone and manage labels
  - Better performance for pages with events list, issues list and commits list
  - Faster automerge check and merge itself when source and target branches are in same repository
  - Correctly show anonymous authorized applications under Profile > Applications.
  - Query Optimization in MySQL.
  - Allow users to be blocked and unblocked via the API
  - Use native Postgres database cleaning during backup restore
  - Redesign project page. Show README as default instead of activity. Move project activity to separate page
  - Make left menu more hierarchical and less contextual by adding back item at top
  - A fork can’t have a visibility level that is greater than the original project.
  - Faster code search in repository and wiki. Fixes search page timeout for big repositories
  - Allow administrators to disable 2FA for a specific user
  - Add error message for SSH key linebreaks
  - Store commits count in database (will populate with valid values only after first push)
  - Rebuild cache after push to repository in background job
  - Fix transferring of project to another group using the API.

v 7.12.2
  - Correctly show anonymous authorized applications under Profile > Applications.
  - Faster automerge check and merge itself when source and target branches are in same repository
  - Audit log for user authentication
  - Allow custom label to be set for authentication providers.

v 7.12.1
  - Fix error when deleting a user who has projects (Stan Hu)
  - Fix post-receive errors on a push when an external issue tracker is configured (Stan Hu)
  - Add SAML to list of social_provider (Matt Firtion)
  - Fix merge requests API scope to keep compatibility in 7.12.x patch release (Dmitriy Zaporozhets)
  - Fix closed merge request scope at milestone page (Dmitriy Zaporozhets)
  - Revert merge request states renaming
  - Fix hooks for web based events with external issue references (Daniel Gerhardt)
  - Improve performance for issue and merge request pages
  - Compress database dumps to reduce backup size

v 7.12.0
  - Fix Error 500 when one user attempts to access a personal, internal snippet (Stan Hu)
  - Disable changing of target branch in new merge request page when a branch has already been specified (Stan Hu)
  - Fix post-receive errors on a push when an external issue tracker is configured (Stan Hu)
  - Update oauth button logos for Twitter and Google to recommended assets
  - Update browser gem to version 0.8.0 for IE11 support (Stan Hu)
  - Fix timeout when rendering file with thousands of lines.
  - Add "Remember me" checkbox to LDAP signin form.
  - Add session expiration delay configuration through UI application settings
  - Don't notify users mentioned in code blocks or blockquotes.
  - Omit link to generate labels if user does not have access to create them (Stan Hu)
  - Show warning when a comment will add 10 or more people to the discussion.
  - Disable changing of the source branch in merge request update API (Stan Hu)
  - Shorten merge request WIP text.
  - Add option to disallow users from registering any application to use GitLab as an OAuth provider
  - Support editing target branch of merge request (Stan Hu)
  - Refactor permission checks with issues and merge requests project settings (Stan Hu)
  - Fix Markdown preview not working in Edit Milestone page (Stan Hu)
  - Fix Zen Mode not closing with ESC key (Stan Hu)
  - Allow HipChat API version to be blank and default to v2 (Stan Hu)
  - Add file attachment support in Milestone description (Stan Hu)
  - Fix milestone "Browse Issues" button.
  - Set milestone on new issue when creating issue from index with milestone filter active.
  - Make namespace API available to all users (Stan Hu)
  - Add webhook support for note events (Stan Hu)
  - Disable "New Issue" and "New Merge Request" buttons when features are disabled in project settings (Stan Hu)
  - Remove Rack Attack monkey patches and bump to version 4.3.0 (Stan Hu)
  - Fix clone URL losing selection after a single click in Safari and Chrome (Stan Hu)
  - Fix git blame syntax highlighting when different commits break up lines (Stan Hu)
  - Add "Resend confirmation e-mail" link in profile settings (Stan Hu)
  - Allow to configure location of the `.gitlab_shell_secret` file. (Jakub Jirutka)
  - Disabled expansion of top/bottom blobs for new file diffs
  - Update Asciidoctor gem to version 1.5.2. (Jakub Jirutka)
  - Fix resolving of relative links to repository files in AsciiDoc documents. (Jakub Jirutka)
  - Use the user list from the target project in a merge request (Stan Hu)
  - Default extention for wiki pages is now .md instead of .markdown (Jeroen van Baarsen)
  - Add validation to wiki page creation (only [a-zA-Z0-9/_-] are allowed) (Jeroen van Baarsen)
  - Fix new/empty milestones showing 100% completion value (Jonah Bishop)
  - Add a note when an Issue or Merge Request's title changes
  - Consistently refer to MRs as either Merged or Closed.
  - Add Merged tab to MR lists.
  - Prefix EmailsOnPush email subject with `[Git]`.
  - Group project contributions by both name and email.
  - Clarify navigation labels for Project Settings and Group Settings.
  - Move user avatar and logout button to sidebar
  - You can not remove user if he/she is an only owner of group
  - User should be able to leave group. If not - show him proper message
  - User has ability to leave project
  - Add SAML support as an omniauth provider
  - Allow to configure a URL to show after sign out
  - Add an option to automatically sign-in with an Omniauth provider
  - GitLab CI service sends .gitlab-ci.yml in each push call
  - When remove project - move repository and schedule it removal
  - Improve group removing logic
  - Trigger create-hooks on backup restore task
  - Add option to automatically link omniauth and LDAP identities
  - Allow special character in users bio. I.e.: I <3 GitLab

v 7.11.4
  - Fix missing bullets when creating lists
  - Set rel="nofollow" on external links

v 7.11.3
  - no changes
  - Fix upgrader script (Martins Polakovs)

v 7.11.2
  - no changes

v 7.11.1
  - no changes

v 7.11.0
  - Fall back to Plaintext when Syntaxhighlighting doesn't work. Fixes some buggy lexers (Hannes Rosenögger)
  - Get editing comments to work in Chrome 43 again.
  - Fix broken view when viewing history of a file that includes a path that used to be another file (Stan Hu)
  - Don't show duplicate deploy keys
  - Fix commit time being displayed in the wrong timezone in some cases (Hannes Rosenögger)
  - Make the first branch pushed to an empty repository the default HEAD (Stan Hu)
  - Fix broken view when using a tag to display a tree that contains git submodules (Stan Hu)
  - Make Reply-To config apply to change e-mail confirmation and other Devise notifications (Stan Hu)
  - Add application setting to restrict user signups to e-mail domains (Stan Hu)
  - Don't allow a merge request to be merged when its title starts with "WIP".
  - Add a page title to every page.
  - Allow primary email to be set to an email that you've already added.
  - Fix clone URL field and X11 Primary selection (Dmitry Medvinsky)
  - Ignore invalid lines in .gitmodules
  - Fix "Cannot move project" error message from popping up after a successful transfer (Stan Hu)
  - Redirect to sign in page after signing out.
  - Fix "Hello @username." references not working by no longer allowing usernames to end in period.
  - Fix "Revspec not found" errors when viewing diffs in a forked project with submodules (Stan Hu)
  - Improve project page UI
  - Fix broken file browsing with relative submodule in personal projects (Stan Hu)
  - Add "Reply quoting selected text" shortcut key (`r`)
  - Fix bug causing `@whatever` inside an issue's first code block to be picked up as a user mention.
  - Fix bug causing `@whatever` inside an inline code snippet (backtick-style) to be picked up as a user mention.
  - When use change branches link at MR form - save source branch selection instead of target one
  - Improve handling of large diffs
  - Added GitLab Event header for project hooks
  - Add Two-factor authentication (2FA) for GitLab logins
  - Show Atom feed buttons everywhere where applicable.
  - Add project activity atom feed.
  - Don't crash when an MR from a fork has a cross-reference comment from the target project on one of its commits.
  - Explain how to get a new password reset token in welcome emails
  - Include commit comments in MR from a forked project.
  - Group milestones by title in the dashboard and all other issue views.
  - Query issues, merge requests and milestones with their IID through API (Julien Bianchi)
  - Add default project and snippet visibility settings to the admin web UI.
  - Show incompatible projects in Google Code import status (Stan Hu)
  - Fix bug where commit data would not appear in some subdirectories (Stan Hu)
  - Task lists are now usable in comments, and will show up in Markdown previews.
  - Fix bug where avatar filenames were not actually deleted from the database during removal (Stan Hu)
  - Fix bug where Slack service channel was not saved in admin template settings. (Stan Hu)
  - Protect OmniAuth request phase against CSRF.
  - Don't send notifications to mentioned users that don't have access to the project in question.
  - Add search issues/MR by number
  - Change plots to bar graphs in commit statistics screen
  - Move snippets UI to fluid layout
  - Improve UI for sidebar. Increase separation between navigation and content
  - Improve new project command options (Ben Bodenmiller)
  - Add common method to force UTF-8 and use it to properly handle non-ascii OAuth user properties (Onur Küçük)
  - Prevent sending empty messages to HipChat (Chulki Lee)
  - Improve UI for mobile phones on dashboard and project pages
  - Add room notification and message color option for HipChat
  - Allow to use non-ASCII letters and dashes in project and namespace name. (Jakub Jirutka)
  - Add footnotes support to Markdown (Guillaume Delbergue)
  - Add current_sign_in_at to UserFull REST api.
  - Make Sidekiq MemoryKiller shutdown signal configurable
  - Add "Create Merge Request" buttons to commits and branches pages and push event.
  - Show user roles by comments.
  - Fix automatic blocking of auto-created users from Active Directory.
  - Call merge request webhook for each new commits (Arthur Gautier)
  - Use SIGKILL by default in Sidekiq::MemoryKiller
  - Fix mentioning of private groups.
  - Add style for <kbd> element in markdown
  - Spin spinner icon next to "Checking for CI status..." on MR page.
  - Fix reference links in dashboard activity and ATOM feeds.
  - Ensure that the first added admin performs repository imports

v 7.10.4
  - Fix migrations broken in 7.10.2
  - Make tags for GitLab installations running on MySQL case sensitive
  - Get Gitorious importer to work again.
  - Fix adding new group members from admin area
  - Fix DB error when trying to tag a repository (Stan Hu)
  - Fix Error 500 when searching Wiki pages (Stan Hu)
  - Unescape branch names in compare commit (Stan Hu)
  - Order commit comments chronologically in API.

v 7.10.2
  - Fix CI links on MR page

v 7.10.0
  - Ignore submodules that are defined in .gitmodules but are checked in as directories.
  - Allow projects to be imported from Google Code.
  - Remove access control for uploaded images to fix broken images in emails (Hannes Rosenögger)
  - Allow users to be invited by email to join a group or project.
  - Don't crash when project repository doesn't exist.
  - Add config var to block auto-created LDAP users.
  - Don't use HTML ellipsis in EmailsOnPush subject truncated commit message.
  - Set EmailsOnPush reply-to address to committer email when enabled.
  - Fix broken file browsing with a submodule that contains a relative link (Stan Hu)
  - Fix persistent XSS vulnerability around profile website URLs.
  - Fix project import URL regex to prevent arbitary local repos from being imported.
  - Fix directory traversal vulnerability around uploads routes.
  - Fix directory traversal vulnerability around help pages.
  - Don't leak existence of project via search autocomplete.
  - Don't leak existence of group or project via search.
  - Fix bug where Wiki pages that included a '/' were no longer accessible (Stan Hu)
  - Fix bug where error messages from Dropzone would not be displayed on the issues page (Stan Hu)
  - Add a rake task to check repository integrity with `git fsck`
  - Add ability to configure Reply-To address in gitlab.yml (Stan Hu)
  - Move current user to the top of the list in assignee/author filters (Stan Hu)
  - Fix broken side-by-side diff view on merge request page (Stan Hu)
  - Set Application controller default URL options to ensure all url_for calls are consistent (Stan Hu)
  - Allow HTML tags in Markdown input
  - Fix code unfold not working on Compare commits page (Stan Hu)
  - Fix generating SSH key fingerprints with OpenSSH 6.8. (Sašo Stanovnik)
  - Fix "Import projects from" button to show the correct instructions (Stan Hu)
  - Fix dots in Wiki slugs causing errors (Stan Hu)
  - Make maximum attachment size configurable via Application Settings (Stan Hu)
  - Update poltergeist to version 1.6.0 to support PhantomJS 2.0 (Zeger-Jan van de Weg)
  - Fix cross references when usernames, milestones, or project names contain underscores (Stan Hu)
  - Disable reference creation for comments surrounded by code/preformatted blocks (Stan Hu)
  - Reduce Rack Attack false positives causing 403 errors during HTTP authentication (Stan Hu)
  - enable line wrapping per default and remove the checkbox to toggle it (Hannes Rosenögger)
  - Fix a link in the patch update guide
  - Add a service to support external wikis (Hannes Rosenögger)
  - Omit the "email patches" link and fix plain diff view for merge commits
  - List new commits for newly pushed branch in activity view.
  - Add sidetiq gem dependency to match EE
  - Add changelog, license and contribution guide links to project tab bar.
  - Improve diff UI
  - Fix alignment of navbar toggle button (Cody Mize)
  - Fix checkbox rendering for nested task lists
  - Identical look of selectboxes in UI
  - Upgrade the gitlab_git gem to version 7.1.3
  - Move "Import existing repository by URL" option to button.
  - Improve error message when save profile has error.
  - Passing the name of pushed ref to CI service (requires GitLab CI 7.9+)
  - Add location field to user profile
  - Fix print view for markdown files and wiki pages
  - Fix errors when deleting old backups
  - Improve GitLab performance when working with git repositories
  - Add tag message and last commit to tag hook (Kamil Trzciński)
  - Restrict permissions on backup files
  - Improve oauth accounts UI in profile page
  - Add ability to unlink connected accounts
  - Replace commits calendar with faster contribution calendar that includes issues and merge requests
  - Add inifinite scroll to user page activity
  - Don't include system notes in issue/MR comment count.
  - Don't mark merge request as updated when merge status relative to target branch changes.
  - Link note avatar to user.
  - Make Git-over-SSH errors more descriptive.
  - Fix EmailsOnPush.
  - Refactor issue filtering
  - AJAX selectbox for issue assignee and author filters
  - Fix issue with missing options in issue filtering dropdown if selected one
  - Prevent holding Control-Enter or Command-Enter from posting comment multiple times.
  - Prevent note form from being cleared when submitting failed.
  - Improve file icons rendering on tree (Sullivan Sénéchal)
  - API: Add pagination to project events
  - Get issue links in notification mail to work again.
  - Don't show commit comment button when user is not signed in.
  - Fix admin user projects lists.
  - Don't leak private group existence by redirecting from namespace controller to group controller.
  - Ability to skip some items from backup (database, respositories or uploads)
  - Archive repositories in background worker.
  - Import GitHub, Bitbucket or GitLab.com projects owned by authenticated user into current namespace.
  - Project labels are now available over the API under the "tag_list" field (Cristian Medina)
  - Fixed link paths for HTTP and SSH on the admin project view (Jeremy Maziarz)
  - Fix and improve help rendering (Sullivan Sénéchal)
  - Fix final line in EmailsOnPush email diff being rendered as error.
  - Prevent duplicate Buildkite service creation.
  - Fix git over ssh errors 'fatal: protocol error: bad line length character'
  - Automatically setup GitLab CI project for forks if origin project has GitLab CI enabled
  - Bust group page project list cache when namespace name or path changes.
  - Explicitly set image alt-attribute to prevent graphical glitches if gravatars could not be loaded
  - Allow user to choose a public email to show on public profile
  - Remove truncation from issue titles on milestone page (Jason Blanchard)
  - Fix stuck Merge Request merging events from old installations (Ben Bodenmiller)
  - Fix merge request comments on files with multiple commits
  - Fix Resource Owner Password Authentication Flow
  - Add icons to Add dropdown items.
  - Allow admin to create public deploy keys that are accessible to any project.
  - Warn when gitlab-shell version doesn't match requirement.
  - Skip email confirmation when set by admin or via LDAP.
  - Only allow users to reference groups, projects, issues, MRs, commits they have access to.

v 7.9.4
  - Security: Fix project import URL regex to prevent arbitary local repos from being imported
  - Fixed issue where only 25 commits would load in file listings
  - Fix LDAP identities  after config update

v 7.9.3
  - Contains no changes

v 7.9.2
  - Contains no changes

v 7.9.1
  - Include missing events and fix save functionality in admin service template settings form (Stan Hu)
  - Fix "Import projects from" button to show the correct instructions (Stan Hu)
  - Fix OAuth2 issue importing a new project from GitHub and GitLab (Stan Hu)
  - Fix for LDAP with commas in DN
  - Fix missing events and in admin Slack service template settings form (Stan Hu)
  - Don't show commit comment button when user is not signed in.
  - Downgrade gemnasium-gitlab-service gem

v 7.9.0
  - Add HipChat integration documentation (Stan Hu)
  - Update documentation for object_kind field in Webhook push and tag push Webhooks (Stan Hu)
  - Fix broken email images (Hannes Rosenögger)
  - Automatically config git if user forgot, where possible (Zeger-Jan van de Weg)
  - Fix mass SQL statements on initial push (Hannes Rosenögger)
  - Add tag push notifications and normalize HipChat and Slack messages to be consistent (Stan Hu)
  - Add comment notification events to HipChat and Slack services (Stan Hu)
  - Add issue and merge request events to HipChat and Slack services (Stan Hu)
  - Fix merge request URL passed to Webhooks. (Stan Hu)
  - Fix bug that caused a server error when editing a comment to "+1" or "-1" (Stan Hu)
  - Fix code preview theme setting for comments, issues, merge requests, and snippets (Stan Hu)
  - Move labels/milestones tabs to sidebar
  - Upgrade Rails gem to version 4.1.9.
  - Improve error messages for file edit failures
  - Improve UI for commits, issues and merge request lists
  - Fix commit comments on first line of diff not rendering in Merge Request Discussion view.
  - Allow admins to override restricted project visibility settings.
  - Move restricted visibility settings from gitlab.yml into the web UI.
  - Improve trigger merge request hook when source project branch has been updated (Kirill Zaitsev)
  - Save web edit in new branch
  - Fix ordering of imported but unchanged projects (Marco Wessel)
  - Mobile UI improvements: make aside content expandable
  - Expose avatar_url in projects API
  - Fix checkbox alignment on the application settings page.
  - Generalize image upload in drag and drop in markdown to all files (Hannes Rosenögger)
  - Fix mass-unassignment of issues (Robert Speicher)
  - Fix hidden diff comments in merge request discussion view
  - Allow user confirmation to be skipped for new users via API
  - Add a service to send updates to an Irker gateway (Romain Coltel)
  - Add brakeman (security scanner for Ruby on Rails)
  - Slack username and channel options
  - Add grouped milestones from all projects to dashboard.
  - Webhook sends pusher email as well as commiter
  - Add Bitbucket omniauth provider.
  - Add Bitbucket importer.
  - Support referencing issues to a project whose name starts with a digit
  - Condense commits already in target branch when updating merge request source branch.
  - Send notifications and leave system comments when bulk updating issues.
  - Automatically link commit ranges to compare page: sha1...sha4 or sha1..sha4 (includes sha1 in comparison)
  - Move groups page from profile to dashboard
  - Starred projects page at dashboard
  - Blocking user does not remove him/her from project/groups but show blocked label
  - Change subject of EmailsOnPush emails to include namespace, project and branch.
  - Change subject of EmailsOnPush emails to include first commit message when multiple were pushed.
  - Remove confusing footer from EmailsOnPush mail body.
  - Add list of changed files to EmailsOnPush emails.
  - Add option to send EmailsOnPush emails from committer email if domain matches.
  - Add option to disable code diffs in EmailOnPush emails.
  - Wrap commit message in EmailsOnPush email.
  - Send EmailsOnPush emails when deleting commits using force push.
  - Fix EmailsOnPush email comparison link to include first commit.
  - Fix highliht of selected lines in file
  - Reject access to group/project avatar if the user doesn't have access.
  - Add database migration to clean group duplicates with same path and name (Make sure you have a backup before update)
  - Add GitLab active users count to rake gitlab:check
  - Starred projects page at dashboard
  - Make email display name configurable
  - Improve json validation in hook data
  - Use Emoji One
  - Updated emoji help documentation to properly reference EmojiOne.
  - Fix missing GitHub organisation repositories on import page.
  - Added blue theme
  - Remove annoying notice messages when create/update merge request
  - Allow smb:// links in Markdown text.
  - Filter merge request by title or description at Merge Requests page
  - Block user if he/she was blocked in Active Directory
  - Fix import pages not working after first load.
  - Use custom LDAP label in LDAP signin form.
  - Execute hooks and services when branch or tag is created or deleted through web interface.
  - Block and unblock user if he/she was blocked/unblocked in Active Directory
  - Raise recommended number of unicorn workers from 2 to 3
  - Use same layout and interactivity for project members as group members.
  - Prevent gitlab-shell character encoding issues by receiving its changes as raw data.
  - Ability to unsubscribe/subscribe to issue or merge request
  - Delete deploy key when last connection to a project is destroyed.
  - Fix invalid Atom feeds when using emoji, horizontal rules, or images (Christian Walther)
  - Backup of repositories with tar instead of git bundle (only now are git-annex files included in the backup)
  - Add canceled status for CI
  - Send EmailsOnPush email when branch or tag is created or deleted.
  - Faster merge request processing for large repository
  - Prevent doubling AJAX request with each commit visit via Turbolink
  - Prevent unnecessary doubling of js events on import pages and user calendar

v 7.8.4
  - Fix issue_tracker_id substitution in custom issue trackers
  - Fix path and name duplication in namespaces

v 7.8.3
  - Bump version of gitlab_git fixing annotated tags without message

v 7.8.2
  - Fix service migration issue when upgrading from versions prior to 7.3
  - Fix setting of the default use project limit via admin UI
  - Fix showing of already imported projects for GitLab and Gitorious importers
  - Fix response of push to repository to return "Not found" if user doesn't have access
  - Fix check if user is allowed to view the file attachment
  - Fix import check for case sensetive namespaces
  - Increase timeout for Git-over-HTTP requests to 1 hour since large pulls/pushes can take a long time.
  - Properly handle autosave local storage exceptions.
  - Escape wildcards when searching LDAP by username.

v 7.8.1
  - Fix run of custom post receive hooks
  - Fix migration that caused issues when upgrading to version 7.8 from versions prior to 7.3
  - Fix the warning for LDAP users about need to set password
  - Fix avatars which were not shown for non logged in users
  - Fix urls for the issues when relative url was enabled

v 7.8.0
  - Fix access control and protection against XSS for note attachments and other uploads.
  - Replace highlight.js with rouge-fork rugments (Stefan Tatschner)
  - Make project search case insensitive (Hannes Rosenögger)
  - Include issue/mr participants in list of recipients for reassign/close/reopen emails
  - Expose description in groups API
  - Better UI for project services page
  - Cleaner UI for web editor
  - Add diff syntax highlighting in email-on-push service notifications (Hannes Rosenögger)
  - Add API endpoint to fetch all changes on a MergeRequest (Jeroen van Baarsen)
  - View note image attachments in new tab when clicked instead of downloading them
  - Improve sorting logic in UI and API. Explicitly define what sorting method is used by default
  - Fix overflow at sidebar when have several items
  - Add notes for label changes in issue and merge requests
  - Show tags in commit view (Hannes Rosenögger)
  - Only count a user's vote once on a merge request or issue (Michael Clarke)
  - Increase font size when browse source files and diffs
  - Service Templates now let you set default values for all services
  - Create new file in empty repository using GitLab UI
  - Ability to clone project using oauth2 token
  - Upgrade Sidekiq gem to version 3.3.0
  - Stop git zombie creation during force push check
  - Show success/error messages for test setting button in services
  - Added Rubocop for code style checks
  - Fix commits pagination
  - Async load a branch information at the commit page
  - Disable blacklist validation for project names
  - Allow configuring protection of the default branch upon first push (Marco Wessel)
  - Add gitlab.com importer
  - Add an ability to login with gitlab.com
  - Add a commit calendar to the user profile (Hannes Rosenögger)
  - Submit comment on command-enter
  - Notify all members of a group when that group is mentioned in a comment, for example: `@gitlab-org` or `@sales`.
  - Extend issue clossing pattern to include "Resolve", "Resolves", "Resolved", "Resolving" and "Close" (Julien Bianchi and Hannes Rosenögger)
  - Fix long broadcast message cut-off on left sidebar (Visay Keo)
  - Add Project Avatars (Steven Thonus and Hannes Rosenögger)
  - Password reset token validity increased from 2 hours to 2 days since it is also send on account creation.
  - Edit group members via API
  - Enable raw image paste from clipboard, currently Chrome only (Marco Cyriacks)
  - Add action property to merge request hook (Julien Bianchi)
  - Remove duplicates from group milestone participants list.
  - Add a new API function that retrieves all issues assigned to a single milestone (Justin Whear and Hannes Rosenögger)
  - API: Access groups with their path (Julien Bianchi)
  - Added link to milestone and keeping resource context on smaller viewports for issues and merge requests (Jason Blanchard)
  - Allow notification email to be set separately from primary email.
  - API: Add support for editing an existing project (Mika Mäenpää and Hannes Rosenögger)
  - Don't have Markdown preview fail for long comments/wiki pages.
  - When test webhook - show error message instead of 500 error page if connection to hook url was reset
  - Added support for firing system hooks on group create/destroy and adding/removing users to group (Boyan Tabakov)
  - Added persistent collapse button for left side nav bar (Jason Blanchard)
  - Prevent losing unsaved comments by automatically restoring them when comment page is loaded again.
  - Don't allow page to be scaled on mobile.
  - Clean the username acquired from OAuth/LDAP so it doesn't fail username validation and block signing up.
  - Show assignees in merge request index page (Kelvin Mutuma)
  - Link head panel titles to relevant root page.
  - Allow users that signed up via OAuth to set their password in order to use Git over HTTP(S).
  - Show users button to share their newly created public or internal projects on twitter
  - Add quick help links to the GitLab pricing and feature comparison pages.
  - Fix duplicate authorized applications in user profile and incorrect application client count in admin area.
  - Make sure Markdown previews always use the same styling as the eventual destination.
  - Remove deprecated Group#owner_id from API
  - Show projects user contributed to on user page. Show stars near project on user page.
  - Improve database performance for GitLab
  - Add Asana service (Jeremy Benoist)
  - Improve project webhooks with extra data

v 7.7.2
  - Update GitLab Shell to version 2.4.2 that fixes a bug when developers can push to protected branch
  - Fix issue when LDAP user can't login with existing GitLab account

v 7.7.1
  - Improve mention autocomplete performance
  - Show setup instructions for GitHub import if disabled
  - Allow use http for OAuth applications

v 7.7.0
  - Import from GitHub.com feature
  - Add Jetbrains Teamcity CI service (Jason Lippert)
  - Mention notification level
  - Markdown preview in wiki (Yuriy Glukhov)
  - Raise group avatar filesize limit to 200kb
  - OAuth applications feature
  - Show user SSH keys in admin area
  - Developer can push to protected branches option
  - Set project path instead of project name in create form
  - Block Git HTTP access after 10 failed authentication attempts
  - Updates to the messages returned by API (sponsored by O'Reilly Media)
  - New UI layout with side navigation
  - Add alert message in case of outdated browser (IE < 10)
  - Added API support for sorting projects
  - Update gitlab_git to version 7.0.0.rc14
  - Add API project search filter option for authorized projects
  - Fix File blame not respecting branch selection
  - Change some of application settings on fly in admin area UI
  - Redesign signin/signup pages
  - Close standard input in Gitlab::Popen.popen
  - Trigger GitLab CI when push tags
  - When accept merge request - do merge using sidaekiq job
  - Enable web signups by default
  - Fixes for diff comments: drag-n-drop images, selecting images
  - Fixes for edit comments: drag-n-drop images, preview mode, selecting images, save & update
  - Remove password strength indicator



v 7.6.0
  - Fork repository to groups
  - New rugged version
  - Add CRON=1 backup setting for quiet backups
  - Fix failing wiki restore
  - Add optional Sidekiq MemoryKiller middleware (enabled via SIDEKIQ_MAX_RSS env variable)
  - Monokai highlighting style now more faithful to original design (Mark Riedesel)
  - Create project with repository in synchrony
  - Added ability to create empty repo or import existing one if project does not have repository
  - Reactivate highlight.js language autodetection
  - Mobile UI improvements
  - Change maximum avatar file size from 100KB to 200KB
  - Strict validation for snippet file names
  - Enable Markdown preview for issues, merge requests, milestones, and notes (Vinnie Okada)
  - In the docker directory is a container template based on the Omnibus packages.
  - Update Sidekiq to version 2.17.8
  - Add author filter to project issues and merge requests pages
  - Atom feed for user activity
  - Support multiple omniauth providers for the same user
  - Rendering cross reference in issue title and tooltip for merge request
  - Show username in comments
  - Possibility to create Milestones or Labels when Issues are disabled
  - Fix bug with showing gpg signature in tag

v 7.5.3
  - Bump gitlab_git to 7.0.0.rc12 (includes Rugged 0.21.2)

v 7.5.2
  - Don't log Sidekiq arguments by default
  - Fix restore of wiki repositories from backups

v 7.5.1
  - Add missing timestamps to 'members' table

v 7.5.0
  - API: Add support for Hipchat (Kevin Houdebert)
  - Add time zone configuration in gitlab.yml (Sullivan Senechal)
  - Fix LDAP authentication for Git HTTP access
  - Run 'GC.start' after every EmailsOnPushWorker job
  - Fix LDAP config lookup for provider 'ldap'
  - Drop all sequences during Postgres database restore
  - Project title links to project homepage (Ben Bodenmiller)
  - Add Atlassian Bamboo CI service (Drew Blessing)
  - Mentioned @user will receive email even if he is not participating in issue or commit
  - Session API: Use case-insensitive authentication like in UI (Andrey Krivko)
  - Tie up loose ends with annotated tags: API & UI (Sean Edge)
  - Return valid json for deleting branch via API (sponsored by O'Reilly Media)
  - Expose username in project events API (sponsored by O'Reilly Media)
  - Adds comments to commits in the API
  - Performance improvements
  - Fix post-receive issue for projects with deleted forks
  - New gitlab-shell version with custom hooks support
  - Improve code
  - GitLab CI 5.2+ support (does not support older versions)
  - Fixed bug when you can not push commits starting with 000000 to protected branches
  - Added a password strength indicator
  - Change project name and path in one form
  - Display renamed files in diff views (Vinnie Okada)
  - Fix raw view for public snippets
  - Use secret token with GitLab internal API.
  - Add missing timestamps to 'members' table

v 7.4.5
  - Bump gitlab_git to 7.0.0.rc12 (includes Rugged 0.21.2)

v 7.4.4
  - No changes

v 7.4.3
  - Fix raw snippets view
  - Fix security issue for member api
  - Fix buildbox integration

v 7.4.2
  - Fix internal snippet exposing for unauthenticated users

v 7.4.1
  - Fix LDAP authentication for Git HTTP access
  - Fix LDAP config lookup for provider 'ldap'
  - Fix public snippets
  - Fix 500 error on projects with nested submodules

v 7.4.0
  - Refactored membership logic
  - Improve error reporting on users API (Julien Bianchi)
  - Refactor test coverage tools usage. Use SIMPLECOV=true to generate it locally
  - Default branch is protected by default
  - Increase unicorn timeout to 60 seconds
  - Sort search autocomplete projects by stars count so most popular go first
  - Add README to tab on project show page
  - Do not delete tmp/repositories itself during clean-up, only its contents
  - Support for backup uploads to remote storage
  - Prevent notes polling when there are not notes
  - Internal ForkService: Prepare support for fork to a given namespace
  - API: Add support for forking a project via the API (Bernhard Kaindl)
  - API: filter project issues by milestone (Julien Bianchi)
  - Fail harder in the backup script
  - Changes to Slack service structure, only webhook url needed
  - Zen mode for wiki and milestones (Robert Schilling)
  - Move Emoji parsing to html-pipeline-gitlab (Robert Schilling)
  - Font Awesome 4.2 integration (Sullivan Senechal)
  - Add Pushover service integration (Sullivan Senechal)
  - Add select field type for services options (Sullivan Senechal)
  - Add cross-project references to the Markdown parser (Vinnie Okada)
  - Add task lists to issue and merge request descriptions (Vinnie Okada)
  - Snippets can be public, internal or private
  - Improve danger zone: ask project path to confirm data-loss action
  - Raise exception on forgery
  - Show build coverage in Merge Requests (requires GitLab CI v5.1)
  - New milestone and label links on issue edit form
  - Improved repository graphs
  - Improve event note display in dashboard and project activity views (Vinnie Okada)
  - Add users sorting to admin area
  - UI improvements
  - Fix ambiguous sha problem with mentioned commit
  - Fixed bug with apostrophe when at mentioning users
  - Add active directory ldap option
  - Developers can push to wiki repo. Protected branches does not affect wiki repo any more
  - Faster rev list
  - Fix branch removal

v 7.3.2
  - Fix creating new file via web editor
  - Use gitlab-shell v2.0.1

v 7.3.1
  - Fix ref parsing in Gitlab::GitAccess
  - Fix error 500 when viewing diff on a file with changed permissions
  - Fix adding comments to MR when source branch is master
  - Fix error 500 when searching description contains relative link

v 7.3.0
  - Always set the 'origin' remote in satellite actions
  - Write authorized_keys in tmp/ during tests
  - Use sockets to connect to Redis
  - Add dormant New Relic gem (can be enabled via environment variables)
  - Expire Rack sessions after 1 week
  - Cleaner signin/signup pages
  - Improved comments UI
  - Better search with filtering, pagination etc
  - Added a checkbox to toggle line wrapping in diff (Yuriy Glukhov)
  - Prevent project stars duplication when fork project
  - Use the default Unicorn socket backlog value of 1024
  - Support Unix domain sockets for Redis
  - Store session Redis keys in 'session:gitlab:' namespace
  - Deprecate LDAP account takeover based on partial LDAP email / GitLab username match
  - Use /bin/sh instead of Bash in bin/web, bin/background_jobs (Pavel Novitskiy)
  - Keyboard shortcuts for productivity (Robert Schilling)
  - API: filter issues by state (Julien Bianchi)
  - API: filter issues by labels (Julien Bianchi)
  - Add system hook for ssh key changes
  - Add blob permalink link (Ciro Santilli)
  - Create annotated tags through UI and API (Sean Edge)
  - Snippets search (Charles Bushong)
  - Comment new push to existing MR
  - Add 'ci' to the blacklist of forbidden names
  - Improve text filtering on issues page
  - Comment & Close button
  - Process git push --all much faster
  - Don't allow edit of system notes
  - Project wiki search (Ralf Seidler)
  - Enabled Shibboleth authentication support (Matus Banas)
  - Zen mode (fullscreen) for issues/MR/notes (Robert Schilling)
  - Add ability to configure webhook timeout via gitlab.yml (Wes Gurney)
  - Sort project merge requests in asc or desc order for updated_at or created_at field (sponsored by O'Reilly Media)
  - Add Redis socket support to 'rake gitlab:shell:install'

v 7.2.1
  - Delete orphaned labels during label migration (James Brooks)
  - Security: prevent XSS with stricter MIME types for raw repo files

v 7.2.0
  - Explore page
  - Add project stars (Ciro Santilli)
  - Log Sidekiq arguments
  - Better labels: colors, ability to rename and remove
  - Improve the way merge request collects diffs
  - Improve compare page for large diffs
  - Expose the full commit message via API
  - Fix 500 error on repository rename
  - Fix bug when MR download patch return invalid diff
  - Test gitlab-shell integration
  - Repository import timeout increased from 2 to 4 minutes allowing larger repos to be imported
  - API for labels (Robert Schilling)
  - API: ability to set an import url when creating project for specific user

v 7.1.1
  - Fix cpu usage issue in Firefox
  - Fix redirect loop when changing password by new user
  - Fix 500 error on new merge request page

v 7.1.0
  - Remove observers
  - Improve MR discussions
  - Filter by description on Issues#index page
  - Fix bug with namespace select when create new project page
  - Show README link after description for non-master members
  - Add @all mention for comments
  - Dont show reply button if user is not signed in
  - Expose more information for issues with webhook
  - Add a mention of the merge request into the default merge request commit message
  - Improve code highlight, introduce support for more languages like Go, Clojure, Erlang etc
  - Fix concurrency issue in repository download
  - Dont allow repository name start with ?
  - Improve email threading (Pierre de La Morinerie)
  - Cleaner help page
  - Group milestones
  - Improved email notifications
  - Contributors API (sponsored by Mobbr)
  - Fix LDAP TLS authentication (Boris HUISGEN)
  - Show VERSION information on project sidebar
  - Improve branch removal logic when accept MR
  - Fix bug where comment form is spawned inside the Reply button
  - Remove Dir.chdir from Satellite#lock for thread-safety
  - Increased default git max_size value from 5MB to 20MB in gitlab.yml. Please update your configs!
  - Show error message in case of timeout in satellite when create MR
  - Show first 100 files for huge diff instead of hiding all
  - Change default admin email from admin@local.host to admin@example.com

v 7.0.0
  - The CPU no longer overheats when you hold down the spacebar
  - Improve edit file UI
  - Add ability to upload group avatar when create
  - Protected branch cannot be removed
  - Developers can remove normal branches with UI
  - Remove branch via API (sponsored by O'Reilly Media)
  - Move protected branches page to Project settings area
  - Redirect to Files view when create new branch via UI
  - Drag and drop upload of image in every markdown-area (Earle Randolph Bunao and Neil Francis Calabroso)
  - Refactor the markdown relative links processing
  - Make it easier to implement other CI services for GitLab
  - Group masters can create projects in group
  - Deprecate ruby 1.9.3 support
  - Only masters can rewrite/remove git tags
  - Add X-Frame-Options SAMEORIGIN to Nginx config so Sidekiq admin is visible
  - UI improvements
  - Case-insensetive search for issues
  - Update to rails 4.1
  - Improve performance of application for projects and groups with a lot of members
  - Formally support Ruby 2.1
  - Include Nginx gitlab-ssl config
  - Add manual language detection for highlight.js
  - Added example.com/:username routing
  - Show notice if your profile is public
  - UI improvements for mobile devices
  - Improve diff rendering performance
  - Drag-n-drop for issues and merge requests between states at milestone page
  - Fix '0 commits' message for huge repositories on project home page
  - Prevent 500 error page when visit commit page from large repo
  - Add notice about huge push over http to unicorn config
  - File action in satellites uses default 30 seconds timeout instead of old 10 seconds one
  - Overall performance improvements
  - Skip init script check on omnibus-gitlab
  - Be more selective when killing stray Sidekiqs
  - Check LDAP user filter during sign-in
  - Remove wall feature (no data loss - you can take it from database)
  - Dont expose user emails via API unless you are admin
  - Detect issues closed by Merge Request description
  - Better email subject lines from email on push service (Alex Elman)
  - Enable identicon for gravatar be default

v 6.9.2
  - Revert the commit that broke the LDAP user filter

v 6.9.1
  - Fix scroll to highlighted line
  - Fix the pagination on load for commits page

v 6.9.0
  - Store Rails cache data in the Redis `cache:gitlab` namespace
  - Adjust MySQL limits for existing installations
  - Add db index on project_id+iid column. This prevents duplicate on iid (During migration duplicates will be removed)
  - Markdown preview or diff during editing via web editor (Evgeniy Sokovikov)
  - Give the Rails cache its own Redis namespace
  - Add ability to set different ssh host, if different from http/https
  - Fix syntax highlighting for code comments blocks
  - Improve comments loading logic
  - Stop refreshing comments when the tab is hidden
  - Improve issue and merge request mobile UI (Drew Blessing)
  - Document how to convert a backup to PostgreSQL
  - Fix locale bug in backup manager
  - Fix can not automerge when MR description is too long
  - Fix wiki backup skip bug
  - Two Step MR creation process
  - Remove unwanted files from satellite working directory with git clean -fdx
  - Accept merge request via API (sponsored by O'Reilly Media)
  - Add more access checks during API calls
  - Block SSH access for 'disabled' Active Directory users
  - Labels for merge requests (Drew Blessing)
  - Threaded emails by setting a Message-ID (Philip Blatter)

v 6.8.0
  - Ability to at mention users that are participating in issue and merge req. discussion
  - Enabled GZip Compression for assets in example Nginx, make sure that Nginx is compiled with --with-http_gzip_static_module flag (this is default in Ubuntu)
  - Make user search case-insensitive (Christopher Arnold)
  - Remove omniauth-ldap nickname bug workaround
  - Drop all tables before restoring a Postgres backup
  - Make the repository downloads path configurable
  - Create branches via API (sponsored by O'Reilly Media)
  - Changed permission of gitlab-satellites directory not to be world accessible
  - Protected branch does not allow force push
  - Fix popen bug in `rake gitlab:satellites:create`
  - Disable connection reaping for MySQL
  - Allow oauth signup without email for twitter and github
  - Fix faulty namespace names that caused 500 on user creation
  - Option to disable standard login
  - Clean old created archives from repository downloads directory
  - Fix download link for huge MR diffs
  - Expose event and mergerequest timestamps in API
  - Fix emails on push service when only one commit is pushed

v 6.7.3
  - Fix the merge notification email not being sent (Pierre de La Morinerie)
  - Drop all tables before restoring a Postgres backup
  - Remove yanked modernizr gem

v 6.7.2
  - Fix upgrader script

v 6.7.1
  - Fix GitLab CI integration

v 6.7.0
  - Increased the example Nginx client_max_body_size from 5MB to 20MB, consider updating it manually on existing installations
  - Add support for Gemnasium as a Project Service (Olivier Gonzalez)
  - Add edit file button to MergeRequest diff
  - Public groups (Jason Hollingsworth)
  - Cleaner headers in Notification Emails (Pierre de La Morinerie)
  - Blob and tree gfm links to anchors work
  - Piwik Integration (Sebastian Winkler)
  - Show contribution guide link for new issue form (Jeroen van Baarsen)
  - Fix CI status for merge requests from fork
  - Added option to remove issue assignee on project issue page and issue edit page (Jason Blanchard)
  - New page load indicator that includes a spinner that scrolls with the page
  - Converted all the help sections into markdown
  - LDAP user filters
  - Streamline the content of notification emails (Pierre de La Morinerie)
  - Fixes a bug with group member administration (Matt DeTullio)
  - Sort tag names using VersionSorter (Robert Speicher)
  - Add GFM autocompletion for MergeRequests (Robert Speicher)
  - Add webhook when a new tag is pushed (Jeroen van Baarsen)
  - Add button for toggling inline comments in diff view
  - Add retry feature for repository import
  - Reuse the GitLab LDAP connection within each request
  - Changed markdown new line behaviour to conform to markdown standards
  - Fix global search
  - Faster authorized_keys rebuilding in `rake gitlab:shell:setup` (requires gitlab-shell 1.8.5)
  - Create and Update MR calls now support the description parameter (Greg Messner)
  - Markdown relative links in the wiki link to wiki pages, markdown relative links in repositories link to files in the repository
  - Added Slack service integration (Federico Ravasio)
  - Better API responses for access_levels (sponsored by O'Reilly Media)
  - Requires at least 2 unicorn workers
  - Requires gitlab-shell v1.9+
  - Replaced gemoji(due to closed licencing problem) with Phantom Open Emoji library(combined SIL Open Font License, MIT License and the CC 3.0 License)
  - Fix `/:username.keys` response content type (Dmitry Medvinsky)

v 6.6.5
  - Added option to remove issue assignee on project issue page and issue edit page (Jason Blanchard)
  - Hide mr close button for comment form if merge request was closed or inline comment
  - Adds ability to reopen closed merge request

v 6.6.4
  - Add missing html escape for highlighted code blocks in comments, issues

v 6.6.3
  - Fix 500 error when edit yourself from admin area
  - Hide private groups for public profiles

v 6.6.2
  - Fix 500 error on branch/tag create or remove via UI

v 6.6.1
  - Fix 500 error on files tab if submodules presents

v 6.6.0
  - Retrieving user ssh keys publically(github style): http://__HOST__/__USERNAME__.keys
  - Permissions: Developer now can manage issue tracker (modify any issue)
  - Improve Code Compare page performance
  - Group avatar
  - Pygments.rb replaced with highlight.js
  - Improve Merge request diff store logic
  - Improve render performnace for MR show page
  - Fixed Assembla hardcoded project name
  - Jira integration documentation
  - Refactored app/services
  - Remove snippet expiration
  - Mobile UI improvements (Drew Blessing)
  - Fix block/remove UI for admin::users#show page
  - Show users' group membership on users' activity page (Robert Djurasaj)
  - User pages are visible without login if user is authorized to a public project
  - Markdown rendered headers have id derived from their name and link to their id
  - Improve application to work faster with large groups (100+ members)
  - Multiple emails per user
  - Show last commit for file when view file source
  - Restyle Issue#show page and MR#show page
  - Ability to filter by multiple labels for Issues page
  - Rails version to 4.0.3
  - Fixed attachment identifier displaying underneath note text (Jason Blanchard)

v 6.5.1
  - Fix branch selectbox when create merge request from fork

v 6.5.0
  - Dropdown menus on issue#show page for assignee and milestone (Jason Blanchard)
  - Add color custimization and previewing to broadcast messages
  - Fixed notes anchors
  - Load new comments in issues dynamically
  - Added sort options to Public page
  - New filters (assigned/authored/all) for Dashboard#issues/merge_requests (sponsored by Say Media)
  - Add project visibility icons to dashboard
  - Enable secure cookies if https used
  - Protect users/confirmation with rack_attack
  - Default HTTP headers to protect against MIME-sniffing, force https if enabled
  - Bootstrap 3 with responsive UI
  - New repository download formats: tar.bz2, zip, tar (Jason Hollingsworth)
  - Restyled accept widgets for MR
  - SCSS refactored
  - Use jquery timeago plugin
  - Fix 500 error for rdoc files
  - Ability to customize merge commit message (sponsored by Say Media)
  - Search autocomplete via ajax
  - Add website url to user profile
  - Files API supports base64 encoded content (sponsored by O'Reilly Media)
  - Added support for Go's repository retrieval (Bruno Albuquerque)

v6.4.3
  - Don't use unicorn worker killer if PhusionPassenger is defined

v6.4.2
  - Fixed wrong behaviour of script/upgrade.rb

v6.4.1
  - Fixed bug with repository rename
  - Fixed bug with project transfer

v 6.4.0
  - Added sorting to project issues page (Jason Blanchard)
  - Assembla integration (Carlos Paramio)
  - Fixed another 500 error with submodules
  - UI: More compact issues page
  - Minimal password length increased to 8 symbols
  - Side-by-side diff view (Steven Thonus)
  - Internal projects (Jason Hollingsworth)
  - Allow removal of avatar (Drew Blessing)
  - Project webhooks now support issues and merge request events
  - Visiting project page while not logged in will redirect to sign-in instead of 404 (Jason Hollingsworth)
  - Expire event cache on avatar creation/removal (Drew Blessing)
  - Archiving old projects (Steven Thonus)
  - Rails 4
  - Add time ago tooltips to show actual date/time
  - UI: Fixed UI for admin system hooks
  - Ruby script for easier GitLab upgrade
  - Do not remove Merge requests if fork project was removed
  - Improve sign-in/signup UX
  - Add resend confirmation link to sign-in page
  - Set noreply@HOSTNAME for reply_to field in all emails
  - Show GitLab API version on Admin#dashboard
  - API Cross-origin resource sharing
  - Show READMe link at project home page
  - Show repo size for projects in Admin area

v 6.3.0
  - API for adding gitlab-ci service
  - Init script now waits for pids to appear after (re)starting before reporting status (Rovanion Luckey)
  - Restyle project home page
  - Grammar fixes
  - Show branches list (which branches contains commit) on commit page (Andrew Kumanyaev)
  - Security improvements
  - Added support for GitLab CI 4.0
  - Fixed issue with 500 error when group did not exist
  - Ability to leave project
  - You can create file in repo using UI
  - You can remove file from repo using UI
  - API: dropped default_branch attribute from project during creation
  - Project default_branch is not stored in db any more. It takes from repo now.
  - Admin broadcast messages
  - UI improvements
  - Dont show last push widget if user removed this branch
  - Fix 500 error for repos with newline in file name
  - Extended html titles
  - API: create/update/delete repo files
  - Admin can transfer project to any namespace
  - API: projects/all for admin users
  - Fix recent branches order

v 6.2.4
  - Security: Cast API private_token to string (CVE-2013-4580)
  - Security: Require gitlab-shell 1.7.8 (CVE-2013-4581, CVE-2013-4582, CVE-2013-4583)
  - Fix for Git SSH access for LDAP users

v 6.2.3
  - Security: More protection against CVE-2013-4489
  - Security: Require gitlab-shell 1.7.4 (CVE-2013-4490, CVE-2013-4546)
  - Fix sidekiq rake tasks

v 6.2.2
  - Security: Update gitlab_git (CVE-2013-4489)

v 6.2.1
  - Security: Fix issue with generated passwords for new users

v 6.2.0
  - Public project pages are now visible to everyone (files, issues, wik, etc.)
    THIS MEANS YOUR ISSUES AND WIKI FOR PUBLIC PROJECTS ARE PUBLICLY VISIBLE AFTER THE UPGRADE
  - Add group access to permissions page
  - Require current password to change one
  - Group owner or admin can remove other group owners
  - Remove group transfer since we have multiple owners
  - Respect authorization in Repository API
  - Improve UI for Project#files page
  - Add more security specs
  - Added search for projects by name to api (Izaak Alpert)
  - Make default user theme configurable (Izaak Alpert)
  - Update logic for validates_merge_request for tree of MR (Andrew Kumanyaev)
  - Rake tasks for webhooks management (Jonhnny Weslley)
  - Extended User API to expose admin and can_create_group for user creation/updating (Boyan Tabakov)
  - API: Remove group
  - API: Remove project
  - Avatar upload on profile page with a maximum of 100KB (Steven Thonus)
  - Store the sessions in Redis instead of the cookie store
  - Fixed relative links in markdown
  - User must confirm their email if signup enabled
  - User must confirm changed email

v 6.1.0
  - Project specific IDs for issues, mr, milestones
    Above items will get a new id and for example all bookmarked issue urls will change.
    Old issue urls are redirected to the new one if the issue id is too high for an internal id.
  - Description field added to Merge Request
  - API: Sudo api calls (Izaak Alpert)
  - API: Group membership api (Izaak Alpert)
  - Improved commit diff
  - Improved large commit handling (Boyan Tabakov)
  - Rewrite: Init script now less prone to errors and keeps better track of the service (Rovanion Luckey)
  - Link issues, merge requests, and commits when they reference each other with GFM (Ash Wilson)
  - Close issues automatically when pushing commits with a special message
  - Improve user removal from admin area
  - Invalidate events cache when project was moved
  - Remove deprecated classes and rake tasks
  - Add event filter for group and project show pages
  - Add links to create branch/tag from project home page
  - Add public-project? checkbox to new-project view
  - Improved compare page. Added link to proceed into Merge Request
  - Send an email to a user when they are added to group
  - New landing page when you have 0 projects

v 6.0.0
  - Feature: Replace teams with group membership
    We introduce group membership in 6.0 as a replacement for teams.
    The old combination of groups and teams was confusing for a lot of people.
    And when the members of a team where changed this wasn't reflected in the project permissions.
    In GitLab 6.0 you will be able to add members to a group with a permission level for each member.
    These group members will have access to the projects in that group.
    Any changes to group members will immediately be reflected in the project permissions.
    You can even have multiple owners for a group, greatly simplifying administration.
  - Feature: Ability to have multiple owners for group
  - Feature: Merge Requests between fork and project (Izaak Alpert)
  - Feature: Generate fingerprint for ssh keys
  - Feature: Ability to create and remove branches with UI
  - Feature: Ability to create and remove git tags with UI
  - Feature: Groups page in profile. You can leave group there
  - API: Allow login with LDAP credentials
  - Redesign: project settings navigation
  - Redesign: snippets area
  - Redesign: ssh keys page
  - Redesign: buttons, blocks and other ui elements
  - Add comment title to rss feed
  - You can use arrows to navigate at tree view
  - Add project filter on dashboard
  - Cache project graph
  - Drop support of root namespaces
  - Default theme is classic now
  - Cache result of methods like authorize_projects, project.team.members etc
  - Remove $.ready events
  - Fix onclick events being double binded
  - Add notification level to group membership
  - Move all project controllers/views under Projects:: module
  - Move all profile controllers/views under Profiles:: module
  - Apply user project limit only for personal projects
  - Unicorn is default web server again
  - Store satellites lock files inside satellites dir
  - Disabled threadsafety mode in rails
  - Fixed bug with loosing MR comments
  - Improved MR comments logic
  - Render readme file for projects in public area

v 5.4.2
  - Security: Cast API private_token to string (CVE-2013-4580)
  - Security: Require gitlab-shell 1.7.8 (CVE-2013-4581, CVE-2013-4582, CVE-2013-4583)

v 5.4.1
  - Security: Fixes for CVE-2013-4489
  - Security: Require gitlab-shell 1.7.4 (CVE-2013-4490, CVE-2013-4546)

v 5.4.0
  - Ability to edit own comments
  - Documentation improvements
  - Improve dashboard projects page
  - Fixed nav for empty repos
  - GitLab Markdown help page
  - Misspelling fixes
  - Added support of unicorn and fog gems
  - Added client list to API doc
  - Fix PostgreSQL database restoration problem
  - Increase snippet content column size
  - allow project import via git:// url
  - Show participants on issues, including mentions
  - Notify mentioned users with email

v 5.3.0
  - Refactored services
  - Campfire service added
  - HipChat service added
  - Fixed bug with LDAP + git over http
  - Fixed bug with google analytics code being ignored
  - Improve sign-in page if ldap enabled
  - Respect newlines in wall messages
  - Generate the Rails secret token on first run
  - Rename repo feature
  - Init.d: remove gitlab.socket on service start
  - Api: added teams api
  - Api: Prevent blob content being escaped
  - Api: Smart deploy key add behaviour
  - Api: projects/owned.json return user owned project
  - Fix bug with team assignation on project from #4109
  - Advanced snippets: public/private, project/personal (Andrew Kulakov)
  - Repository Graphs (Karlo Nicholas T. Soriano)
  - Fix dashboard lost if comment on commit
  - Update gitlab-grack. Fixes issue with --depth option
  - Fix project events duplicate on project page
  - Fix postgres error when displaying network graph.
  - Fix dashboard event filter when navigate via turbolinks
  - init.d: Ensure socket is removed before starting service
  - Admin area: Style teams:index, group:show pages
  - Own page for failed forking
  - Scrum view for milestone

v 5.2.0
  - Turbolinks
  - Git over http with ldap credentials
  - Diff with better colors and some spacing on the corners
  - Default values for project features
  - Fixed huge_commit view
  - Restyle project clone panel
  - Move Gitlab::Git code to gitlab_git gem
  - Move update docs in repo
  - Requires gitlab-shell v1.4.0
  - Fixed submodules listing under file tab
  - Fork feature (Angus MacArthur)
  - git version check in gitlab:check
  - Shared deploy keys feature
  - Ability to generate default labels set for issues
  - Improve gfm autocomplete (Harold Luo)
  - Added support for Google Analytics
  - Code search feature (Javier Castro)

v 5.1.0
  - You can login with email or username now
  - Corrected project transfer rollback when repository cannot be moved
  - Move both repo and wiki when project transfer requested
  - Admin area: project editing was removed from admin namespace
  - Access: admin user has now access to any project.
  - Notification settings
  - Gitlab::Git set of objects to abstract from grit library
  - Replace Unicorn web server with Puma
  - Backup/Restore refactored. Backup dump project wiki too now
  - Restyled Issues list. Show milestone version in issue row
  - Restyled Merge Request list
  - Backup now dump/restore uploads
  - Improved performance of dashboard (Andrew Kumanyaev)
  - File history now tracks renames (Akzhan Abdulin)
  - Drop wiki migration tools
  - Drop sqlite migration tools
  - project tagging
  - Paginate users in API
  - Restyled network graph (Hiroyuki Sato)

v 5.0.1
  - Fixed issue with gitlab-grit being overridden by grit

v 5.0.0
  - Replaced gitolite with gitlab-shell
  - Removed gitolite-related libraries
  - State machine added
  - Setup gitlab as git user
  - Internal API
  - Show team tab for empty projects
  - Import repository feature
  - Updated rails
  - Use lambda for scopes
  - Redesign admin area -> users
  - Redesign admin area -> user
  - Secure link to file attachments
  - Add validations for Group and Team names
  - Restyle team page for project
  - Update capybara, rspec-rails, poltergeist to recent versions
  - Wiki on git using Gollum
  - Added Solarized Dark theme for code review
  - Don't show user emails in autocomplete lists, profile pages
  - Added settings tab for group, team, project
  - Replace user popup with icons in header
  - Handle project moving with gitlab-shell
  - Added select2-rails for selectboxes with ajax data load
  - Fixed search field on projects page
  - Added teams to search autocomplete
  - Move groups and teams on dashboard sidebar to sub-tabs
  - API: improved return codes and docs. (Felix Gilcher, Sebastian Ziebell)
  - Redesign wall to be more like chat
  - Snippets, Wall features are disabled by default for new projects

v 4.2.0
  - Teams
  - User show page. Via /u/username
  - Show help contents on pages for better navigation
  - Async gitolite calls
  - added satellites logs
  - can_create_group, can_create_team booleans for User
  - Process webhooks async
  - GFM: Fix images escaped inside links
  - Network graph improved
  - Switchable branches for network graph
  - API: Groups
  - Fixed project download

v 4.1.0
  - Optional Sign-Up
  - Discussions
  - Satellites outside of tmp
  - Line numbers for blame
  - Project public mode
  - Public area with unauthorized access
  - Load dashboard events with ajax
  - remember dashboard filter in cookies
  - replace resque with sidekiq
  - fix routing issues
  - cleanup rake tasks
  - fix backup/restore
  - scss cleanup
  - show preview for note images
  - improved network-graph
  - get rid of app/roles/
  - added new classes Team, Repository
  - Reduce amount of gitolite calls
  - Ability to add user in all group projects
  - remove deprecated configs
  - replaced Korolev font with open font
  - restyled admin/dashboard page
  - restyled admin/projects page

v 4.0.0
  - Remove project code and path from API. Use id instead
  - Return valid cloneable url to repo for webhook
  - Fixed backup issue
  - Reorganized settings
  - Fixed commits compare
  - Refactored scss
  - Improve status checks
  - Validates presence of User#name
  - Fixed postgres support
  - Removed sqlite support
  - Modified post-receive hook
  - Milestones can be closed now
  - Show comment events on dashboard
  - Quick add team members via group#people page
  - [API] expose created date for hooks and SSH keys
  - [API] list, create issue notes
  - [API] list, create snippet notes
  - [API] list, create wall notes
  - Remove project code - use path instead
  - added username field to user
  - rake task to fill usernames based on emails create namespaces for users
  - STI Group < Namespace
  - Project has namespace_id
  - Projects with namespaces also namespaced in gitolite and stored in subdir
  - Moving project to group will move it under group namespace
  - Ability to move project from namespaces to another
  - Fixes commit patches getting escaped (see #2036)
  - Support diff and patch generation for commits and merge request
  - MergeReqest doesn't generate a temporary file for the patch any more
  - Update the UI to allow downloading Patch or Diff

v 3.1.0
  - Updated gems
  - Services: Gitlab CI integration
  - Events filter on dashboard
  - Own namespace for redis/resque
  - Optimized commit diff views
  - add alphabetical order for projects admin page
  - Improved web editor
  - Commit stats page
  - Documentation split and cleanup
  - Link to commit authors everywhere
  - Restyled milestones list
  - added Milestone to Merge Request
  - Restyled Top panel
  - Refactored Satellite Code
  - Added file line links
  - moved from capybara-webkit to poltergeist + phantomjs

v 3.0.3
  - Fixed bug with issues list in Chrome
  - New Feature: Import team from another project

v 3.0.2
  - Fixed gitlab:app:setup
  - Fixed application error on empty project in admin area
  - Restyled last push widget

v 3.0.1
  - Fixed git over http

v 3.0.0
  - Projects groups
  - Web Editor
  - Fixed bug with gitolite keys
  - UI improved
  - Increased performance of application
  - Show user avatar in last commit when browsing Files
  - Refactored Gitlab::Merge
  - Use Font Awesome for icons
  - Separate observing of Note and MergeRequests
  - Milestone "All Issues" filter
  - Fix issue close and reopen button text and styles
  - Fix forward/back while browsing Tree hierarchy
  - Show number of notes for commits and merge requests
  - Added support pg from box and update installation doc
  - Reject ssh keys that break gitolite
  - [API] list one project hook
  - [API] edit project hook
  - [API] list project snippets
  - [API] allow to authorize using private token in HTTP header
  - [API] add user creation

v 2.9.1
  - Fixed resque custom config init

v 2.9.0
  - fixed inline notes bugs
  - refactored rspecs
  - refactored gitolite backend
  - added factory_girl
  - restyled projects list on dashboard
  - ssh keys validation to prevent gitolite crash
  - send notifications if changed permission in project
  - scss refactoring. gitlab_bootstrap/ dir
  - fix git push http body bigger than 112k problem
  - list of labels  page under issues tab
  - API for milestones, keys
  - restyled buttons
  - OAuth
  - Comment order changed

v 2.8.1
  - ability to disable gravatars
  - improved MR diff logic
  - ssh key help page

v 2.8.0
  - Gitlab Flavored Markdown
  - Bulk issues update
  - Issues API
  - Cucumber coverage increased
  - Post-receive files fixed
  - UI improved
  - Application cleanup
  - more cucumber
  - capybara-webkit + headless

v 2.7.0
  - Issue Labels
  - Inline diff
  - Git HTTP
  - API
  - UI improved
  - System hooks
  - UI improved
  - Dashboard events endless scroll
  - Source performance increased

v 2.6.0
  - UI polished
  - Improved network graph + keyboard nav
  - Handle huge commits
  - Last Push widget
  - Bugfix
  - Better performance
  - Email in resque
  - Increased test coverage
  - Ability to remove branch with MR accept
  - a lot of code refactored

v 2.5.0
  - UI polished
  - Git blame for file
  - Bugfix
  - Email in resque
  - Better test coverage

v 2.4.0
  - Admin area stats page
  - Ability to block user
  - Simplified dashboard area
  - Improved admin area
  - Bootstrap 2.0
  - Responsive layout
  - Big commits handling
  - Performance improved
  - Milestones

v 2.3.1
  - Issues pagination
  - ssl fixes
  - Merge Request pagination

v 2.3.0
  - Dashboard r1
  - Search r1
  - Project page
  - Close merge request on push
  - Persist MR diff after merge
  - mysql support
  - Documentation

v 2.2.0
  - We’ve added support of LDAP auth
  - Improved permission logic (4 roles system)
  - Protected branches (now only masters can push to protected branches)
  - Usability improved
  - twitter bootstrap integrated
  - compare view between commits
  - wiki feature
  - now you can enable/disable issues, wiki, wall features per project
  - security fixes
  - improved code browsing (ajax branch switch etc)
  - improved per-line commenting
  - git submodules displayed
  - moved to rails 3.2
  - help section improved

v 2.1.0
  - Project tab r1
  - List branches/tags
  - per line comments
  - mass user import

v 2.0.0
  - gitolite as main git host system
  - merge requests
  - project/repo access
  - link to commit/issue feed
  - design tab
  - improved email notifications
  - restyled dashboard
  - bugfix

v 1.2.2
  - common config file gitlab.yml
  - issues restyle
  - snippets restyle
  - clickable news feed header on dashboard
  - bugfix

v 1.2.1
  - bugfix

v 1.2.0
  - new design
  - user dashboard
  - network graph
  - markdown support for comments
  - encoding issues
  - wall like twitter timeline

v 1.1.0
  - project dashboard
  - wall redesigned
  - feature: code snippets
  - fixed horizontal scroll on file preview
  - fixed app crash if commit message has invalid chars
  - bugfix & code cleaning

v 1.0.2
  - fixed bug with empty project
  - added adv validation for project path & code
  - feature: issues can be sortable
  - bugfix
  - username displayed on top panel

v 1.0.1
  - fixed: with invalid source code for commit
  - fixed: lose branch/tag selection when use tree navigation
  - when history clicked - display path
  - bug fix & code cleaning

v 1.0.0
  - bug fix
  - projects preview mode

v 0.9.6
  - css fix
  - new repo empty tree until restart server - fixed

v 0.9.4
  - security improved
  - authorization improved
  - html escaping
  - bug fix
  - increased test coverage
  - design improvements

v 0.9.1
  - increased test coverage
  - design improvements
  - new issue email notification
  - updated app name
  - issue redesigned
  - issue can be edit

v 0.8.0
  - syntax highlight for main file types
  - redesign
  - stability
  - security fixes
  - increased test coverage
  - email notification<|MERGE_RESOLUTION|>--- conflicted
+++ resolved
@@ -180,10 +180,8 @@
   - API support for the 'since' and 'until' operators on commit requests (Paco Guzman)
   - Fix Gravatar hint in user profile when Gravatar is disabled. !3988 (Artem Sidorenko)
   - Expire repository exists? and has_visible_content? caches after a push if necessary
-<<<<<<< HEAD
   - Fix unintentional filtering bug in issues sorted by milestone due (Takuya Noguchi)
   - Remove the toggle comments button. 
-=======
   - Fix unintentional filtering bug in Issue/MR sorted by milestone due (Takuya Noguchi)
   - Fix adding a todo for private group members (Ahmad Sherif)
   - Bump ace-rails-ap gem version from 2.0.1 to 4.0.2 which upgrades Ace Editor from 1.1.2 to 1.2.3
@@ -225,7 +223,6 @@
   - Running rake gitlab:db:drop_tables now drops tables with cascade !4020
   - Running rake gitlab:db:drop_tables uses "IF EXISTS" as a precaution !4100
   - Use a case-insensitive comparison in sanitizing URI schemes
->>>>>>> 4a8ae77e
 
 v 8.7.3
   - Emails, Gitlab::Email::Message, Gitlab::Diff, and Premailer::Adapter::Nokogiri are now instrumented
