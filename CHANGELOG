--- conflicted
+++ resolved
@@ -1,4 +1,5 @@
 v 6.6.0
+  - Retrieving user ssh keys publically(github style): http://__HOST__/__USERNAME__.keys
   - Permissions: Developer now can manage issue tracker (modify any issue)
   - Improve Code Compare page performance
 
@@ -105,13 +106,9 @@
   - Security: Fix issue with generated passwords for new users
 
 v 6.2.0
-<<<<<<< HEAD
-  - Retrieving user ssh keys publically(github style): http://__HOST__/__USERNAME__.keys
   - Public projects are visible from the outside
-=======
   - Public project pages are now visible to everyone (files, issues, wik, etc.)
     THIS MEANS YOUR ISSUES AND WIKI FOR PUBLIC PROJECTS ARE PUBLICLY VISIBLE AFTER THE UPGRADE
->>>>>>> 319f355a
   - Add group access to permissions page
   - Require current password to change one
   - Group owner or admin can remove other group owners
