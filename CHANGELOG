Please view this file on the master branch, on stable branches it's out of date.

v 8.13.0 (unreleased)
  - Update runner version only when updating contacted_at
  - Add link from system note to compare with previous version
  - Use gitlab-shell v3.6.2 (GIT TRACE logging)
  - Fix centering of custom header logos (Ashley Dumaine)
  - AbstractReferenceFilter caches project_refs on RequestStore when active
  - Replaced the check sign to arrow in the show build view. !6501
  - Add a /wip slash command to toggle the Work In Progress status of a merge request. !6259 (tbalthazar)
  - Speed-up group milestones show page
  - Keep refs for each deployment
  - Log LDAP lookup errors and don't swallow unrelated exceptions. !6103 (Markus Koller)
  - Add more tests for calendar contribution (ClemMakesApps)
  - Avoid database queries on Banzai::ReferenceParser::BaseParser for nodes without references
  - Simplify Mentionable concern instance methods
  - Fix permission for setting an issue's due date
  - Expose expires_at field when sharing project on API
  - Fix VueJS template tags being rendered in code comments
  - Fix issue with page scrolling to top when closing or pinning sidebar (lukehowell)
  - Allow the Koding integration to be configured through the API
  - Added soft wrap button to repository file/blob editor
  - Add word-wrap to issue title on issue and milestone boards (ClemMakesApps)
  - Fix todos page mobile viewport layout (ClemMakesApps)
  - Fix robots.txt disallowing access to groups starting with "s" (Matt Harrison)
  - Close open merge request without source project (Katarzyna Kobierska Ula Budziszewska)
  - Fix that manual jobs would no longer block jobs in the next stage. !6604
  - Add configurable email subject suffix (Fu Xu)
  - Use a ConnectionPool for Rails.cache on Sidekiq servers
  - Replace `alias_method_chain` with `Module#prepend`
  - Enable GitLab Import/Export for non-admin users.
  - Preserve label filters when sorting !6136 (Joseph Frazier)
  - Only update issuable labels if they have been changed
  - Take filters in account in issuable counters. !6496
  - Use custom Ruby images to test builds (registry.dev.gitlab.org/gitlab/gitlab-build-images:*)
  - Append issue template to existing description !6149 (Joseph Frazier)
  - Trending projects now only show public projects and the list of projects is cached for a day
  - Revoke button in Applications Settings underlines on hover.
  - Add missing values to linter !6276 (Katarzyna Kobierska Ula Budziszewska)
  - Fix Long commit messages overflow viewport in file tree
  - Revert avoid touching file system on Build#artifacts?
  - Stop using a Redis lease when updating the project activity timestamp whenever a new event is created
  - Add broadcast messages and alerts below sub-nav
  - Better empty state for Groups view
  - Update ruby-prof to 0.16.2. !6026 (Elan Ruusamäe)
  - Fix unnecessary escaping of reserved HTML characters in milestone title. !6533
  - Add organization field to user profile
  - Fix resolved discussion display in side-by-side diff view !6575
  - Optimize GitHub importing for speed and memory
  - API: expose pipeline data in builds API (!6502, Guilherme Salazar)
  - Notify the Merger about merge after successful build (Dimitris Karakasilis)
<<<<<<< HEAD
  - Reduce queries needed to find users using their SSH keys when pushing commits
=======
  - Prevent rendering the link to all when the author has no access (Katarzyna Kobierska Ula Budziszewska)
>>>>>>> fd8c30d1
  - Fix broken repository 500 errors in project list
  - Fix Pipeline list commit column width should be adjusted
  - Close todos when accepting merge requests via the API !6486 (tonygambone)
  - Changed Slack service user referencing from full name to username (Sebastian Poxhofer)
  - Add Container Registry on/off status to Admin Area !6638 (the-undefined)
  - Grouped pipeline dropdown is a scrollable container

v 8.12.4 (unreleased)
  - Fix type mismatch bug when closing Jira issue
  - Skip wiki creation when GitHub project has wiki enabled
  - Fix failed project deletion when feature visibility set to private
  - Fix issues importing services via Import/Export
  - Restrict failed login attempts for users with 2FA enabled
  - Fix "Copy to clipboard" tooltip to say "Copied!" when clipboard button is clicked. (lukehowell)

v 8.12.3
  - Update Gitlab Shell to support low IO priority for storage moves

v 8.12.2
  - Fix Import/Export not recognising correctly the imported services.
  - Fix snippets pagination
  - Fix "Create project" button layout when visibility options are restricted
  - Fix List-Unsubscribe header in emails
  - Fix IssuesController#show degradation including project on loaded notes
  - Fix an issue with the "Commits" section of the cycle analytics summary. !6513
  - Fix errors importing project feature and milestone models using GitLab project import
  - Make JWT messages Docker-compatible
  - Fix duplicate branch entry in the merge request version compare dropdown
  - Respect the fork_project permission when forking projects
  - Only update issuable labels if they have been changed
  - Fix bug where 'Search results' repeated many times when a search in the emoji search form is cleared (Xavier Bick) (@zeiv)
  - Fix resolve discussion buttons endpoint path
  - Refactor remnants of CoffeeScript destructured opts and super !6261

v 8.12.1
  - Fix a memory leak in HTML::Pipeline::SanitizationFilter::WHITELIST
  - Fix issue with search filter labels not displaying

v 8.12.0
  - Update the rouge gem to 2.0.6, which adds highlighting support for JSX, Prometheus, and others. !6251
  - Only check :can_resolve permission if the note is resolvable
  - Bump fog-aws to v0.11.0 to support ap-south-1 region
  - Add ability to fork to a specific namespace using API. (ritave)
  - Allow to set request_access_enabled for groups and projects
  - Cleanup misalignments in Issue list view !6206
  - Only create a protected branch upon a push to a new branch if a rule for that branch doesn't exist
  - Add Pipelines for Commit
  - Prune events older than 12 months. (ritave)
  - Prepend blank line to `Closes` message on merge request linked to issue (lukehowell)
  - Fix issues/merge-request templates dropdown for forked projects
  - Filter tags by name !6121
  - Update gitlab shell secret file also when it is empty. !3774 (glensc)
  - Give project selection dropdowns responsive width, make non-wrapping.
  - Fix note form hint showing slash commands supported for commits.
  - Make push events have equal vertical spacing.
  - API: Ensure invitees are not returned in Members API.
  - Preserve applied filters on issues search.
  - Add two-factor recovery endpoint to internal API !5510
  - Pass the "Remember me" value to the U2F authentication form
  - Display stages in valid order in stages dropdown on build page
  - Only update projects.last_activity_at once per hour when creating a new event
  - Cycle analytics (first iteration) !5986
  - Remove vendor prefixes for linear-gradient CSS (ClemMakesApps)
  - Move pushes_since_gc from the database to Redis
  - Limit number of shown environments on Merge Request: show only environments for target_branch, source_branch and tags
  - Add font color contrast to external label in admin area (ClemMakesApps)
  - Fix find file navigation links (ClemMakesApps)
  - Change logo animation to CSS (ClemMakesApps)
  - Instructions for enabling Git packfile bitmaps !6104
  - Use Search::GlobalService.new in the `GET /projects/search/:query` endpoint
  - Fix long comments in diffs messing with table width
  - Add spec covering 'Gitlab::Git::committer_hash' !6433 (dandunckelman)
  - Fix pagination on user snippets page
  - Honor "fixed layout" preference in more places !6422
  - Run CI builds with the permissions of users !5735
  - Fix sorting of issues in API
  - Fix download artifacts button links !6407
  - Sort project variables by key. !6275 (Diego Souza)
  - Ensure specs on sorting of issues in API are deterministic on MySQL
  - Added ability to use predefined CI variables for environment name
  - Added ability to specify URL in environment configuration in gitlab-ci.yml
  - Escape search term before passing it to Regexp.new !6241 (winniehell)
  - Fix pinned sidebar behavior in smaller viewports !6169
  - Fix file permissions change when updating a file on the Gitlab UI !5979
  - Added horizontal padding on build page sidebar on code coverage block. !6196 (Vitaly Baev)
  - Change merge_error column from string to text type
  - Fix issue with search filter labels not displaying
  - Reduce contributions calendar data payload (ClemMakesApps)
  - Show all pipelines for merge requests even from discarded commits !6414
  - Replace contributions calendar timezone payload with dates (ClemMakesApps)
  - Changed MR widget build status to pipeline status !6335
  - Add `web_url` field to issue, merge request, and snippet API objects (Ben Boeckel)
  - Enable pipeline events by default !6278
  - Move parsing of sidekiq ps into helper !6245 (pascalbetz)
  - Added go to issue boards keyboard shortcut
  - Expose `sha` and `merge_commit_sha` in merge request API (Ben Boeckel)
  - Emoji can be awarded on Snippets !4456
  - Set path for all JavaScript cookies to honor GitLab's subdirectory setting !5627 (Mike Greiling)
  - Fix blame table layout width
  - Spec testing if issue authors can read issues on private projects
  - Fix bug where pagination is still displayed despite all todos marked as done (ClemMakesApps)
  - Request only the LDAP attributes we need !6187
  - Center build stage columns in pipeline overview (ClemMakesApps)
  - Fix bug with tooltip not hiding on discussion toggle button
  - Rename behaviour to behavior in bug issue template for consistency (ClemMakesApps)
  - Fix bug stopping issue description being scrollable after selecting issue template
  - Remove suggested colors hover underline (ClemMakesApps)
  - Fix jump to discussion button being displayed on commit notes
  - Shorten task status phrase (ClemMakesApps)
  - Fix project visibility level fields on settings
  - Add hover color to emoji icon (ClemMakesApps)
  - Increase ci_builds artifacts_size column to 8-byte integer to allow larger files
  - Add textarea autoresize after comment (ClemMakesApps)
  - Do not write SSH public key 'comments' to authorized_keys !6381
  - Add due date to issue todos
  - Refresh todos count cache when an Issue/MR is deleted
  - Fix branches page dropdown sort alignment (ClemMakesApps)
  - Hides merge request button on branches page is user doesn't have permissions
  - Add white background for no readme container (ClemMakesApps)
  - API: Expose issue confidentiality flag. (Robert Schilling)
  - Fix markdown anchor icon interaction (ClemMakesApps)
  - Test migration paths from 8.5 until current release !4874
  - Replace animateEmoji timeout with eventListener (ClemMakesApps)
  - Show badges in Milestone tabs. !5946 (Dan Rowden)
  - Optimistic locking for Issues and Merge Requests (title and description overriding prevention)
  - Require confirmation when not logged in for unsubscribe links !6223 (Maximiliano Perez Coto)
  - Add `wiki_page_events` to project hook APIs (Ben Boeckel)
  - Remove Gitorious import
  - Loads GFM autocomplete source only when required
  - Fix issue with slash commands not loading on new issue page
  - Fix inconsistent background color for filter input field (ClemMakesApps)
  - Remove prefixes from transition CSS property (ClemMakesApps)
  - Add Sentry logging to API calls
  - Add BroadcastMessage API
  - Use 'git update-ref' for safer web commits !6130
  - Sort pipelines requested through the API
  - Automatically expand hidden discussions when accessed by a permalink !5585 (Mike Greiling)
  - Fix issue boards loading on large screens
  - Change pipeline duration to be jobs running time instead of simple wall time from start to end !6084
  - Show queued time when showing a pipeline !6084
  - Remove unused mixins (ClemMakesApps)
  - Fix issue board label filtering appending already filtered labels
  - Add search to all issue board lists
  - Scroll active tab into view on mobile
  - Fix groups sort dropdown alignment (ClemMakesApps)
  - Add horizontal scrolling to all sub-navs on mobile viewports (ClemMakesApps)
  - Use JavaScript tooltips for mentions !5301 (winniehell)
  - Add hover state to todos !5361 (winniehell)
  - Fix icon alignment of star and fork buttons !5451 (winniehell)
  - Fix alignment of icon buttons !5887 (winniehell)
  - Added Ubuntu 16.04 support for packager.io (JonTheNiceGuy)
  - Fix markdown help references (ClemMakesApps)
  - Add last commit time to repo view (ClemMakesApps)
  - Fix accessibility and visibility of project list dropdown button !6140
  - Fix missing flash messages on service edit page (airatshigapov)
  - Added project-specific enable/disable setting for LFS !5997
  - Added group-specific enable/disable setting for LFS !6164
  - Add optional 'author' param when making commits. !5822 (dandunckelman)
  - Don't expose a user's token in the `/api/v3/user` API (!6047)
  - Remove redundant js-timeago-pending from user activity log (ClemMakesApps)
  - Ability to manage project issues, snippets, wiki, merge requests and builds access level
  - Remove inconsistent font weight for sidebar's labels (ClemMakesApps)
  - Align add button on repository view (ClemMakesApps)
  - Fix contributions calendar month label truncation (ClemMakesApps)
  - Import release note descriptions from GitHub (EspadaV8)
  - Added tests for diff notes
  - Add pipeline events to Slack integration !5525
  - Add a button to download latest successful artifacts for branches and tags !5142
  - Remove redundant pipeline tooltips (ClemMakesApps)
  - Expire commit info views after one day, instead of two weeks, to allow for user email updates
  - Add delimiter to project stars and forks count (ClemMakesApps)
  - Fix badge count alignment (ClemMakesApps)
  - Remove green outline from `New branch unavailable` button on issue page !5858 (winniehell)
  - Fix repo title alignment (ClemMakesApps)
  - Change update interval of contacted_at
  - Add LFS support to SSH !6043
  - Fix branch title trailing space on hover (ClemMakesApps)
  - Don't include 'Created By' tag line when importing from GitHub if there is a linked GitLab account (EspadaV8)
  - Award emoji tooltips containing more than 10 usernames are now truncated !4780 (jlogandavison)
  - Fix duplicate "me" in award emoji tooltip !5218 (jlogandavison)
  - Order award emoji tooltips in order they were added (EspadaV8)
  - Fix spacing and vertical alignment on build status icon on commits page (ClemMakesApps)
  - Update merge_requests.md with a simpler way to check out a merge request. !5944
  - Fix button missing type (ClemMakesApps)
  - Gitlab::Checks is now instrumented
  - Move to project dropdown with infinite scroll for better performance
  - Fix leaking of submit buttons outside the width of a main container !18731 (originally by @pavelloz)
  - Load branches asynchronously in Cherry Pick and Revert dialogs.
  - Convert datetime coffeescript spec to ES6 (ClemMakesApps)
  - Add merge request versions !5467
  - Change using size to use count and caching it for number of group members. !5935
  - Replace play icon font with svg (ClemMakesApps)
  - Added 'only_allow_merge_if_build_succeeds' project setting in the API. !5930 (Duck)
  - Reduce number of database queries on builds tab
  - Wrap text in commit message containers
  - Capitalize mentioned issue timeline notes (ClemMakesApps)
  - Fix inconsistent checkbox alignment (ClemMakesApps)
  - Use the default branch for displaying the project icon instead of master !5792 (Hannes Rosenögger)
  - Adds response mime type to transaction metric action when it's not HTML
  - Fix hover leading space bug in pipeline graph !5980
  - Avoid conflict with admin labels when importing GitHub labels
  - User can edit closed MR with deleted fork (Katarzyna Kobierska Ula Budziszewska) !5496
  - Fix repository page ui issues
  - Avoid protected branches checks when verifying access without branch name
  - Add information about user and manual build start to runner as variables !6201 (Sergey Gnuskov)
  - Fixed invisible scroll controls on build page on iPhone
  - Fix error on raw build trace download for old builds stored in database !4822
  - Refactor the triggers page and documentation !6217
  - Show values of CI trigger variables only when clicked (Katarzyna Kobierska Ula Budziszewska)
  - Use default clone protocol on "check out, review, and merge locally" help page URL
  - Let the user choose a namespace and name on GitHub imports
  - API for Ci Lint !5953 (Katarzyna Kobierska Urszula Budziszewska)
  - Allow bulk update merge requests from merge requests index page
  - Ensure validation messages are shown within the milestone form
  - Add notification_settings API calls !5632 (mahcsig)
  - Remove duplication between project builds and admin builds view !5680 (Katarzyna Kobierska Ula Budziszewska)
  - Fix URLs with anchors in wiki !6300 (houqp)
  - Deleting source project with existing fork link will close all related merge requests !6177 (Katarzyna Kobierska Ula Budziszeska)
  - Return 204 instead of 404 for /ci/api/v1/builds/register.json if no builds are scheduled for a runner !6225
  - Fix Gitlab::Popen.popen thread-safety issue
  - Add specs to removing project (Katarzyna Kobierska Ula Budziszewska)
  - Clean environment variables when running git hooks
  - Fix Import/Export issues importing protected branches and some specific models
  - Fix non-master branch readme display in tree view
  - Add UX improvements for merge request version diffs

v 8.11.8
  - Respect the fork_project permission when forking projects
  - Set a restrictive CORS policy on the API for credentialed requests
  - API: disable rails session auth for non-GET/HEAD requests
  - Escape HTML nodes in builds commands in CI linter

v 8.11.7
  - Avoid conflict with admin labels when importing GitHub labels. !6158
  - Restores `fieldName` to allow only string values in `gl_dropdown.js`. !6234
  - Allow the Rails cookie to be used for API authentication.

v 8.11.6
  - Fix unnecessary horizontal scroll area in pipeline visualizations. !6005
  - Make merge conflict file size limit 200 KB, to match the docs. !6052
  - Fix an error where we were unable to create a CommitStatus for running state. !6107
  - Optimize discussion notes resolving and unresolving. !6141
  - Fix GitLab import button. !6167
  - Restore SSH Key title auto-population behavior. !6186
  - Fix DB schema to match latest migration. !6256
  - Exclude some pending or inactivated rows in Member scopes.

v 8.11.5
  - Optimize branch lookups and force a repository reload for Repository#find_branch. !6087
  - Fix member expiration date picker after update. !6184
  - Fix suggested colors options for new labels in the admin area. !6138
  - Optimize discussion notes resolving and unresolving
  - Fix GitLab import button
  - Fix confidential issues being exposed as public using gitlab.com export
  - Remove gitorious from import_sources. !6180
  - Scope webhooks/services that will run for confidential issues
  - Remove gitorious from import_sources
  - Fix confidential issues being exposed as public using gitlab.com export
  - Use oj gem for faster JSON processing

v 8.11.4
  - Fix resolving conflicts on forks. !6082
  - Fix diff commenting on merge requests created prior to 8.10. !6029
  - Fix pipelines tab layout regression. !5952
  - Fix "Wiki" link not appearing in navigation for projects with external wiki. !6057
  - Do not enforce using hash with hidden key in CI configuration. !6079
  - Fix hover leading space bug in pipeline graph !5980
  - Fix sorting issues by "last updated" doesn't work after import from GitHub
  - GitHub importer use default project visibility for non-private projects
  - Creating an issue through our API now emails label subscribers !5720
  - Block concurrent updates for Pipeline
  - Don't create groups for unallowed users when importing projects
  - Fix issue boards leak private label names and descriptions
  - Fix broken gitlab:backup:restore because of bad permissions on repo storage !6098 (Dirk Hörner)
  - Remove gitorious. !5866
  - Allow compare merge request versions

v 8.11.3
  - Allow system info page to handle case where info is unavailable
  - Label list shows all issues (opened or closed) with that label
  - Don't show resolve conflicts link before MR status is updated
  - Fix IE11 fork button bug !5982
  - Don't prevent viewing the MR when git refs for conflicts can't be found on disk
  - Fix external issue tracker "Issues" link leading to 404s
  - Don't try to show merge conflict resolution info if a merge conflict contains non-UTF-8 characters
  - Automatically expand hidden discussions when accessed by a permalink !5585 (Mike Greiling)
  - Issues filters reset button

v 8.11.2
  - Show "Create Merge Request" widget for push events to fork projects on the source project. !5978
  - Use gitlab-workhorse 0.7.11 !5983
  - Does not halt the GitHub import process when an error occurs. !5763
  - Fix file links on project page when default view is Files !5933
  - Fixed enter key in search input not working !5888

v 8.11.1
  - Pulled due to packaging error.

v 8.11.0
  - Use test coverage value from the latest successful pipeline in badge. !5862
  - Add test coverage report badge. !5708
  - Remove the http_parser.rb dependency by removing the tinder gem. !5758 (tbalthazar)
  - Add Koding (online IDE) integration
  - Ability to specify branches for Pivotal Tracker integration (Egor Lynko)
  - Fix don't pass a local variable called `i` to a partial. !20510 (herminiotorres)
  - Fix rename `add_users_into_project` and `projects_ids`. !20512 (herminiotorres)
  - Fix adding line comments on the initial commit to a repo !5900
  - Fix the title of the toggle dropdown button. !5515 (herminiotorres)
  - Rename `markdown_preview` routes to `preview_markdown`. (Christopher Bartz)
  - Update to Ruby 2.3.1. !4948
  - Add Issues Board !5548
  - Allow resolving merge conflicts in the UI !5479
  - Improve diff performance by eliminating redundant checks for text blobs
  - Ensure that branch names containing escapable characters (e.g. %20) aren't unescaped indiscriminately. !5770 (ewiltshi)
  - Convert switch icon into icon font (ClemMakesApps)
  - API: Endpoints for enabling and disabling deploy keys
  - API: List access requests, request access, approve, and deny access requests to a project or a group. !4833
  - Use long options for curl examples in documentation !5703 (winniehell)
  - Added tooltip listing label names to the labels value in the collapsed issuable sidebar
  - Remove magic comments (`# encoding: UTF-8`) from Ruby files. !5456 (winniehell)
  - GitLab Performance Monitoring can now track custom events such as the number of tags pushed to a repository
  - Add support for relative links starting with ./ or / to RelativeLinkFilter (winniehell)
  - Allow naming U2F devices !5833
  - Ignore URLs starting with // in Markdown links !5677 (winniehell)
  - Fix CI status icon link underline (ClemMakesApps)
  - The Repository class is now instrumented
  - Fix commit mention font inconsistency (ClemMakesApps)
  - Do not escape URI when extracting path !5878 (winniehell)
  - Fix filter label tooltip HTML rendering (ClemMakesApps)
  - Cache the commit author in RequestStore to avoid extra lookups in PostReceive
  - Expand commit message width in repo view (ClemMakesApps)
  - Cache highlighted diff lines for merge requests
  - Pre-create all builds for a Pipeline when the new Pipeline is created !5295
  - Allow merge request diff notes and discussions to be explicitly marked as resolved
  - API: Add deployment endpoints
  - API: Add Play endpoint on Builds
  - Fix of 'Commits being passed to custom hooks are already reachable when using the UI'
  - Show wall clock time when showing a pipeline. !5734
  - Show member roles to all users on members page
  - Project.visible_to_user is instrumented again
  - Fix awardable button mutuality loading spinners (ClemMakesApps)
  - Sort todos by date and priority
  - Add support for using RequestStore within Sidekiq tasks via SIDEKIQ_REQUEST_STORE env variable
  - Optimize maximum user access level lookup in loading of notes
  - Send notification emails to users newly mentioned in issue and MR edits !5800
  - Add "No one can push" as an option for protected branches. !5081
  - Improve performance of AutolinkFilter#text_parse by using XPath
  - Add experimental Redis Sentinel support !1877
  - Rendering of SVGs as blobs is now limited to SVGs with a size smaller or equal to 2MB
  - Fix branches page dropdown sort initial state (ClemMakesApps)
  - Environments have an url to link to
  - Various redundant database indexes have been removed
  - Update `timeago` plugin to use multiple string/locale settings
  - Remove unused images (ClemMakesApps)
  - Get issue and merge request description templates from repositories
  - Enforce 2FA restrictions on API authentication endpoints !5820
  - Limit git rev-list output count to one in forced push check
  - Show deployment status on merge requests with external URLs
  - Clean up unused routes (Josef Strzibny)
  - Fix issue on empty project to allow developers to only push to protected branches if given permission
  - API: Add enpoints for pipelines
  - Add green outline to New Branch button. !5447 (winniehell)
  - Optimize generating of cache keys for issues and notes
  - Fix repository push email formatting in Outlook
  - Improve performance of syntax highlighting Markdown code blocks
  - Update to gitlab_git 10.4.1 and take advantage of preserved Ref objects
  - Remove delay when hitting "Reply..." button on page with a lot of discussions
  - Retrieve rendered HTML from cache in one request
  - Fix renaming repository when name contains invalid chararacters under project settings
  - Upgrade Grape from 0.13.0 to 0.15.0. !4601
  - Trigram indexes for the "ci_runners" table have been removed to speed up UPDATE queries
  - Fix devise deprecation warnings.
  - Check for 2FA when using Git over HTTP and only allow PersonalAccessTokens as password in that case !5764
  - Update version_sorter and use new interface for faster tag sorting
  - Optimize checking if a user has read access to a list of issues !5370
  - Store all DB secrets in secrets.yml, under descriptive names !5274
  - Fix syntax highlighting in file editor
  - Support slash commands in issue and merge request descriptions as well as comments. !5021
  - Nokogiri's various parsing methods are now instrumented
  - Add archived badge to project list !5798
  - Add simple identifier to public SSH keys (muteor)
  - Admin page now references docs instead of a specific file !5600 (AnAverageHuman)
  - Fix filter input alignment (ClemMakesApps)
  - Include old revision in merge request update hooks (Ben Boeckel)
  - Add build event color in HipChat messages (David Eisner)
  - Make fork counter always clickable. !5463 (winniehell)
  - Document that webhook secret token is sent in X-Gitlab-Token HTTP header !5664 (lycoperdon)
  - Gitlab::Highlight is now instrumented
  - All created issues, API or WebUI, can be submitted to Akismet for spam check !5333
  - Allow users to import cross-repository pull requests from GitHub
  - The overhead of instrumented method calls has been reduced
  - Remove `search_id` of labels dropdown filter to fix 'Missleading URI for labels in Merge Requests and Issues view'. !5368 (Scott Le)
  - Load project invited groups and members eagerly in `ProjectTeam#fetch_members`
  - Add pipeline events hook
  - Bump gitlab_git to speedup DiffCollection iterations
  - Rewrite description of a blocked user in admin settings. (Elias Werberich)
  - Make branches sortable without push permission !5462 (winniehell)
  - Check for Ci::Build artifacts at database level on pipeline partial
  - Convert image diff background image to CSS (ClemMakesApps)
  - Remove unnecessary index_projects_on_builds_enabled index from the projects table
  - Make "New issue" button in Issue page less obtrusive !5457 (winniehell)
  - Gitlab::Metrics.current_transaction needs to be public for RailsQueueDuration
  - Fix search for notes which belongs to deleted objects
  - Allow Akismet to be trained by submitting issues as spam or ham !5538
  - Add GitLab Workhorse version to admin dashboard (Katarzyna Kobierska Ula Budziszewska)
  - Allow branch names ending with .json for graph and network page !5579 (winniehell)
  - Add the `sprockets-es6` gem
  - Improve OAuth2 client documentation (muteor)
  - Fix diff comments inverted toggle bug (ClemMakesApps)
  - Multiple trigger variables show in separate lines (Katarzyna Kobierska Ula Budziszewska)
  - Profile requests when a header is passed
  - Avoid calculation of line_code and position for _line partial when showing diff notes on discussion tab.
  - Speedup DiffNote#active? on discussions, preloading noteables and avoid touching git repository to return diff_refs when possible
  - Add commit stats in commit api. !5517 (dixpac)
  - Add CI configuration button on project page
  - Fix merge request new view not changing code view rendering style
  - edit_blob_link will use blob passed onto the options parameter
  - Make error pages responsive (Takuya Noguchi)
  - The performance of the project dropdown used for moving issues has been improved
  - Fix skip_repo parameter being ignored when destroying a namespace
  - Add all builds into stage/job dropdowns on builds page
  - Change requests_profiles resource constraint to catch virtually any file
  - Bump gitlab_git to lazy load compare commits
  - Reduce number of queries made for merge_requests/:id/diffs
  - Add the option to set the expiration date for the project membership when giving a user access to a project. !5599 (Adam Niedzielski)
  - Sensible state specific default sort order for issues and merge requests !5453 (tomb0y)
  - Fix bug where destroying a namespace would not always destroy projects
  - Fix RequestProfiler::Middleware error when code is reloaded in development
  - Allow horizontal scrolling of code blocks in issue body
  - Catch what warden might throw when profiling requests to re-throw it
  - Avoid commit lookup on diff_helper passing existing local variable to the helper method
  - Add description to new_issue email and new_merge_request_email in text/plain content type. !5663 (dixpac)
  - Speed up and reduce memory usage of Commit#repo_changes, Repository#expire_avatar_cache and IrkerWorker
  - Add unfold links for Side-by-Side view. !5415 (Tim Masliuchenko)
  - Adds support for pending invitation project members importing projects
  - Add pipeline visualization/graph on pipeline page
  - Update devise initializer to turn on changed password notification emails. !5648 (tombell)
  - Avoid to show the original password field when password is automatically set. !5712 (duduribeiro)
  - Fix importing GitLab projects with an invalid MR source project
  - Sort folders with submodules in Files view !5521
  - Each `File::exists?` replaced to `File::exist?` because of deprecate since ruby version 2.2.0
  - Add auto-completition in pipeline (Katarzyna Kobierska Ula Budziszewska)
  - Add pipelines tab to merge requests
  - Fix notification_service argument error of declined invitation emails
  - Fix a memory leak caused by Banzai::Filter::SanitizationFilter
  - Speed up todos queries by limiting the projects set we join with
  - Ensure file editing in UI does not overwrite commited changes without warning user
  - Eliminate unneeded calls to Repository#blob_at when listing commits with no path
  - Update gitlab_git gem to 10.4.7
  - Simplify SQL queries of marking a todo as done

v 8.10.11
  - Respect the fork_project permission when forking projects
  - Set a restrictive CORS policy on the API for credentialed requests
  - API: disable rails session auth for non-GET/HEAD requests
  - Escape HTML nodes in builds commands in CI linter

v 8.10.10
  - Allow the Rails cookie to be used for API authentication.

v 8.10.9
  - Exclude some pending or inactivated rows in Member scopes

v 8.10.8
  - Fix information disclosure in issue boards.
  - Fix privilege escalation in project import.

v 8.10.7
  - Upgrade Hamlit to 2.6.1. !5873
  - Upgrade Doorkeeper to 4.2.0. !5881

v 8.10.6
  - Upgrade Rails to 4.2.7.1 for security fixes. !5781
  - Restore "Largest repository" sort option on Admin > Projects page. !5797
  - Fix privilege escalation via project export.
  - Require administrator privileges to perform a project import.

v 8.10.5
  - Add a data migration to fix some missing timestamps in the members table. !5670
  - Revert the "Defend against 'Host' header injection" change in the source NGINX templates. !5706
  - Cache project count for 5 minutes to reduce DB load. !5746 & !5754

v 8.10.4
  - Don't close referenced upstream issues from a forked project.
  - Fixes issue with dropdowns `enter` key not working correctly. !5544
  - Fix Import/Export project import not working in HA mode. !5618
  - Fix Import/Export error checking versions. !5638

v 8.10.3
  - Fix Import/Export issue importing milestones and labels not associated properly. !5426
  - Fix timing problems running imports on production. !5523
  - Add a log message when a project is scheduled for destruction for debugging. !5540
  - Fix hooks missing on imported GitLab projects. !5549
  - Properly abort a merge when merge conflicts occur. !5569
  - Fix importer for GitHub Pull Requests when a branch was removed. !5573
  - Ignore invalid IPs in X-Forwarded-For when trusted proxies are configured. !5584
  - Trim extra displayed carriage returns in diffs and files with CRLFs. !5588
  - Fix label already exist error message in the right sidebar.

v 8.10.2
  - User can now search branches by name. !5144
  - Page is now properly rendered after committing the first file and creating the first branch. !5399
  - Add branch or tag icon to ref in builds page. !5434
  - Fix backup restore. !5459
  - Use project ID in repository cache to prevent stale data from persisting across projects. !5460
  - Fix issue with autocomplete search not working with enter key. !5466
  - Add iid to MR API response. !5468
  - Disable MySQL foreign key checks before dropping all tables. !5472
  - Ensure relative paths for video are rewritten as we do for images. !5474
  - Ensure current user can retry a build before showing the 'Retry' button. !5476
  - Add ENV variable to skip repository storages validations. !5478
  - Added `*.js.es6 gitlab-language=javascript` to `.gitattributes`. !5486
  - Don't show comment button in gutter of diffs on MR discussion tab. !5493
  - Rescue Rugged::OSError (lock exists) when creating references. !5497
  - Fix expand all diffs button in compare view. !5500
  - Show release notes in tags list. !5503
  - Fix a bug where forking a project from a repository storage to another would fail. !5509
  - Fix missing schema update for `20160722221922`. !5512
  - Update `gitlab-shell` version to 3.2.1 in the 8.9->8.10 update guide. !5516

v 8.10.1
  - Refactor repository storages documentation. !5428
  - Gracefully handle case when keep-around references are corrupted or exist already. !5430
  - Add detailed info on storage path mountpoints. !5437
  - Fix Error 500 when creating Wiki pages with hyphens or spaces. !5444
  - Fix bug where replies to commit notes displayed in the MR discussion tab wouldn't show up on the commit page. !5446
  - Ignore invalid trusted proxies in X-Forwarded-For header. !5454
  - Add links to the real markdown.md file for all GFM examples. !5458

v 8.10.0
  - Fix profile activity heatmap to show correct day name (eanplatter)
  - Speed up ExternalWikiHelper#get_project_wiki_path
  - Expose {should,force}_remove_source_branch (Ben Boeckel)
  - Add the functionality to be able to rename a file. !5049
  - Disable PostgreSQL statement timeout during migrations
  - Fix projects dropdown loading performance with a simplified api cal. !5113
  - Fix commit builds API, return all builds for all pipelines for given commit. !4849
  - Replace Haml with Hamlit to make view rendering faster. !3666
  - Refresh the branch cache after `git gc` runs
  - Allow to disable request access button on projects/groups
  - Refactor repository paths handling to allow multiple git mount points
  - Optimize system note visibility checking by memoizing the visible reference count. !5070
  - Add Application Setting to configure default Repository Path for new projects
  - Delete award emoji when deleting a user
  - Remove pinTo from Flash and make inline flash messages look nicer. !4854 (winniehell)
  - Add an API for downloading latest successful build from a particular branch or tag. !5347
  - Avoid data-integrity issue when cleaning up repository archive cache.
  - Add link to profile to commit avatar. !5163 (winniehell)
  - Wrap code blocks on Activies and Todos page. !4783 (winniehell)
  - Align flash messages with left side of page content. !4959 (winniehell)
  - Display tooltip for "Copy to Clipboard" button. !5164 (winniehell)
  - Use default cursor for table header of project files. !5165 (winniehell)
  - Store when and yaml variables in builds table
  - Display last commit of deleted branch in push events. !4699 (winniehell)
  - Escape file extension when parsing search results. !5141 (winniehell)
  - Add "passing with warnings" to the merge request pipeline possible statuses, this happens when builds that allow failures have failed. !5004
  - Add image border in Markdown preview. !5162 (winniehell)
  - Apply the trusted_proxies config to the rack request object for use with rack_attack
  - Added the ability to block sign ups using a domain blacklist. !5259
  - Upgrade to Rails 4.2.7. !5236
  - Extend exposed environment variables for CI builds
  - Deprecate APIs "projects/:id/keys/...". Use "projects/:id/deploy_keys/..." instead
  - Add API "deploy_keys" for admins to get all deploy keys
  - Allow to pull code with deploy key from public projects
  - Use limit parameter rather than hardcoded value in `ldap:check` rake task (Mike Ricketts)
  - Add Sidekiq queue duration to transaction metrics.
  - Add a new column `artifacts_size` to table `ci_builds`. !4964
  - Let Workhorse serve format-patch diffs
  - Display tooltip for mentioned users and groups. !5261 (winniehell)
  - Allow build email service to be tested
  - Added day name to contribution calendar tooltips
  - Refactor user authorization check for a single project to avoid querying all user projects
  - Make images fit to the size of the viewport. !4810
  - Fix check for New Branch button on Issue page. !4630 (winniehell)
  - Fix GFM autocomplete not working on wiki pages
  - Fixed enter key not triggering click on first row when searching in a dropdown
  - Updated dropdowns in issuable form to use new GitLab dropdown style
  - Make images fit to the size of the viewport !4810
  - Fix check for New Branch button on Issue page !4630 (winniehell)
  - Fix MR-auto-close text added to description. !4836
  - Support U2F devices in Firefox. !5177
  - Fix issue, preventing users w/o push access to sort tags. !5105 (redetection)
  - Add Spring EmojiOne updates.
  - Added Rake task for tracking deployments. !5320
  - Fix fetching LFS objects for private CI projects
  - Add the new 2016 Emoji! Adds 72 new emoji including bacon, facepalm, and selfie. !5237
  - Add syntax for multiline blockquote using `>>>` fence. !3954
  - Fix viewing notification settings when a project is pending deletion
  - Updated compare dropdown menus to use GL dropdown
  - Redirects back to issue after clicking login link
  - Eager load award emoji on notes
  - Allow to define manual actions/builds on Pipelines and Environments
  - Fix pagination when sorting by columns with lots of ties (like priority)
  - The Markdown reference parsers now re-use query results to prevent running the same queries multiple times. !5020
  - Updated project header design
  - Issuable collapsed assignee tooltip is now the users name
  - Fix compare view not changing code view rendering style
  - Exclude email check from the standard health check
  - Updated layout for Projects, Groups, Users on Admin area. !4424
  - Fix changing issue state columns in milestone view
  - Update health_check gem to version 2.1.0
  - Add notification settings dropdown for groups
  - Render inline diffs for multiple changed lines following eachother
  - Wildcards for protected branches. !4665
  - Allow importing from Github using Personal Access Tokens. (Eric K Idema)
  - API: Expose `due_date` for issues (Robert Schilling)
  - API: Todos. !3188 (Robert Schilling)
  - API: Expose shared groups for projects and shared projects for groups. !5050 (Robert Schilling)
  - API: Expose `developers_can_push` and `developers_can_merge` for branches. !5208 (Robert Schilling)
  - Add "Enabled Git access protocols" to Application Settings
  - Diffs will create button/diff form on demand no on server side
  - Reduce size of HTML used by diff comment forms
  - Protected branches have a "Developers can Merge" setting. !4892 (original implementation by Mathias Vestergaard)
  - Fix user creation with stronger minimum password requirements. !4054 (nathan-pmt)
  - Only show New Snippet button to users that can create snippets.
  - PipelinesFinder uses git cache data
  - Track a user who created a pipeline
  - Actually render old and new sections of parallel diff next to each other
  - Throttle the update of `project.pushes_since_gc` to 1 minute.
  - Allow expanding and collapsing files in diff view. !4990
  - Collapse large diffs by default (!4990)
  - Fix mentioned users list on diff notes
  - Add support for inline videos in GitLab Flavored Markdown. !5215 (original implementation by Eric Hayes)
  - Fix creation of deployment on build that is retried, redeployed or rollback
  - Don't parse Rinku returned value to DocFragment when it didn't change the original html string.
  - Check for conflicts with existing Project's wiki path when creating a new project.
  - Show last push widget in upstream after push to fork
  - Fix stage status shown for pipelines
  - Cache todos pending/done dashboard query counts.
  - Don't instantiate a git tree on Projects show default view
  - Bump Rinku to 2.0.0
  - Remove unused front-end variable -> default_issues_tracker
  - ObjectRenderer retrieve renderer content using Rails.cache.read_multi
  - Better caching of git calls on ProjectsController#show.
  - Avoid to retrieve MR closes_issues as much as possible.
  - Hide project name in project activities. !5068 (winniehell)
  - Add API endpoint for a group issues. !4520 (mahcsig)
  - Add Bugzilla integration. !4930 (iamtjg)
  - Fix new snippet style bug (elliotec)
  - Instrument Rinku usage
  - Be explicit to define merge request discussion variables
  - Use cache for todos counter calling TodoService
  - Metrics for Rouge::Plugins::Redcarpet and Rouge::Formatters::HTMLGitlab
  - RailsCache metris now includes fetch_hit/fetch_miss and read_hit/read_miss info.
  - Allow [ci skip] to be in any case and allow [skip ci]. !4785 (simon_w)
  - Made project list visibility icon fixed width
  - Set import_url validation to be more strict
  - Memoize MR merged/closed events retrieval
  - Don't render discussion notes when requesting diff tab through AJAX
  - Add basic system information like memory and disk usage to the admin panel
  - Don't garbage collect commits that have related DB records like comments
  - Allow to setup event by channel on slack service
  - More descriptive message for git hooks and file locks
  - Aliases of award emoji should be stored as original name. !5060 (dixpac)
  - Handle custom Git hook result in GitLab UI
  - Allow to access Container Registry for Public and Internal projects
  - Allow '?', or '&' for label names
  - Support redirected blobs for Container Registry integration
  - Fix importer for GitHub Pull Requests when a branch was reused across Pull Requests
  - Add date when user joined the team on the member page
  - Fix 404 redirect after validation fails importing a GitLab project
  - Added setting to set new users by default as external. !4545 (Dravere)
  - Add min value for project limit field on user's form. !3622 (jastkand)
  - Reset project pushes_since_gc when we enqueue the git gc call
  - Add reminder to not paste private SSH keys. !4399 (Ingo Blechschmidt)
  - Collapsed diffs lines/size don't acumulate to overflow diffs.
  - Remove duplicate `description` field in `MergeRequest` entities (Ben Boeckel)
  - Style of import project buttons were fixed in the new project page. !5183 (rdemirbay)
  - Fix GitHub client requests when rate limit is disabled
  - Optimistic locking for Issues and Merge Requests (Title and description overriding prevention)
  - Redesign Builds and Pipelines pages
  - Change status color and icon for running builds
  - Fix commenting issue in side by side diff view for unchanged lines
  - Fix markdown rendering for: consecutive labels references, label references that begin with a digit or contains `.`
  - Project export filename now includes the project and namespace path
  - Fix last update timestamp on issues not preserved on gitlab.com and project imports
  - Fix issues importing projects from EE to CE
  - Fix creating group with space in group path
  - Improve cron_jobs loading error messages. !5318 / !5360
  - Prevent toggling sidebar when clipboard icon clicked
  - Create Todos for Issue author when assign or mention himself (Katarzyna Kobierska)
  - Limit the number of retries on error to 3 for exporting projects
  - Allow empty repositories on project import/export
  - Render only commit message title in builds (Katarzyna Kobierska Ula Budziszewska)
  - Allow bulk (un)subscription from issues in issue index
  - Fix MR diff encoding issues exporting GitLab projects
  - Move builds settings out of project settings and rename Pipelines
  - Add builds badge to Pipelines settings page
  - Export and import avatar as part of project import/export
  - Fix migration corrupting import data for old version upgrades
  - Show tooltip on GitLab export link in new project page
  - Fix import_data wrongly saved as a result of an invalid import_url !5206

v 8.9.11
  - Respect the fork_project permission when forking projects
  - Set a restrictive CORS policy on the API for credentialed requests
  - API: disable rails session auth for non-GET/HEAD requests
  - Escape HTML nodes in builds commands in CI linter

v 8.9.10
  - Allow the Rails cookie to be used for API authentication.

v 8.9.9
  - Exclude some pending or inactivated rows in Member scopes

v 8.9.8
  - Upgrade Doorkeeper to 4.2.0. !5881

v 8.9.7
  - Upgrade Rails to 4.2.7.1 for security fixes. !5781
  - Require administrator privileges to perform a project import.

v 8.9.6
  - Fix importing of events under notes for GitLab projects. !5154
  - Fix log statements in import/export. !5129
  - Fix commit avatar alignment in compare view. !5128
  - Fix broken migration in MySQL. !5005
  - Overwrite Host and X-Forwarded-Host headers in NGINX !5213
  - Keeps issue number when importing from Gitlab.com
  - Add Pending tab for Builds (Katarzyna Kobierska, Urszula Budziszewska)

v 8.9.5
  - Add more debug info to import/export and memory killer. !5108
  - Fixed avatar alignment in new MR view. !5095
  - Fix diff comments not showing up in activity feed. !5069
  - Add index on both Award Emoji user and name. !5061
  - Downgrade to Redis 3.2.2 due to massive memory leak with Sidekiq. !5056
  - Re-enable import button when import process fails due to namespace already being taken. !5053
  - Fix snippets comments not displayed. !5045
  - Fix emoji paths in relative root configurations. !5027
  - Fix issues importing events in Import/Export. !4987
  - Fixed 'use shortcuts' button on docs. !4979
  - Admin should be able to turn shared runners into specific ones. !4961
  - Update RedCloth to 4.3.2 for CVE-2012-6684. !4929 (Takuya Noguchi)
  - Improve the request / withdraw access button. !4860

v 8.9.4
  - Fix privilege escalation issue with OAuth external users.
  - Ensure references to private repos aren't shown to logged-out users.
  - Fixed search field blur not removing focus. !4704
  - Resolve "Sub nav isn't showing on file view". !4890
  - Fixes middle click and double request when navigating through the file browser. !4891
  - Fixed URL on label button when filtering. !4897
  - Fixed commit avatar alignment. !4933
  - Do not show build retry link when build is active. !4967
  - Fix restore Rake task warning message output. !4980
  - Handle external issues in IssueReferenceFilter. !4988
  - Expiry date on pinned nav cookie. !5009
  - Updated breakpoint for sidebar pinning. !5019

v 8.9.3
  - Fix encrypted data backwards compatibility after upgrading attr_encrypted gem. !4963
  - Fix rendering of commit notes. !4953
  - Resolve "Pin should show up at 1280px min". !4947
  - Switched mobile button icons to ellipsis and angle. !4944
  - Correctly returns todo ID after creating todo. !4941
  - Better debugging for memory killer middleware. !4936
  - Remove duplicate new page btn from edit wiki. !4904
  - Use clock_gettime for all performance timestamps. !4899
  - Use memorized tags array when searching tags by name. !4859
  - Fixed avatar alignment in new MR view. !4901
  - Removed fade when filtering results. !4932
  - Fix missing avatar on system notes. !4954
  - Reduce overhead and optimize ProjectTeam#max_member_access performance. !4973
  - Use update_columns to bypass all the dirty code on active_record. !4985
  - Fix restore Rake task warning message output !4980

v 8.9.2
  - Fix visibility of snippets when searching.
  - Fix an information disclosure when requesting access to a group containing private projects.
  - Update omniauth-saml to 1.6.0 !4951

v 8.9.1
  - Refactor labels documentation. !3347
  - Eager load award emoji on notes. !4628
  - Fix some CI wording in documentation. !4660
  - Document `GIT_STRATEGY` and `GIT_DEPTH`. !4720
  - Add documentation for the export & import features. !4732
  - Add some docs for Docker Registry configuration. !4738
  - Ensure we don't send the "access request declined" email to access requesters on project deletion. !4744
  - Display group/project access requesters separately in the admin area. !4798
  - Add documentation and examples for configuring cloud storage for registry images. !4812
  - Clarifies documentation about artifact expiry. !4831
  - Fix the Network graph links. !4832
  - Fix MR-auto-close text added to description. !4836
  - Add documentation for award emoji now that comments can be awarded with emojis. !4839
  - Fix typo in export failure email. !4847
  - Fix header vertical centering. !4170
  - Fix subsequent SAML sign ins. !4718
  - Set button label when picking an option from status dropdown. !4771
  - Prevent invalid URLs from raising exceptions in WikiLink Filter. !4775
  - Handle external issues in IssueReferenceFilter. !4789
  - Support for rendering/redacting multiple documents. !4828
  - Update Todos documentation and screenshots to include new functionality. !4840
  - Hide nav arrows by default. !4843
  - Added bottom padding to label color suggestion link. !4845
  - Use jQuery objects in ref dropdown. !4850
  - Fix GitLab project import issues related to notes and builds. !4855
  - Restrict header logo to 36px so it doesn't overflow. !4861
  - Fix unwanted label unassignment. !4863
  - Fix mobile Safari bug where horizontal nav arrows would flicker on scroll. !4869
  - Restore old behavior around diff notes to outdated discussions. !4870
  - Fix merge requests project settings help link anchor. !4873
  - Fix 404 when accessing pipelines as guest user on public projects. !4881
  - Remove width restriction for logo on sign-in page. !4888
  - Bump gitlab_git to 10.2.3 to fix false truncated warnings with ISO-8559 files. !4884
  - Apply selected value as label. !4886
  - Change Retry to Re-deploy on Deployments page
  - Fix temp file being deleted after the request while importing a GitLab project. !4894
  - Fix pagination when sorting by columns with lots of ties (like priority)
  - Implement Subresource Integrity for CSS and JavaScript assets. This prevents malicious assets from loading in the case of a CDN compromise.
  - Fix user creation with stronger minimum password requirements !4054 (nathan-pmt)
  - Fix a wrong MR status when merge_when_build_succeeds & project.only_allow_merge_if_build_succeeds are true. !4912
  - Add SMTP as default delivery method to match gitlab-org/omnibus-gitlab!826. !4915
  - Remove duplicate 'New Page' button on edit wiki page

v 8.9.0
  - Fix group visibility form layout in application settings
  - Fix builds API response not including commit data
  - Fix error when CI job variables key specified but not defined
  - Fix pipeline status when there are no builds in pipeline
  - Fix Error 500 when using closes_issues API with an external issue tracker
  - Add more information into RSS feed for issues (Alexander Matyushentsev)
  - Bulk assign/unassign labels to issues.
  - Ability to prioritize labels !4009 / !3205 (Thijs Wouters)
  - Show Star and Fork buttons on mobile.
  - Performance improvements on RelativeLinkFilter
  - Fix endless redirections when accessing user OAuth applications when they are disabled
  - Allow enabling wiki page events from Webhook management UI
  - Bump rouge to 1.11.0
  - Fix issue with arrow keys not working in search autocomplete dropdown
  - Fix an issue where note polling stopped working if a window was in the
    background during a refresh.
  - Pre-processing Markdown now only happens when needed
  - Make EmailsOnPushWorker use Sidekiq mailers queue
  - Redesign all Devise emails. !4297
  - Don't show 'Leave Project' to group members
  - Fix wiki page events' webhook to point to the wiki repository
  - Add a border around images to differentiate them from the background.
  - Don't show tags for revert and cherry-pick operations
  - Show image ID on registry page
  - Fix issue todo not remove when leave project !4150 (Long Nguyen)
  - Allow customisable text on the 'nearly there' page after a user signs up
  - Bump recaptcha gem to 3.0.0 to remove deprecated stoken support
  - Fix SVG sanitizer to allow more elements
  - Allow forking projects with restricted visibility level
  - Added descriptions to notification settings dropdown
  - Improve note validation to prevent errors when creating invalid note via API
  - Reduce number of fog gem dependencies
  - Add number of merge requests for a given milestone to the milestones view.
  - Implement a fair usage of shared runners
  - Remove project notification settings associated with deleted projects
  - Fix 404 page when viewing TODOs that contain milestones or labels in different projects
  - Add a metric for the number of new Redis connections created by a transaction
  - Fix Error 500 when viewing a blob with binary characters after the 1024-byte mark
  - Redesign navigation for project pages
  - Fix images in sign-up confirmation email
  - Added shortcut 'y' for copying a files content hash URL #14470
  - Fix groups API to list only user's accessible projects
  - Fix horizontal scrollbar for long commit message.
  - GitLab Performance Monitoring now tracks the total method execution time and call count per method
  - Add Environments and Deployments
  - Redesign account and email confirmation emails
  - Don't fail builds for projects that are deleted
  - Support Docker Registry manifest v1
  - `git clone https://host/namespace/project` now works, in addition to using the `.git` suffix
  - Bump nokogiri to 1.6.8
  - Use gitlab-shell v3.0.0
  - Fixed alignment of download dropdown in merge requests
  - Upgrade to jQuery 2
  - Adds selected branch name to the dropdown toggle
  - Add API endpoint for Sidekiq Metrics !4653
  - Refactoring Award Emoji with API support for Issues and MergeRequests
  - Use Knapsack to evenly distribute tests across multiple nodes
  - Add `sha` parameter to MR merge API, to ensure only reviewed changes are merged
  - Don't allow MRs to be merged when commits were added since the last review / page load
  - Add DB index on users.state
  - Limit email on push diff size to 30 files / 150 KB
  - Add rake task 'gitlab:db:configure' for conditionally seeding or migrating the database
  - Changed the Slack build message to use the singular duration if necessary (Aran Koning)
  - Fix race condition on merge when build succeeds
  - Added shortcut to focus filter search fields and added documentation #18120
  - Links from a wiki page to other wiki pages should be rewritten as expected
  - Add option to project to only allow merge requests to be merged if the build succeeds (Rui Santos)
  - Added navigation shortcuts to the project pipelines, milestones, builds and forks page. !4393
  - Fix issues filter when ordering by milestone
  - Disable SAML account unlink feature
  - Added artifacts:when to .gitlab-ci.yml - this requires GitLab Runner 1.3
  - Bamboo Service: Fix missing credentials & URL handling when base URL contains a path (Benjamin Schmid)
  - TeamCity Service: Fix URL handling when base URL contains a path
  - Todos will display target state if issuable target is 'Closed' or 'Merged'
  - Validate only and except regexp
  - Fix bug when sorting issues by milestone due date and filtering by two or more labels
  - POST to API /projects/:id/runners/:runner_id would give 409 if the runner was already enabled for this project
  - Add support for using Yubikeys (U2F) for two-factor authentication
  - Link to blank group icon doesn't throw a 404 anymore
  - Remove 'main language' feature
  - Toggle whitespace button now available for compare branches diffs #17881
  - Pipelines can be canceled only when there are running builds
  - Allow authentication using personal access tokens
  - Use downcased path to container repository as this is expected path by Docker
  - Allow to use CI token to fetch LFS objects
  - Custom notification settings
  - Projects pending deletion will render a 404 page
  - Measure queue duration between gitlab-workhorse and Rails
  - Added Gfm autocomplete for labels
  - Added edit note 'up' shortcut documentation to the help panel and docs screenshot #18114
  - Make Omniauth providers specs to not modify global configuration
  - Remove unused JiraIssue class and replace references with ExternalIssue. !4659 (Ilan Shamir)
  - Make authentication service for Container Registry to be compatible with < Docker 1.11
  - Make it possible to lock a runner from being enabled for other projects
  - Add Application Setting to configure Container Registry token expire delay (default 5min)
  - Cache assigned issue and merge request counts in sidebar nav
  - Use Knapsack only in CI environment
  - Updated project creation page to match new UI #2542
  - Cache project build count in sidebar nav
  - Add milestone expire date to the right sidebar
  - Manually mark a issue or merge request as a todo
  - Fix markdown_spec to use before instead of before(:all) to properly cleanup database after testing
  - Reduce number of queries needed to render issue labels in the sidebar
  - Improve error handling importing projects
  - Remove duplicated notification settings
  - Put project Files and Commits tabs under Code tab
  - Decouple global notification level from user model
  - Replace Colorize with Rainbow for coloring console output in Rake tasks.
  - Add workhorse controller and API helpers
  - An indicator is now displayed at the top of the comment field for confidential issues.
  - Show categorised search queries in the search autocomplete
  - RepositoryCheck::SingleRepositoryWorker public and private methods are now instrumented
  - Dropdown for `.gitlab-ci.yml` templates
  - Improve issuables APIs performance when accessing notes !4471
  - Add sorting dropdown to tags page !4423
  - External links now open in a new tab
  - Prevent default actions of disabled buttons and links
  - Markdown editor now correctly resets the input value on edit cancellation !4175
  - Toggling a task list item in a issue/mr description does not creates a Todo for mentions
  - Improved UX of date pickers on issue & milestone forms
  - Cache on the database if a project has an active external issue tracker.
  - Put project Labels and Milestones pages links under Issues and Merge Requests tabs as subnav
  - GitLab project import and export functionality
  - All classes in the Banzai::ReferenceParser namespace are now instrumented
  - Remove deprecated issues_tracker and issues_tracker_id from project model
  - Allow users to create confidential issues in private projects
  - Measure CPU time for instrumented methods
  - Instrument private methods and private instance methods by default instead just public methods
  - Only show notes through JSON on confidential issues that the user has access to
  - Updated the allocations Gem to version 1.0.5
  - The background sampler now ignores classes without names
  - Update design for `Close` buttons
  - New custom icons for navigation
  - Horizontally scrolling navigation on project, group, and profile settings pages
  - Hide global side navigation by default
  - Fix project Star/Unstar project button tooltip
  - Remove tanuki logo from side navigation; center on top nav
  - Include user relationships when retrieving award_emoji
  - Various associations are now eager loaded when parsing issue references to reduce the number of queries executed
  - Set inverse_of for Project/Service association to reduce the number of queries
  - Update tanuki logo highlight/loading colors
  - Remove explicit Gitlab::Metrics.action assignments, are already automatic.
  - Use Git cached counters for branches and tags on project page
  - Cache participable participants in an instance variable.
  - Filter parameters for request_uri value on instrumented transactions.
  - Remove duplicated keys add UNIQUE index to keys fingerprint column
  - ExtractsPath get ref_names from repository cache, if not there access git.
  - Show a flash warning about the error detail of XHR requests which failed with status code 404 and 500
  - Cache user todo counts from TodoService
  - Ensure Todos counters doesn't count Todos for projects pending delete
  - Add left/right arrows horizontal navigation
  - Add tooltip to pin/unpin navbar
  - Add new sub nav style to Wiki and Graphs sub navigation

v 8.8.9
  - Upgrade Doorkeeper to 4.2.0. !5881

v 8.8.8
  - Upgrade Rails to 4.2.7.1 for security fixes. !5781

v 8.8.7
  - Fix privilege escalation issue with OAuth external users.
  - Ensure references to private repos aren't shown to logged-out users.

v 8.8.6
  - Fix visibility of snippets when searching.
  - Update omniauth-saml to 1.6.0 !4951

v 8.8.5
  - Import GitHub repositories respecting the API rate limit !4166
  - Fix todos page throwing errors when you have a project pending deletion !4300
  - Disable Webhooks before proceeding with the GitHub import !4470
  - Fix importer for GitHub comments on diff !4488
  - Adjust the SAML control flow to allow LDAP identities to be added to an existing SAML user !4498
  - Fix incremental trace upload API when using multi-byte UTF-8 chars in trace !4541
  - Prevent unauthorized access for projects build traces
  - Forbid scripting for wiki files
  - Only show notes through JSON on confidential issues that the user has access to
  - Banzai::Filter::UploadLinkFilter use XPath instead CSS expressions
  - Banzai::Filter::ExternalLinkFilter use XPath instead CSS expressions

v 8.8.4
  - Fix LDAP-based login for users with 2FA enabled. !4493
  - Added descriptions to notification settings dropdown
  - Due date can be removed from milestones

v 8.8.3
  - Fix 404 page when viewing TODOs that contain milestones or labels in different projects. !4312
  - Fixed JS error when trying to remove discussion form. !4303
  - Fixed issue with button color when no CI enabled. !4287
  - Fixed potential issue with 2 CI status polling events happening. !3869
  - Improve design of Pipeline view. !4230
  - Fix gitlab importer failing to import new projects due to missing credentials. !4301
  - Fix import URL migration not rescuing with the correct Error. !4321
  - Fix health check access token changing due to old application settings being used. !4332
  - Make authentication service for Container Registry to be compatible with Docker versions before 1.11. !4363
  - Add Application Setting to configure Container Registry token expire delay (default 5 min). !4364
  - Pass the "Remember me" value to the 2FA token form. !4369
  - Fix incorrect links on pipeline page when merge request created from fork.  !4376
  - Use downcased path to container repository as this is expected path by Docker. !4420
  - Fix wiki project clone address error (chujinjin). !4429
  - Fix serious performance bug with rendering Markdown with InlineDiffFilter.  !4392
  - Fix missing number on generated ordered list element. !4437
  - Prevent disclosure of notes on confidential issues in search results.

v 8.8.2
  - Added remove due date button. !4209
  - Fix Error 500 when accessing application settings due to nil disabled OAuth sign-in sources. !4242
  - Fix Error 500 in CI charts by gracefully handling commits with no durations. !4245
  - Fix table UI on CI builds page. !4249
  - Fix backups if registry is disabled. !4263
  - Fixed issue with merge button color. !4211
  - Fixed issue with enter key selecting wrong option in dropdown. !4210
  - When creating a .gitignore file a dropdown with templates will be provided. !4075
  - Fix concurrent request when updating build log in browser. !4183

v 8.8.1
  - Add documentation for the "Health Check" feature
  - Allow anonymous users to access a public project's pipelines !4233
  - Fix MySQL compatibility in zero downtime migrations helpers
  - Fix the CI login to Container Registry (the gitlab-ci-token user)

v 8.8.0
  - Implement GFM references for milestones (Alejandro Rodríguez)
  - Snippets tab under user profile. !4001 (Long Nguyen)
  - Fix error when using link to uploads in global snippets
  - Fix Error 500 when attempting to retrieve project license when HEAD points to non-existent ref
  - Assign labels and milestone to target project when moving issue. !3934 (Long Nguyen)
  - Use a case-insensitive comparison in sanitizing URI schemes
  - Toggle sign-up confirmation emails in application settings
  - Make it possible to prevent tagged runner from picking untagged jobs
  - Added `InlineDiffFilter` to the markdown parser. (Adam Butler)
  - Added inline diff styling for `change_title` system notes. (Adam Butler)
  - Project#open_branches has been cleaned up and no longer loads entire records into memory.
  - Escape HTML in commit titles in system note messages
  - Improve design of Pipeline View
  - Fix scope used when accessing container registry
  - Fix creation of Ci::Commit object which can lead to pending, failed in some scenarios
  - Improve multiple branch push performance by memoizing permission checking
  - Log to application.log when an admin starts and stops impersonating a user
  - Changing the confidentiality of an issue now creates a new system note (Alex Moore-Niemi)
  - Updated gitlab_git to 10.1.0
  - GitAccess#protected_tag? no longer loads all tags just to check if a single one exists
  - Reduce delay in destroying a project from 1-minute to immediately
  - Make build status canceled if any of the jobs was canceled and none failed
  - Upgrade Sidekiq to 4.1.2
  - Added /health_check endpoint for checking service status
  - Make 'upcoming' filter for milestones work better across projects
  - Sanitize repo paths in new project error message
  - Bump mail_room to 0.7.0 to fix stuck IDLE connections
  - Remove future dates from contribution calendar graph.
  - Support e-mail notifications for comments on project snippets
  - Fix API leak of notes of unauthorized issues, snippets and merge requests
  - Use ActionDispatch Remote IP for Akismet checking
  - Fix error when visiting commit builds page before build was updated
  - Add 'l' shortcut to open Label dropdown on issuables and 'i' to create new issue on a project
  - Update SVG sanitizer to conform to SVG 1.1
  - Speed up push emails with multiple recipients by only generating the email once
  - Updated search UI
  - Added authentication service for Container Registry
  - Display informative message when new milestone is created
  - Sanitize milestones and labels titles
  - Support multi-line tag messages. !3833 (Calin Seciu)
  - Force users to reset their password after an admin changes it
  - Allow "NEWS" and "CHANGES" as alternative names for CHANGELOG. !3768 (Connor Shea)
  - Added button to toggle whitespaces changes on diff view
  - Backport GitHub Enterprise import support from EE
  - Create tags using Rugged for performance reasons. !3745
  - Allow guests to set notification level in projects
  - API: Expose Issue#user_notes_count. !3126 (Anton Popov)
  - Don't show forks button when user can't view forks
  - Fix atom feed links and rendering
  - Files over 5MB can only be viewed in their raw form, files over 1MB without highlighting !3718
  - Add support for supressing text diffs using .gitattributes on the default branch (Matt Oakes)
  - Add eager load paths to help prevent dependency load issues in Sidekiq workers. !3724
  - Added multiple colors for labels in dropdowns when dups happen.
  - Show commits in the same order as `git log`
  - Improve description for the Two-factor Authentication sign-in screen. (Connor Shea)
  - API support for the 'since' and 'until' operators on commit requests (Paco Guzman)
  - Fix Gravatar hint in user profile when Gravatar is disabled. !3988 (Artem Sidorenko)
  - Expire repository exists? and has_visible_content? caches after a push if necessary
  - Fix unintentional filtering bug in Issue/MR sorted by milestone due (Takuya Noguchi)
  - Fix adding a todo for private group members (Ahmad Sherif)
  - Bump ace-rails-ap gem version from 2.0.1 to 4.0.2 which upgrades Ace Editor from 1.1.2 to 1.2.3
  - Total method execution timings are no longer tracked
  - Allow Admins to remove the Login with buttons for OAuth services and still be able to import !4034. (Andrei Gliga)
  - Add API endpoints for un/subscribing from/to a label. !4051 (Ahmad Sherif)
  - Hide left sidebar on phone screens to give more space for content
  - Redesign navigation for profile and group pages
  - Add counter metrics for rails cache
  - Import pull requests from GitHub where the source or target branches were removed
  - All Grape API helpers are now instrumented
  - Improve Issue formatting for the Slack Service (Jeroen van Baarsen)
  - Fixed advice on invalid permissions on upload path !2948 (Ludovic Perrine)
  - Allows MR authors to have the source branch removed when merging the MR. !2801 (Jeroen Jacobs)
  - When creating a .gitignore file a dropdown with templates will be provided
  - Shows the issue/MR list search/filter form and corrects the mobile styling for guest users. #17562

v 8.7.9
  - Fix privilege escalation issue with OAuth external users.
  - Ensure references to private repos aren't shown to logged-out users.

v 8.7.8
  - Fix visibility of snippets when searching.
  - Update omniauth-saml to 1.6.0 !4951

v 8.7.7
  - Fix import by `Any Git URL` broken if the URL contains a space
  - Prevent unauthorized access to other projects build traces
  - Forbid scripting for wiki files
  - Only show notes through JSON on confidential issues that the user has access to

v 8.7.6
  - Fix links on wiki pages for relative url setups. !4131 (Artem Sidorenko)
  - Fix import from GitLab.com to a private instance failure. !4181
  - Fix external imports not finding the import data. !4106
  - Fix notification delay when changing status of an issue
  - Bump Workhorse to 0.7.5 so it can serve raw diffs

v 8.7.5
  - Fix relative links in wiki pages. !4050
  - Fix always showing build notification message when switching between merge requests !4086
  - Fix an issue when filtering merge requests with more than one label. !3886
  - Fix short note for the default scope on build page (Takuya Noguchi)

v 8.7.4
  - Links for Redmine issue references are generated correctly again !4048 (Benedikt Huss)
  - Fix setting trusted proxies !3970
  - Fix BitBucket importer bug when throwing exceptions !3941
  - Use sign out path only if not empty !3989
  - Running rake gitlab:db:drop_tables now drops tables with cascade !4020
  - Running rake gitlab:db:drop_tables uses "IF EXISTS" as a precaution !4100
  - Use a case-insensitive comparison in sanitizing URI schemes

v 8.7.3
  - Emails, Gitlab::Email::Message, Gitlab::Diff, and Premailer::Adapter::Nokogiri are now instrumented
  - Merge request widget displays TeamCity build state and code coverage correctly again.
  - Fix the line code when importing PR review comments from GitHub. !4010
  - Wikis are now initialized on legacy projects when checking repositories
  - Remove animate.css in favor of a smaller subset of animations. !3937 (Connor Shea)

v 8.7.2
  - The "New Branch" button is now loaded asynchronously
  - Fix error 500 when trying to create a wiki page
  - Updated spacing between notification label and button
  - Label titles in filters are now escaped properly

v 8.7.1
  - Throttle the update of `project.last_activity_at` to 1 minute. !3848
  - Fix .gitlab-ci.yml parsing issue when hidde job is a template without script definition. !3849
  - Fix license detection to detect all license files, not only known licenses. !3878
  - Use the `can?` helper instead of `current_user.can?`. !3882
  - Prevent users from deleting Webhooks via API they do not own
  - Fix Error 500 due to stale cache when projects are renamed or transferred
  - Update width of search box to fix Safari bug. !3900 (Jedidiah)
  - Use the `can?` helper instead of `current_user.can?`

v 8.7.0
  - Gitlab::GitAccess and Gitlab::GitAccessWiki are now instrumented
  - Fix vulnerability that made it possible to gain access to private labels and milestones
  - The number of InfluxDB points stored per UDP packet can now be configured
  - Fix error when cross-project label reference used with non-existent project
  - Transactions for /internal/allowed now have an "action" tag set
  - Method instrumentation now uses Module#prepend instead of aliasing methods
  - Repository.clean_old_archives is now instrumented
  - Add support for environment variables on a job level in CI configuration file
  - SQL query counts are now tracked per transaction
  - The Projects::HousekeepingService class has extra instrumentation
  - All service classes (those residing in app/services) are now instrumented
  - Developers can now add custom tags to transactions
  - Loading of an issue's referenced merge requests and related branches is now done asynchronously
  - Enable gzip for assets, makes the page size significantly smaller. !3544 / !3632 (Connor Shea)
  - Add support to cherry-pick any commit into any branch in the web interface (Minqi Pan)
  - Project switcher uses new dropdown styling
  - Load award emoji images separately unless opening the full picker. Saves several hundred KBs of data for most pages. (Connor Shea)
  - Do not include award_emojis in issue and merge_request comment_count !3610 (Lucas Charles)
  - Restrict user profiles when public visibility level is restricted.
  - Add ability set due date to issues, sort and filter issues by due date (Mehmet Beydogan)
  - All images in discussions and wikis now link to their source files !3464 (Connor Shea).
  - Return status code 303 after a branch DELETE operation to avoid project deletion (Stan Hu)
  - Add setting for customizing the list of trusted proxies !3524
  - Allow projects to be transfered to a lower visibility level group
  - Fix `signed_in_ip` being set to 127.0.0.1 when using a reverse proxy !3524
  - Improved Markdown rendering performance !3389
  - Make shared runners text in box configurable
  - Don't attempt to look up an avatar in repo if repo directory does not exist (Stan Hu)
  - API: Ability to subscribe and unsubscribe from issues and merge requests (Robert Schilling)
  - Expose project badges in project settings
  - Make /profile/keys/new redirect to /profile/keys for back-compat. !3717
  - Preserve time notes/comments have been updated at when moving issue
  - Make HTTP(s) label consistent on clone bar (Stan Hu)
  - Add support for `after_script`, requires Runner 1.2 (Kamil Trzciński)
  - Expose label description in API (Mariusz Jachimowicz)
  - API: Ability to update a group (Robert Schilling)
  - API: Ability to move issues (Robert Schilling)
  - Fix Error 500 after renaming a project path (Stan Hu)
  - Fix a bug whith trailing slash in teamcity_url (Charles May)
  - Allow back dating on issues when created or updated through the API
  - Allow back dating on issue notes when created through the API
  - Propose license template when creating a new LICENSE file
  - API: Expose /licenses and /licenses/:key
  - Fix avatar stretching by providing a cropping feature
  - API: Expose `subscribed` for issues and merge requests (Robert Schilling)
  - Allow SAML to handle external users based on user's information !3530
  - Allow Omniauth providers to be marked as `external` !3657
  - Add endpoints to archive or unarchive a project !3372
  - Fix a bug whith trailing slash in bamboo_url
  - Add links to CI setup documentation from project settings and builds pages
  - Display project members page to all members
  - Handle nil descriptions in Slack issue messages (Stan Hu)
  - Add automated repository integrity checks (OFF by default)
  - API: Expose open_issues_count, closed_issues_count, open_merge_requests_count for labels (Robert Schilling)
  - API: Ability to star and unstar a project (Robert Schilling)
  - Add default scope to projects to exclude projects pending deletion
  - Allow to close merge requests which source projects(forks) are deleted.
  - Ensure empty recipients are rejected in BuildsEmailService
  - Use rugged to change HEAD in Project#change_head (P.S.V.R)
  - API: Ability to filter milestones by state `active` and `closed` (Robert Schilling)
  - API: Fix milestone filtering by `iid` (Robert Schilling)
  - Make before_script and after_script overridable on per-job (Kamil Trzciński)
  - API: Delete notes of issues, snippets, and merge requests (Robert Schilling)
  - Implement 'Groups View' as an option for dashboard preferences !3379 (Elias W.)
  - Better errors handling when creating milestones inside groups
  - Fix high CPU usage when PostReceive receives refs/merge-requests/<id>
  - Hide `Create a group` help block when creating a new project in a group
  - Implement 'TODOs View' as an option for dashboard preferences !3379 (Elias W.)
  - Allow issues and merge requests to be assigned to the author !2765
  - Make Ci::Commit to group only similar builds and make it stateful (ref, tag)
  - Gracefully handle notes on deleted commits in merge requests (Stan Hu)
  - Decouple membership and notifications
  - Fix creation of merge requests for orphaned branches (Stan Hu)
  - API: Ability to retrieve a single tag (Robert Schilling)
  - While signing up, don't persist the user password across form redisplays
  - Fall back to `In-Reply-To` and `References` headers when sub-addressing is not available (David Padilla)
  - Remove "Congratulations!" tweet button on newly-created project. (Connor Shea)
  - Fix admin/projects when using visibility levels on search (PotHix)
  - Build status notifications
  - Update email confirmation interface
  - API: Expose user location (Robert Schilling)
  - API: Do not leak group existence via return code (Robert Schilling)
  - ClosingIssueExtractor regex now also works with colons. e.g. "Fixes: #1234" !3591
  - Update number of Todos in the sidebar when it's marked as "Done". !3600
  - Sanitize branch names created for confidential issues
  - API: Expose 'updated_at' for issue, snippet, and merge request notes (Robert Schilling)
  - API: User can leave a project through the API when not master or owner. !3613
  - Fix repository cache invalidation issue when project is recreated with an empty repo (Stan Hu)
  - Fix: Allow empty recipients list for builds emails service when pushed is added (Frank Groeneveld)
  - Improved markdown forms
  - Diff design updates (colors, button styles, etc)
  - Copying and pasting a diff no longer pastes the line numbers or +/-
  - Add null check to formData when updating profile content to fix Firefox bug
  - Disable spellcheck and autocorrect for username field in admin page
  - Delete tags using Rugged for performance reasons (Robert Schilling)
  - Add Slack notifications when Wiki is edited (Sebastian Klier)
  - Diffs load at the correct point when linking from from number
  - Selected diff rows highlight
  - Fix emoji categories in the emoji picker
  - API: Properly display annotated tags for GET /projects/:id/repository/tags (Robert Schilling)
  - Add encrypted credentials for imported projects and migrate old ones
  - Properly format all merge request references with ! rather than # !3740 (Ben Bodenmiller)
  - Author and participants are displayed first on users autocompletion
  - Show number sign on external issue reference text (Florent Baldino)
  - Updated print style for issues
  - Use GitHub Issue/PR number as iid to keep references
  - Import GitHub labels
  - Add option to filter by "Owned projects" on dashboard page
  - Import GitHub milestones
  - Execute system web hooks on push to the project
  - Allow enable/disable push events for system hooks
  - Fix GitHub project's link in the import page when provider has a custom URL
  - Add RAW build trace output and button on build page
  - Add incremental build trace update into CI API

v 8.6.9
  - Prevent unauthorized access to other projects build traces
  - Forbid scripting for wiki files
  - Only show notes through JSON on confidential issues that the user has access to

v 8.6.8
  - Prevent privilege escalation via "impersonate" feature
  - Prevent privilege escalation via notes API
  - Prevent privilege escalation via project webhook API
  - Prevent XSS via Git branch and tag names
  - Prevent XSS via custom issue tracker URL
  - Prevent XSS via `window.opener`
  - Prevent XSS via label drop-down
  - Prevent information disclosure via milestone API
  - Prevent information disclosure via snippet API
  - Prevent information disclosure via project labels
  - Prevent information disclosure via new merge request page

v 8.6.7
  - Fix persistent XSS vulnerability in `commit_person_link` helper
  - Fix persistent XSS vulnerability in Label and Milestone dropdowns
  - Fix vulnerability that made it possible to enumerate private projects belonging to group

v 8.6.6
  - Expire the exists cache before deletion to ensure project dir actually exists (Stan Hu). !3413
  - Fix error on language detection when repository has no HEAD (e.g., master branch) (Jeroen Bobbeldijk). !3654
  - Fix revoking of authorized OAuth applications (Connor Shea). !3690
  - Fix error on language detection when repository has no HEAD (e.g., master branch). !3654 (Jeroen Bobbeldijk)
  - Issuable header is consistent between issues and merge requests
  - Improved spacing in issuable header on mobile

v 8.6.5
  - Fix importing from GitHub Enterprise. !3529
  - Perform the language detection after updating merge requests in `GitPushService`, leading to faster visual feedback for the end-user. !3533
  - Check permissions when user attempts to import members from another project. !3535
  - Only update repository language if it is not set to improve performance. !3556
  - Return status code 303 after a branch DELETE operation to avoid project deletion (Stan Hu). !3583
  - Unblock user when active_directory is disabled and it can be found !3550
  - Fix a 2FA authentication spoofing vulnerability.

v 8.6.4
  - Don't attempt to fetch any tags from a forked repo (Stan Hu)
  - Redesign the Labels page

v 8.6.3
  - Mentions on confidential issues doesn't create todos for non-members. !3374
  - Destroy related todos when an Issue/MR is deleted. !3376
  - Fix error 500 when target is nil on todo list. !3376
  - Fix copying uploads when moving issue to another project. !3382
  - Ensuring Merge Request API returns boolean values for work_in_progress (Abhi Rao). !3432
  - Fix raw/rendered diff producing different results on merge requests. !3450
  - Fix commit comment alignment (Stan Hu). !3466
  - Fix Error 500 when searching for a comment in a project snippet. !3468
  - Allow temporary email as notification email. !3477
  - Fix issue with dropdowns not selecting values. !3478
  - Update gitlab-shell version and doc to 2.6.12. gitlab-org/gitlab-ee!280

v 8.6.2
  - Fix dropdown alignment. !3298
  - Fix issuable sidebar overlaps on tablet. !3299
  - Make dropdowns pixel perfect. !3337
  - Fix order of steps to prevent PostgreSQL errors when running migration. !3355
  - Fix bold text in issuable sidebar. !3358
  - Fix error with anonymous token in applications settings. !3362
  - Fix the milestone 'upcoming' filter. !3364 + !3368
  - Fix comments on confidential issues showing up in activity feed to non-members. !3375
  - Fix `NoMethodError` when visiting CI root path at `/ci`. !3377
  - Add a tooltip to new branch button in issue page. !3380
  - Fix an issue hiding the password form when signed-in with a linked account. !3381
  - Add links to CI setup documentation from project settings and builds pages. !3384
  - Fix an issue with width of project select dropdown. !3386
  - Remove redundant `require`s from Banzai files. !3391
  - Fix error 500 with cancel button on issuable edit form. !3392 + !3417
  - Fix background when editing a highlighted note. !3423
  - Remove tabstop from the WIP toggle links. !3426
  - Ensure private project snippets are not viewable by unauthorized people.
  - Gracefully handle notes on deleted commits in merge requests (Stan Hu). !3402
  - Fixed issue with notification settings not saving. !3452

v 8.6.1
  - Add option to reload the schema before restoring a database backup. !2807
  - Display navigation controls on mobile. !3214
  - Fixed bug where participants would not work correctly on merge requests. !3329
  - Fix sorting issues by votes on the groups issues page results in SQL errors. !3333
  - Restrict notifications for confidential issues. !3334
  - Do not allow to move issue if it has not been persisted. !3340
  - Add a confirmation step before deleting an issuable. !3341
  - Fixes issue with signin button overflowing on mobile. !3342
  - Auto collapses the navigation sidebar when resizing. !3343
  - Fix build dependencies, when the dependency is a string. !3344
  - Shows error messages when trying to create label in dropdown menu. !3345
  - Fixes issue with assign milestone not loading milestone list. !3346
  - Fix an issue causing the Dashboard/Milestones page to be blank. !3348

v 8.6.0
  - Add ability to move issue to another project
  - Prevent tokens in the import URL to be showed by the UI
  - Fix bug where wrong commit ID was being used in a merge request diff to show old image (Stan Hu)
  - Add confidential issues
  - Bump gitlab_git to 9.0.3 (Stan Hu)
  - Fix diff image view modes (2-up, swipe, onion skin) not working (Stan Hu)
  - Support Golang subpackage fetching (Stan Hu)
  - Bump Capybara gem to 2.6.2 (Stan Hu)
  - New branch button appears on issues where applicable
  - Contributions to forked projects are included in calendar
  - Improve the formatting for the user page bio (Connor Shea)
  - Easily (un)mark merge request as WIP using link
  - Use specialized system notes when MR is (un)marked as WIP
  - Removed the default password from the initial admin account created during
    setup. A password can be provided during setup (see installation docs), or
    GitLab will ask the user to create a new one upon first visit.
  - Fix issue when pushing to projects ending in .wiki
  - Properly display YAML front matter in Markdown
  - Add support for wiki with UTF-8 page names (Hiroyuki Sato)
  - Fix wiki search results point to raw source (Hiroyuki Sato)
  - Don't load all of GitLab in mail_room
  - Add information about `image` and `services` field at `job` level in the `.gitlab-ci.yml` documentation (Pat Turner)
  - HTTP error pages work independently from location and config (Artem Sidorenko)
  - Update `omniauth-saml` to 1.5.0 to allow for custom response attributes to be set
  - Memoize @group in Admin::GroupsController (Yatish Mehta)
  - Indicate how much an MR diverged from the target branch (Pierre de La Morinerie)
  - Added omniauth-auth0 Gem (Daniel Carraro)
  - Add label description in tooltip to labels in issue index and sidebar
  - Strip leading and trailing spaces in URL validator (evuez)
  - Add "last_sign_in_at" and "confirmed_at" to GET /users/* API endpoints for admins (evuez)
  - Return empty array instead of 404 when commit has no statuses in commit status API
  - Decrease the font size and the padding of the `.anchor` icons used in the README (Roberto Dip)
  - Rewrite logo to simplify SVG code (Sean Lang)
  - Allow to use YAML anchors when parsing the `.gitlab-ci.yml` (Pascal Bach)
  - Ignore jobs that start with `.` (hidden jobs)
  - Hide builds from project's settings when the feature is disabled
  - Allow to pass name of created artifacts archive in `.gitlab-ci.yml`
  - Refactor and greatly improve search performance
  - Add support for cross-project label references
  - Ensure "new SSH key" email do not ends up as dead Sidekiq jobs
  - Update documentation to reflect Guest role not being enforced on internal projects
  - Allow search for logged out users
  - Allow to define on which builds the current one depends on
  - Allow user subscription to a label: get notified for issues/merge requests related to that label (Timothy Andrew)
  - Fix bug where Bitbucket `closed` issues were imported as `opened` (Iuri de Silvio)
  - Don't show Issues/MRs from archived projects in Groups view
  - Fix wrong "iid of max iid" in Issuable sidebar for some merged MRs
  - Fix empty source_sha on Merge Request when there is no diff (Pierre de La Morinerie)
  - Increase the notes polling timeout over time (Roberto Dip)
  - Add shortcut to toggle markdown preview (Florent Baldino)
  - Show labels in dashboard and group milestone views
  - Fix an issue when the target branch of a MR had been deleted
  - Add main language of a project in the list of projects (Tiago Botelho)
  - Add #upcoming filter to Milestone filter (Tiago Botelho)
  - Add ability to show archived projects on dashboard, explore and group pages
  - Remove fork link closes all merge requests opened on source project (Florent Baldino)
  - Move group activity to separate page
  - Create external users which are excluded of internal and private projects unless access was explicitly granted
  - Continue parameters are checked to ensure redirection goes to the same instance
  - User deletion is now done in the background so the request can not time out
  - Canceled builds are now ignored in compound build status if marked as `allowed to fail`
  - Trigger a todo for mentions on commits page
  - Let project owners and admins soft delete issues and merge requests

v 8.5.13
  - Prevent unauthorized access to other projects build traces
  - Forbid scripting for wiki files

v 8.5.12
  - Prevent privilege escalation via "impersonate" feature
  - Prevent privilege escalation via notes API
  - Prevent privilege escalation via project webhook API
  - Prevent XSS via Git branch and tag names
  - Prevent XSS via custom issue tracker URL
  - Prevent XSS via `window.opener`
  - Prevent information disclosure via snippet API
  - Prevent information disclosure via project labels
  - Prevent information disclosure via new merge request page

v 8.5.11
  - Fix persistent XSS vulnerability in `commit_person_link` helper

v 8.5.10
  - Fix a 2FA authentication spoofing vulnerability.

v 8.5.9
  - Don't attempt to fetch any tags from a forked repo (Stan Hu).

v 8.5.8
  - Bump Git version requirement to 2.7.4

v 8.5.7
  - Bump Git version requirement to 2.7.3

v 8.5.6
  - Obtain a lease before querying LDAP

v 8.5.5
  - Ensure removing a project removes associated Todo entries
  - Prevent a 500 error in Todos when author was removed
  - Fix pagination for filtered dashboard and explore pages
  - Fix "Show all" link behavior

v 8.5.4
  - Do not cache requests for badges (including builds badge)

v 8.5.3
  - Flush repository caches before renaming projects
  - Sort starred projects on dashboard based on last activity by default
  - Show commit message in JIRA mention comment
  - Makes issue page and merge request page usable on mobile browsers.
  - Improved UI for profile settings

v 8.5.2
  - Fix sidebar overlapping content when screen width was below 1200px
  - Don't repeat labels listed on Labels tab
  - Bring the "branded appearance" feature from EE to CE
  - Fix error 500 when commenting on a commit
  - Show days remaining instead of elapsed time for Milestone
  - Fix broken icons on installations with relative URL (Artem Sidorenko)
  - Fix issue where tag list wasn't refreshed after deleting a tag
  - Fix import from gitlab.com (KazSawada)
  - Improve implementation to check read access to forks and add pagination
  - Don't show any "2FA required" message if it's not actually required
  - Fix help keyboard shortcut on relative URL setups (Artem Sidorenko)
  - Update Rails to 4.2.5.2
  - Fix permissions for deprecated CI build status badge
  - Don't show "Welcome to GitLab" when the search didn't return any projects
  - Add Todos documentation

v 8.5.1
  - Fix group projects styles
  - Show Crowd login tab when sign in is disabled and Crowd is enabled (Peter Hudec)
  - Fix a set of small UI glitches in project, profile, and wiki pages
  - Restrict permissions on public/uploads
  - Fix the merge request side-by-side view after loading diff results
  - Fix the look of tooltip for the "Revert" button
  - Add when the Builds & Runners API changes got introduced
  - Fix error 500 on some merged merge requests
  - Fix an issue causing the content of the issuable sidebar to disappear
  - Fix error 500 when trying to mark an already done todo as "done"
  - Fix an issue where MRs weren't sortable
  - Issues can now be dragged & dropped into empty milestone lists. This is also
    possible with MRs
  - Changed padding & background color for highlighted notes
  - Re-add the newrelic_rpm gem which was removed without any deprecation or warning (Stan Hu)
  - Update sentry-raven gem to 0.15.6
  - Add build coverage in project's builds page (Steffen Köhler)
  - Changed # to ! for merge requests in activity view

v 8.5.0
  - Fix duplicate "me" in tooltip of the "thumbsup" awards Emoji (Stan Hu)
  - Cache various Repository methods to improve performance
  - Fix duplicated branch creation/deletion Webhooks/service notifications when using Web UI (Stan Hu)
  - Ensure rake tasks that don't need a DB connection can be run without one
  - Update New Relic gem to 3.14.1.311 (Stan Hu)
  - Add "visibility" flag to GET /projects api endpoint
  - Add an option to supply root email through an environmental variable (Koichiro Mikami)
  - Ignore binary files in code search to prevent Error 500 (Stan Hu)
  - Render sanitized SVG images (Stan Hu)
  - Support download access by PRIVATE-TOKEN header (Stan Hu)
  - Upgrade gitlab_git to 7.2.23 to fix commit message mentions in first branch push
  - Add option to include the sender name in body of Notify email (Jason Lee)
  - New UI for pagination
  - Don't prevent sign out when 2FA enforcement is enabled and user hasn't yet
    set it up
  - API: Added "merge_requests/:merge_request_id/closes_issues" (Gal Schlezinger)
  - Fix diff comments loaded by AJAX to load comment with diff in discussion tab
  - Fix relative links in other markup formats (Ben Boeckel)
  - Whitelist raw "abbr" elements when parsing Markdown (Benedict Etzel)
  - Fix label links for a merge request pointing to issues list
  - Don't vendor minified JS
  - Increase project import timeout to 15 minutes
  - Be more permissive with email address validation: it only has to contain a single '@'
  - Display 404 error on group not found
  - Track project import failure
  - Support Two-factor Authentication for LDAP users
  - Display database type and version in Administration dashboard
  - Allow limited Markdown in Broadcast Messages
  - Fix visibility level text in admin area (Zeger-Jan van de Weg)
  - Warn admin during OAuth of granting admin rights (Zeger-Jan van de Weg)
  - Update the ExternalIssue regex pattern (Blake Hitchcock)
  - Remember user's inline/side-by-side diff view preference in a cookie (Kirill Katsnelson)
  - Optimized performance of finding issues to be closed by a merge request
  - Add `avatar_url`, `description`, `git_ssh_url`, `git_http_url`, `path_with_namespace`
    and `default_branch` in `project` in push, issue, merge-request and note webhooks data (Kirill Zaitsev)
  - Deprecate the `ssh_url` in favor of `git_ssh_url` and `http_url` in favor of `git_http_url`
    in `project` for push, issue, merge-request and note webhooks data (Kirill Zaitsev)
  - Deprecate the `repository` key in push, issue, merge-request and note webhooks data, use `project` instead (Kirill Zaitsev)
  - API: Expose MergeRequest#merge_status (Andrei Dziahel)
  - Revert "Add IP check against DNSBLs at account sign-up"
  - Actually use the `skip_merges` option in Repository#commits (Tony Chu)
  - Fix API to keep request parameters in Link header (Michael Potthoff)
  - Deprecate API "merge_request/:merge_request_id/comments". Use "merge_requests/:merge_request_id/notes" instead
  - Deprecate API "merge_request/:merge_request_id/...". Use "merge_requests/:merge_request_id/..." instead
  - Prevent parse error when name of project ends with .atom and prevent path issues
  - Discover branches for commit statuses ref-less when doing merge when succeeded
  - Mark inline difference between old and new paths when a file is renamed
  - Support Akismet spam checking for creation of issues via API (Stan Hu)
  - API: Allow to set or update a merge-request's milestone (Kirill Skachkov)
  - Improve UI consistency between projects and groups lists
  - Add sort dropdown to dashboard projects page
  - Fixed logo animation on Safari (Roman Rott)
  - Fix Merge When Succeeded when multiple stages
  - Hide remove source branch button when the MR is merged but new commits are pushed (Zeger-Jan van de Weg)
  - In seach autocomplete show only groups and projects you are member of
  - Don't process cross-reference notes from forks
  - Fix: init.d script not working on OS X
  - Faster snippet search
  - Added API to download build artifacts
  - Title for milestones should be unique (Zeger-Jan van de Weg)
  - Validate correctness of maximum attachment size application setting
  - Replaces "Create merge request" link with one to the "Merge Request" when one exists
  - Fix CI builds badge, add a new link to builds badge, deprecate the old one
  - Fix broken link to project in build notification emails
  - Ability to see and sort on vote count from Issues and MR lists
  - Fix builds scheduler when first build in stage was allowed to fail
  - User project limit is reached notice is hidden if the projects limit is zero
  - Add API support for managing runners and project's runners
  - Allow SAML users to login with no previous account without having to allow
    all Omniauth providers to do so.
  - Allow existing users to auto link their SAML credentials by logging in via SAML
  - Make it possible to erase a build (trace, artifacts) using UI and API
  - Ability to revert changes from a Merge Request or Commit
  - Emoji comment on diffs are not award emoji
  - Add label description (Nuttanart Pornprasitsakul)
  - Show label row when filtering issues or merge requests by label (Nuttanart Pornprasitsakul)
  - Add Todos

v 8.4.11
  - Prevent unauthorized access to other projects build traces
  - Forbid scripting for wiki files

v 8.4.10
  - Prevent privilege escalation via "impersonate" feature
  - Prevent privilege escalation via notes API
  - Prevent privilege escalation via project webhook API
  - Prevent XSS via Git branch and tag names
  - Prevent XSS via custom issue tracker URL
  - Prevent XSS via `window.opener`
  - Prevent information disclosure via snippet API
  - Prevent information disclosure via project labels
  - Prevent information disclosure via new merge request page

v 8.4.9
  - Fix persistent XSS vulnerability in `commit_person_link` helper

v 8.4.8
  - Fix a 2FA authentication spoofing vulnerability.

v 8.4.7
  - Don't attempt to fetch any tags from a forked repo (Stan Hu).

v 8.4.6
  - Bump Git version requirement to 2.7.4

v 8.4.5
  - No CE-specific changes

v 8.4.4
  - Update omniauth-saml gem to 1.4.2
  - Prevent long-running backup tasks from timing out the database connection
  - Add a Project setting to allow guests to view build logs (defaults to true)
  - Sort project milestones by due date including issue editor (Oliver Rogers / Orih)

v 8.4.3
  - Increase lfs_objects size column to 8-byte integer to allow files larger
    than 2.1GB
  - Correctly highlight MR diff when MR has merge conflicts
  - Fix highlighting in blame view
  - Update sentry-raven gem to prevent "Not a git repository" console output
    when running certain commands
  - Add instrumentation to additional Gitlab::Git and Rugged methods for
    performance monitoring
  - Allow autosize textareas to also be manually resized

v 8.4.2
  - Bump required gitlab-workhorse version to bring in a fix for missing
    artifacts in the build artifacts browser
  - Get rid of those ugly borders on the file tree view
  - Fix updating the runner information when asking for builds
  - Bump gitlab_git version to 7.2.24 in order to bring in a performance
    improvement when checking if a repository was empty
  - Add instrumentation for Gitlab::Git::Repository instance methods so we can
    track them in Performance Monitoring.
  - Increase contrast between highlighted code comments and inline diff marker
  - Fix method undefined when using external commit status in builds
  - Fix highlighting in blame view.

v 8.4.1
  - Apply security updates for Rails (4.2.5.1), rails-html-sanitizer (1.0.3),
    and Nokogiri (1.6.7.2)
  - Fix redirect loop during import
  - Fix diff highlighting for all syntax themes
  - Delete project and associations in a background worker

v 8.4.0
  - Allow LDAP users to change their email if it was not set by the LDAP server
  - Ensure Gravatar host looks like an actual host
  - Consider re-assign as a mention from a notification point of view
  - Add pagination headers to already paginated API resources
  - Properly generate diff of orphan commits, like the first commit in a repository
  - Improve the consistency of commit titles, branch names, tag names, issue/MR titles, on their respective project pages
  - Autocomplete data is now always loaded, instead of when focusing a comment text area
  - Improved performance of finding issues for an entire group
  - Added custom application performance measuring system powered by InfluxDB
  - Add syntax highlighting to diffs
  - Gracefully handle invalid UTF-8 sequences in Markdown links (Stan Hu)
  - Bump fog to 1.36.0 (Stan Hu)
  - Add user's last used IP addresses to admin page (Stan Hu)
  - Add housekeeping function to project settings page
  - The default GitLab logo now acts as a loading indicator
  - Fix caching issue where build status was not updating in project dashboard (Stan Hu)
  - Accept 2xx status codes for successful Webhook triggers (Stan Hu)
  - Fix missing date of month in network graph when commits span a month (Stan Hu)
  - Expire view caches when application settings change (e.g. Gravatar disabled) (Stan Hu)
  - Don't notify users twice if they are both project watchers and subscribers (Stan Hu)
  - Remove gray background from layout in UI
  - Fix signup for OAuth providers that don't provide a name
  - Implement new UI for group page
  - Implement search inside emoji picker
  - Let the CI runner know about builds that this build depends on
  - Add API support for looking up a user by username (Stan Hu)
  - Add project permissions to all project API endpoints (Stan Hu)
  - Link to milestone in "Milestone changed" system note
  - Only allow group/project members to mention `@all`
  - Expose Git's version in the admin area (Trey Davis)
  - Add "Frequently used" category to emoji picker
  - Add CAS support (tduehr)
  - Add link to merge request on build detail page
  - Fix: Problem with projects ending with .keys (Jose Corcuera)
  - Revert back upvote and downvote button to the issue and MR pages
  - Swap position of Assignee and Author selector on Issuables (Zeger-Jan van de Weg)
  - Add system hook messages for project rename and transfer (Steve Norman)
  - Fix version check image in Safari
  - Show 'All' tab by default in the builds page
  - Add Open Graph and Twitter Card data to all pages
  - Fix API project lookups when querying with a namespace with dots (Stan Hu)
  - Enable forcing Two-factor authentication sitewide, with optional grace period
  - Import GitHub Pull Requests into GitLab
  - Change single user API endpoint to return more detailed data (Michael Potthoff)
  - Update version check images to use SVG
  - Validate README format before displaying
  - Enable Microsoft Azure OAuth2 support (Janis Meybohm)
  - Properly set task-list class on single item task lists
  - Add file finder feature in tree view (Kyungchul Shin)
  - Ajax filter by message for commits page
  - API: Add support for deleting a tag via the API (Robert Schilling)
  - Allow subsequent validations in CI Linter
  - Show referenced MRs & Issues only when the current viewer can access them
  - Fix Encoding::CompatibilityError bug when markdown content has some complex URL (Jason Lee)
  - Add API support for managing project's builds
  - Add API support for managing project's build triggers
  - Add API support for managing project's build variables
  - Allow broadcast messages to be edited
  - Autosize Markdown textareas
  - Import GitHub wiki into GitLab
  - Add reporters ability to download and browse build artifacts (Andrew Johnson)
  - Autofill referring url in message box when reporting user abuse.
  - Remove leading comma on award emoji when the user is the first to award the emoji (Zeger-Jan van de Weg)
  - Add build artifacts browser
  - Improve UX in builds artifacts browser
  - Increase default size of `data` column in `events` table when using MySQL
  - Expose button to CI Lint tool on project builds page
  - Fix: Creator should be added as a master of the project on creation
  - Added X-GitLab-... headers to emails from CI and Email On Push services (Anton Baklanov)
  - Add IP check against DNSBLs at account sign-up
  - Added cache:key to .gitlab-ci.yml allowing to fine tune the caching

v 8.3.10
  - Prevent unauthorized access to other projects build traces
  - Forbid scripting for wiki files

v 8.3.9
  - Prevent privilege escalation via "impersonate" feature
  - Prevent privilege escalation via notes API
  - Prevent privilege escalation via project webhook API
  - Prevent XSS via custom issue tracker URL
  - Prevent XSS via `window.opener`
  - Prevent information disclosure via project labels
  - Prevent information disclosure via new merge request page

v 8.3.8
  - Fix persistent XSS vulnerability in `commit_person_link` helper

v 8.3.7
  - Fix a 2FA authentication spoofing vulnerability.

v 8.3.6
  - Don't attempt to fetch any tags from a forked repo (Stan Hu).

v 8.3.5
  - Bump Git version requirement to 2.7.4

v 8.3.4
  - Use gitlab-workhorse 0.5.4 (fixes API routing bug)

v 8.3.3
  - Preserve CE behavior with JIRA integration by only calling API if URL is set
  - Fix duplicated branch creation/deletion events when using Web UI (Stan Hu)
  - Add configurable LDAP server query timeout
  - Get "Merge when build succeeds" to work when commits were pushed to MR target branch while builds were running
  - Suppress e-mails on failed builds if allow_failure is set (Stan Hu)
  - Fix project transfer e-mail sending incorrect paths in e-mail notification (Stan Hu)
  - Better support for referencing and closing issues in Asana service (Mike Wyatt)
  - Enable "Add key" button when user fills in a proper key (Stan Hu)
  - Fix error in processing reply-by-email messages (Jason Lee)
  - Fix Error 500 when visiting build page of project with nil runners_token (Stan Hu)
  - Use WOFF versions of SourceSansPro fonts
  - Fix regression when builds were not generated for tags created through web/api interface
  - Fix: maintain milestone filter between Open and Closed tabs (Greg Smethells)
  - Fix missing artifacts and build traces for build created before 8.3

v 8.3.2
  - Disable --follow in `git log` to avoid loading duplicate commit data in infinite scroll (Stan Hu)
  - Add support for Google reCAPTCHA in user registration

v 8.3.1
  - Fix Error 500 when global milestones have slashes (Stan Hu)
  - Fix Error 500 when doing a search in dashboard before visiting any project (Stan Hu)
  - Fix LDAP identity and user retrieval when special characters are used
  - Move Sidekiq-cron configuration to gitlab.yml

v 8.3.0
  - Bump rack-attack to 4.3.1 for security fix (Stan Hu)
  - API support for starred projects for authorized user (Zeger-Jan van de Weg)
  - Add open_issues_count to project API (Stan Hu)
  - Expand character set of usernames created by Omniauth (Corey Hinshaw)
  - Add button to automatically merge a merge request when the build succeeds (Zeger-Jan van de Weg)
  - Add unsubscribe link in the email footer (Zeger-Jan van de Weg)
  - Provide better diagnostic message upon project creation errors (Stan Hu)
  - Bump devise to 3.5.3 to fix reset token expiring after account creation (Stan Hu)
  - Remove api credentials from link to build_page
  - Deprecate GitLabCiService making it to always be inactive
  - Bump gollum-lib to 4.1.0 (Stan Hu)
  - Fix broken group avatar upload under "New group" (Stan Hu)
  - Update project repositorize size and commit count during import:repos task (Stan Hu)
  - Fix API setting of 'public' attribute to false will make a project private (Stan Hu)
  - Handle and report SSL errors in Webhook test (Stan Hu)
  - Bump Redis requirement to 2.8 for Sidekiq 4 (Stan Hu)
  - Fix: Assignee selector is empty when 'Unassigned' is selected (Jose Corcuera)
  - WIP identifier on merge requests no longer requires trailing space
  - Add rake tasks for git repository maintainance (Zeger-Jan van de Weg)
  - Fix 500 error when update group member permission
  - Fix: As an admin, cannot add oneself as a member to a group/project
  - Trim leading and trailing whitespace of milestone and issueable titles (Jose Corcuera)
  - Recognize issue/MR/snippet/commit links as references
  - Backport JIRA features from EE to CE
  - Add ignore whitespace change option to commit view
  - Fire update hook from GitLab
  - Allow account unlock via email
  - Style warning about mentioning many people in a comment
  - Fix: sort milestones by due date once again (Greg Smethells)
  - Migrate all CI::Services and CI::WebHooks to Services and WebHooks
  - Don't show project fork event as "imported"
  - Add API endpoint to fetch merge request commits list
  - Don't create CI status for refs that doesn't have .gitlab-ci.yml, even if the builds are enabled
  - Expose events API with comment information and author info
  - Fix: Ensure "Remove Source Branch" button is not shown when branch is being deleted. #3583
  - Run custom Git hooks when branch is created or deleted.
  - Fix bug when simultaneously accepting multiple MRs results in MRs that are of "merged" status, but not merged to the target branch
  - Add languages page to graphs
  - Block LDAP user when they are no longer found in the LDAP server
  - Improve wording on project visibility levels (Zeger-Jan van de Weg)
  - Fix editing notes on a merge request diff
  - Automatically select default clone protocol based on user preferences (Eirik Lygre)
  - Make Network page as sub tab of Commits
  - Add copy-to-clipboard button for Snippets
  - Add indication to merge request list item that MR cannot be merged automatically
  - Default target branch to patch-n when editing file in protected branch
  - Add Builds tab to merge request detail page
  - Allow milestones, issues and MRs to be created from dashboard and group indexes
  - Use new style for wiki
  - Use new style for milestone detail page
  - Fix sidebar tooltips when collapsed
  - Prevent possible XSS attack with award-emoji
  - Upgraded Sidekiq to 4.x
  - Accept COPYING,COPYING.lesser, and licence as license file (Zeger-Jan van de Weg)
  - Fix emoji aliases problem
  - Fix award-emojis Flash alert's width
  - Fix deleting notes on a merge request diff
  - Display referenced merge request statuses in the issue description (Greg Smethells)
  - Implement new sidebar for issue and merge request pages
  - Emoji picker improvements
  - Suppress warning about missing `.gitlab-ci.yml` if builds are disabled
  - Do not show build status unless builds are enabled and `.gitlab-ci.yml` is present
  - Persist runners registration token in database
  - Fix online editor should not remove newlines at the end of the file
  - Expose Git's version in the admin area
  - Show "New Merge Request" buttons on canonical repos when you have a fork (Josh Frye)

v 8.2.6
  - Prevent unauthorized access to other projects build traces
  - Forbid scripting for wiki files

v 8.2.5
  - Prevent privilege escalation via "impersonate" feature
  - Prevent privilege escalation via notes API
  - Prevent privilege escalation via project webhook API
  - Prevent XSS via `window.opener`
  - Prevent information disclosure via project labels
  - Prevent information disclosure via new merge request page

v 8.2.4
  - Bump Git version requirement to 2.7.4

v 8.2.3
  - Fix application settings cache not expiring after changes (Stan Hu)
  - Fix Error 500s when creating global milestones with Unicode characters (Stan Hu)
  - Update documentation for "Guest" permissions
  - Properly convert Emoji-only comments into Award Emojis
  - Enable devise paranoid mode to prevent user enumeration attack
  - Webhook payload has an added, modified and removed properties for each commit
  - Fix 500 error when creating a merge request that removes a submodule

v 8.2.2
  - Fix 404 in redirection after removing a project (Stan Hu)
  - Ensure cached application settings are refreshed at startup (Stan Hu)
  - Fix Error 500 when viewing user's personal projects from admin page (Stan Hu)
  - Fix: Raw private snippets access workflow
  - Prevent "413 Request entity too large" errors when pushing large files with LFS
  - Fix invalid links within projects dashboard header
  - Make current user the first user in assignee dropdown in issues detail page (Stan Hu)
  - Fix: duplicate email notifications on issue comments

v 8.2.1
  - Forcefully update builds that didn't want to update with state machine
  - Fix: saving GitLabCiService as Admin Template

v 8.2.0
  - Improved performance of finding projects and groups in various places
  - Improved performance of rendering user profile pages and Atom feeds
  - Expose build artifacts path as config option
  - Fix grouping of contributors by email in graph.
  - Improved performance of finding issues with/without labels
  - Fix Drone CI service template not saving properly (Stan Hu)
  - Fix avatars not showing in Atom feeds and project issues when Gravatar disabled (Stan Hu)
  - Added a GitLab specific profiling tool called "Sherlock" (see GitLab CE merge request #1749)
  - Upgrade gitlab_git to 7.2.20 and rugged to 0.23.3 (Stan Hu)
  - Improved performance of finding users by one of their Email addresses
  - Add allow_failure field to commit status API (Stan Hu)
  - Commits without .gitlab-ci.yml are marked as skipped
  - Save detailed error when YAML syntax is invalid
  - Since GitLab CI is enabled by default, remove enabling it by pushing .gitlab-ci.yml
  - Added build artifacts
  - Improved performance of replacing references in comments
  - Show last project commit to default branch on project home page
  - Highlight comment based on anchor in URL
  - Adds ability to remove the forked relationship from project settings screen. (Han Loong Liauw)
  - Improved performance of sorting milestone issues
  - Allow users to select the Files view as default project view (Cristian Bica)
  - Show "Empty Repository Page" for repository without branches (Artem V. Navrotskiy)
  - Fix: Inability to reply to code comments in the MR view, if the MR comes from a fork
  - Use git follow flag for commits page when retrieve history for file or directory
  - Show merge request CI status on merge requests index page
  - Send build name and stage in CI notification e-mail
  - Extend yml syntax for only and except to support specifying repository path
  - Enable shared runners to all new projects
  - Bump GitLab-Workhorse to 0.4.1
  - Allow to define cache in `.gitlab-ci.yml`
  - Fix: 500 error returned if destroy request without HTTP referer (Kazuki Shimizu)
  - Remove deprecated CI events from project settings page
  - Use issue editor as cross reference comment author when issue is edited with a new mention.
  - Add graphs of commits ahead and behind default branch (Jeff Stubler)
  - Improve personal snippet access workflow (Douglas Alexandre)
  - [API] Add ability to fetch the commit ID of the last commit that actually touched a file
  - Fix omniauth documentation setting for omnibus configuration (Jon Cairns)
  - Add "New file" link to dropdown on project page
  - Include commit logs in project search
  - Add "added", "modified" and "removed" properties to commit object in webhook
  - Rename "Back to" links to "Go to" because its not always a case it point to place user come from
  - Allow groups to appear in the search results if the group owner allows it
  - Add email notification to former assignee upon unassignment (Adam Lieskovský)
  - New design for project graphs page
  - Remove deprecated dumped yaml file generated from previous job definitions
  - Show specific runners from projects where user is master or owner
  - MR target branch is now visible on a list view when it is different from project's default one
  - Improve Continuous Integration graphs page
  - Make color of "Accept Merge Request" button consistent with current build status
  - Add ignore white space option in merge request diff and commit and compare view
  - Ability to add release notes (markdown text and attachments) to git tags (aka Releases)
  - Relative links from a repositories README.md now link to the default branch
  - Fix trailing whitespace issue in merge request/issue title
  - Fix bug when milestone/label filter was empty for dashboard issues page
  - Add ability to create milestone in group projects from single form
  - Add option to create merge request when editing/creating a file (Dirceu Tiegs)
  - Prevent the last owner of a group from being able to delete themselves by 'adding' themselves as a master (James Lopez)
  - Add Award Emoji to issue and merge request pages

v 8.1.4
  - Fix bug where manually merged branches in a MR would end up with an empty diff (Stan Hu)
  - Prevent redirect loop when home_page_url is set to the root URL
  - Fix incoming email config defaults
  - Remove CSS property preventing hard tabs from rendering in Chromium 45 (Stan Hu)

v 8.1.3
  - Force update refs/merge-requests/X/head upon a push to the source branch of a merge request (Stan Hu)
  - Spread out runner contacted_at updates
  - Use issue editor as cross reference comment author when issue is edited with a new mention
  - Add Facebook authentication

v 8.1.2
  - Fix cloning Wiki repositories via HTTP (Stan Hu)
  - Add migration to remove satellites directory
  - Fix specific runners visibility
  - Fix 500 when editing CI service
  - Require CI jobs to be named
  - Fix CSS for runner status
  - Fix CI badge
  - Allow developer to manage builds

v 8.1.1
  - Removed, see 8.1.2

v 8.1.0
  - Ensure MySQL CI limits DB migrations occur after the fields have been created (Stan Hu)
  - Fix duplicate repositories in GitHub import page (Stan Hu)
  - Redirect to a default path if HTTP_REFERER is not set (Stan Hu)
  - Adds ability to create directories using the web editor (Ben Ford)
  - Cleanup stuck CI builds
  - Send an email to admin email when a user is reported for spam (Jonathan Rochkind)
  - Show notifications button when user is member of group rather than project (Grzegorz Bizon)
  - Fix bug preventing mentioned issued from being closed when MR is merged using fast-forward merge.
  - Fix nonatomic database update potentially causing project star counts to go negative (Stan Hu)
  - Don't show "Add README" link in an empty repository if user doesn't have access to push (Stan Hu)
  - Fix error preventing displaying of commit data for a directory with a leading dot (Stan Hu)
  - Speed up load times of issue detail pages by roughly 1.5x
  - Fix CI rendering regressions
  - If a merge request is to close an issue, show this on the issue page (Zeger-Jan van de Weg)
  - Add a system note and update relevant merge requests when a branch is deleted or re-added (Stan Hu)
  - Make diff file view easier to use on mobile screens (Stan Hu)
  - Improved performance of finding users by username or Email address
  - Fix bug where merge request comments created by API would not trigger notifications (Stan Hu)
  - Add support for creating directories from Files page (Stan Hu)
  - Allow removing of project without confirmation when JavaScript is disabled (Stan Hu)
  - Support filtering by "Any" milestone or issue and fix "No Milestone" and "No Label" filters (Stan Hu)
  - Improved performance of the trending projects page
  - Remove CI migration task
  - Improved performance of finding projects by their namespace
  - Add assignee data to Issuables' hook_data (Bram Daams)
  - Fix bug where transferring a project would result in stale commit links (Stan Hu)
  - Fix build trace updating
  - Include full path of source and target branch names in New Merge Request page (Stan Hu)
  - Add user preference to view activities as default dashboard (Stan Hu)
  - Add option to admin area to sign in as a specific user (Pavel Forkert)
  - Show CI status on all pages where commits list is rendered
  - Automatically enable CI when push .gitlab-ci.yml file to repository
  - Move CI charts to project graphs area
  - Fix cases where Markdown did not render links in activity feed (Stan Hu)
  - Add first and last to pagination (Zeger-Jan van de Weg)
  - Added Commit Status API
  - Added Builds View
  - Added when to .gitlab-ci.yml
  - Show CI status on commit page
  - Added CI_BUILD_TAG, _STAGE, _NAME and _TRIGGERED to CI builds
  - Show CI status on Your projects page and Starred projects page
  - Remove "Continuous Integration" page from dashboard
  - Add notes and SSL verification entries to hook APIs (Ben Boeckel)
  - Fix grammar in admin area "labels" .nothing-here-block when no labels exist.
  - Move CI runners page to project settings area
  - Move CI variables page to project settings area
  - Move CI triggers page to project settings area
  - Move CI project settings page to CE project settings area
  - Fix bug when removed file was not appearing in merge request diff
  - Show warning when build cannot be served by any of the available CI runners
  - Note the original location of a moved project when notifying users of the move
  - Improve error message when merging fails
  - Add support of multibyte characters in LDAP UID (Roman Petrov)
  - Show additions/deletions stats on merge request diff
  - Remove footer text in emails (Zeger-Jan van de Weg)
  - Ensure code blocks are properly highlighted after a note is updated
  - Fix wrong access level badge on MR comments
  - Hide password in the service settings form
  - Move CI webhooks page to project settings area
  - Fix User Identities API. It now allows you to properly create or update user's identities.
  - Add user preference to change layout width (Peter Göbel)
  - Use commit status in merge request widget as preferred source of CI status
  - Integrate CI commit and build pages into project pages
  - Move CI services page to project settings area
  - Add "Quick Submit" behavior to input fields throughout the application. Use
    Cmd+Enter on Mac and Ctrl+Enter on Windows/Linux.
  - Fix position of hamburger in header for smaller screens (Han Loong Liauw)
  - Fix bug where Emojis in Markdown would truncate remaining text (Sakata Sinji)
  - Persist filters when sorting on admin user page (Jerry Lukins)
  - Update style of snippets pages (Han Loong Liauw)
  - Allow dashboard and group issues/MRs to be filtered by label
  - Add spellcheck=false to certain input fields
  - Invalidate stored service password if the endpoint URL is changed
  - Project names are not fully shown if group name is too big, even on group page view
  - Apply new design for Files page
  - Add "New Page" button to Wiki Pages tab (Stan Hu)
  - Only render 404 page from /public
  - Hide passwords from services API (Alex Lossent)
  - Fix: Images cannot show when projects' path was changed
  - Let gitlab-git-http-server generate and serve 'git archive' downloads
  - Optimize query when filtering on issuables (Zeger-Jan van de Weg)
  - Fix padding of outdated discussion item.
  - Animate the logo on hover

v 8.0.5
  - Correct lookup-by-email for LDAP logins
  - Fix loading spinner sometimes not being hidden on Merge Request tab switches

v 8.0.4
  - Fix Message-ID header to be RFC 2111-compliant to prevent e-mails being dropped (Stan Hu)
  - Fix referrals for :back and relative URL installs
  - Fix anchors to comments in diffs
  - Remove CI token from build traces
  - Fix "Assign All" button on Runner admin page
  - Fix search in Files
  - Add full project namespace to payload of system webhooks (Ricardo Band)

v 8.0.3
  - Fix URL shown in Slack notifications
  - Fix bug where projects would appear to be stuck in the forked import state (Stan Hu)
  - Fix Error 500 in creating merge requests with > 1000 diffs (Stan Hu)
  - Add work_in_progress key to MR webhooks (Ben Boeckel)

v 8.0.2
  - Fix default avatar not rendering in network graph (Stan Hu)
  - Skip check_initd_configured_correctly on omnibus installs
  - Prevent double-prefixing of help page paths
  - Clarify confirmation text on user deletion
  - Make commit graphs responsive to window width changes (Stan Hu)
  - Fix top margin for sign-in button on public pages
  - Fix LDAP attribute mapping
  - Remove git refs used internally by GitLab from network graph (Stan Hu)
  - Use standard Markdown font in Markdown preview instead of fixed-width font (Stan Hu)
  - Fix Reply by email for non-UTF-8 messages.
  - Add option to use StartTLS with Reply by email IMAP server.
  - Allow AWS S3 Server-Side Encryption with Amazon S3-Managed Keys for backups (Paul Beattie)

v 8.0.1
  - Improve CI migration procedure and documentation

v 8.0.0
  - Fix Markdown links not showing up in dashboard activity feed (Stan Hu)
  - Remove milestones from merge requests when milestones are deleted (Stan Hu)
  - Fix HTML link that was improperly escaped in new user e-mail (Stan Hu)
  - Fix broken sort in merge request API (Stan Hu)
  - Bump rouge to 1.10.1 to remove warning noise and fix other syntax highlighting bugs (Stan Hu)
  - Gracefully handle errors in syntax highlighting by leaving the block unformatted (Stan Hu)
  - Add "replace" and "upload" functionalities to allow user replace existing file and upload new file into current repository
  - Fix URL construction for merge requests, issues, notes, and commits for relative URL config (Stan Hu)
  - Fix emoji URLs in Markdown when relative_url_root is used (Stan Hu)
  - Omit filename in Content-Disposition header in raw file download to avoid RFC 6266 encoding issues (Stan HU)
  - Fix broken Wiki Page History (Stan Hu)
  - Import forked repositories asynchronously to prevent large repositories from timing out (Stan Hu)
  - Prevent anchors from being hidden by header (Stan Hu)
  - Fix bug where only the first 15 Bitbucket issues would be imported (Stan Hu)
  - Sort issues by creation date in Bitbucket importer (Stan Hu)
  - Prevent too many redirects upon login when home page URL is set to external_url (Stan Hu)
  - Improve dropdown positioning on the project home page (Hannes Rosenögger)
  - Upgrade browser gem to 1.0.0 to avoid warning in IE11 compatibilty mode (Stan Hu)
  - Remove user OAuth tokens from the database and request new tokens each session (Stan Hu)
  - Restrict users API endpoints to use integer IDs (Stan Hu)
  - Only show recent push event if the branch still exists or a recent merge request has not been created (Stan Hu)
  - Remove satellites
  - Better performance for web editor (switched from satellites to rugged)
  - Faster merge
  - Ability to fetch merge requests from refs/merge-requests/:id
  - Allow displaying of archived projects in the admin interface (Artem Sidorenko)
  - Allow configuration of import sources for new projects (Artem Sidorenko)
  - Search for comments should be case insensetive
  - Create cross-reference for closing references on commits pushed to non-default branches (Maël Valais)
  - Ability to search milestones
  - Gracefully handle SMTP user input errors (e.g. incorrect email addresses) to prevent Sidekiq retries (Stan Hu)
  - Move dashboard activity to separate page (for your projects and starred projects)
  - Improve performance of git blame
  - Limit content width to 1200px for most of pages to improve readability on big screens
  - Fix 500 error when submit project snippet without body
  - Improve search page usability
  - Bring more UI consistency in way how projects, snippets and groups lists are rendered
  - Make all profiles and group public
  - Fixed login failure when extern_uid changes (Joel Koglin)
  - Don't notify users without access to the project when they are (accidentally) mentioned in a note.
  - Retrieving oauth token with LDAP credentials
  - Load Application settings from running database unless env var USE_DB=false
  - Added Drone CI integration (Kirill Zaitsev)
  - Allow developers to retry builds
  - Hide advanced project options for non-admin users
  - Fail builds if no .gitlab-ci.yml is found
  - Refactored service API and added automatically service docs generator (Kirill Zaitsev)
  - Added web_url key project hook_attrs (Kirill Zaitsev)
  - Add ability to get user information by ID of an SSH key via the API
  - Fix bug which IE cannot show image at markdown when the image is raw file of gitlab
  - Add support for Crowd
  - Global Labels that are available to all projects
  - Fix highlighting of deleted lines in diffs.
  - Project notification level can be set on the project page itself
  - Added service API endpoint to retrieve service parameters (Petheő Bence)
  - Add FogBugz project import (Jared Szechy)
  - Sort users autocomplete lists by user (Allister Antosik)
  - Webhook for issue now contains repository field (Jungkook Park)
  - Add ability to add custom text to the help page (Jeroen van Baarsen)
  - Add pg_schema to backup config
  - Fix references to target project issues in Merge Requests markdown preview and textareas (Francesco Levorato)
  - Redirect from incorrectly cased group or project path to correct one (Francesco Levorato)
  - Removed API calls from CE to CI

v 7.14.3 through 0.8.0
  - See changelogs/archive.md<|MERGE_RESOLUTION|>--- conflicted
+++ resolved
@@ -49,11 +49,8 @@
   - Optimize GitHub importing for speed and memory
   - API: expose pipeline data in builds API (!6502, Guilherme Salazar)
   - Notify the Merger about merge after successful build (Dimitris Karakasilis)
-<<<<<<< HEAD
   - Reduce queries needed to find users using their SSH keys when pushing commits
-=======
   - Prevent rendering the link to all when the author has no access (Katarzyna Kobierska Ula Budziszewska)
->>>>>>> fd8c30d1
   - Fix broken repository 500 errors in project list
   - Fix Pipeline list commit column width should be adjusted
   - Close todos when accepting merge requests via the API !6486 (tonygambone)
