Please view this file on the master branch, on stable branches it's out of date.

v 8.0.1
<<<<<<< HEAD
  - Improve CI migration process and documentation
=======
  - Improve CI migration procedure and documentation
>>>>>>> 9e139255

v 8.0.0
  - Fix Markdown links not showing up in dashboard activity feed (Stan Hu)
  - Remove milestones from merge requests when milestones are deleted (Stan Hu)
  - Fix HTML link that was improperly escaped in new user e-mail (Stan Hu)
  - Fix broken sort in merge request API (Stan Hu)
  - Bump rouge to 1.10.1 to remove warning noise and fix other syntax highlighting bugs (Stan Hu)
  - Gracefully handle errors in syntax highlighting by leaving the block unformatted (Stan Hu)
  - Add "replace" and "upload" functionalities to allow user replace existing file and upload new file into current repository
  - Fix URL construction for merge requests, issues, notes, and commits for relative URL config (Stan Hu)
  - Fix emoji URLs in Markdown when relative_url_root is used (Stan Hu)
  - Omit filename in Content-Disposition header in raw file download to avoid RFC 6266 encoding issues (Stan HU)
  - Fix broken Wiki Page History (Stan Hu)
  - Import forked repositories asynchronously to prevent large repositories from timing out (Stan Hu)
  - Prevent anchors from being hidden by header (Stan Hu)
  - Fix bug where only the first 15 Bitbucket issues would be imported (Stan Hu)
  - Sort issues by creation date in Bitbucket importer (Stan Hu)
  - Prevent too many redirects upon login when home page URL is set to external_url (Stan Hu)
  - Improve dropdown positioning on the project home page (Hannes Rosenögger)
  - Upgrade browser gem to 1.0.0 to avoid warning in IE11 compatibilty mode (Stan Hu)
  - Remove user OAuth tokens from the database and request new tokens each session (Stan Hu)
  - Restrict users API endpoints to use integer IDs (Stan Hu)
  - Only show recent push event if the branch still exists or a recent merge request has not been created (Stan Hu)
  - Remove satellites
  - Better performance for web editor (switched from satellites to rugged)
  - Faster merge
  - Ability to fetch merge requests from refs/merge-requests/:id
  - Allow displaying of archived projects in the admin interface (Artem Sidorenko)
  - Allow configuration of import sources for new projects (Artem Sidorenko)
  - Search for comments should be case insensetive
  - Create cross-reference for closing references on commits pushed to non-default branches (Maël Valais)
  - Ability to search milestones
  - Gracefully handle SMTP user input errors (e.g. incorrect email addresses) to prevent Sidekiq retries (Stan Hu)
  - Move dashboard activity to separate page (for your projects and starred projects)
  - Improve performance of git blame
  - Limit content width to 1200px for most of pages to improve readability on big screens
  - Fix 500 error when submit project snippet without body
  - Improve search page usability
  - Bring more UI consistency in way how projects, snippets and groups lists are rendered
  - Make all profiles and group public
  - Fixed login failure when extern_uid changes (Joel Koglin)
  - Don't notify users without access to the project when they are (accidentally) mentioned in a note.
  - Retrieving oauth token with LDAP credentials
  - Load Application settings from running database unless env var USE_DB=false
  - Added Drone CI integration (Kirill Zaitsev)
  - Allow developers to retry builds
  - Hide advanced project options for non-admin users
  - Fail builds if no .gitlab-ci.yml is found
  - Refactored service API and added automatically service docs generator (Kirill Zaitsev)
  - Added web_url key project hook_attrs (Kirill Zaitsev)
  - Add ability to get user information by ID of an SSH key via the API
  - Fix bug which IE cannot show image at markdown when the image is raw file of gitlab
  - Add support for Crowd
  - Global Labels that are available to all projects
  - Fix highlighting of deleted lines in diffs.
  - Project notification level can be set on the project page itself
  - Added service API endpoint to retrieve service parameters (Petheő Bence)
  - Add FogBugz project import (Jared Szechy)
  - Sort users autocomplete lists by user (Allister Antosik)
  - Webhook for issue now contains repository field (Jungkook Park)
  - Add ability to add custom text to the help page (Jeroen van Baarsen)
  - Add pg_schema to backup config
  - Removed API calls from CE to CI

v 7.14.3
  - No changes

v 7.14.2
  - Upgrade gitlab_git to 7.2.15 to fix `git blame` errors with ISO-encoded files (Stan Hu)
  - Allow configuration of LDAP attributes GitLab will use for the new user account.

v 7.14.1
  - Improve abuse reports management from admin area
  - Fix "Reload with full diff" URL button in compare branch view (Stan Hu)
  - Disabled DNS lookups for SSH in docker image (Rowan Wookey)
  - Only include base URL in OmniAuth full_host parameter (Stan Hu)
  - Fix Error 500 in API when accessing a group that has an avatar (Stan Hu)
  - Ability to enable SSL verification for Webhooks

v 7.14.0
  - Fix bug where non-project members of the target project could set labels on new merge requests.
  - Update default robots.txt rules to disallow crawling of irrelevant pages (Ben Bodenmiller)
  - Fix redirection after sign in when using auto_sign_in_with_provider
  - Upgrade gitlab_git to 7.2.14 to ignore CRLFs in .gitmodules (Stan Hu)
  - Clear cache to prevent listing deleted branches after MR removes source branch (Stan Hu)
  - Provide more feedback what went wrong if HipChat service failed test (Stan Hu)
  - Fix bug where backslashes in inline diffs could be dropped (Stan Hu)
  - Disable turbolinks when linking to Bitbucket import status (Stan Hu)
  - Fix broken code import and display error messages if something went wrong with creating project (Stan Hu)
  - Fix corrupted binary files when using API files endpoint (Stan Hu)
  - Bump Haml to 4.0.7 to speed up textarea rendering (Stan Hu)
  - Show incompatible projects in Bitbucket import status (Stan Hu)
  - Fix coloring of diffs on MR Discussion-tab (Gert Goet)
  - Fix "Network" and "Graphs" pages for branches with encoded slashes (Stan Hu)
  - Fix errors deleting and creating branches with encoded slashes (Stan Hu)
  - Always add current user to autocomplete controller to support filter by "Me" (Stan Hu)
  - Fix multi-line syntax highlighting (Stan Hu)
  - Fix network graph when branch name has single quotes (Stan Hu)
  - Add "Confirm user" button in user admin page (Stan Hu)
  - Upgrade gitlab_git to version 7.2.6 to fix Error 500 when creating network graphs (Stan Hu)
  - Add support for Unicode filenames in relative links (Hiroyuki Sato)
  - Fix URL used for refreshing notes if relative_url is present (Bartłomiej Święcki)
  - Fix commit data retrieval when branch name has single quotes (Stan Hu)
  - Check that project was actually created rather than just validated in import:repos task (Stan Hu)
  - Fix full screen mode for snippet comments (Daniel Gerhardt)
  - Fix 404 error in files view after deleting the last file in a repository (Stan Hu)
  - Fix the "Reload with full diff" URL button (Stan Hu)
  - Fix label read access for unauthenticated users (Daniel Gerhardt)
  - Fix access to disabled features for unauthenticated users (Daniel Gerhardt)
  - Fix OAuth provider bug where GitLab would not go return to the redirect_uri after sign-in (Stan Hu)
  - Fix file upload dialog for comment editing (Daniel Gerhardt)
  - Set OmniAuth full_host parameter to ensure redirect URIs are correct (Stan Hu)
  - Return comments in created order in merge request API (Stan Hu)
  - Disable internal issue tracker controller if external tracker is used (Stan Hu)
  - Expire Rails cache entries after two weeks to prevent endless Redis growth
  - Add support for destroying project milestones (Stan Hu)
  - Allow custom backup archive permissions
  - Add project star and fork count, group avatar URL and user/group web URL attributes to API
  - Show who last edited a comment if it wasn't the original author
  - Send notification to all participants when MR is merged.
  - Add ability to manage user email addresses via the API.
  - Show buttons to add license, changelog and contribution guide if they're missing.
  - Tweak project page buttons.
  - Disabled autocapitalize and autocorrect on login field (Daryl Chan)
  - Mention group and project name in creation, update and deletion notices (Achilleas Pipinellis)
  - Update gravatar link on profile page to link to configured gravatar host (Ben Bodenmiller)
  - Remove redis-store TTL monkey patch
  - Add support for CI skipped status
  - Fetch code from forks to refs/merge-requests/:id/head when merge request created
  - Remove comments and email addresses when publicly exposing ssh keys (Zeger-Jan van de Weg)
  - Add "Check out branch" button to the MR page.
  - Improve MR merge widget text and UI consistency.
  - Improve text in MR "How To Merge" modal.
  - Cache all events
  - Order commits by date when comparing branches
  - Fix bug causing error when the target branch of a symbolic ref was deleted
  - Include branch/tag name in archive file and directory name
  - Add dropzone upload progress
  - Add a label for merged branches on branches page (Florent Baldino)
  - Detect .mkd and .mkdn files as markdown (Ben Boeckel)
  - Fix: User search feature in admin area does not respect filters
  - Set max-width for README, issue and merge request description for easier read on big screens
  - Update Flowdock integration to support new Flowdock API (Boyan Tabakov)
  - Remove author from files view (Sven Strickroth)
  - Fix infinite loop when SAML was incorrectly configured.

v 7.13.5
  - Satellites reverted

v 7.13.4
  - Allow users to send abuse reports

v 7.13.3
  - Fix bug causing Bitbucket importer to crash when OAuth application had been removed.
  - Allow users to send abuse reports
  - Remove satellites
  - Link username to profile on Group Members page (Tom Webster)

v 7.13.2
  - Fix randomly failed spec
  - Create project services on Project creation
  - Add admin_merge_request ability to Developer level and up
  - Fix Error 500 when browsing projects with no HEAD (Stan Hu)
  - Fix labels / assignee / milestone for the merge requests when issues are disabled
  - Show the first tab automatically on MergeRequests#new
  - Add rake task 'gitlab:update_commit_count' (Daniel Gerhardt)
  - Fix Gmail Actions

v 7.13.1
  - Fix: Label modifications are not reflected in existing notes and in the issue list
  - Fix: Label not shown in the Issue list, although it's set through web interface
  - Fix: Group/project references are linked incorrectly
  - Improve documentation
  - Fix of migration: Check if session_expire_delay column exists before adding the column
  - Fix: ActionView::Template::Error
  - Fix: "Create Merge Request" isn't always shown in event for newly pushed branch
  - Fix bug causing "Remove source-branch" option not to work for merge requests from the same project.
  - Render Note field hints consistently for "new" and "edit" forms

v 7.13.0
  - Remove repository graph log to fix slow cache updates after push event (Stan Hu)
  - Only enable HSTS header for HTTPS and port 443 (Stan Hu)
  - Fix user autocomplete for unauthenticated users accessing public projects (Stan Hu)
  - Fix redirection to home page URL for unauthorized users (Daniel Gerhardt)
  - Add branch switching support for graphs (Daniel Gerhardt)
  - Fix external issue tracker hook/test for HTTPS URLs (Daniel Gerhardt)
  - Remove link leading to a 404 error in Deploy Keys page (Stan Hu)
  - Add support for unlocking users in admin settings (Stan Hu)
  - Add Irker service configuration options (Stan Hu)
  - Fix order of issues imported from GitHub (Hiroyuki Sato)
  - Bump rugments to 1.0.0beta8 to fix C prototype function highlighting (Jonathon Reinhart)
  - Fix Merge Request webhook to properly fire "merge" action when accepted from the web UI
  - Add `two_factor_enabled` field to admin user API (Stan Hu)
  - Fix invalid timestamps in RSS feeds (Rowan Wookey)
  - Fix downloading of patches on public merge requests when user logged out (Stan Hu)
  - Fix Error 500 when relative submodule resolves to a namespace that has a different name from its path (Stan Hu)
  - Extract the longest-matching ref from a commit path when multiple matches occur (Stan Hu)
  - Update maintenance documentation to explain no need to recompile asssets for omnibus installations (Stan Hu)
  - Support commenting on diffs in side-by-side mode (Stan Hu)
  - Fix JavaScript error when clicking on the comment button on a diff line that has a comment already (Stan Hu)
  - Return 40x error codes if branch could not be deleted in UI (Stan Hu)
  - Remove project visibility icons from dashboard projects list
  - Rename "Design" profile settings page to "Preferences".
  - Allow users to customize their default Dashboard page.
  - Update ssl_ciphers in Nginx example to remove DHE settings. This will deny forward secrecy for Android 2.3.7, Java 6 and OpenSSL 0.9.8
  - Admin can edit and remove user identities
  - Convert CRLF newlines to LF when committing using the web editor.
  - API request /projects/:project_id/merge_requests?state=closed will return only closed merge requests without merged one. If you need ones that were merged - use state=merged.
  - Allow Administrators to filter the user list by those with or without Two-factor Authentication enabled.
  - Show a user's Two-factor Authentication status in the administration area.
  - Explicit error when commit not found in the CI
  - Improve performance for issue and merge request pages
  - Users with guest access level can not set assignee, labels or milestones for issue and merge request
  - Reporter role can manage issue tracker now: edit any issue, set assignee or milestone and manage labels
  - Better performance for pages with events list, issues list and commits list
  - Faster automerge check and merge itself when source and target branches are in same repository
  - Correctly show anonymous authorized applications under Profile > Applications.
  - Query Optimization in MySQL.
  - Allow users to be blocked and unblocked via the API
  - Use native Postgres database cleaning during backup restore
  - Redesign project page. Show README as default instead of activity. Move project activity to separate page
  - Make left menu more hierarchical and less contextual by adding back item at top
  - A fork can’t have a visibility level that is greater than the original project.
  - Faster code search in repository and wiki. Fixes search page timeout for big repositories
  - Allow administrators to disable 2FA for a specific user
  - Add error message for SSH key linebreaks
  - Store commits count in database (will populate with valid values only after first push)
  - Rebuild cache after push to repository in background job
  - Fix transferring of project to another group using the API.

v 7.12.2
  - Correctly show anonymous authorized applications under Profile > Applications.
  - Faster automerge check and merge itself when source and target branches are in same repository
  - Audit log for user authentication
  - Allow custom label to be set for authentication providers.

v 7.12.1
  - Fix error when deleting a user who has projects (Stan Hu)
  - Fix post-receive errors on a push when an external issue tracker is configured (Stan Hu)
  - Add SAML to list of social_provider (Matt Firtion)
  - Fix merge requests API scope to keep compatibility in 7.12.x patch release (Dmitriy Zaporozhets)
  - Fix closed merge request scope at milestone page (Dmitriy Zaporozhets)
  - Revert merge request states renaming
  - Fix hooks for web based events with external issue references (Daniel Gerhardt)
  - Improve performance for issue and merge request pages
  - Compress database dumps to reduce backup size

v 7.12.0
  - Fix Error 500 when one user attempts to access a personal, internal snippet (Stan Hu)
  - Disable changing of target branch in new merge request page when a branch has already been specified (Stan Hu)
  - Fix post-receive errors on a push when an external issue tracker is configured (Stan Hu)
  - Update oauth button logos for Twitter and Google to recommended assets
  - Update browser gem to version 0.8.0 for IE11 support (Stan Hu)
  - Fix timeout when rendering file with thousands of lines.
  - Add "Remember me" checkbox to LDAP signin form.
  - Add session expiration delay configuration through UI application settings
  - Don't notify users mentioned in code blocks or blockquotes.
  - Omit link to generate labels if user does not have access to create them (Stan Hu)
  - Show warning when a comment will add 10 or more people to the discussion.
  - Disable changing of the source branch in merge request update API (Stan Hu)
  - Shorten merge request WIP text.
  - Add option to disallow users from registering any application to use GitLab as an OAuth provider
  - Support editing target branch of merge request (Stan Hu)
  - Refactor permission checks with issues and merge requests project settings (Stan Hu)
  - Fix Markdown preview not working in Edit Milestone page (Stan Hu)
  - Fix Zen Mode not closing with ESC key (Stan Hu)
  - Allow HipChat API version to be blank and default to v2 (Stan Hu)
  - Add file attachment support in Milestone description (Stan Hu)
  - Fix milestone "Browse Issues" button.
  - Set milestone on new issue when creating issue from index with milestone filter active.
  - Make namespace API available to all users (Stan Hu)
  - Add web hook support for note events (Stan Hu)
  - Disable "New Issue" and "New Merge Request" buttons when features are disabled in project settings (Stan Hu)
  - Remove Rack Attack monkey patches and bump to version 4.3.0 (Stan Hu)
  - Fix clone URL losing selection after a single click in Safari and Chrome (Stan Hu)
  - Fix git blame syntax highlighting when different commits break up lines (Stan Hu)
  - Add "Resend confirmation e-mail" link in profile settings (Stan Hu)
  - Allow to configure location of the `.gitlab_shell_secret` file. (Jakub Jirutka)
  - Disabled expansion of top/bottom blobs for new file diffs
  - Update Asciidoctor gem to version 1.5.2. (Jakub Jirutka)
  - Fix resolving of relative links to repository files in AsciiDoc documents. (Jakub Jirutka)
  - Use the user list from the target project in a merge request (Stan Hu)
  - Default extention for wiki pages is now .md instead of .markdown (Jeroen van Baarsen)
  - Add validation to wiki page creation (only [a-zA-Z0-9/_-] are allowed) (Jeroen van Baarsen)
  - Fix new/empty milestones showing 100% completion value (Jonah Bishop)
  - Add a note when an Issue or Merge Request's title changes
  - Consistently refer to MRs as either Merged or Closed.
  - Add Merged tab to MR lists.
  - Prefix EmailsOnPush email subject with `[Git]`.
  - Group project contributions by both name and email.
  - Clarify navigation labels for Project Settings and Group Settings.
  - Move user avatar and logout button to sidebar
  - You can not remove user if he/she is an only owner of group
  - User should be able to leave group. If not - show him proper message
  - User has ability to leave project
  - Add SAML support as an omniauth provider
  - Allow to configure a URL to show after sign out
  - Add an option to automatically sign-in with an Omniauth provider
  - GitLab CI service sends .gitlab-ci.yml in each push call
  - When remove project - move repository and schedule it removal
  - Improve group removing logic
  - Trigger create-hooks on backup restore task
  - Add option to automatically link omniauth and LDAP identities
  - Allow special character in users bio. I.e.: I <3 GitLab

v 7.11.4
  - Fix missing bullets when creating lists
  - Set rel="nofollow" on external links

v 7.11.3
  - no changes
  - Fix upgrader script (Martins Polakovs)

v 7.11.2
  - no changes

v 7.11.1
  - no changes

v 7.11.0
  - Fall back to Plaintext when Syntaxhighlighting doesn't work. Fixes some buggy lexers (Hannes Rosenögger)
  - Get editing comments to work in Chrome 43 again.
  - Fix broken view when viewing history of a file that includes a path that used to be another file (Stan Hu)
  - Don't show duplicate deploy keys
  - Fix commit time being displayed in the wrong timezone in some cases (Hannes Rosenögger)
  - Make the first branch pushed to an empty repository the default HEAD (Stan Hu)
  - Fix broken view when using a tag to display a tree that contains git submodules (Stan Hu)
  - Make Reply-To config apply to change e-mail confirmation and other Devise notifications (Stan Hu)
  - Add application setting to restrict user signups to e-mail domains (Stan Hu)
  - Don't allow a merge request to be merged when its title starts with "WIP".
  - Add a page title to every page.
  - Allow primary email to be set to an email that you've already added.
  - Fix clone URL field and X11 Primary selection (Dmitry Medvinsky)
  - Ignore invalid lines in .gitmodules
  - Fix "Cannot move project" error message from popping up after a successful transfer (Stan Hu)
  - Redirect to sign in page after signing out.
  - Fix "Hello @username." references not working by no longer allowing usernames to end in period.
  - Fix "Revspec not found" errors when viewing diffs in a forked project with submodules (Stan Hu)
  - Improve project page UI
  - Fix broken file browsing with relative submodule in personal projects (Stan Hu)
  - Add "Reply quoting selected text" shortcut key (`r`)
  - Fix bug causing `@whatever` inside an issue's first code block to be picked up as a user mention.
  - Fix bug causing `@whatever` inside an inline code snippet (backtick-style) to be picked up as a user mention.
  - When use change branches link at MR form - save source branch selection instead of target one
  - Improve handling of large diffs
  - Added GitLab Event header for project hooks
  - Add Two-factor authentication (2FA) for GitLab logins
  - Show Atom feed buttons everywhere where applicable.
  - Add project activity atom feed.
  - Don't crash when an MR from a fork has a cross-reference comment from the target project on one of its commits.
  - Explain how to get a new password reset token in welcome emails
  - Include commit comments in MR from a forked project.
  - Group milestones by title in the dashboard and all other issue views.
  - Query issues, merge requests and milestones with their IID through API (Julien Bianchi)
  - Add default project and snippet visibility settings to the admin web UI.
  - Show incompatible projects in Google Code import status (Stan Hu)
  - Fix bug where commit data would not appear in some subdirectories (Stan Hu)
  - Task lists are now usable in comments, and will show up in Markdown previews.
  - Fix bug where avatar filenames were not actually deleted from the database during removal (Stan Hu)
  - Fix bug where Slack service channel was not saved in admin template settings. (Stan Hu)
  - Protect OmniAuth request phase against CSRF.
  - Don't send notifications to mentioned users that don't have access to the project in question.
  - Add search issues/MR by number
  - Change plots to bar graphs in commit statistics screen
  - Move snippets UI to fluid layout
  - Improve UI for sidebar. Increase separation between navigation and content
  - Improve new project command options (Ben Bodenmiller)
  - Add common method to force UTF-8 and use it to properly handle non-ascii OAuth user properties (Onur Küçük)
  - Prevent sending empty messages to HipChat (Chulki Lee)
  - Improve UI for mobile phones on dashboard and project pages
  - Add room notification and message color option for HipChat
  - Allow to use non-ASCII letters and dashes in project and namespace name. (Jakub Jirutka)
  - Add footnotes support to Markdown (Guillaume Delbergue)
  - Add current_sign_in_at to UserFull REST api.
  - Make Sidekiq MemoryKiller shutdown signal configurable
  - Add "Create Merge Request" buttons to commits and branches pages and push event.
  - Show user roles by comments.
  - Fix automatic blocking of auto-created users from Active Directory.
  - Call merge request web hook for each new commits (Arthur Gautier)
  - Use SIGKILL by default in Sidekiq::MemoryKiller
  - Fix mentioning of private groups.
  - Add style for <kbd> element in markdown
  - Spin spinner icon next to "Checking for CI status..." on MR page.
  - Fix reference links in dashboard activity and ATOM feeds.
  - Ensure that the first added admin performs repository imports

v 7.10.4
  - Fix migrations broken in 7.10.2
  - Make tags for GitLab installations running on MySQL case sensitive
  - Get Gitorious importer to work again.
  - Fix adding new group members from admin area
  - Fix DB error when trying to tag a repository (Stan Hu)
  - Fix Error 500 when searching Wiki pages (Stan Hu)
  - Unescape branch names in compare commit (Stan Hu)
  - Order commit comments chronologically in API.

v 7.10.2
  - Fix CI links on MR page

v 7.10.0
  - Ignore submodules that are defined in .gitmodules but are checked in as directories.
  - Allow projects to be imported from Google Code.
  - Remove access control for uploaded images to fix broken images in emails (Hannes Rosenögger)
  - Allow users to be invited by email to join a group or project.
  - Don't crash when project repository doesn't exist.
  - Add config var to block auto-created LDAP users.
  - Don't use HTML ellipsis in EmailsOnPush subject truncated commit message.
  - Set EmailsOnPush reply-to address to committer email when enabled.
  - Fix broken file browsing with a submodule that contains a relative link (Stan Hu)
  - Fix persistent XSS vulnerability around profile website URLs.
  - Fix project import URL regex to prevent arbitary local repos from being imported.
  - Fix directory traversal vulnerability around uploads routes.
  - Fix directory traversal vulnerability around help pages.
  - Don't leak existence of project via search autocomplete.
  - Don't leak existence of group or project via search.
  - Fix bug where Wiki pages that included a '/' were no longer accessible (Stan Hu)
  - Fix bug where error messages from Dropzone would not be displayed on the issues page (Stan Hu)
  - Add a rake task to check repository integrity with `git fsck`
  - Add ability to configure Reply-To address in gitlab.yml (Stan Hu)
  - Move current user to the top of the list in assignee/author filters (Stan Hu)
  - Fix broken side-by-side diff view on merge request page (Stan Hu)
  - Set Application controller default URL options to ensure all url_for calls are consistent (Stan Hu)
  - Allow HTML tags in Markdown input
  - Fix code unfold not working on Compare commits page (Stan Hu)
  - Fix generating SSH key fingerprints with OpenSSH 6.8. (Sašo Stanovnik)
  - Fix "Import projects from" button to show the correct instructions (Stan Hu)
  - Fix dots in Wiki slugs causing errors (Stan Hu)
  - Make maximum attachment size configurable via Application Settings (Stan Hu)
  - Update poltergeist to version 1.6.0 to support PhantomJS 2.0 (Zeger-Jan van de Weg)
  - Fix cross references when usernames, milestones, or project names contain underscores (Stan Hu)
  - Disable reference creation for comments surrounded by code/preformatted blocks (Stan Hu)
  - Reduce Rack Attack false positives causing 403 errors during HTTP authentication (Stan Hu)
  - enable line wrapping per default and remove the checkbox to toggle it (Hannes Rosenögger)
  - Fix a link in the patch update guide
  - Add a service to support external wikis (Hannes Rosenögger)
  - Omit the "email patches" link and fix plain diff view for merge commits
  - List new commits for newly pushed branch in activity view.
  - Add sidetiq gem dependency to match EE
  - Add changelog, license and contribution guide links to project tab bar.
  - Improve diff UI
  - Fix alignment of navbar toggle button (Cody Mize)
  - Fix checkbox rendering for nested task lists
  - Identical look of selectboxes in UI
  - Upgrade the gitlab_git gem to version 7.1.3
  - Move "Import existing repository by URL" option to button.
  - Improve error message when save profile has error.
  - Passing the name of pushed ref to CI service (requires GitLab CI 7.9+)
  - Add location field to user profile
  - Fix print view for markdown files and wiki pages
  - Fix errors when deleting old backups
  - Improve GitLab performance when working with git repositories
  - Add tag message and last commit to tag hook (Kamil Trzciński)
  - Restrict permissions on backup files
  - Improve oauth accounts UI in profile page
  - Add ability to unlink connected accounts
  - Replace commits calendar with faster contribution calendar that includes issues and merge requests
  - Add inifinite scroll to user page activity
  - Don't include system notes in issue/MR comment count.
  - Don't mark merge request as updated when merge status relative to target branch changes.
  - Link note avatar to user.
  - Make Git-over-SSH errors more descriptive.
  - Fix EmailsOnPush.
  - Refactor issue filtering
  - AJAX selectbox for issue assignee and author filters
  - Fix issue with missing options in issue filtering dropdown if selected one
  - Prevent holding Control-Enter or Command-Enter from posting comment multiple times.
  - Prevent note form from being cleared when submitting failed.
  - Improve file icons rendering on tree (Sullivan Sénéchal)
  - API: Add pagination to project events
  - Get issue links in notification mail to work again.
  - Don't show commit comment button when user is not signed in.
  - Fix admin user projects lists.
  - Don't leak private group existence by redirecting from namespace controller to group controller.
  - Ability to skip some items from backup (database, respositories or uploads)
  - Archive repositories in background worker.
  - Import GitHub, Bitbucket or GitLab.com projects owned by authenticated user into current namespace.
  - Project labels are now available over the API under the "tag_list" field (Cristian Medina)
  - Fixed link paths for HTTP and SSH on the admin project view (Jeremy Maziarz)
  - Fix and improve help rendering (Sullivan Sénéchal)
  - Fix final line in EmailsOnPush email diff being rendered as error.
  - Prevent duplicate Buildkite service creation.
  - Fix git over ssh errors 'fatal: protocol error: bad line length character'
  - Automatically setup GitLab CI project for forks if origin project has GitLab CI enabled
  - Bust group page project list cache when namespace name or path changes.
  - Explicitly set image alt-attribute to prevent graphical glitches if gravatars could not be loaded
  - Allow user to choose a public email to show on public profile
  - Remove truncation from issue titles on milestone page (Jason Blanchard)
  - Fix stuck Merge Request merging events from old installations (Ben Bodenmiller)
  - Fix merge request comments on files with multiple commits
  - Fix Resource Owner Password Authentication Flow

v 7.9.4
  - Security: Fix project import URL regex to prevent arbitary local repos from being imported
  - Fixed issue where only 25 commits would load in file listings
  - Fix LDAP identities  after config update

v 7.9.3
  - Contains no changes
  - Add icons to Add dropdown items.
  - Allow admin to create public deploy keys that are accessible to any project.
  - Warn when gitlab-shell version doesn't match requirement.
  - Skip email confirmation when set by admin or via LDAP.
  - Only allow users to reference groups, projects, issues, MRs, commits they have access to.

v 7.9.3
  - Contains no changes

v 7.9.2
  - Contains no changes

v 7.9.1
  - Include missing events and fix save functionality in admin service template settings form (Stan Hu)
  - Fix "Import projects from" button to show the correct instructions (Stan Hu)
  - Fix OAuth2 issue importing a new project from GitHub and GitLab (Stan Hu)
  - Fix for LDAP with commas in DN
  - Fix missing events and in admin Slack service template settings form (Stan Hu)
  - Don't show commit comment button when user is not signed in.
  - Downgrade gemnasium-gitlab-service gem

v 7.9.0
  - Add HipChat integration documentation (Stan Hu)
  - Update documentation for object_kind field in Webhook push and tag push Webhooks (Stan Hu)
  - Fix broken email images (Hannes Rosenögger)
  - Automatically config git if user forgot, where possible (Zeger-Jan van de Weg)
  - Fix mass SQL statements on initial push (Hannes Rosenögger)
  - Add tag push notifications and normalize HipChat and Slack messages to be consistent (Stan Hu)
  - Add comment notification events to HipChat and Slack services (Stan Hu)
  - Add issue and merge request events to HipChat and Slack services (Stan Hu)
  - Fix merge request URL passed to Webhooks. (Stan Hu)
  - Fix bug that caused a server error when editing a comment to "+1" or "-1" (Stan Hu)
  - Fix code preview theme setting for comments, issues, merge requests, and snippets (Stan Hu)
  - Move labels/milestones tabs to sidebar
  - Upgrade Rails gem to version 4.1.9.
  - Improve error messages for file edit failures
  - Improve UI for commits, issues and merge request lists
  - Fix commit comments on first line of diff not rendering in Merge Request Discussion view.
  - Allow admins to override restricted project visibility settings.
  - Move restricted visibility settings from gitlab.yml into the web UI.
  - Improve trigger merge request hook when source project branch has been updated (Kirill Zaitsev)
  - Save web edit in new branch
  - Fix ordering of imported but unchanged projects (Marco Wessel)
  - Mobile UI improvements: make aside content expandable
  - Expose avatar_url in projects API
  - Fix checkbox alignment on the application settings page.
  - Generalize image upload in drag and drop in markdown to all files (Hannes Rosenögger)
  - Fix mass-unassignment of issues (Robert Speicher)
  - Fix hidden diff comments in merge request discussion view
  - Allow user confirmation to be skipped for new users via API
  - Add a service to send updates to an Irker gateway (Romain Coltel)
  - Add brakeman (security scanner for Ruby on Rails)
  - Slack username and channel options
  - Add grouped milestones from all projects to dashboard.
  - Web hook sends pusher email as well as commiter
  - Add Bitbucket omniauth provider.
  - Add Bitbucket importer.
  - Support referencing issues to a project whose name starts with a digit
  - Condense commits already in target branch when updating merge request source branch.
  - Send notifications and leave system comments when bulk updating issues.
  - Automatically link commit ranges to compare page: sha1...sha4 or sha1..sha4 (includes sha1 in comparison)
  - Move groups page from profile to dashboard
  - Starred projects page at dashboard
  - Blocking user does not remove him/her from project/groups but show blocked label
  - Change subject of EmailsOnPush emails to include namespace, project and branch.
  - Change subject of EmailsOnPush emails to include first commit message when multiple were pushed.
  - Remove confusing footer from EmailsOnPush mail body.
  - Add list of changed files to EmailsOnPush emails.
  - Add option to send EmailsOnPush emails from committer email if domain matches.
  - Add option to disable code diffs in EmailOnPush emails.
  - Wrap commit message in EmailsOnPush email.
  - Send EmailsOnPush emails when deleting commits using force push.
  - Fix EmailsOnPush email comparison link to include first commit.
  - Fix highliht of selected lines in file
  - Reject access to group/project avatar if the user doesn't have access.
  - Add database migration to clean group duplicates with same path and name (Make sure you have a backup before update)
  - Add GitLab active users count to rake gitlab:check
  - Starred projects page at dashboard
  - Make email display name configurable
  - Improve json validation in hook data
  - Use Emoji One
  - Updated emoji help documentation to properly reference EmojiOne.
  - Fix missing GitHub organisation repositories on import page.
  - Added blue theme
  - Remove annoying notice messages when create/update merge request
  - Allow smb:// links in Markdown text.
  - Filter merge request by title or description at Merge Requests page
  - Block user if he/she was blocked in Active Directory
  - Fix import pages not working after first load.
  - Use custom LDAP label in LDAP signin form.
  - Execute hooks and services when branch or tag is created or deleted through web interface.
  - Block and unblock user if he/she was blocked/unblocked in Active Directory
  - Raise recommended number of unicorn workers from 2 to 3
  - Use same layout and interactivity for project members as group members.
  - Prevent gitlab-shell character encoding issues by receiving its changes as raw data.
  - Ability to unsubscribe/subscribe to issue or merge request
  - Delete deploy key when last connection to a project is destroyed.
  - Fix invalid Atom feeds when using emoji, horizontal rules, or images (Christian Walther)
  - Backup of repositories with tar instead of git bundle (only now are git-annex files included in the backup)
  - Add canceled status for CI
  - Send EmailsOnPush email when branch or tag is created or deleted.
  - Faster merge request processing for large repository
  - Prevent doubling AJAX request with each commit visit via Turbolink
  - Prevent unnecessary doubling of js events on import pages and user calendar

v 7.8.4
  - Fix issue_tracker_id substitution in custom issue trackers
  - Fix path and name duplication in namespaces

v 7.8.3
  - Bump version of gitlab_git fixing annotated tags without message

v 7.8.2
  - Fix service migration issue when upgrading from versions prior to 7.3
  - Fix setting of the default use project limit via admin UI
  - Fix showing of already imported projects for GitLab and Gitorious importers
  - Fix response of push to repository to return "Not found" if user doesn't have access
  - Fix check if user is allowed to view the file attachment
  - Fix import check for case sensetive namespaces
  - Increase timeout for Git-over-HTTP requests to 1 hour since large pulls/pushes can take a long time.
  - Properly handle autosave local storage exceptions.
  - Escape wildcards when searching LDAP by username.

v 7.8.1
  - Fix run of custom post receive hooks
  - Fix migration that caused issues when upgrading to version 7.8 from versions prior to 7.3
  - Fix the warning for LDAP users about need to set password
  - Fix avatars which were not shown for non logged in users
  - Fix urls for the issues when relative url was enabled

v 7.8.0
  - Fix access control and protection against XSS for note attachments and other uploads.
  - Replace highlight.js with rouge-fork rugments (Stefan Tatschner)
  - Make project search case insensitive (Hannes Rosenögger)
  - Include issue/mr participants in list of recipients for reassign/close/reopen emails
  - Expose description in groups API
  - Better UI for project services page
  - Cleaner UI for web editor
  - Add diff syntax highlighting in email-on-push service notifications (Hannes Rosenögger)
  - Add API endpoint to fetch all changes on a MergeRequest (Jeroen van Baarsen)
  - View note image attachments in new tab when clicked instead of downloading them
  - Improve sorting logic in UI and API. Explicitly define what sorting method is used by default
  - Fix overflow at sidebar when have several items
  - Add notes for label changes in issue and merge requests
  - Show tags in commit view (Hannes Rosenögger)
  - Only count a user's vote once on a merge request or issue (Michael Clarke)
  - Increase font size when browse source files and diffs
  - Service Templates now let you set default values for all services
  - Create new file in empty repository using GitLab UI
  - Ability to clone project using oauth2 token
  - Upgrade Sidekiq gem to version 3.3.0
  - Stop git zombie creation during force push check
  - Show success/error messages for test setting button in services
  - Added Rubocop for code style checks
  - Fix commits pagination
  - Async load a branch information at the commit page
  - Disable blacklist validation for project names
  - Allow configuring protection of the default branch upon first push (Marco Wessel)
  - Add gitlab.com importer
  - Add an ability to login with gitlab.com
  - Add a commit calendar to the user profile (Hannes Rosenögger)
  - Submit comment on command-enter
  - Notify all members of a group when that group is mentioned in a comment, for example: `@gitlab-org` or `@sales`.
  - Extend issue clossing pattern to include "Resolve", "Resolves", "Resolved", "Resolving" and "Close" (Julien Bianchi and Hannes Rosenögger)
  - Fix long broadcast message cut-off on left sidebar (Visay Keo)
  - Add Project Avatars (Steven Thonus and Hannes Rosenögger)
  - Password reset token validity increased from 2 hours to 2 days since it is also send on account creation.
  - Edit group members via API
  - Enable raw image paste from clipboard, currently Chrome only (Marco Cyriacks)
  - Add action property to merge request hook (Julien Bianchi)
  - Remove duplicates from group milestone participants list.
  - Add a new API function that retrieves all issues assigned to a single milestone (Justin Whear and Hannes Rosenögger)
  - API: Access groups with their path (Julien Bianchi)
  - Added link to milestone and keeping resource context on smaller viewports for issues and merge requests (Jason Blanchard)
  - Allow notification email to be set separately from primary email.
  - API: Add support for editing an existing project (Mika Mäenpää and Hannes Rosenögger)
  - Don't have Markdown preview fail for long comments/wiki pages.
  - When test web hook - show error message instead of 500 error page if connection to hook url was reset
  - Added support for firing system hooks on group create/destroy and adding/removing users to group (Boyan Tabakov)
  - Added persistent collapse button for left side nav bar (Jason Blanchard)
  - Prevent losing unsaved comments by automatically restoring them when comment page is loaded again.
  - Don't allow page to be scaled on mobile.
  - Clean the username acquired from OAuth/LDAP so it doesn't fail username validation and block signing up.
  - Show assignees in merge request index page (Kelvin Mutuma)
  - Link head panel titles to relevant root page.
  - Allow users that signed up via OAuth to set their password in order to use Git over HTTP(S).
  - Show users button to share their newly created public or internal projects on twitter
  - Add quick help links to the GitLab pricing and feature comparison pages.
  - Fix duplicate authorized applications in user profile and incorrect application client count in admin area.
  - Make sure Markdown previews always use the same styling as the eventual destination.
  - Remove deprecated Group#owner_id from API
  - Show projects user contributed to on user page. Show stars near project on user page.
  - Improve database performance for GitLab
  - Add Asana service (Jeremy Benoist)
  - Improve project web hooks with extra data

v 7.7.2
  - Update GitLab Shell to version 2.4.2 that fixes a bug when developers can push to protected branch
  - Fix issue when LDAP user can't login with existing GitLab account

v 7.7.1
  - Improve mention autocomplete performance
  - Show setup instructions for GitHub import if disabled
  - Allow use http for OAuth applications

v 7.7.0
  - Import from GitHub.com feature
  - Add Jetbrains Teamcity CI service (Jason Lippert)
  - Mention notification level
  - Markdown preview in wiki (Yuriy Glukhov)
  - Raise group avatar filesize limit to 200kb
  - OAuth applications feature
  - Show user SSH keys in admin area
  - Developer can push to protected branches option
  - Set project path instead of project name in create form
  - Block Git HTTP access after 10 failed authentication attempts
  - Updates to the messages returned by API (sponsored by O'Reilly Media)
  - New UI layout with side navigation
  - Add alert message in case of outdated browser (IE < 10)
  - Added API support for sorting projects
  - Update gitlab_git to version 7.0.0.rc14
  - Add API project search filter option for authorized projects
  - Fix File blame not respecting branch selection
  - Change some of application settings on fly in admin area UI
  - Redesign signin/signup pages
  - Close standard input in Gitlab::Popen.popen
  - Trigger GitLab CI when push tags
  - When accept merge request - do merge using sidaekiq job
  - Enable web signups by default
  - Fixes for diff comments: drag-n-drop images, selecting images
  - Fixes for edit comments: drag-n-drop images, preview mode, selecting images, save & update
  - Remove password strength indicator



v 7.6.0
  - Fork repository to groups
  - New rugged version
  - Add CRON=1 backup setting for quiet backups
  - Fix failing wiki restore
  - Add optional Sidekiq MemoryKiller middleware (enabled via SIDEKIQ_MAX_RSS env variable)
  - Monokai highlighting style now more faithful to original design (Mark Riedesel)
  - Create project with repository in synchrony
  - Added ability to create empty repo or import existing one if project does not have repository
  - Reactivate highlight.js language autodetection
  - Mobile UI improvements
  - Change maximum avatar file size from 100KB to 200KB
  - Strict validation for snippet file names
  - Enable Markdown preview for issues, merge requests, milestones, and notes (Vinnie Okada)
  - In the docker directory is a container template based on the Omnibus packages.
  - Update Sidekiq to version 2.17.8
  - Add author filter to project issues and merge requests pages
  - Atom feed for user activity
  - Support multiple omniauth providers for the same user
  - Rendering cross reference in issue title and tooltip for merge request
  - Show username in comments
  - Possibility to create Milestones or Labels when Issues are disabled
  - Fix bug with showing gpg signature in tag

v 7.5.3
  - Bump gitlab_git to 7.0.0.rc12 (includes Rugged 0.21.2)

v 7.5.2
  - Don't log Sidekiq arguments by default
  - Fix restore of wiki repositories from backups

v 7.5.1
  - Add missing timestamps to 'members' table

v 7.5.0
  - API: Add support for Hipchat (Kevin Houdebert)
  - Add time zone configuration in gitlab.yml (Sullivan Senechal)
  - Fix LDAP authentication for Git HTTP access
  - Run 'GC.start' after every EmailsOnPushWorker job
  - Fix LDAP config lookup for provider 'ldap'
  - Drop all sequences during Postgres database restore
  - Project title links to project homepage (Ben Bodenmiller)
  - Add Atlassian Bamboo CI service (Drew Blessing)
  - Mentioned @user will receive email even if he is not participating in issue or commit
  - Session API: Use case-insensitive authentication like in UI (Andrey Krivko)
  - Tie up loose ends with annotated tags: API & UI (Sean Edge)
  - Return valid json for deleting branch via API (sponsored by O'Reilly Media)
  - Expose username in project events API (sponsored by O'Reilly Media)
  - Adds comments to commits in the API
  - Performance improvements
  - Fix post-receive issue for projects with deleted forks
  - New gitlab-shell version with custom hooks support
  - Improve code
  - GitLab CI 5.2+ support (does not support older versions)
  - Fixed bug when you can not push commits starting with 000000 to protected branches
  - Added a password strength indicator
  - Change project name and path in one form
  - Display renamed files in diff views (Vinnie Okada)
  - Fix raw view for public snippets
  - Use secret token with GitLab internal API.
  - Add missing timestamps to 'members' table

v 7.4.5
  - Bump gitlab_git to 7.0.0.rc12 (includes Rugged 0.21.2)

v 7.4.4
  - No changes

v 7.4.3
  - Fix raw snippets view
  - Fix security issue for member api
  - Fix buildbox integration

v 7.4.2
  - Fix internal snippet exposing for unauthenticated users

v 7.4.1
  - Fix LDAP authentication for Git HTTP access
  - Fix LDAP config lookup for provider 'ldap'
  - Fix public snippets
  - Fix 500 error on projects with nested submodules

v 7.4.0
  - Refactored membership logic
  - Improve error reporting on users API (Julien Bianchi)
  - Refactor test coverage tools usage. Use SIMPLECOV=true to generate it locally
  - Default branch is protected by default
  - Increase unicorn timeout to 60 seconds
  - Sort search autocomplete projects by stars count so most popular go first
  - Add README to tab on project show page
  - Do not delete tmp/repositories itself during clean-up, only its contents
  - Support for backup uploads to remote storage
  - Prevent notes polling when there are not notes
  - Internal ForkService: Prepare support for fork to a given namespace
  - API: Add support for forking a project via the API (Bernhard Kaindl)
  - API: filter project issues by milestone (Julien Bianchi)
  - Fail harder in the backup script
  - Changes to Slack service structure, only webhook url needed
  - Zen mode for wiki and milestones (Robert Schilling)
  - Move Emoji parsing to html-pipeline-gitlab (Robert Schilling)
  - Font Awesome 4.2 integration (Sullivan Senechal)
  - Add Pushover service integration (Sullivan Senechal)
  - Add select field type for services options (Sullivan Senechal)
  - Add cross-project references to the Markdown parser (Vinnie Okada)
  - Add task lists to issue and merge request descriptions (Vinnie Okada)
  - Snippets can be public, internal or private
  - Improve danger zone: ask project path to confirm data-loss action
  - Raise exception on forgery
  - Show build coverage in Merge Requests (requires GitLab CI v5.1)
  - New milestone and label links on issue edit form
  - Improved repository graphs
  - Improve event note display in dashboard and project activity views (Vinnie Okada)
  - Add users sorting to admin area
  - UI improvements
  - Fix ambiguous sha problem with mentioned commit
  - Fixed bug with apostrophe when at mentioning users
  - Add active directory ldap option
  - Developers can push to wiki repo. Protected branches does not affect wiki repo any more
  - Faster rev list
  - Fix branch removal

v 7.3.2
  - Fix creating new file via web editor
  - Use gitlab-shell v2.0.1

v 7.3.1
  - Fix ref parsing in Gitlab::GitAccess
  - Fix error 500 when viewing diff on a file with changed permissions
  - Fix adding comments to MR when source branch is master
  - Fix error 500 when searching description contains relative link

v 7.3.0
  - Always set the 'origin' remote in satellite actions
  - Write authorized_keys in tmp/ during tests
  - Use sockets to connect to Redis
  - Add dormant New Relic gem (can be enabled via environment variables)
  - Expire Rack sessions after 1 week
  - Cleaner signin/signup pages
  - Improved comments UI
  - Better search with filtering, pagination etc
  - Added a checkbox to toggle line wrapping in diff (Yuriy Glukhov)
  - Prevent project stars duplication when fork project
  - Use the default Unicorn socket backlog value of 1024
  - Support Unix domain sockets for Redis
  - Store session Redis keys in 'session:gitlab:' namespace
  - Deprecate LDAP account takeover based on partial LDAP email / GitLab username match
  - Use /bin/sh instead of Bash in bin/web, bin/background_jobs (Pavel Novitskiy)
  - Keyboard shortcuts for productivity (Robert Schilling)
  - API: filter issues by state (Julien Bianchi)
  - API: filter issues by labels (Julien Bianchi)
  - Add system hook for ssh key changes
  - Add blob permalink link (Ciro Santilli)
  - Create annotated tags through UI and API (Sean Edge)
  - Snippets search (Charles Bushong)
  - Comment new push to existing MR
  - Add 'ci' to the blacklist of forbidden names
  - Improve text filtering on issues page
  - Comment & Close button
  - Process git push --all much faster
  - Don't allow edit of system notes
  - Project wiki search (Ralf Seidler)
  - Enabled Shibboleth authentication support (Matus Banas)
  - Zen mode (fullscreen) for issues/MR/notes (Robert Schilling)
  - Add ability to configure webhook timeout via gitlab.yml (Wes Gurney)
  - Sort project merge requests in asc or desc order for updated_at or created_at field (sponsored by O'Reilly Media)
  - Add Redis socket support to 'rake gitlab:shell:install'

v 7.2.1
  - Delete orphaned labels during label migration (James Brooks)
  - Security: prevent XSS with stricter MIME types for raw repo files

v 7.2.0
  - Explore page
  - Add project stars (Ciro Santilli)
  - Log Sidekiq arguments
  - Better labels: colors, ability to rename and remove
  - Improve the way merge request collects diffs
  - Improve compare page for large diffs
  - Expose the full commit message via API
  - Fix 500 error on repository rename
  - Fix bug when MR download patch return invalid diff
  - Test gitlab-shell integration
  - Repository import timeout increased from 2 to 4 minutes allowing larger repos to be imported
  - API for labels (Robert Schilling)
  - API: ability to set an import url when creating project for specific user

v 7.1.1
  - Fix cpu usage issue in Firefox
  - Fix redirect loop when changing password by new user
  - Fix 500 error on new merge request page

v 7.1.0
  - Remove observers
  - Improve MR discussions
  - Filter by description on Issues#index page
  - Fix bug with namespace select when create new project page
  - Show README link after description for non-master members
  - Add @all mention for comments
  - Dont show reply button if user is not signed in
  - Expose more information for issues with webhook
  - Add a mention of the merge request into the default merge request commit message
  - Improve code highlight, introduce support for more languages like Go, Clojure, Erlang etc
  - Fix concurrency issue in repository download
  - Dont allow repository name start with ?
  - Improve email threading (Pierre de La Morinerie)
  - Cleaner help page
  - Group milestones
  - Improved email notifications
  - Contributors API (sponsored by Mobbr)
  - Fix LDAP TLS authentication (Boris HUISGEN)
  - Show VERSION information on project sidebar
  - Improve branch removal logic when accept MR
  - Fix bug where comment form is spawned inside the Reply button
  - Remove Dir.chdir from Satellite#lock for thread-safety
  - Increased default git max_size value from 5MB to 20MB in gitlab.yml. Please update your configs!
  - Show error message in case of timeout in satellite when create MR
  - Show first 100 files for huge diff instead of hiding all
  - Change default admin email from admin@local.host to admin@example.com

v 7.0.0
  - The CPU no longer overheats when you hold down the spacebar
  - Improve edit file UI
  - Add ability to upload group avatar when create
  - Protected branch cannot be removed
  - Developers can remove normal branches with UI
  - Remove branch via API (sponsored by O'Reilly Media)
  - Move protected branches page to Project settings area
  - Redirect to Files view when create new branch via UI
  - Drag and drop upload of image in every markdown-area (Earle Randolph Bunao and Neil Francis Calabroso)
  - Refactor the markdown relative links processing
  - Make it easier to implement other CI services for GitLab
  - Group masters can create projects in group
  - Deprecate ruby 1.9.3 support
  - Only masters can rewrite/remove git tags
  - Add X-Frame-Options SAMEORIGIN to Nginx config so Sidekiq admin is visible
  - UI improvements
  - Case-insensetive search for issues
  - Update to rails 4.1
  - Improve performance of application for projects and groups with a lot of members
  - Formally support Ruby 2.1
  - Include Nginx gitlab-ssl config
  - Add manual language detection for highlight.js
  - Added example.com/:username routing
  - Show notice if your profile is public
  - UI improvements for mobile devices
  - Improve diff rendering performance
  - Drag-n-drop for issues and merge requests between states at milestone page
  - Fix '0 commits' message for huge repositories on project home page
  - Prevent 500 error page when visit commit page from large repo
  - Add notice about huge push over http to unicorn config
  - File action in satellites uses default 30 seconds timeout instead of old 10 seconds one
  - Overall performance improvements
  - Skip init script check on omnibus-gitlab
  - Be more selective when killing stray Sidekiqs
  - Check LDAP user filter during sign-in
  - Remove wall feature (no data loss - you can take it from database)
  - Dont expose user emails via API unless you are admin
  - Detect issues closed by Merge Request description
  - Better email subject lines from email on push service (Alex Elman)
  - Enable identicon for gravatar be default

v 6.9.2
  - Revert the commit that broke the LDAP user filter

v 6.9.1
  - Fix scroll to highlighted line
  - Fix the pagination on load for commits page

v 6.9.0
  - Store Rails cache data in the Redis `cache:gitlab` namespace
  - Adjust MySQL limits for existing installations
  - Add db index on project_id+iid column. This prevents duplicate on iid (During migration duplicates will be removed)
  - Markdown preview or diff during editing via web editor (Evgeniy Sokovikov)
  - Give the Rails cache its own Redis namespace
  - Add ability to set different ssh host, if different from http/https
  - Fix syntax highlighting for code comments blocks
  - Improve comments loading logic
  - Stop refreshing comments when the tab is hidden
  - Improve issue and merge request mobile UI (Drew Blessing)
  - Document how to convert a backup to PostgreSQL
  - Fix locale bug in backup manager
  - Fix can not automerge when MR description is too long
  - Fix wiki backup skip bug
  - Two Step MR creation process
  - Remove unwanted files from satellite working directory with git clean -fdx
  - Accept merge request via API (sponsored by O'Reilly Media)
  - Add more access checks during API calls
  - Block SSH access for 'disabled' Active Directory users
  - Labels for merge requests (Drew Blessing)
  - Threaded emails by setting a Message-ID (Philip Blatter)

v 6.8.0
  - Ability to at mention users that are participating in issue and merge req. discussion
  - Enabled GZip Compression for assets in example Nginx, make sure that Nginx is compiled with --with-http_gzip_static_module flag (this is default in Ubuntu)
  - Make user search case-insensitive (Christopher Arnold)
  - Remove omniauth-ldap nickname bug workaround
  - Drop all tables before restoring a Postgres backup
  - Make the repository downloads path configurable
  - Create branches via API (sponsored by O'Reilly Media)
  - Changed permission of gitlab-satellites directory not to be world accessible
  - Protected branch does not allow force push
  - Fix popen bug in `rake gitlab:satellites:create`
  - Disable connection reaping for MySQL
  - Allow oauth signup without email for twitter and github
  - Fix faulty namespace names that caused 500 on user creation
  - Option to disable standard login
  - Clean old created archives from repository downloads directory
  - Fix download link for huge MR diffs
  - Expose event and mergerequest timestamps in API
  - Fix emails on push service when only one commit is pushed

v 6.7.3
  - Fix the merge notification email not being sent (Pierre de La Morinerie)
  - Drop all tables before restoring a Postgres backup
  - Remove yanked modernizr gem

v 6.7.2
  - Fix upgrader script

v 6.7.1
  - Fix GitLab CI integration

v 6.7.0
  - Increased the example Nginx client_max_body_size from 5MB to 20MB, consider updating it manually on existing installations
  - Add support for Gemnasium as a Project Service (Olivier Gonzalez)
  - Add edit file button to MergeRequest diff
  - Public groups (Jason Hollingsworth)
  - Cleaner headers in Notification Emails (Pierre de La Morinerie)
  - Blob and tree gfm links to anchors work
  - Piwik Integration (Sebastian Winkler)
  - Show contribution guide link for new issue form (Jeroen van Baarsen)
  - Fix CI status for merge requests from fork
  - Added option to remove issue assignee on project issue page and issue edit page (Jason Blanchard)
  - New page load indicator that includes a spinner that scrolls with the page
  - Converted all the help sections into markdown
  - LDAP user filters
  - Streamline the content of notification emails (Pierre de La Morinerie)
  - Fixes a bug with group member administration (Matt DeTullio)
  - Sort tag names using VersionSorter (Robert Speicher)
  - Add GFM autocompletion for MergeRequests (Robert Speicher)
  - Add webhook when a new tag is pushed (Jeroen van Baarsen)
  - Add button for toggling inline comments in diff view
  - Add retry feature for repository import
  - Reuse the GitLab LDAP connection within each request
  - Changed markdown new line behaviour to conform to markdown standards
  - Fix global search
  - Faster authorized_keys rebuilding in `rake gitlab:shell:setup` (requires gitlab-shell 1.8.5)
  - Create and Update MR calls now support the description parameter (Greg Messner)
  - Markdown relative links in the wiki link to wiki pages, markdown relative links in repositories link to files in the repository
  - Added Slack service integration (Federico Ravasio)
  - Better API responses for access_levels (sponsored by O'Reilly Media)
  - Requires at least 2 unicorn workers
  - Requires gitlab-shell v1.9+
  - Replaced gemoji(due to closed licencing problem) with Phantom Open Emoji library(combined SIL Open Font License, MIT License and the CC 3.0 License)
  - Fix `/:username.keys` response content type (Dmitry Medvinsky)

v 6.6.5
  - Added option to remove issue assignee on project issue page and issue edit page (Jason Blanchard)
  - Hide mr close button for comment form if merge request was closed or inline comment
  - Adds ability to reopen closed merge request

v 6.6.4
  - Add missing html escape for highlighted code blocks in comments, issues

v 6.6.3
  - Fix 500 error when edit yourself from admin area
  - Hide private groups for public profiles

v 6.6.2
  - Fix 500 error on branch/tag create or remove via UI

v 6.6.1
  - Fix 500 error on files tab if submodules presents

v 6.6.0
  - Retrieving user ssh keys publically(github style): http://__HOST__/__USERNAME__.keys
  - Permissions: Developer now can manage issue tracker (modify any issue)
  - Improve Code Compare page performance
  - Group avatar
  - Pygments.rb replaced with highlight.js
  - Improve Merge request diff store logic
  - Improve render performnace for MR show page
  - Fixed Assembla hardcoded project name
  - Jira integration documentation
  - Refactored app/services
  - Remove snippet expiration
  - Mobile UI improvements (Drew Blessing)
  - Fix block/remove UI for admin::users#show page
  - Show users' group membership on users' activity page (Robert Djurasaj)
  - User pages are visible without login if user is authorized to a public project
  - Markdown rendered headers have id derived from their name and link to their id
  - Improve application to work faster with large groups (100+ members)
  - Multiple emails per user
  - Show last commit for file when view file source
  - Restyle Issue#show page and MR#show page
  - Ability to filter by multiple labels for Issues page
  - Rails version to 4.0.3
  - Fixed attachment identifier displaying underneath note text (Jason Blanchard)

v 6.5.1
  - Fix branch selectbox when create merge request from fork

v 6.5.0
  - Dropdown menus on issue#show page for assignee and milestone (Jason Blanchard)
  - Add color custimization and previewing to broadcast messages
  - Fixed notes anchors
  - Load new comments in issues dynamically
  - Added sort options to Public page
  - New filters (assigned/authored/all) for Dashboard#issues/merge_requests (sponsored by Say Media)
  - Add project visibility icons to dashboard
  - Enable secure cookies if https used
  - Protect users/confirmation with rack_attack
  - Default HTTP headers to protect against MIME-sniffing, force https if enabled
  - Bootstrap 3 with responsive UI
  - New repository download formats: tar.bz2, zip, tar (Jason Hollingsworth)
  - Restyled accept widgets for MR
  - SCSS refactored
  - Use jquery timeago plugin
  - Fix 500 error for rdoc files
  - Ability to customize merge commit message (sponsored by Say Media)
  - Search autocomplete via ajax
  - Add website url to user profile
  - Files API supports base64 encoded content (sponsored by O'Reilly Media)
  - Added support for Go's repository retrieval (Bruno Albuquerque)

v6.4.3
  - Don't use unicorn worker killer if PhusionPassenger is defined

v6.4.2
  - Fixed wrong behaviour of script/upgrade.rb

v6.4.1
  - Fixed bug with repository rename
  - Fixed bug with project transfer

v 6.4.0
  - Added sorting to project issues page (Jason Blanchard)
  - Assembla integration (Carlos Paramio)
  - Fixed another 500 error with submodules
  - UI: More compact issues page
  - Minimal password length increased to 8 symbols
  - Side-by-side diff view (Steven Thonus)
  - Internal projects (Jason Hollingsworth)
  - Allow removal of avatar (Drew Blessing)
  - Project web hooks now support issues and merge request events
  - Visiting project page while not logged in will redirect to sign-in instead of 404 (Jason Hollingsworth)
  - Expire event cache on avatar creation/removal (Drew Blessing)
  - Archiving old projects (Steven Thonus)
  - Rails 4
  - Add time ago tooltips to show actual date/time
  - UI: Fixed UI for admin system hooks
  - Ruby script for easier GitLab upgrade
  - Do not remove Merge requests if fork project was removed
  - Improve sign-in/signup UX
  - Add resend confirmation link to sign-in page
  - Set noreply@HOSTNAME for reply_to field in all emails
  - Show GitLab API version on Admin#dashboard
  - API Cross-origin resource sharing
  - Show READMe link at project home page
  - Show repo size for projects in Admin area

v 6.3.0
  - API for adding gitlab-ci service
  - Init script now waits for pids to appear after (re)starting before reporting status (Rovanion Luckey)
  - Restyle project home page
  - Grammar fixes
  - Show branches list (which branches contains commit) on commit page (Andrew Kumanyaev)
  - Security improvements
  - Added support for GitLab CI 4.0
  - Fixed issue with 500 error when group did not exist
  - Ability to leave project
  - You can create file in repo using UI
  - You can remove file from repo using UI
  - API: dropped default_branch attribute from project during creation
  - Project default_branch is not stored in db any more. It takes from repo now.
  - Admin broadcast messages
  - UI improvements
  - Dont show last push widget if user removed this branch
  - Fix 500 error for repos with newline in file name
  - Extended html titles
  - API: create/update/delete repo files
  - Admin can transfer project to any namespace
  - API: projects/all for admin users
  - Fix recent branches order

v 6.2.4
  - Security: Cast API private_token to string (CVE-2013-4580)
  - Security: Require gitlab-shell 1.7.8 (CVE-2013-4581, CVE-2013-4582, CVE-2013-4583)
  - Fix for Git SSH access for LDAP users

v 6.2.3
  - Security: More protection against CVE-2013-4489
  - Security: Require gitlab-shell 1.7.4 (CVE-2013-4490, CVE-2013-4546)
  - Fix sidekiq rake tasks

v 6.2.2
  - Security: Update gitlab_git (CVE-2013-4489)

v 6.2.1
  - Security: Fix issue with generated passwords for new users

v 6.2.0
  - Public project pages are now visible to everyone (files, issues, wik, etc.)
    THIS MEANS YOUR ISSUES AND WIKI FOR PUBLIC PROJECTS ARE PUBLICLY VISIBLE AFTER THE UPGRADE
  - Add group access to permissions page
  - Require current password to change one
  - Group owner or admin can remove other group owners
  - Remove group transfer since we have multiple owners
  - Respect authorization in Repository API
  - Improve UI for Project#files page
  - Add more security specs
  - Added search for projects by name to api (Izaak Alpert)
  - Make default user theme configurable (Izaak Alpert)
  - Update logic for validates_merge_request for tree of MR (Andrew Kumanyaev)
  - Rake tasks for web hooks management (Jonhnny Weslley)
  - Extended User API to expose admin and can_create_group for user creation/updating (Boyan Tabakov)
  - API: Remove group
  - API: Remove project
  - Avatar upload on profile page with a maximum of 100KB (Steven Thonus)
  - Store the sessions in Redis instead of the cookie store
  - Fixed relative links in markdown
  - User must confirm their email if signup enabled
  - User must confirm changed email

v 6.1.0
  - Project specific IDs for issues, mr, milestones
    Above items will get a new id and for example all bookmarked issue urls will change.
    Old issue urls are redirected to the new one if the issue id is too high for an internal id.
  - Description field added to Merge Request
  - API: Sudo api calls (Izaak Alpert)
  - API: Group membership api (Izaak Alpert)
  - Improved commit diff
  - Improved large commit handling (Boyan Tabakov)
  - Rewrite: Init script now less prone to errors and keeps better track of the service (Rovanion Luckey)
  - Link issues, merge requests, and commits when they reference each other with GFM (Ash Wilson)
  - Close issues automatically when pushing commits with a special message
  - Improve user removal from admin area
  - Invalidate events cache when project was moved
  - Remove deprecated classes and rake tasks
  - Add event filter for group and project show pages
  - Add links to create branch/tag from project home page
  - Add public-project? checkbox to new-project view
  - Improved compare page. Added link to proceed into Merge Request
  - Send an email to a user when they are added to group
  - New landing page when you have 0 projects

v 6.0.0
  - Feature: Replace teams with group membership
    We introduce group membership in 6.0 as a replacement for teams.
    The old combination of groups and teams was confusing for a lot of people.
    And when the members of a team where changed this wasn't reflected in the project permissions.
    In GitLab 6.0 you will be able to add members to a group with a permission level for each member.
    These group members will have access to the projects in that group.
    Any changes to group members will immediately be reflected in the project permissions.
    You can even have multiple owners for a group, greatly simplifying administration.
  - Feature: Ability to have multiple owners for group
  - Feature: Merge Requests between fork and project (Izaak Alpert)
  - Feature: Generate fingerprint for ssh keys
  - Feature: Ability to create and remove branches with UI
  - Feature: Ability to create and remove git tags with UI
  - Feature: Groups page in profile. You can leave group there
  - API: Allow login with LDAP credentials
  - Redesign: project settings navigation
  - Redesign: snippets area
  - Redesign: ssh keys page
  - Redesign: buttons, blocks and other ui elements
  - Add comment title to rss feed
  - You can use arrows to navigate at tree view
  - Add project filter on dashboard
  - Cache project graph
  - Drop support of root namespaces
  - Default theme is classic now
  - Cache result of methods like authorize_projects, project.team.members etc
  - Remove $.ready events
  - Fix onclick events being double binded
  - Add notification level to group membership
  - Move all project controllers/views under Projects:: module
  - Move all profile controllers/views under Profiles:: module
  - Apply user project limit only for personal projects
  - Unicorn is default web server again
  - Store satellites lock files inside satellites dir
  - Disabled threadsafety mode in rails
  - Fixed bug with loosing MR comments
  - Improved MR comments logic
  - Render readme file for projects in public area

v 5.4.2
  - Security: Cast API private_token to string (CVE-2013-4580)
  - Security: Require gitlab-shell 1.7.8 (CVE-2013-4581, CVE-2013-4582, CVE-2013-4583)

v 5.4.1
  - Security: Fixes for CVE-2013-4489
  - Security: Require gitlab-shell 1.7.4 (CVE-2013-4490, CVE-2013-4546)

v 5.4.0
  - Ability to edit own comments
  - Documentation improvements
  - Improve dashboard projects page
  - Fixed nav for empty repos
  - GitLab Markdown help page
  - Misspelling fixes
  - Added support of unicorn and fog gems
  - Added client list to API doc
  - Fix PostgreSQL database restoration problem
  - Increase snippet content column size
  - allow project import via git:// url
  - Show participants on issues, including mentions
  - Notify mentioned users with email

v 5.3.0
  - Refactored services
  - Campfire service added
  - HipChat service added
  - Fixed bug with LDAP + git over http
  - Fixed bug with google analytics code being ignored
  - Improve sign-in page if ldap enabled
  - Respect newlines in wall messages
  - Generate the Rails secret token on first run
  - Rename repo feature
  - Init.d: remove gitlab.socket on service start
  - Api: added teams api
  - Api: Prevent blob content being escaped
  - Api: Smart deploy key add behaviour
  - Api: projects/owned.json return user owned project
  - Fix bug with team assignation on project from #4109
  - Advanced snippets: public/private, project/personal (Andrew Kulakov)
  - Repository Graphs (Karlo Nicholas T. Soriano)
  - Fix dashboard lost if comment on commit
  - Update gitlab-grack. Fixes issue with --depth option
  - Fix project events duplicate on project page
  - Fix postgres error when displaying network graph.
  - Fix dashboard event filter when navigate via turbolinks
  - init.d: Ensure socket is removed before starting service
  - Admin area: Style teams:index, group:show pages
  - Own page for failed forking
  - Scrum view for milestone

v 5.2.0
  - Turbolinks
  - Git over http with ldap credentials
  - Diff with better colors and some spacing on the corners
  - Default values for project features
  - Fixed huge_commit view
  - Restyle project clone panel
  - Move Gitlab::Git code to gitlab_git gem
  - Move update docs in repo
  - Requires gitlab-shell v1.4.0
  - Fixed submodules listing under file tab
  - Fork feature (Angus MacArthur)
  - git version check in gitlab:check
  - Shared deploy keys feature
  - Ability to generate default labels set for issues
  - Improve gfm autocomplete (Harold Luo)
  - Added support for Google Analytics
  - Code search feature (Javier Castro)

v 5.1.0
  - You can login with email or username now
  - Corrected project transfer rollback when repository cannot be moved
  - Move both repo and wiki when project transfer requested
  - Admin area: project editing was removed from admin namespace
  - Access: admin user has now access to any project.
  - Notification settings
  - Gitlab::Git set of objects to abstract from grit library
  - Replace Unicorn web server with Puma
  - Backup/Restore refactored. Backup dump project wiki too now
  - Restyled Issues list. Show milestone version in issue row
  - Restyled Merge Request list
  - Backup now dump/restore uploads
  - Improved performance of dashboard (Andrew Kumanyaev)
  - File history now tracks renames (Akzhan Abdulin)
  - Drop wiki migration tools
  - Drop sqlite migration tools
  - project tagging
  - Paginate users in API
  - Restyled network graph (Hiroyuki Sato)

v 5.0.1
  - Fixed issue with gitlab-grit being overridden by grit

v 5.0.0
  - Replaced gitolite with gitlab-shell
  - Removed gitolite-related libraries
  - State machine added
  - Setup gitlab as git user
  - Internal API
  - Show team tab for empty projects
  - Import repository feature
  - Updated rails
  - Use lambda for scopes
  - Redesign admin area -> users
  - Redesign admin area -> user
  - Secure link to file attachments
  - Add validations for Group and Team names
  - Restyle team page for project
  - Update capybara, rspec-rails, poltergeist to recent versions
  - Wiki on git using Gollum
  - Added Solarized Dark theme for code review
  - Don't show user emails in autocomplete lists, profile pages
  - Added settings tab for group, team, project
  - Replace user popup with icons in header
  - Handle project moving with gitlab-shell
  - Added select2-rails for selectboxes with ajax data load
  - Fixed search field on projects page
  - Added teams to search autocomplete
  - Move groups and teams on dashboard sidebar to sub-tabs
  - API: improved return codes and docs. (Felix Gilcher, Sebastian Ziebell)
  - Redesign wall to be more like chat
  - Snippets, Wall features are disabled by default for new projects

v 4.2.0
  - Teams
  - User show page. Via /u/username
  - Show help contents on pages for better navigation
  - Async gitolite calls
  - added satellites logs
  - can_create_group, can_create_team booleans for User
  - Process web hooks async
  - GFM: Fix images escaped inside links
  - Network graph improved
  - Switchable branches for network graph
  - API: Groups
  - Fixed project download

v 4.1.0
  - Optional Sign-Up
  - Discussions
  - Satellites outside of tmp
  - Line numbers for blame
  - Project public mode
  - Public area with unauthorized access
  - Load dashboard events with ajax
  - remember dashboard filter in cookies
  - replace resque with sidekiq
  - fix routing issues
  - cleanup rake tasks
  - fix backup/restore
  - scss cleanup
  - show preview for note images
  - improved network-graph
  - get rid of app/roles/
  - added new classes Team, Repository
  - Reduce amount of gitolite calls
  - Ability to add user in all group projects
  - remove deprecated configs
  - replaced Korolev font with open font
  - restyled admin/dashboard page
  - restyled admin/projects page

v 4.0.0
  - Remove project code and path from API. Use id instead
  - Return valid cloneable url to repo for web hook
  - Fixed backup issue
  - Reorganized settings
  - Fixed commits compare
  - Refactored scss
  - Improve status checks
  - Validates presence of User#name
  - Fixed postgres support
  - Removed sqlite support
  - Modified post-receive hook
  - Milestones can be closed now
  - Show comment events on dashboard
  - Quick add team members via group#people page
  - [API] expose created date for hooks and SSH keys
  - [API] list, create issue notes
  - [API] list, create snippet notes
  - [API] list, create wall notes
  - Remove project code - use path instead
  - added username field to user
  - rake task to fill usernames based on emails create namespaces for users
  - STI Group < Namespace
  - Project has namespace_id
  - Projects with namespaces also namespaced in gitolite and stored in subdir
  - Moving project to group will move it under group namespace
  - Ability to move project from namespaces to another
  - Fixes commit patches getting escaped (see #2036)
  - Support diff and patch generation for commits and merge request
  - MergeReqest doesn't generate a temporary file for the patch any more
  - Update the UI to allow downloading Patch or Diff

v 3.1.0
  - Updated gems
  - Services: Gitlab CI integration
  - Events filter on dashboard
  - Own namespace for redis/resque
  - Optimized commit diff views
  - add alphabetical order for projects admin page
  - Improved web editor
  - Commit stats page
  - Documentation split and cleanup
  - Link to commit authors everywhere
  - Restyled milestones list
  - added Milestone to Merge Request
  - Restyled Top panel
  - Refactored Satellite Code
  - Added file line links
  - moved from capybara-webkit to poltergeist + phantomjs

v 3.0.3
  - Fixed bug with issues list in Chrome
  - New Feature: Import team from another project

v 3.0.2
  - Fixed gitlab:app:setup
  - Fixed application error on empty project in admin area
  - Restyled last push widget

v 3.0.1
  - Fixed git over http

v 3.0.0
  - Projects groups
  - Web Editor
  - Fixed bug with gitolite keys
  - UI improved
  - Increased performance of application
  - Show user avatar in last commit when browsing Files
  - Refactored Gitlab::Merge
  - Use Font Awesome for icons
  - Separate observing of Note and MergeRequests
  - Milestone "All Issues" filter
  - Fix issue close and reopen button text and styles
  - Fix forward/back while browsing Tree hierarchy
  - Show number of notes for commits and merge requests
  - Added support pg from box and update installation doc
  - Reject ssh keys that break gitolite
  - [API] list one project hook
  - [API] edit project hook
  - [API] list project snippets
  - [API] allow to authorize using private token in HTTP header
  - [API] add user creation

v 2.9.1
  - Fixed resque custom config init

v 2.9.0
  - fixed inline notes bugs
  - refactored rspecs
  - refactored gitolite backend
  - added factory_girl
  - restyled projects list on dashboard
  - ssh keys validation to prevent gitolite crash
  - send notifications if changed permission in project
  - scss refactoring. gitlab_bootstrap/ dir
  - fix git push http body bigger than 112k problem
  - list of labels  page under issues tab
  - API for milestones, keys
  - restyled buttons
  - OAuth
  - Comment order changed

v 2.8.1
  - ability to disable gravatars
  - improved MR diff logic
  - ssh key help page

v 2.8.0
  - Gitlab Flavored Markdown
  - Bulk issues update
  - Issues API
  - Cucumber coverage increased
  - Post-receive files fixed
  - UI improved
  - Application cleanup
  - more cucumber
  - capybara-webkit + headless

v 2.7.0
  - Issue Labels
  - Inline diff
  - Git HTTP
  - API
  - UI improved
  - System hooks
  - UI improved
  - Dashboard events endless scroll
  - Source performance increased

v 2.6.0
  - UI polished
  - Improved network graph + keyboard nav
  - Handle huge commits
  - Last Push widget
  - Bugfix
  - Better performance
  - Email in resque
  - Increased test coverage
  - Ability to remove branch with MR accept
  - a lot of code refactored

v 2.5.0
  - UI polished
  - Git blame for file
  - Bugfix
  - Email in resque
  - Better test coverage

v 2.4.0
  - Admin area stats page
  - Ability to block user
  - Simplified dashboard area
  - Improved admin area
  - Bootstrap 2.0
  - Responsive layout
  - Big commits handling
  - Performance improved
  - Milestones

v 2.3.1
  - Issues pagination
  - ssl fixes
  - Merge Request pagination

v 2.3.0
  - Dashboard r1
  - Search r1
  - Project page
  - Close merge request on push
  - Persist MR diff after merge
  - mysql support
  - Documentation

v 2.2.0
  - We’ve added support of LDAP auth
  - Improved permission logic (4 roles system)
  - Protected branches (now only masters can push to protected branches)
  - Usability improved
  - twitter bootstrap integrated
  - compare view between commits
  - wiki feature
  - now you can enable/disable issues, wiki, wall features per project
  - security fixes
  - improved code browsing (ajax branch switch etc)
  - improved per-line commenting
  - git submodules displayed
  - moved to rails 3.2
  - help section improved

v 2.1.0
  - Project tab r1
  - List branches/tags
  - per line comments
  - mass user import

v 2.0.0
  - gitolite as main git host system
  - merge requests
  - project/repo access
  - link to commit/issue feed
  - design tab
  - improved email notifications
  - restyled dashboard
  - bugfix

v 1.2.2
  - common config file gitlab.yml
  - issues restyle
  - snippets restyle
  - clickable news feed header on dashboard
  - bugfix

v 1.2.1
  - bugfix

v 1.2.0
  - new design
  - user dashboard
  - network graph
  - markdown support for comments
  - encoding issues
  - wall like twitter timeline

v 1.1.0
  - project dashboard
  - wall redesigned
  - feature: code snippets
  - fixed horizontal scroll on file preview
  - fixed app crash if commit message has invalid chars
  - bugfix & code cleaning

v 1.0.2
  - fixed bug with empty project
  - added adv validation for project path & code
  - feature: issues can be sortable
  - bugfix
  - username displayed on top panel

v 1.0.1
  - fixed: with invalid source code for commit
  - fixed: lose branch/tag selection when use tree navigation
  - when history clicked - display path
  - bug fix & code cleaning

v 1.0.0
  - bug fix
  - projects preview mode

v 0.9.6
  - css fix
  - new repo empty tree until restart server - fixed

v 0.9.4
  - security improved
  - authorization improved
  - html escaping
  - bug fix
  - increased test coverage
  - design improvements

v 0.9.1
  - increased test coverage
  - design improvements
  - new issue email notification
  - updated app name
  - issue redesigned
  - issue can be edit

v 0.8.0
  - syntax highlight for main file types
  - redesign
  - stability
  - security fixes
  - increased test coverage
  - email notification<|MERGE_RESOLUTION|>--- conflicted
+++ resolved
@@ -1,11 +1,7 @@
 Please view this file on the master branch, on stable branches it's out of date.
 
 v 8.0.1
-<<<<<<< HEAD
-  - Improve CI migration process and documentation
-=======
   - Improve CI migration procedure and documentation
->>>>>>> 9e139255
 
 v 8.0.0
   - Fix Markdown links not showing up in dashboard activity feed (Stan Hu)
