Please view this file on the master branch, on stable branches it's out of date.

v 7.10.0 (unreleased)
  - Fix broken side-by-side diff view on merge request page (Stan Hu)
  - Set Application controller default URL options to ensure all url_for calls are consistent (Stan Hu)
  - Allow HTML tags in Markdown input
  - Fix code unfold not working on Compare commits page (Stan Hu)
  - Include missing events and fix save functionality in admin service template settings form (Stan Hu)
  - Fix "Import projects from" button to show the correct instructions (Stan Hu)
  - Fix dots in Wiki slugs causing errors (Stan Hu)
  - Fix OAuth2 issue importing a new project from GitHub and GitLab (Stan Hu)
  - Update poltergeist to version 1.6.0 to support PhantomJS 2.0 (Zeger-Jan van de Weg)
  - Fix cross references when usernames, milestones, or project names contain underscores (Stan Hu)
  - Disable reference creation for comments surrounded by code/preformatted blocks (Stan Hu)
  - Reduce Rack Attack false positives causing 403 errors during HTTP authentication (Stan Hu)
  - enable line wrapping per default and remove the checkbox to toggle it (Hannes Rosenögger)
  - extend the commit calendar to show the actual commits made on a date (Hannes Rosenögger)
  - Fix a link in the patch update guide
  - Add a service to support external wikis (Hannes Rosenögger)
  - Omit the "email patches" link and fix plain diff view for merge commits
  - List new commits for newly pushed branch in activity view.
  - Add sidetiq gem dependency to match EE
  - Add changelog, license and contribution guide links to project sidebar.
  - Improve diff UI
  - Fix alignment of navbar toggle button (Cody Mize)
  - Fix checkbox rendering for nested task lists
  - Identical look of selectboxes in UI
  - Upgrade the gitlab_git gem to version 7.1.3
  - Move "Import existing repository by URL" option to button.
  - Improve error message when save profile has error.
  - Passing the name of pushed ref to CI service (requires GitLab CI 7.9+)
  - Add location field to user profile
  - Fix print view for markdown files and wiki pages
  - Fix errors when deleting old backups
  - Improve GitLab performance when working with git repositories
  - Add tag message and last commit to tag hook (Kamil Trzciński)
  - Restrict permissions on backup files
  - Improve oauth accounts UI in profile page
  - Add ability to unlink connected accounts
  - Replace commits calendar with faster contribution calendar that includes issues and merge requests
  - Add inifinite scroll to user page activity
  - Don't show commit comment button when user is not signed in.
  - Don't include system notes in issue/MR comment count.
  - Don't mark merge request as updated when merge status relative to target branch changes.
  - Link note avatar to user.
  - Make Git-over-SSH errors more descriptive.
  - Fix EmailsOnPush.
  - Refactor issue filtering
  - AJAX selectbox for issue assignee and author filters
  - Fix issue with missing options in issue filtering dropdown if selected one
  - Prevent holding Control-Enter or Command-Enter from posting comment multiple times.
<<<<<<< HEAD
  - Prevent note form from being cleared when submitting failed.
=======
  - Improve file icons rendering on tree (Sullivan Sénéchal)
>>>>>>> 8ef7220c

v 7.9.0
  - Send EmailsOnPush email when branch or tag is created or deleted.
  - Faster merge request processing for large repository
  - Prevent doubling AJAX request with each commit visit via Turbolink
  - Prevent unnecessary doubling of js events on import pages and user calendar

v 7.9.0
  - Add HipChat integration documentation (Stan Hu)
  - Update documentation for object_kind field in Webhook push and tag push Webhooks (Stan Hu)
  - Fix broken email images (Hannes Rosenögger)
  - Automatically config git if user forgot, where possible (Zeger-Jan van de Weg)
  - Fix mass SQL statements on initial push (Hannes Rosenögger)
  - Add tag push notifications and normalize HipChat and Slack messages to be consistent (Stan Hu)
  - Add comment notification events to HipChat and Slack services (Stan Hu)
  - Add issue and merge request events to HipChat and Slack services (Stan Hu)
  - Fix merge request URL passed to Webhooks. (Stan Hu)
  - Fix bug that caused a server error when editing a comment to "+1" or "-1" (Stan Hu)
  - Fix code preview theme setting for comments, issues, merge requests, and snippets (Stan Hu)
  - Move labels/milestones tabs to sidebar
  - Upgrade Rails gem to version 4.1.9.
  - Improve error messages for file edit failures
  - Improve UI for commits, issues and merge request lists
  - Fix commit comments on first line of diff not rendering in Merge Request Discussion view.
  - Allow admins to override restricted project visibility settings.
  - Move restricted visibility settings from gitlab.yml into the web UI.
  - Improve trigger merge request hook when source project branch has been updated (Kirill Zaitsev)
  - Save web edit in new branch
  - Fix ordering of imported but unchanged projects (Marco Wessel)
  - Mobile UI improvements: make aside content expandable
  - Expose avatar_url in projects API
  - Fix checkbox alignment on the application settings page.
  - Generalize image upload in drag and drop in markdown to all files (Hannes Rosenögger)
  - Fix mass-unassignment of issues (Robert Speicher)
  - Fix hidden diff comments in merge request discussion view
  - Allow user confirmation to be skipped for new users via API
  - Add a service to send updates to an Irker gateway (Romain Coltel)
  - Add brakeman (security scanner for Ruby on Rails)
  - Slack username and channel options
  - Add grouped milestones from all projects to dashboard.
  - Web hook sends pusher email as well as commiter
  - Add Bitbucket omniauth provider.
  - Add Bitbucket importer.
  - Support referencing issues to a project whose name starts with a digit
  - Condense commits already in target branch when updating merge request source branch.
  - Send notifications and leave system comments when bulk updating issues.
  - Automatically link commit ranges to compare page: sha1...sha4 or sha1..sha4 (includes sha1 in comparison)
  - Move groups page from profile to dashboard
  - Starred projects page at dashboard
  - Blocking user does not remove him/her from project/groups but show blocked label
  - Change subject of EmailsOnPush emails to include namespace, project and branch.
  - Change subject of EmailsOnPush emails to include first commit message when multiple were pushed.
  - Remove confusing footer from EmailsOnPush mail body.
  - Add list of changed files to EmailsOnPush emails.
  - Add option to send EmailsOnPush emails from committer email if domain matches.
  - Add option to disable code diffs in EmailOnPush emails.
  - Wrap commit message in EmailsOnPush email.
  - Send EmailsOnPush emails when deleting commits using force push.
  - Fix EmailsOnPush email comparison link to include first commit.
  - Fix highliht of selected lines in file
  - Reject access to group/project avatar if the user doesn't have access.
  - Add database migration to clean group duplicates with same path and name (Make sure you have a backup before update)
  - Add GitLab active users count to rake gitlab:check
  - Starred projects page at dashboard
  - Make email display name configurable
  - Improve json validation in hook data
  - Use Emoji One
  - Updated emoji help documentation to properly reference EmojiOne.
  - Fix missing GitHub organisation repositories on import page.
  - Added blue theme
  - Remove annoying notice messages when create/update merge request
  - Allow smb:// links in Markdown text.
  - Filter merge request by title or description at Merge Requests page
  - Block user if he/she was blocked in Active Directory
  - Fix import pages not working after first load.
  - Use custom LDAP label in LDAP signin form.
  - Execute hooks and services when branch or tag is created or deleted through web interface.
  - Block and unblock user if he/she was blocked/unblocked in Active Directory
  - Raise recommended number of unicorn workers from 2 to 3
  - Use same layout and interactivity for project members as group members.
  - Prevent gitlab-shell character encoding issues by receiving its changes as raw data.
  - Ability to unsubscribe/subscribe to issue or merge request
  - Delete deploy key when last connection to a project is destroyed.
  - Fix invalid Atom feeds when using emoji, horizontal rules, or images (Christian Walther)
  - Backup of repositories with tar instead of git bundle (only now are git-annex files included in the backup)
  - Add canceled status for CI

v 7.8.4
  - Fix issue_tracker_id substitution in custom issue trackers
  - Fix path and name duplication in namespaces

v 7.8.3
  - Bump version of gitlab_git fixing annotated tags without message

v 7.8.2
  - Fix service migration issue when upgrading from versions prior to 7.3
  - Fix setting of the default use project limit via admin UI
  - Fix showing of already imported projects for GitLab and Gitorious importers
  - Fix response of push to repository to return "Not found" if user doesn't have access
  - Fix check if user is allowed to view the file attachment
  - Fix import check for case sensetive namespaces
  - Increase timeout for Git-over-HTTP requests to 1 hour since large pulls/pushes can take a long time.
  - Properly handle autosave local storage exceptions.
  - Escape wildcards when searching LDAP by username.

v 7.8.1
  - Fix run of custom post receive hooks
  - Fix migration that caused issues when upgrading to version 7.8 from versions prior to 7.3
  - Fix the warning for LDAP users about need to set password
  - Fix avatars which were not shown for non logged in users
  - Fix urls for the issues when relative url was enabled

v 7.8.0
  - Fix access control and protection against XSS for note attachments and other uploads.
  - Replace highlight.js with rouge-fork rugments (Stefan Tatschner)
  - Make project search case insensitive (Hannes Rosenögger)
  - Include issue/mr participants in list of recipients for reassign/close/reopen emails
  - Expose description in groups API
  - Better UI for project services page
  - Cleaner UI for web editor
  - Add diff syntax highlighting in email-on-push service notifications (Hannes Rosenögger)
  - Add API endpoint to fetch all changes on a MergeRequest (Jeroen van Baarsen)
  - View note image attachments in new tab when clicked instead of downloading them
  - Improve sorting logic in UI and API. Explicitly define what sorting method is used by default
  - Fix overflow at sidebar when have several items
  - Add notes for label changes in issue and merge requests
  - Show tags in commit view (Hannes Rosenögger)
  - Only count a user's vote once on a merge request or issue (Michael Clarke)
  - Increase font size when browse source files and diffs
  - Service Templates now let you set default values for all services
  - Create new file in empty repository using GitLab UI
  - Ability to clone project using oauth2 token
  - Upgrade Sidekiq gem to version 3.3.0
  - Stop git zombie creation during force push check
  - Show success/error messages for test setting button in services
  - Added Rubocop for code style checks
  - Fix commits pagination
  - Async load a branch information at the commit page
  - Disable blacklist validation for project names
  - Allow configuring protection of the default branch upon first push (Marco Wessel)
  - Add gitlab.com importer
  - Add an ability to login with gitlab.com
  - Add a commit calendar to the user profile (Hannes Rosenögger)
  - Submit comment on command-enter
  - Notify all members of a group when that group is mentioned in a comment, for example: `@gitlab-org` or `@sales`.
  - Extend issue clossing pattern to include "Resolve", "Resolves", "Resolved", "Resolving" and "Close" (Julien Bianchi and Hannes Rosenögger)
  - Fix long broadcast message cut-off on left sidebar (Visay Keo)
  - Add Project Avatars (Steven Thonus and Hannes Rosenögger)
  - Password reset token validity increased from 2 hours to 2 days since it is also send on account creation.
  - Edit group members via API
  - Enable raw image paste from clipboard, currently Chrome only (Marco Cyriacks)
  - Add action property to merge request hook (Julien Bianchi)
  - Remove duplicates from group milestone participants list.
  - Add a new API function that retrieves all issues assigned to a single milestone (Justin Whear and Hannes Rosenögger)
  - API: Access groups with their path (Julien Bianchi)
  - Added link to milestone and keeping resource context on smaller viewports for issues and merge requests (Jason Blanchard)
  - Allow notification email to be set separately from primary email.
  - API: Add support for editing an existing project (Mika Mäenpää and Hannes Rosenögger)
  - Don't have Markdown preview fail for long comments/wiki pages.
  - When test web hook - show error message instead of 500 error page if connection to hook url was reset
  - Added support for firing system hooks on group create/destroy and adding/removing users to group (Boyan Tabakov)
  - Added persistent collapse button for left side nav bar (Jason Blanchard)
  - Prevent losing unsaved comments by automatically restoring them when comment page is loaded again.
  - Don't allow page to be scaled on mobile.
  - Clean the username acquired from OAuth/LDAP so it doesn't fail username validation and block signing up.
  - Show assignees in merge request index page (Kelvin Mutuma)
  - Link head panel titles to relevant root page.
  - Allow users that signed up via OAuth to set their password in order to use Git over HTTP(S).
  - Show users button to share their newly created public or internal projects on twitter
  - Add quick help links to the GitLab pricing and feature comparison pages.
  - Fix duplicate authorized applications in user profile and incorrect application client count in admin area.
  - Make sure Markdown previews always use the same styling as the eventual destination.
  - Remove deprecated Group#owner_id from API
  - Show projects user contributed to on user page. Show stars near project on user page.
  - Improve database performance for GitLab
  - Add Asana service (Jeremy Benoist)
  - Improve project web hooks with extra data

v 7.7.2
  - Update GitLab Shell to version 2.4.2 that fixes a bug when developers can push to protected branch
  - Fix issue when LDAP user can't login with existing GitLab account

v 7.7.1
  - Improve mention autocomplete performance
  - Show setup instructions for GitHub import if disabled
  - Allow use http for OAuth applications

v 7.7.0
  - Import from GitHub.com feature
  - Add Jetbrains Teamcity CI service (Jason Lippert)
  - Mention notification level
  - Markdown preview in wiki (Yuriy Glukhov)
  - Raise group avatar filesize limit to 200kb
  - OAuth applications feature
  - Show user SSH keys in admin area
  - Developer can push to protected branches option
  - Set project path instead of project name in create form
  - Block Git HTTP access after 10 failed authentication attempts
  - Updates to the messages returned by API (sponsored by O'Reilly Media)
  - New UI layout with side navigation
  - Add alert message in case of outdated browser (IE < 10)
  - Added API support for sorting projects
  - Update gitlab_git to version 7.0.0.rc14
  - Add API project search filter option for authorized projects
  - Fix File blame not respecting branch selection
  - Change some of application settings on fly in admin area UI
  - Redesign signin/signup pages
  - Close standard input in Gitlab::Popen.popen
  - Trigger GitLab CI when push tags
  - When accept merge request - do merge using sidaekiq job
  - Enable web signups by default
  - Fixes for diff comments: drag-n-drop images, selecting images
  - Fixes for edit comments: drag-n-drop images, preview mode, selecting images, save & update
  - Remove password strength indicator



v 7.6.0
  - Fork repository to groups
  - New rugged version
  - Add CRON=1 backup setting for quiet backups
  - Fix failing wiki restore
  - Add optional Sidekiq MemoryKiller middleware (enabled via SIDEKIQ_MAX_RSS env variable)
  - Monokai highlighting style now more faithful to original design (Mark Riedesel)
  - Create project with repository in synchrony
  - Added ability to create empty repo or import existing one if project does not have repository
  - Reactivate highlight.js language autodetection
  - Mobile UI improvements
  - Change maximum avatar file size from 100KB to 200KB
  - Strict validation for snippet file names
  - Enable Markdown preview for issues, merge requests, milestones, and notes (Vinnie Okada)
  - In the docker directory is a container template based on the Omnibus packages.
  - Update Sidekiq to version 2.17.8
  - Add author filter to project issues and merge requests pages
  - Atom feed for user activity
  - Support multiple omniauth providers for the same user
  - Rendering cross reference in issue title and tooltip for merge request
  - Show username in comments
  - Possibility to create Milestones or Labels when Issues are disabled
  - Fix bug with showing gpg signature in tag

v 7.5.3
  - Bump gitlab_git to 7.0.0.rc12 (includes Rugged 0.21.2)

v 7.5.2
  - Don't log Sidekiq arguments by default
  - Fix restore of wiki repositories from backups

v 7.5.1
  - Add missing timestamps to 'members' table

v 7.5.0
  - API: Add support for Hipchat (Kevin Houdebert)
  - Add time zone configuration in gitlab.yml (Sullivan Senechal)
  - Fix LDAP authentication for Git HTTP access
  - Run 'GC.start' after every EmailsOnPushWorker job
  - Fix LDAP config lookup for provider 'ldap'
  - Drop all sequences during Postgres database restore
  - Project title links to project homepage (Ben Bodenmiller)
  - Add Atlassian Bamboo CI service (Drew Blessing)
  - Mentioned @user will receive email even if he is not participating in issue or commit
  - Session API: Use case-insensitive authentication like in UI (Andrey Krivko)
  - Tie up loose ends with annotated tags: API & UI (Sean Edge)
  - Return valid json for deleting branch via API (sponsored by O'Reilly Media)
  - Expose username in project events API (sponsored by O'Reilly Media)
  - Adds comments to commits in the API
  - Performance improvements
  - Fix post-receive issue for projects with deleted forks
  - New gitlab-shell version with custom hooks support
  - Improve code
  - GitLab CI 5.2+ support (does not support older versions)
  - Fixed bug when you can not push commits starting with 000000 to protected branches
  - Added a password strength indicator
  - Change project name and path in one form
  - Display renamed files in diff views (Vinnie Okada)
  - Fix raw view for public snippets
  - Use secret token with GitLab internal API.
  - Add missing timestamps to 'members' table

v 7.4.3
  - Fix raw snippets view
  - Fix security issue for member api
  - Fix buildbox integration

v 7.4.2
  - Fix internal snippet exposing for unauthenticated users

v 7.4.1
  - Fix LDAP authentication for Git HTTP access
  - Fix LDAP config lookup for provider 'ldap'
  - Fix public snippets
  - Fix 500 error on projects with nested submodules

v 7.4.0
  - Refactored membership logic
  - Improve error reporting on users API (Julien Bianchi)
  - Refactor test coverage tools usage. Use SIMPLECOV=true to generate it locally
  - Default branch is protected by default
  - Increase unicorn timeout to 60 seconds
  - Sort search autocomplete projects by stars count so most popular go first
  - Add README to tab on project show page
  - Do not delete tmp/repositories itself during clean-up, only its contents
  - Support for backup uploads to remote storage
  - Prevent notes polling when there are not notes
  - Internal ForkService: Prepare support for fork to a given namespace
  - API: Add support for forking a project via the API (Bernhard Kaindl)
  - API: filter project issues by milestone (Julien Bianchi)
  - Fail harder in the backup script
  - Changes to Slack service structure, only webhook url needed
  - Zen mode for wiki and milestones (Robert Schilling)
  - Move Emoji parsing to html-pipeline-gitlab (Robert Schilling)
  - Font Awesome 4.2 integration (Sullivan Senechal)
  - Add Pushover service integration (Sullivan Senechal)
  - Add select field type for services options (Sullivan Senechal)
  - Add cross-project references to the Markdown parser (Vinnie Okada)
  - Add task lists to issue and merge request descriptions (Vinnie Okada)
  - Snippets can be public, internal or private
  - Improve danger zone: ask project path to confirm data-loss action
  - Raise exception on forgery
  - Show build coverage in Merge Requests (requires GitLab CI v5.1)
  - New milestone and label links on issue edit form
  - Improved repository graphs
  - Improve event note display in dashboard and project activity views (Vinnie Okada)
  - Add users sorting to admin area
  - UI improvements
  - Fix ambiguous sha problem with mentioned commit
  - Fixed bug with apostrophe when at mentioning users
  - Add active directory ldap option
  - Developers can push to wiki repo. Protected branches does not affect wiki repo any more
  - Faster rev list
  - Fix branch removal

v 7.3.2
  - Fix creating new file via web editor
  - Use gitlab-shell v2.0.1

v 7.3.1
  - Fix ref parsing in Gitlab::GitAccess
  - Fix error 500 when viewing diff on a file with changed permissions
  - Fix adding comments to MR when source branch is master
  - Fix error 500 when searching description contains relative link

v 7.3.0
  - Always set the 'origin' remote in satellite actions
  - Write authorized_keys in tmp/ during tests
  - Use sockets to connect to Redis
  - Add dormant New Relic gem (can be enabled via environment variables)
  - Expire Rack sessions after 1 week
  - Cleaner signin/signup pages
  - Improved comments UI
  - Better search with filtering, pagination etc
  - Added a checkbox to toggle line wrapping in diff (Yuriy Glukhov)
  - Prevent project stars duplication when fork project
  - Use the default Unicorn socket backlog value of 1024
  - Support Unix domain sockets for Redis
  - Store session Redis keys in 'session:gitlab:' namespace
  - Deprecate LDAP account takeover based on partial LDAP email / GitLab username match
  - Use /bin/sh instead of Bash in bin/web, bin/background_jobs (Pavel Novitskiy)
  - Keyboard shortcuts for productivity (Robert Schilling)
  - API: filter issues by state (Julien Bianchi)
  - API: filter issues by labels (Julien Bianchi)
  - Add system hook for ssh key changes
  - Add blob permalink link (Ciro Santilli)
  - Create annotated tags through UI and API (Sean Edge)
  - Snippets search (Charles Bushong)
  - Comment new push to existing MR
  - Add 'ci' to the blacklist of forbidden names
  - Improve text filtering on issues page
  - Comment & Close button
  - Process git push --all much faster
  - Don't allow edit of system notes
  - Project wiki search (Ralf Seidler)
  - Enabled Shibboleth authentication support (Matus Banas)
  - Zen mode (fullscreen) for issues/MR/notes (Robert Schilling)
  - Add ability to configure webhook timeout via gitlab.yml (Wes Gurney)
  - Sort project merge requests in asc or desc order for updated_at or created_at field (sponsored by O'Reilly Media)
  - Add Redis socket support to 'rake gitlab:shell:install'

v 7.2.1
  - Delete orphaned labels during label migration (James Brooks)
  - Security: prevent XSS with stricter MIME types for raw repo files

v 7.2.0
  - Explore page
  - Add project stars (Ciro Santilli)
  - Log Sidekiq arguments
  - Better labels: colors, ability to rename and remove
  - Improve the way merge request collects diffs
  - Improve compare page for large diffs
  - Expose the full commit message via API
  - Fix 500 error on repository rename
  - Fix bug when MR download patch return invalid diff
  - Test gitlab-shell integration
  - Repository import timeout increased from 2 to 4 minutes allowing larger repos to be imported
  - API for labels (Robert Schilling)
  - API: ability to set an import url when creating project for specific user

v 7.1.1
  - Fix cpu usage issue in Firefox
  - Fix redirect loop when changing password by new user
  - Fix 500 error on new merge request page

v 7.1.0
  - Remove observers
  - Improve MR discussions
  - Filter by description on Issues#index page
  - Fix bug with namespace select when create new project page
  - Show README link after description for non-master members
  - Add @all mention for comments
  - Dont show reply button if user is not signed in
  - Expose more information for issues with webhook
  - Add a mention of the merge request into the default merge request commit message
  - Improve code highlight, introduce support for more languages like Go, Clojure, Erlang etc
  - Fix concurrency issue in repository download
  - Dont allow repository name start with ?
  - Improve email threading (Pierre de La Morinerie)
  - Cleaner help page
  - Group milestones
  - Improved email notifications
  - Contributors API (sponsored by Mobbr)
  - Fix LDAP TLS authentication (Boris HUISGEN)
  - Show VERSION information on project sidebar
  - Improve branch removal logic when accept MR
  - Fix bug where comment form is spawned inside the Reply button
  - Remove Dir.chdir from Satellite#lock for thread-safety
  - Increased default git max_size value from 5MB to 20MB in gitlab.yml. Please update your configs!
  - Show error message in case of timeout in satellite when create MR
  - Show first 100 files for huge diff instead of hiding all
  - Change default admin email from admin@local.host to admin@example.com

v 7.0.0
  - The CPU no longer overheats when you hold down the spacebar
  - Improve edit file UI
  - Add ability to upload group avatar when create
  - Protected branch cannot be removed
  - Developers can remove normal branches with UI
  - Remove branch via API (sponsored by O'Reilly Media)
  - Move protected branches page to Project settings area
  - Redirect to Files view when create new branch via UI
  - Drag and drop upload of image in every markdown-area (Earle Randolph Bunao and Neil Francis Calabroso)
  - Refactor the markdown relative links processing
  - Make it easier to implement other CI services for GitLab
  - Group masters can create projects in group
  - Deprecate ruby 1.9.3 support
  - Only masters can rewrite/remove git tags
  - Add X-Frame-Options SAMEORIGIN to Nginx config so Sidekiq admin is visible
  - UI improvements
  - Case-insensetive search for issues
  - Update to rails 4.1
  - Improve performance of application for projects and groups with a lot of members
  - Formally support Ruby 2.1
  - Include Nginx gitlab-ssl config
  - Add manual language detection for highlight.js
  - Added example.com/:username routing
  - Show notice if your profile is public
  - UI improvements for mobile devices
  - Improve diff rendering performance
  - Drag-n-drop for issues and merge requests between states at milestone page
  - Fix '0 commits' message for huge repositories on project home page
  - Prevent 500 error page when visit commit page from large repo
  - Add notice about huge push over http to unicorn config
  - File action in satellites uses default 30 seconds timeout instead of old 10 seconds one
  - Overall performance improvements
  - Skip init script check on omnibus-gitlab
  - Be more selective when killing stray Sidekiqs
  - Check LDAP user filter during sign-in
  - Remove wall feature (no data loss - you can take it from database)
  - Dont expose user emails via API unless you are admin
  - Detect issues closed by Merge Request description
  - Better email subject lines from email on push service (Alex Elman)
  - Enable identicon for gravatar be default

v 6.9.2
  - Revert the commit that broke the LDAP user filter

v 6.9.1
  - Fix scroll to highlighted line
  - Fix the pagination on load for commits page

v 6.9.0
  - Store Rails cache data in the Redis `cache:gitlab` namespace
  - Adjust MySQL limits for existing installations
  - Add db index on project_id+iid column. This prevents duplicate on iid (During migration duplicates will be removed)
  - Markdown preview or diff during editing via web editor (Evgeniy Sokovikov)
  - Give the Rails cache its own Redis namespace
  - Add ability to set different ssh host, if different from http/https
  - Fix syntax highlighting for code comments blocks
  - Improve comments loading logic
  - Stop refreshing comments when the tab is hidden
  - Improve issue and merge request mobile UI (Drew Blessing)
  - Document how to convert a backup to PostgreSQL
  - Fix locale bug in backup manager
  - Fix can not automerge when MR description is too long
  - Fix wiki backup skip bug
  - Two Step MR creation process
  - Remove unwanted files from satellite working directory with git clean -fdx
  - Accept merge request via API (sponsored by O'Reilly Media)
  - Add more access checks during API calls
  - Block SSH access for 'disabled' Active Directory users
  - Labels for merge requests (Drew Blessing)
  - Threaded emails by setting a Message-ID (Philip Blatter)

v 6.8.0
  - Ability to at mention users that are participating in issue and merge req. discussion
  - Enabled GZip Compression for assets in example Nginx, make sure that Nginx is compiled with --with-http_gzip_static_module flag (this is default in Ubuntu)
  - Make user search case-insensitive (Christopher Arnold)
  - Remove omniauth-ldap nickname bug workaround
  - Drop all tables before restoring a Postgres backup
  - Make the repository downloads path configurable
  - Create branches via API (sponsored by O'Reilly Media)
  - Changed permission of gitlab-satellites directory not to be world accessible
  - Protected branch does not allow force push
  - Fix popen bug in `rake gitlab:satellites:create`
  - Disable connection reaping for MySQL
  - Allow oauth signup without email for twitter and github
  - Fix faulty namespace names that caused 500 on user creation
  - Option to disable standard login
  - Clean old created archives from repository downloads directory
  - Fix download link for huge MR diffs
  - Expose event and mergerequest timestamps in API
  - Fix emails on push service when only one commit is pushed

v 6.7.3
  - Fix the merge notification email not being sent (Pierre de La Morinerie)
  - Drop all tables before restoring a Postgres backup
  - Remove yanked modernizr gem

v 6.7.2
  - Fix upgrader script

v 6.7.1
  - Fix GitLab CI integration

v 6.7.0
  - Increased the example Nginx client_max_body_size from 5MB to 20MB, consider updating it manually on existing installations
  - Add support for Gemnasium as a Project Service (Olivier Gonzalez)
  - Add edit file button to MergeRequest diff
  - Public groups (Jason Hollingsworth)
  - Cleaner headers in Notification Emails (Pierre de La Morinerie)
  - Blob and tree gfm links to anchors work
  - Piwik Integration (Sebastian Winkler)
  - Show contribution guide link for new issue form (Jeroen van Baarsen)
  - Fix CI status for merge requests from fork
  - Added option to remove issue assignee on project issue page and issue edit page (Jason Blanchard)
  - New page load indicator that includes a spinner that scrolls with the page
  - Converted all the help sections into markdown
  - LDAP user filters
  - Streamline the content of notification emails (Pierre de La Morinerie)
  - Fixes a bug with group member administration (Matt DeTullio)
  - Sort tag names using VersionSorter (Robert Speicher)
  - Add GFM autocompletion for MergeRequests (Robert Speicher)
  - Add webhook when a new tag is pushed (Jeroen van Baarsen)
  - Add button for toggling inline comments in diff view
  - Add retry feature for repository import
  - Reuse the GitLab LDAP connection within each request
  - Changed markdown new line behaviour to conform to markdown standards
  - Fix global search
  - Faster authorized_keys rebuilding in `rake gitlab:shell:setup` (requires gitlab-shell 1.8.5)
  - Create and Update MR calls now support the description parameter (Greg Messner)
  - Markdown relative links in the wiki link to wiki pages, markdown relative links in repositories link to files in the repository
  - Added Slack service integration (Federico Ravasio)
  - Better API responses for access_levels (sponsored by O'Reilly Media)
  - Requires at least 2 unicorn workers
  - Requires gitlab-shell v1.9+
  - Replaced gemoji(due to closed licencing problem) with Phantom Open Emoji library(combined SIL Open Font License, MIT License and the CC 3.0 License)
  - Fix `/:username.keys` response content type (Dmitry Medvinsky)

v 6.6.5
  - Added option to remove issue assignee on project issue page and issue edit page (Jason Blanchard)
  - Hide mr close button for comment form if merge request was closed or inline comment
  - Adds ability to reopen closed merge request

v 6.6.4
  - Add missing html escape for highlighted code blocks in comments, issues

v 6.6.3
  - Fix 500 error when edit yourself from admin area
  - Hide private groups for public profiles

v 6.6.2
  - Fix 500 error on branch/tag create or remove via UI

v 6.6.1
  - Fix 500 error on files tab if submodules presents

v 6.6.0
  - Retrieving user ssh keys publically(github style): http://__HOST__/__USERNAME__.keys
  - Permissions: Developer now can manage issue tracker (modify any issue)
  - Improve Code Compare page performance
  - Group avatar
  - Pygments.rb replaced with highlight.js
  - Improve Merge request diff store logic
  - Improve render performnace for MR show page
  - Fixed Assembla hardcoded project name
  - Jira integration documentation
  - Refactored app/services
  - Remove snippet expiration
  - Mobile UI improvements (Drew Blessing)
  - Fix block/remove UI for admin::users#show page
  - Show users' group membership on users' activity page (Robert Djurasaj)
  - User pages are visible without login if user is authorized to a public project
  - Markdown rendered headers have id derived from their name and link to their id
  - Improve application to work faster with large groups (100+ members)
  - Multiple emails per user
  - Show last commit for file when view file source
  - Restyle Issue#show page and MR#show page
  - Ability to filter by multiple labels for Issues page
  - Rails version to 4.0.3
  - Fixed attachment identifier displaying underneath note text (Jason Blanchard)

v 6.5.1
  - Fix branch selectbox when create merge request from fork

v 6.5.0
  - Dropdown menus on issue#show page for assignee and milestone (Jason Blanchard)
  - Add color custimization and previewing to broadcast messages
  - Fixed notes anchors
  - Load new comments in issues dynamically
  - Added sort options to Public page
  - New filters (assigned/authored/all) for Dashboard#issues/merge_requests (sponsored by Say Media)
  - Add project visibility icons to dashboard
  - Enable secure cookies if https used
  - Protect users/confirmation with rack_attack
  - Default HTTP headers to protect against MIME-sniffing, force https if enabled
  - Bootstrap 3 with responsive UI
  - New repository download formats: tar.bz2, zip, tar (Jason Hollingsworth)
  - Restyled accept widgets for MR
  - SCSS refactored
  - Use jquery timeago plugin
  - Fix 500 error for rdoc files
  - Ability to customize merge commit message (sponsored by Say Media)
  - Search autocomplete via ajax
  - Add website url to user profile
  - Files API supports base64 encoded content (sponsored by O'Reilly Media)
  - Added support for Go's repository retrieval (Bruno Albuquerque)

v6.4.3
  - Don't use unicorn worker killer if PhusionPassenger is defined

v6.4.2
  - Fixed wrong behaviour of script/upgrade.rb

v6.4.1
  - Fixed bug with repository rename
  - Fixed bug with project transfer

v 6.4.0
  - Added sorting to project issues page (Jason Blanchard)
  - Assembla integration (Carlos Paramio)
  - Fixed another 500 error with submodules
  - UI: More compact issues page
  - Minimal password length increased to 8 symbols
  - Side-by-side diff view (Steven Thonus)
  - Internal projects (Jason Hollingsworth)
  - Allow removal of avatar (Drew Blessing)
  - Project web hooks now support issues and merge request events
  - Visiting project page while not logged in will redirect to sign-in instead of 404 (Jason Hollingsworth)
  - Expire event cache on avatar creation/removal (Drew Blessing)
  - Archiving old projects (Steven Thonus)
  - Rails 4
  - Add time ago tooltips to show actual date/time
  - UI: Fixed UI for admin system hooks
  - Ruby script for easier GitLab upgrade
  - Do not remove Merge requests if fork project was removed
  - Improve sign-in/signup UX
  - Add resend confirmation link to sign-in page
  - Set noreply@HOSTNAME for reply_to field in all emails
  - Show GitLab API version on Admin#dashboard
  - API Cross-origin resource sharing
  - Show READMe link at project home page
  - Show repo size for projects in Admin area

v 6.3.0
  - API for adding gitlab-ci service
  - Init script now waits for pids to appear after (re)starting before reporting status (Rovanion Luckey)
  - Restyle project home page
  - Grammar fixes
  - Show branches list (which branches contains commit) on commit page (Andrew Kumanyaev)
  - Security improvements
  - Added support for GitLab CI 4.0
  - Fixed issue with 500 error when group did not exist
  - Ability to leave project
  - You can create file in repo using UI
  - You can remove file from repo using UI
  - API: dropped default_branch attribute from project during creation
  - Project default_branch is not stored in db any more. It takes from repo now.
  - Admin broadcast messages
  - UI improvements
  - Dont show last push widget if user removed this branch
  - Fix 500 error for repos with newline in file name
  - Extended html titles
  - API: create/update/delete repo files
  - Admin can transfer project to any namespace
  - API: projects/all for admin users
  - Fix recent branches order

v 6.2.4
  - Security: Cast API private_token to string (CVE-2013-4580)
  - Security: Require gitlab-shell 1.7.8 (CVE-2013-4581, CVE-2013-4582, CVE-2013-4583)
  - Fix for Git SSH access for LDAP users

v 6.2.3
  - Security: More protection against CVE-2013-4489
  - Security: Require gitlab-shell 1.7.4 (CVE-2013-4490, CVE-2013-4546)
  - Fix sidekiq rake tasks

v 6.2.2
  - Security: Update gitlab_git (CVE-2013-4489)

v 6.2.1
  - Security: Fix issue with generated passwords for new users

v 6.2.0
  - Public project pages are now visible to everyone (files, issues, wik, etc.)
    THIS MEANS YOUR ISSUES AND WIKI FOR PUBLIC PROJECTS ARE PUBLICLY VISIBLE AFTER THE UPGRADE
  - Add group access to permissions page
  - Require current password to change one
  - Group owner or admin can remove other group owners
  - Remove group transfer since we have multiple owners
  - Respect authorization in Repository API
  - Improve UI for Project#files page
  - Add more security specs
  - Added search for projects by name to api (Izaak Alpert)
  - Make default user theme configurable (Izaak Alpert)
  - Update logic for validates_merge_request for tree of MR (Andrew Kumanyaev)
  - Rake tasks for web hooks management (Jonhnny Weslley)
  - Extended User API to expose admin and can_create_group for user creation/updating (Boyan Tabakov)
  - API: Remove group
  - API: Remove project
  - Avatar upload on profile page with a maximum of 100KB (Steven Thonus)
  - Store the sessions in Redis instead of the cookie store
  - Fixed relative links in markdown
  - User must confirm their email if signup enabled
  - User must confirm changed email

v 6.1.0
  - Project specific IDs for issues, mr, milestones
    Above items will get a new id and for example all bookmarked issue urls will change.
    Old issue urls are redirected to the new one if the issue id is too high for an internal id.
  - Description field added to Merge Request
  - API: Sudo api calls (Izaak Alpert)
  - API: Group membership api (Izaak Alpert)
  - Improved commit diff
  - Improved large commit handling (Boyan Tabakov)
  - Rewrite: Init script now less prone to errors and keeps better track of the service (Rovanion Luckey)
  - Link issues, merge requests, and commits when they reference each other with GFM (Ash Wilson)
  - Close issues automatically when pushing commits with a special message
  - Improve user removal from admin area
  - Invalidate events cache when project was moved
  - Remove deprecated classes and rake tasks
  - Add event filter for group and project show pages
  - Add links to create branch/tag from project home page
  - Add public-project? checkbox to new-project view
  - Improved compare page. Added link to proceed into Merge Request
  - Send an email to a user when they are added to group
  - New landing page when you have 0 projects

v 6.0.0
  - Feature: Replace teams with group membership
    We introduce group membership in 6.0 as a replacement for teams.
    The old combination of groups and teams was confusing for a lot of people.
    And when the members of a team where changed this wasn't reflected in the project permissions.
    In GitLab 6.0 you will be able to add members to a group with a permission level for each member.
    These group members will have access to the projects in that group.
    Any changes to group members will immediately be reflected in the project permissions.
    You can even have multiple owners for a group, greatly simplifying administration.
  - Feature: Ability to have multiple owners for group
  - Feature: Merge Requests between fork and project (Izaak Alpert)
  - Feature: Generate fingerprint for ssh keys
  - Feature: Ability to create and remove branches with UI
  - Feature: Ability to create and remove git tags with UI
  - Feature: Groups page in profile. You can leave group there
  - API: Allow login with LDAP credentials
  - Redesign: project settings navigation
  - Redesign: snippets area
  - Redesign: ssh keys page
  - Redesign: buttons, blocks and other ui elements
  - Add comment title to rss feed
  - You can use arrows to navigate at tree view
  - Add project filter on dashboard
  - Cache project graph
  - Drop support of root namespaces
  - Default theme is classic now
  - Cache result of methods like authorize_projects, project.team.members etc
  - Remove $.ready events
  - Fix onclick events being double binded
  - Add notification level to group membership
  - Move all project controllers/views under Projects:: module
  - Move all profile controllers/views under Profiles:: module
  - Apply user project limit only for personal projects
  - Unicorn is default web server again
  - Store satellites lock files inside satellites dir
  - Disabled threadsafety mode in rails
  - Fixed bug with loosing MR comments
  - Improved MR comments logic
  - Render readme file for projects in public area

v 5.4.2
  - Security: Cast API private_token to string (CVE-2013-4580)
  - Security: Require gitlab-shell 1.7.8 (CVE-2013-4581, CVE-2013-4582, CVE-2013-4583)

v 5.4.1
  - Security: Fixes for CVE-2013-4489
  - Security: Require gitlab-shell 1.7.4 (CVE-2013-4490, CVE-2013-4546)

v 5.4.0
  - Ability to edit own comments
  - Documentation improvements
  - Improve dashboard projects page
  - Fixed nav for empty repos
  - GitLab Markdown help page
  - Misspelling fixes
  - Added support of unicorn and fog gems
  - Added client list to API doc
  - Fix PostgreSQL database restoration problem
  - Increase snippet content column size
  - allow project import via git:// url
  - Show participants on issues, including mentions
  - Notify mentioned users with email

v 5.3.0
  - Refactored services
  - Campfire service added
  - HipChat service added
  - Fixed bug with LDAP + git over http
  - Fixed bug with google analytics code being ignored
  - Improve sign-in page if ldap enabled
  - Respect newlines in wall messages
  - Generate the Rails secret token on first run
  - Rename repo feature
  - Init.d: remove gitlab.socket on service start
  - Api: added teams api
  - Api: Prevent blob content being escaped
  - Api: Smart deploy key add behaviour
  - Api: projects/owned.json return user owned project
  - Fix bug with team assignation on project from #4109
  - Advanced snippets: public/private, project/personal (Andrew Kulakov)
  - Repository Graphs (Karlo Nicholas T. Soriano)
  - Fix dashboard lost if comment on commit
  - Update gitlab-grack. Fixes issue with --depth option
  - Fix project events duplicate on project page
  - Fix postgres error when displaying network graph.
  - Fix dashboard event filter when navigate via turbolinks
  - init.d: Ensure socket is removed before starting service
  - Admin area: Style teams:index, group:show pages
  - Own page for failed forking
  - Scrum view for milestone

v 5.2.0
  - Turbolinks
  - Git over http with ldap credentials
  - Diff with better colors and some spacing on the corners
  - Default values for project features
  - Fixed huge_commit view
  - Restyle project clone panel
  - Move Gitlab::Git code to gitlab_git gem
  - Move update docs in repo
  - Requires gitlab-shell v1.4.0
  - Fixed submodules listing under file tab
  - Fork feature (Angus MacArthur)
  - git version check in gitlab:check
  - Shared deploy keys feature
  - Ability to generate default labels set for issues
  - Improve gfm autocomplete (Harold Luo)
  - Added support for Google Analytics
  - Code search feature (Javier Castro)

v 5.1.0
  - You can login with email or username now
  - Corrected project transfer rollback when repository cannot be moved
  - Move both repo and wiki when project transfer requested
  - Admin area: project editing was removed from admin namespace
  - Access: admin user has now access to any project.
  - Notification settings
  - Gitlab::Git set of objects to abstract from grit library
  - Replace Unicorn web server with Puma
  - Backup/Restore refactored. Backup dump project wiki too now
  - Restyled Issues list. Show milestone version in issue row
  - Restyled Merge Request list
  - Backup now dump/restore uploads
  - Improved performance of dashboard (Andrew Kumanyaev)
  - File history now tracks renames (Akzhan Abdulin)
  - Drop wiki migration tools
  - Drop sqlite migration tools
  - project tagging
  - Paginate users in API
  - Restyled network graph (Hiroyuki Sato)

v 5.0.1
  - Fixed issue with gitlab-grit being overridden by grit

v 5.0.0
  - Replaced gitolite with gitlab-shell
  - Removed gitolite-related libraries
  - State machine added
  - Setup gitlab as git user
  - Internal API
  - Show team tab for empty projects
  - Import repository feature
  - Updated rails
  - Use lambda for scopes
  - Redesign admin area -> users
  - Redesign admin area -> user
  - Secure link to file attachments
  - Add validations for Group and Team names
  - Restyle team page for project
  - Update capybara, rspec-rails, poltergeist to recent versions
  - Wiki on git using Gollum
  - Added Solarized Dark theme for code review
  - Don't show user emails in autocomplete lists, profile pages
  - Added settings tab for group, team, project
  - Replace user popup with icons in header
  - Handle project moving with gitlab-shell
  - Added select2-rails for selectboxes with ajax data load
  - Fixed search field on projects page
  - Added teams to search autocomplete
  - Move groups and teams on dashboard sidebar to sub-tabs
  - API: improved return codes and docs. (Felix Gilcher, Sebastian Ziebell)
  - Redesign wall to be more like chat
  - Snippets, Wall features are disabled by default for new projects

v 4.2.0
  - Teams
  - User show page. Via /u/username
  - Show help contents on pages for better navigation
  - Async gitolite calls
  - added satellites logs
  - can_create_group, can_create_team booleans for User
  - Process web hooks async
  - GFM: Fix images escaped inside links
  - Network graph improved
  - Switchable branches for network graph
  - API: Groups
  - Fixed project download

v 4.1.0
  - Optional Sign-Up
  - Discussions
  - Satellites outside of tmp
  - Line numbers for blame
  - Project public mode
  - Public area with unauthorized access
  - Load dashboard events with ajax
  - remember dashboard filter in cookies
  - replace resque with sidekiq
  - fix routing issues
  - cleanup rake tasks
  - fix backup/restore
  - scss cleanup
  - show preview for note images
  - improved network-graph
  - get rid of app/roles/
  - added new classes Team, Repository
  - Reduce amount of gitolite calls
  - Ability to add user in all group projects
  - remove deprecated configs
  - replaced Korolev font with open font
  - restyled admin/dashboard page
  - restyled admin/projects page

v 4.0.0
  - Remove project code and path from API. Use id instead
  - Return valid cloneable url to repo for web hook
  - Fixed backup issue
  - Reorganized settings
  - Fixed commits compare
  - Refactored scss
  - Improve status checks
  - Validates presence of User#name
  - Fixed postgres support
  - Removed sqlite support
  - Modified post-receive hook
  - Milestones can be closed now
  - Show comment events on dashboard
  - Quick add team members via group#people page
  - [API] expose created date for hooks and SSH keys
  - [API] list, create issue notes
  - [API] list, create snippet notes
  - [API] list, create wall notes
  - Remove project code - use path instead
  - added username field to user
  - rake task to fill usernames based on emails create namespaces for users
  - STI Group < Namespace
  - Project has namespace_id
  - Projects with namespaces also namespaced in gitolite and stored in subdir
  - Moving project to group will move it under group namespace
  - Ability to move project from namespaces to another
  - Fixes commit patches getting escaped (see #2036)
  - Support diff and patch generation for commits and merge request
  - MergeReqest doesn't generate a temporary file for the patch any more
  - Update the UI to allow downloading Patch or Diff

v 3.1.0
  - Updated gems
  - Services: Gitlab CI integration
  - Events filter on dashboard
  - Own namespace for redis/resque
  - Optimized commit diff views
  - add alphabetical order for projects admin page
  - Improved web editor
  - Commit stats page
  - Documentation split and cleanup
  - Link to commit authors everywhere
  - Restyled milestones list
  - added Milestone to Merge Request
  - Restyled Top panel
  - Refactored Satellite Code
  - Added file line links
  - moved from capybara-webkit to poltergeist + phantomjs

v 3.0.3
  - Fixed bug with issues list in Chrome
  - New Feature: Import team from another project

v 3.0.2
  - Fixed gitlab:app:setup
  - Fixed application error on empty project in admin area
  - Restyled last push widget

v 3.0.1
  - Fixed git over http

v 3.0.0
  - Projects groups
  - Web Editor
  - Fixed bug with gitolite keys
  - UI improved
  - Increased performance of application
  - Show user avatar in last commit when browsing Files
  - Refactored Gitlab::Merge
  - Use Font Awesome for icons
  - Separate observing of Note and MergeRequests
  - Milestone "All Issues" filter
  - Fix issue close and reopen button text and styles
  - Fix forward/back while browsing Tree hierarchy
  - Show number of notes for commits and merge requests
  - Added support pg from box and update installation doc
  - Reject ssh keys that break gitolite
  - [API] list one project hook
  - [API] edit project hook
  - [API] list project snippets
  - [API] allow to authorize using private token in HTTP header
  - [API] add user creation

v 2.9.1
  - Fixed resque custom config init

v 2.9.0
  - fixed inline notes bugs
  - refactored rspecs
  - refactored gitolite backend
  - added factory_girl
  - restyled projects list on dashboard
  - ssh keys validation to prevent gitolite crash
  - send notifications if changed permission in project
  - scss refactoring. gitlab_bootstrap/ dir
  - fix git push http body bigger than 112k problem
  - list of labels  page under issues tab
  - API for milestones, keys
  - restyled buttons
  - OAuth
  - Comment order changed

v 2.8.1
  - ability to disable gravatars
  - improved MR diff logic
  - ssh key help page

v 2.8.0
  - Gitlab Flavored Markdown
  - Bulk issues update
  - Issues API
  - Cucumber coverage increased
  - Post-receive files fixed
  - UI improved
  - Application cleanup
  - more cucumber
  - capybara-webkit + headless

v 2.7.0
  - Issue Labels
  - Inline diff
  - Git HTTP
  - API
  - UI improved
  - System hooks
  - UI improved
  - Dashboard events endless scroll
  - Source performance increased

v 2.6.0
  - UI polished
  - Improved network graph + keyboard nav
  - Handle huge commits
  - Last Push widget
  - Bugfix
  - Better performance
  - Email in resque
  - Increased test coverage
  - Ability to remove branch with MR accept
  - a lot of code refactored

v 2.5.0
  - UI polished
  - Git blame for file
  - Bugfix
  - Email in resque
  - Better test coverage

v 2.4.0
  - Admin area stats page
  - Ability to block user
  - Simplified dashboard area
  - Improved admin area
  - Bootstrap 2.0
  - Responsive layout
  - Big commits handling
  - Performance improved
  - Milestones

v 2.3.1
  - Issues pagination
  - ssl fixes
  - Merge Request pagination

v 2.3.0
  - Dashboard r1
  - Search r1
  - Project page
  - Close merge request on push
  - Persist MR diff after merge
  - mysql support
  - Documentation

v 2.2.0
  - We’ve added support of LDAP auth
  - Improved permission logic (4 roles system)
  - Protected branches (now only masters can push to protected branches)
  - Usability improved
  - twitter bootstrap integrated
  - compare view between commits
  - wiki feature
  - now you can enable/disable issues, wiki, wall features per project
  - security fixes
  - improved code browsing (ajax branch switch etc)
  - improved per-line commenting
  - git submodules displayed
  - moved to rails 3.2
  - help section improved

v 2.1.0
  - Project tab r1
  - List branches/tags
  - per line comments
  - mass user import

v 2.0.0
  - gitolite as main git host system
  - merge requests
  - project/repo access
  - link to commit/issue feed
  - design tab
  - improved email notifications
  - restyled dashboard
  - bugfix

v 1.2.2
  - common config file gitlab.yml
  - issues restyle
  - snippets restyle
  - clickable news feed header on dashboard
  - bugfix

v 1.2.1
  - bugfix

v 1.2.0
  - new design
  - user dashboard
  - network graph
  - markdown support for comments
  - encoding issues
  - wall like twitter timeline

v 1.1.0
  - project dashboard
  - wall redesigned
  - feature: code snippets
  - fixed horizontal scroll on file preview
  - fixed app crash if commit message has invalid chars
  - bugfix & code cleaning

v 1.0.2
  - fixed bug with empty project
  - added adv validation for project path & code
  - feature: issues can be sortable
  - bugfix
  - username displayed on top panel

v 1.0.1
  - fixed: with invalid source code for commit
  - fixed: lose branch/tag selection when use tree navigation
  - when history clicked - display path
  - bug fix & code cleaning

v 1.0.0
  - bug fix
  - projects preview mode

v 0.9.6
  - css fix
  - new repo empty tree until restart server - fixed

v 0.9.4
  - security improved
  - authorization improved
  - html escaping
  - bug fix
  - increased test coverage
  - design improvements

v 0.9.1
  - increased test coverage
  - design improvements
  - new issue email notification
  - updated app name
  - issue redesigned
  - issue can be edit

v 0.8.0
  - syntax highlight for main file types
  - redesign
  - stability
  - security fixes
  - increased test coverage
  - email notification<|MERGE_RESOLUTION|>--- conflicted
+++ resolved
@@ -49,11 +49,8 @@
   - AJAX selectbox for issue assignee and author filters
   - Fix issue with missing options in issue filtering dropdown if selected one
   - Prevent holding Control-Enter or Command-Enter from posting comment multiple times.
-<<<<<<< HEAD
   - Prevent note form from being cleared when submitting failed.
-=======
   - Improve file icons rendering on tree (Sullivan Sénéchal)
->>>>>>> 8ef7220c
 
 v 7.9.0
   - Send EmailsOnPush email when branch or tag is created or deleted.
