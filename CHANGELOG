--- conflicted
+++ resolved
@@ -6,13 +6,10 @@
   - New UI for pagination
 
 v 8.4.0 (unreleased)
-<<<<<<< HEAD
   - Hide issues settings when issues are disabled (Hannes Rosenögger)
-=======
   - Allow LDAP users to change their email if it was not set by the LDAP server
   - Ensure Gravatar host looks like an actual host
   - Consider re-assign as a mention from a notification point of view
->>>>>>> 268fb004
   - Add pagination headers to already paginated API resources
   - Properly generate diff of orphan commits, like the first commit in a repository
   - Improve the consistency of commit titles, branch names, tag names, issue/MR titles, on their respective project pages
