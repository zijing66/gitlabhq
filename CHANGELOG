--- conflicted
+++ resolved
@@ -8,13 +8,8 @@
   - Better UI for project services page
   - Cleaner UI for web editor
   - Add diff syntax highlighting in email-on-push service notifications (Hannes Rosenögger)
-<<<<<<< HEAD
   - Add API endpoint to fetch all changes on a MergeRequest (Jeroen van Baarsen)
-  - 
-=======
-  - 
   - View note image attachments in new tab when clicked instead of downloading them
->>>>>>> 8efed8b3
   - 
   - Allow more variations for commit messages closing issues (Julien Bianchi and Hannes Rosenögger)
   - 
