--- conflicted
+++ resolved
@@ -67,7 +67,6 @@
   - Project labels are now available over the API under the "tag_list" field (Cristian Medina) 
   - Fixed link paths for HTTP and SSH on the admin project view (Jeremy Maziarz)
   - Fix and improve help rendering (Sullivan Sénéchal)
-<<<<<<< HEAD
   - Fix final line in EmailsOnPush email diff being rendered as error.
   - Authometic setup GitLab CI project for forks if origin project has GitLab CI enabled
   - Prevent duplicate Buildkite service creation.
@@ -80,9 +79,7 @@
   - Add icons to Add dropdown items.
   - Allow admin to create public deploy keys that are accessible to any project.
   - Warn when gitlab-shell version doesn't match requirement.
-=======
   - Skip email confirmation when set by admin or via LDAP.
->>>>>>> f2af30f1
 
 
 v 7.9.2
