--- conflicted
+++ resolved
@@ -12,11 +12,8 @@
   - Use git follow flag for commits page when retrieve history for file or directory
   - Show merge request CI status on merge requests index page
   - Fix: 500 error returned if destroy request without HTTP referer (Kazuki Shimizu)
-<<<<<<< HEAD
   - Remove deprecated CI events from project settings page
-=======
   - Use issue editor as cross reference comment author when issue is edited with a new mention.
->>>>>>> aaa93d5a
 
 v 8.1.1
   - Fix cloning Wiki repositories via HTTP (Stan Hu)
