Please view this file on the master branch, on stable branches it's out of date.
v 8.12.0 (unreleased)
  - Optimistic locking for Issues and Merge Requests (title and description overriding prevention)

<<<<<<< HEAD
v 8.11.0 (unreleased)
  - Fix pipelines tab layout regression (brycepj)
=======
v 8.11.0
>>>>>>> f633f7db
  - Use test coverage value from the latest successful pipeline in badge. !5862
  - Add test coverage report badge. !5708
  - Remove the http_parser.rb dependency by removing the tinder gem. !5758 (tbalthazar)
  - Add Koding (online IDE) integration
  - Ability to specify branches for Pivotal Tracker integration (Egor Lynko)
  - Fix don't pass a local variable called `i` to a partial. !20510 (herminiotorres)
  - Add delimiter to project stars and forks count (ClemMakesApps)
  - Fix rename `add_users_into_project` and `projects_ids`. !20512 (herminiotorres)
  - Fix adding line comments on the initial commit to a repo !5900
  - Fix the title of the toggle dropdown button. !5515 (herminiotorres)
  - Rename `markdown_preview` routes to `preview_markdown`. (Christopher Bartz)
  - Update to Ruby 2.3.1. !4948
  - Add Issues Board !5548
  - Allow resolving merge conflicts in the UI !5479
  - Improve diff performance by eliminating redundant checks for text blobs
  - Ensure that branch names containing escapable characters (e.g. %20) aren't unescaped indiscriminately. !5770 (ewiltshi)
  - Convert switch icon into icon font (ClemMakesApps)
  - API: Endpoints for enabling and disabling deploy keys
  - API: List access requests, request access, approve, and deny access requests to a project or a group. !4833
  - Use long options for curl examples in documentation !5703 (winniehell)
  - Added tooltip listing label names to the labels value in the collapsed issuable sidebar
  - Remove magic comments (`# encoding: UTF-8`) from Ruby files. !5456 (winniehell)
  - Fix badge count alignment (ClemMakesApps)
  - GitLab Performance Monitoring can now track custom events such as the number of tags pushed to a repository
  - Add support for relative links starting with ./ or / to RelativeLinkFilter (winniehell)
  - Allow naming U2F devices !5833
  - Ignore URLs starting with // in Markdown links !5677 (winniehell)
  - Fix CI status icon link underline (ClemMakesApps)
  - The Repository class is now instrumented
  - Fix commit mention font inconsistency (ClemMakesApps)
  - Do not escape URI when extracting path !5878 (winniehell)
  - Fix filter label tooltip HTML rendering (ClemMakesApps)
  - Cache the commit author in RequestStore to avoid extra lookups in PostReceive
  - Expand commit message width in repo view (ClemMakesApps)
  - Cache highlighted diff lines for merge requests
  - Pre-create all builds for a Pipeline when the new Pipeline is created !5295
  - Allow merge request diff notes and discussions to be explicitly marked as resolved
  - API: Add deployment endpoints
  - API: Add Play endpoint on Builds
  - Fix of 'Commits being passed to custom hooks are already reachable when using the UI'
  - Show wall clock time when showing a pipeline. !5734
  - Show member roles to all users on members page
  - Project.visible_to_user is instrumented again
  - Fix awardable button mutuality loading spinners (ClemMakesApps)
  - Sort todos by date and priority
  - Add support for using RequestStore within Sidekiq tasks via SIDEKIQ_REQUEST_STORE env variable
  - Optimize maximum user access level lookup in loading of notes
  - Send notification emails to users newly mentioned in issue and MR edits !5800
  - Add "No one can push" as an option for protected branches. !5081
  - Improve performance of AutolinkFilter#text_parse by using XPath
  - Add experimental Redis Sentinel support !1877
  - Rendering of SVGs as blobs is now limited to SVGs with a size smaller or equal to 2MB
  - Fix branches page dropdown sort initial state (ClemMakesApps)
  - Environments have an url to link to
  - Various redundant database indexes have been removed
  - Update `timeago` plugin to use multiple string/locale settings
  - Remove unused images (ClemMakesApps)
  - Get issue and merge request description templates from repositories
  - Add hover state to todos !5361 (winniehell)
  - Fix icon alignment of star and fork buttons !5451 (winniehell)
  - Enforce 2FA restrictions on API authentication endpoints !5820
  - Limit git rev-list output count to one in forced push check
  - Show deployment status on merge requests with external URLs
  - Fix branch title trailing space on hover (ClemMakesApps)
  - Clean up unused routes (Josef Strzibny)
  - Fix issue on empty project to allow developers to only push to protected branches if given permission
  - API: Add enpoints for pipelines
  - Add green outline to New Branch button. !5447 (winniehell)
  - Optimize generating of cache keys for issues and notes
  - Fix repository push email formatting in Outlook
  - Improve performance of syntax highlighting Markdown code blocks
  - Update to gitlab_git 10.4.1 and take advantage of preserved Ref objects
  - Remove delay when hitting "Reply..." button on page with a lot of discussions
  - Retrieve rendered HTML from cache in one request
  - Fix renaming repository when name contains invalid chararacters under project settings
  - Upgrade Grape from 0.13.0 to 0.15.0. !4601
  - Trigram indexes for the "ci_runners" table have been removed to speed up UPDATE queries
  - Fix devise deprecation warnings.
  - Check for 2FA when using Git over HTTP and only allow PersonalAccessTokens as password in that case !5764
  - Update version_sorter and use new interface for faster tag sorting
  - Load branches asynchronously in Cherry Pick and Revert dialogs.
  - Optimize checking if a user has read access to a list of issues !5370
  - Store all DB secrets in secrets.yml, under descriptive names !5274
  - Fix syntax highlighting in file editor
  - Support slash commands in issue and merge request descriptions as well as comments. !5021
  - Nokogiri's various parsing methods are now instrumented
  - Add archived badge to project list !5798
  - Add simple identifier to public SSH keys (muteor)
  - Admin page now references docs instead of a specific file !5600 (AnAverageHuman)
  - Fix filter input alignment (ClemMakesApps)
  - Include old revision in merge request update hooks (Ben Boeckel)
  - Add build event color in HipChat messages (David Eisner)
  - Make fork counter always clickable. !5463 (winniehell)
  - Document that webhook secret token is sent in X-Gitlab-Token HTTP header !5664 (lycoperdon)
  - Gitlab::Highlight is now instrumented
  - All created issues, API or WebUI, can be submitted to Akismet for spam check !5333
  - Allow users to import cross-repository pull requests from GitHub
  - The overhead of instrumented method calls has been reduced
  - Remove `search_id` of labels dropdown filter to fix 'Missleading URI for labels in Merge Requests and Issues view'. !5368 (Scott Le)
  - Load project invited groups and members eagerly in `ProjectTeam#fetch_members`
  - Add pipeline events hook
  - Award emoji tooltips containing more than 10 usernames are now truncated !4780 (jlogandavison)
  - Fix duplicate "me" in award emoji tooltip !5218 (jlogandavison)
  - Bump gitlab_git to speedup DiffCollection iterations
  - Rewrite description of a blocked user in admin settings. (Elias Werberich)
  - Make branches sortable without push permission !5462 (winniehell)
  - Check for Ci::Build artifacts at database level on pipeline partial
  - Convert image diff background image to CSS (ClemMakesApps)
  - Remove unnecessary index_projects_on_builds_enabled index from the projects table
  - Make "New issue" button in Issue page less obtrusive !5457 (winniehell)
  - Gitlab::Metrics.current_transaction needs to be public for RailsQueueDuration
  - Fix search for notes which belongs to deleted objects
  - Allow Akismet to be trained by submitting issues as spam or ham !5538
  - Add GitLab Workhorse version to admin dashboard (Katarzyna Kobierska Ula Budziszewska)
  - Fix spacing and vertical alignment on build status icon on commits page (ClemMakesApps)
  - Allow branch names ending with .json for graph and network page !5579 (winniehell)
  - Add the `sprockets-es6` gem
  - Improve OAuth2 client documentation (muteor)
  - Fix diff comments inverted toggle bug (ClemMakesApps)
  - Multiple trigger variables show in separate lines (Katarzyna Kobierska Ula Budziszewska)
  - Profile requests when a header is passed
  - Fix button missing type (ClemMakesApps)
  - Avoid calculation of line_code and position for _line partial when showing diff notes on discussion tab.
  - Speedup DiffNote#active? on discussions, preloading noteables and avoid touching git repository to return diff_refs when possible
  - Add commit stats in commit api. !5517 (dixpac)
  - Add CI configuration button on project page
  - Fix merge request new view not changing code view rendering style
  - edit_blob_link will use blob passed onto the options parameter
  - Make error pages responsive (Takuya Noguchi)
  - The performance of the project dropdown used for moving issues has been improved
  - Move to project dropdown with infinite scroll for better performance
  - Fix skip_repo parameter being ignored when destroying a namespace
  - Add all builds into stage/job dropdowns on builds page
  - Change requests_profiles resource constraint to catch virtually any file
  - Bump gitlab_git to lazy load compare commits
  - Reduce number of queries made for merge_requests/:id/diffs
  - Add the option to set the expiration date for the project membership when giving a user access to a project. !5599 (Adam Niedzielski)
  - Sensible state specific default sort order for issues and merge requests !5453 (tomb0y)
  - Fix bug where destroying a namespace would not always destroy projects
  - Fix RequestProfiler::Middleware error when code is reloaded in development
  - Allow horizontal scrolling of code blocks in issue body
  - Catch what warden might throw when profiling requests to re-throw it
  - Avoid commit lookup on diff_helper passing existing local variable to the helper method
  - Add description to new_issue email and new_merge_request_email in text/plain content type. !5663 (dixpac)
  - Speed up and reduce memory usage of Commit#repo_changes, Repository#expire_avatar_cache and IrkerWorker
  - Add unfold links for Side-by-Side view. !5415 (Tim Masliuchenko)
  - Adds support for pending invitation project members importing projects
  - Add pipeline visualization/graph on pipeline page
  - Update devise initializer to turn on changed password notification emails. !5648 (tombell)
  - Avoid to show the original password field when password is automatically set. !5712 (duduribeiro)
  - Fix importing GitLab projects with an invalid MR source project
  - Sort folders with submodules in Files view !5521
  - Each `File::exists?` replaced to `File::exist?` because of deprecate since ruby version 2.2.0
  - Add auto-completition in pipeline (Katarzyna Kobierska Ula Budziszewska)
  - Add pipelines tab to merge requests
  - Fix notification_service argument error of declined invitation emails
  - Fix a memory leak caused by Banzai::Filter::SanitizationFilter
  - Speed up todos queries by limiting the projects set we join with
  - Ensure file editing in UI does not overwrite commited changes without warning user
  - Eliminate unneeded calls to Repository#blob_at when listing commits with no path
  - Update gitlab_git gem to 10.4.7
  - Simplify SQL queries of marking a todo as done

v 8.10.7
  - Upgrade Hamlit to 2.6.1. !5873
  - Upgrade Doorkeeper to 4.2.0. !5881

v 8.10.6
  - Upgrade Rails to 4.2.7.1 for security fixes. !5781
  - Restore "Largest repository" sort option on Admin > Projects page. !5797
  - Fix privilege escalation via project export.
  - Require administrator privileges to perform a project import.

v 8.10.5
  - Add a data migration to fix some missing timestamps in the members table. !5670
  - Revert the "Defend against 'Host' header injection" change in the source NGINX templates. !5706
  - Cache project count for 5 minutes to reduce DB load. !5746 & !5754

v 8.10.4
  - Don't close referenced upstream issues from a forked project.
  - Fixes issue with dropdowns `enter` key not working correctly. !5544
  - Fix Import/Export project import not working in HA mode. !5618
  - Fix Import/Export error checking versions. !5638

v 8.10.3
  - Fix Import/Export issue importing milestones and labels not associated properly. !5426
  - Fix timing problems running imports on production. !5523
  - Add a log message when a project is scheduled for destruction for debugging. !5540
  - Fix hooks missing on imported GitLab projects. !5549
  - Properly abort a merge when merge conflicts occur. !5569
  - Fix importer for GitHub Pull Requests when a branch was removed. !5573
  - Ignore invalid IPs in X-Forwarded-For when trusted proxies are configured. !5584
  - Trim extra displayed carriage returns in diffs and files with CRLFs. !5588
  - Fix label already exist error message in the right sidebar.

v 8.10.3 (unreleased)

v 8.10.2
  - User can now search branches by name. !5144
  - Page is now properly rendered after committing the first file and creating the first branch. !5399
  - Add branch or tag icon to ref in builds page. !5434
  - Fix backup restore. !5459
  - Use project ID in repository cache to prevent stale data from persisting across projects. !5460
  - Fix issue with autocomplete search not working with enter key. !5466
  - Add iid to MR API response. !5468
  - Disable MySQL foreign key checks before dropping all tables. !5472
  - Ensure relative paths for video are rewritten as we do for images. !5474
  - Ensure current user can retry a build before showing the 'Retry' button. !5476
  - Add ENV variable to skip repository storages validations. !5478
  - Added `*.js.es6 gitlab-language=javascript` to `.gitattributes`. !5486
  - Don't show comment button in gutter of diffs on MR discussion tab. !5493
  - Rescue Rugged::OSError (lock exists) when creating references. !5497
  - Fix expand all diffs button in compare view. !5500
  - Show release notes in tags list. !5503
  - Fix a bug where forking a project from a repository storage to another would fail. !5509
  - Fix missing schema update for `20160722221922`. !5512
  - Update `gitlab-shell` version to 3.2.1 in the 8.9->8.10 update guide. !5516

v 8.10.1
  - Refactor repository storages documentation. !5428
  - Gracefully handle case when keep-around references are corrupted or exist already. !5430
  - Add detailed info on storage path mountpoints. !5437
  - Fix Error 500 when creating Wiki pages with hyphens or spaces. !5444
  - Fix bug where replies to commit notes displayed in the MR discussion tab wouldn't show up on the commit page. !5446
  - Ignore invalid trusted proxies in X-Forwarded-For header. !5454
  - Add links to the real markdown.md file for all GFM examples. !5458

v 8.10.0
  - Fix profile activity heatmap to show correct day name (eanplatter)
  - Speed up ExternalWikiHelper#get_project_wiki_path
  - Expose {should,force}_remove_source_branch (Ben Boeckel)
  - Add the functionality to be able to rename a file. !5049
  - Disable PostgreSQL statement timeout during migrations
  - Fix projects dropdown loading performance with a simplified api cal. !5113
  - Fix commit builds API, return all builds for all pipelines for given commit. !4849
  - Replace Haml with Hamlit to make view rendering faster. !3666
  - Refresh the branch cache after `git gc` runs
  - Allow to disable request access button on projects/groups
  - Refactor repository paths handling to allow multiple git mount points
  - Optimize system note visibility checking by memoizing the visible reference count. !5070
  - Add Application Setting to configure default Repository Path for new projects
  - Delete award emoji when deleting a user
  - Remove pinTo from Flash and make inline flash messages look nicer. !4854 (winniehell)
  - Add an API for downloading latest successful build from a particular branch or tag. !5347
  - Avoid data-integrity issue when cleaning up repository archive cache.
  - Add link to profile to commit avatar. !5163 (winniehell)
  - Wrap code blocks on Activies and Todos page. !4783 (winniehell)
  - Align flash messages with left side of page content. !4959 (winniehell)
  - Display tooltip for "Copy to Clipboard" button. !5164 (winniehell)
  - Use default cursor for table header of project files. !5165 (winniehell)
  - Store when and yaml variables in builds table
  - Display last commit of deleted branch in push events. !4699 (winniehell)
  - Escape file extension when parsing search results. !5141 (winniehell)
  - Add "passing with warnings" to the merge request pipeline possible statuses, this happens when builds that allow failures have failed. !5004
  - Add image border in Markdown preview. !5162 (winniehell)
  - Apply the trusted_proxies config to the rack request object for use with rack_attack
  - Added the ability to block sign ups using a domain blacklist. !5259
  - Upgrade to Rails 4.2.7. !5236
  - Extend exposed environment variables for CI builds
  - Deprecate APIs "projects/:id/keys/...". Use "projects/:id/deploy_keys/..." instead
  - Add API "deploy_keys" for admins to get all deploy keys
  - Allow to pull code with deploy key from public projects
  - Use limit parameter rather than hardcoded value in `ldap:check` rake task (Mike Ricketts)
  - Add Sidekiq queue duration to transaction metrics.
  - Add a new column `artifacts_size` to table `ci_builds`. !4964
  - Let Workhorse serve format-patch diffs
  - Display tooltip for mentioned users and groups. !5261 (winniehell)
  - Allow build email service to be tested
  - Added day name to contribution calendar tooltips
  - Refactor user authorization check for a single project to avoid querying all user projects
  - Make images fit to the size of the viewport. !4810
  - Fix check for New Branch button on Issue page. !4630 (winniehell)
  - Fix GFM autocomplete not working on wiki pages
  - Fixed enter key not triggering click on first row when searching in a dropdown
  - Updated dropdowns in issuable form to use new GitLab dropdown style
  - Make images fit to the size of the viewport !4810
  - Fix check for New Branch button on Issue page !4630 (winniehell)
  - Fix MR-auto-close text added to description. !4836
  - Support U2F devices in Firefox. !5177
  - Fix issue, preventing users w/o push access to sort tags. !5105 (redetection)
  - Add Spring EmojiOne updates.
  - Added Rake task for tracking deployments. !5320
  - Fix fetching LFS objects for private CI projects
  - Add the new 2016 Emoji! Adds 72 new emoji including bacon, facepalm, and selfie. !5237
  - Add syntax for multiline blockquote using `>>>` fence. !3954
  - Fix viewing notification settings when a project is pending deletion
  - Updated compare dropdown menus to use GL dropdown
  - Redirects back to issue after clicking login link
  - Eager load award emoji on notes
  - Allow to define manual actions/builds on Pipelines and Environments
  - Fix pagination when sorting by columns with lots of ties (like priority)
  - The Markdown reference parsers now re-use query results to prevent running the same queries multiple times. !5020
  - Updated project header design
  - Issuable collapsed assignee tooltip is now the users name
  - Fix compare view not changing code view rendering style
  - Exclude email check from the standard health check
  - Updated layout for Projects, Groups, Users on Admin area. !4424
  - Fix changing issue state columns in milestone view
  - Update health_check gem to version 2.1.0
  - Add notification settings dropdown for groups
  - Render inline diffs for multiple changed lines following eachother
  - Wildcards for protected branches. !4665
  - Allow importing from Github using Personal Access Tokens. (Eric K Idema)
  - API: Expose `due_date` for issues (Robert Schilling)
  - API: Todos. !3188 (Robert Schilling)
  - API: Expose shared groups for projects and shared projects for groups. !5050 (Robert Schilling)
  - API: Expose `developers_can_push` and `developers_can_merge` for branches. !5208 (Robert Schilling)
  - Add "Enabled Git access protocols" to Application Settings
  - Diffs will create button/diff form on demand no on server side
  - Reduce size of HTML used by diff comment forms
  - Protected branches have a "Developers can Merge" setting. !4892 (original implementation by Mathias Vestergaard)
  - Fix user creation with stronger minimum password requirements. !4054 (nathan-pmt)
  - Only show New Snippet button to users that can create snippets.
  - PipelinesFinder uses git cache data
  - Track a user who created a pipeline
  - Actually render old and new sections of parallel diff next to each other
  - Throttle the update of `project.pushes_since_gc` to 1 minute.
  - Allow expanding and collapsing files in diff view. !4990
  - Collapse large diffs by default (!4990)
  - Fix mentioned users list on diff notes
  - Add support for inline videos in GitLab Flavored Markdown. !5215 (original implementation by Eric Hayes)
  - Fix creation of deployment on build that is retried, redeployed or rollback
  - Don't parse Rinku returned value to DocFragment when it didn't change the original html string.
  - Check for conflicts with existing Project's wiki path when creating a new project.
  - Show last push widget in upstream after push to fork
  - Fix stage status shown for pipelines
  - Cache todos pending/done dashboard query counts.
  - Don't instantiate a git tree on Projects show default view
  - Bump Rinku to 2.0.0
  - Remove unused front-end variable -> default_issues_tracker
  - ObjectRenderer retrieve renderer content using Rails.cache.read_multi
  - Better caching of git calls on ProjectsController#show.
  - Avoid to retrieve MR closes_issues as much as possible.
  - Hide project name in project activities. !5068 (winniehell)
  - Add API endpoint for a group issues. !4520 (mahcsig)
  - Add Bugzilla integration. !4930 (iamtjg)
  - Fix new snippet style bug (elliotec)
  - Instrument Rinku usage
  - Be explicit to define merge request discussion variables
  - Use cache for todos counter calling TodoService
  - Metrics for Rouge::Plugins::Redcarpet and Rouge::Formatters::HTMLGitlab
  - RailsCache metris now includes fetch_hit/fetch_miss and read_hit/read_miss info.
  - Allow [ci skip] to be in any case and allow [skip ci]. !4785 (simon_w)
  - Made project list visibility icon fixed width
  - Set import_url validation to be more strict
  - Memoize MR merged/closed events retrieval
  - Don't render discussion notes when requesting diff tab through AJAX
  - Add basic system information like memory and disk usage to the admin panel
  - Don't garbage collect commits that have related DB records like comments
  - Allow to setup event by channel on slack service
  - More descriptive message for git hooks and file locks
  - Aliases of award emoji should be stored as original name. !5060 (dixpac)
  - Handle custom Git hook result in GitLab UI
  - Allow to access Container Registry for Public and Internal projects
  - Allow '?', or '&' for label names
  - Support redirected blobs for Container Registry integration
  - Fix importer for GitHub Pull Requests when a branch was reused across Pull Requests
  - Add date when user joined the team on the member page
  - Fix 404 redirect after validation fails importing a GitLab project
  - Added setting to set new users by default as external. !4545 (Dravere)
  - Add min value for project limit field on user's form. !3622 (jastkand)
  - Reset project pushes_since_gc when we enqueue the git gc call
  - Add reminder to not paste private SSH keys. !4399 (Ingo Blechschmidt)
  - Collapsed diffs lines/size don't acumulate to overflow diffs.
  - Remove duplicate `description` field in `MergeRequest` entities (Ben Boeckel)
  - Style of import project buttons were fixed in the new project page. !5183 (rdemirbay)
  - Fix GitHub client requests when rate limit is disabled
  - Optimistic locking for Issues and Merge Requests (Title and description overriding prevention)
  - Redesign Builds and Pipelines pages
  - Change status color and icon for running builds
  - Fix commenting issue in side by side diff view for unchanged lines
  - Fix markdown rendering for: consecutive labels references, label references that begin with a digit or contains `.`
  - Project export filename now includes the project and namespace path
  - Fix last update timestamp on issues not preserved on gitlab.com and project imports
  - Fix issues importing projects from EE to CE
  - Fix creating group with space in group path
  - Improve cron_jobs loading error messages. !5318 / !5360
  - Prevent toggling sidebar when clipboard icon clicked
  - Create Todos for Issue author when assign or mention himself (Katarzyna Kobierska)
  - Limit the number of retries on error to 3 for exporting projects
  - Allow empty repositories on project import/export
  - Render only commit message title in builds (Katarzyna Kobierska Ula Budziszewska)
  - Allow bulk (un)subscription from issues in issue index
  - Fix MR diff encoding issues exporting GitLab projects
  - Move builds settings out of project settings and rename Pipelines
  - Add builds badge to Pipelines settings page
  - Export and import avatar as part of project import/export
  - Fix migration corrupting import data for old version upgrades
  - Show tooltip on GitLab export link in new project page

v 8.9.8
  - Upgrade Doorkeeper to 4.2.0. !5881

v 8.9.7
  - Upgrade Rails to 4.2.7.1 for security fixes. !5781
  - Require administrator privileges to perform a project import.

v 8.9.6
  - Fix importing of events under notes for GitLab projects. !5154
  - Fix log statements in import/export. !5129
  - Fix commit avatar alignment in compare view. !5128
  - Fix broken migration in MySQL. !5005
  - Overwrite Host and X-Forwarded-Host headers in NGINX !5213
  - Keeps issue number when importing from Gitlab.com
  - Add Pending tab for Builds (Katarzyna Kobierska, Urszula Budziszewska)

v 8.9.7 (unreleased)
  - Fix import_data wrongly saved as a result of an invalid import_url

v 8.9.6
  - Fix importing of events under notes for GitLab projects

v 8.9.5
  - Add more debug info to import/export and memory killer. !5108
  - Fixed avatar alignment in new MR view. !5095
  - Fix diff comments not showing up in activity feed. !5069
  - Add index on both Award Emoji user and name. !5061
  - Downgrade to Redis 3.2.2 due to massive memory leak with Sidekiq. !5056
  - Re-enable import button when import process fails due to namespace already being taken. !5053
  - Fix snippets comments not displayed. !5045
  - Fix emoji paths in relative root configurations. !5027
  - Fix issues importing events in Import/Export. !4987
  - Fixed 'use shortcuts' button on docs. !4979
  - Admin should be able to turn shared runners into specific ones. !4961
  - Update RedCloth to 4.3.2 for CVE-2012-6684. !4929 (Takuya Noguchi)
  - Improve the request / withdraw access button. !4860

v 8.9.4
  - Fix privilege escalation issue with OAuth external users.
  - Ensure references to private repos aren't shown to logged-out users.
  - Fixed search field blur not removing focus. !4704
  - Resolve "Sub nav isn't showing on file view". !4890
  - Fixes middle click and double request when navigating through the file browser. !4891
  - Fixed URL on label button when filtering. !4897
  - Fixed commit avatar alignment. !4933
  - Do not show build retry link when build is active. !4967
  - Fix restore Rake task warning message output. !4980
  - Handle external issues in IssueReferenceFilter. !4988
  - Expiry date on pinned nav cookie. !5009
  - Updated breakpoint for sidebar pinning. !5019

v 8.9.3
  - Fix encrypted data backwards compatibility after upgrading attr_encrypted gem. !4963
  - Fix rendering of commit notes. !4953
  - Resolve "Pin should show up at 1280px min". !4947
  - Switched mobile button icons to ellipsis and angle. !4944
  - Correctly returns todo ID after creating todo. !4941
  - Better debugging for memory killer middleware. !4936
  - Remove duplicate new page btn from edit wiki. !4904
  - Use clock_gettime for all performance timestamps. !4899
  - Use memorized tags array when searching tags by name. !4859
  - Fixed avatar alignment in new MR view. !4901
  - Removed fade when filtering results. !4932
  - Fix missing avatar on system notes. !4954
  - Reduce overhead and optimize ProjectTeam#max_member_access performance. !4973
  - Use update_columns to bypass all the dirty code on active_record. !4985
  - Fix restore Rake task warning message output !4980

v 8.9.2
  - Fix visibility of snippets when searching.
  - Fix an information disclosure when requesting access to a group containing private projects.
  - Update omniauth-saml to 1.6.0 !4951

v 8.9.1
  - Refactor labels documentation. !3347
  - Eager load award emoji on notes. !4628
  - Fix some CI wording in documentation. !4660
  - Document `GIT_STRATEGY` and `GIT_DEPTH`. !4720
  - Add documentation for the export & import features. !4732
  - Add some docs for Docker Registry configuration. !4738
  - Ensure we don't send the "access request declined" email to access requesters on project deletion. !4744
  - Display group/project access requesters separately in the admin area. !4798
  - Add documentation and examples for configuring cloud storage for registry images. !4812
  - Clarifies documentation about artifact expiry. !4831
  - Fix the Network graph links. !4832
  - Fix MR-auto-close text added to description. !4836
  - Add documentation for award emoji now that comments can be awarded with emojis. !4839
  - Fix typo in export failure email. !4847
  - Fix header vertical centering. !4170
  - Fix subsequent SAML sign ins. !4718
  - Set button label when picking an option from status dropdown. !4771
  - Prevent invalid URLs from raising exceptions in WikiLink Filter. !4775
  - Handle external issues in IssueReferenceFilter. !4789
  - Support for rendering/redacting multiple documents. !4828
  - Update Todos documentation and screenshots to include new functionality. !4840
  - Hide nav arrows by default. !4843
  - Added bottom padding to label color suggestion link. !4845
  - Use jQuery objects in ref dropdown. !4850
  - Fix GitLab project import issues related to notes and builds. !4855
  - Restrict header logo to 36px so it doesn't overflow. !4861
  - Fix unwanted label unassignment. !4863
  - Fix mobile Safari bug where horizontal nav arrows would flicker on scroll. !4869
  - Restore old behavior around diff notes to outdated discussions. !4870
  - Fix merge requests project settings help link anchor. !4873
  - Fix 404 when accessing pipelines as guest user on public projects. !4881
  - Remove width restriction for logo on sign-in page. !4888
  - Bump gitlab_git to 10.2.3 to fix false truncated warnings with ISO-8559 files. !4884
  - Apply selected value as label. !4886
  - Change Retry to Re-deploy on Deployments page
  - Fix temp file being deleted after the request while importing a GitLab project. !4894
  - Fix pagination when sorting by columns with lots of ties (like priority)
  - Implement Subresource Integrity for CSS and JavaScript assets. This prevents malicious assets from loading in the case of a CDN compromise.
  - Fix user creation with stronger minimum password requirements !4054 (nathan-pmt)
  - Fix a wrong MR status when merge_when_build_succeeds & project.only_allow_merge_if_build_succeeds are true. !4912
  - Add SMTP as default delivery method to match gitlab-org/omnibus-gitlab!826. !4915
  - Remove duplicate 'New Page' button on edit wiki page

v 8.9.0
  - Fix group visibility form layout in application settings
  - Fix builds API response not including commit data
  - Fix error when CI job variables key specified but not defined
  - Fix pipeline status when there are no builds in pipeline
  - Fix Error 500 when using closes_issues API with an external issue tracker
  - Add more information into RSS feed for issues (Alexander Matyushentsev)
  - Bulk assign/unassign labels to issues.
  - Ability to prioritize labels !4009 / !3205 (Thijs Wouters)
  - Show Star and Fork buttons on mobile.
  - Performance improvements on RelativeLinkFilter
  - Fix endless redirections when accessing user OAuth applications when they are disabled
  - Allow enabling wiki page events from Webhook management UI
  - Bump rouge to 1.11.0
  - Fix issue with arrow keys not working in search autocomplete dropdown
  - Fix an issue where note polling stopped working if a window was in the
    background during a refresh.
  - Pre-processing Markdown now only happens when needed
  - Make EmailsOnPushWorker use Sidekiq mailers queue
  - Redesign all Devise emails. !4297
  - Don't show 'Leave Project' to group members
  - Fix wiki page events' webhook to point to the wiki repository
  - Add a border around images to differentiate them from the background.
  - Don't show tags for revert and cherry-pick operations
  - Show image ID on registry page
  - Fix issue todo not remove when leave project !4150 (Long Nguyen)
  - Allow customisable text on the 'nearly there' page after a user signs up
  - Bump recaptcha gem to 3.0.0 to remove deprecated stoken support
  - Fix SVG sanitizer to allow more elements
  - Allow forking projects with restricted visibility level
  - Added descriptions to notification settings dropdown
  - Improve note validation to prevent errors when creating invalid note via API
  - Reduce number of fog gem dependencies
  - Add number of merge requests for a given milestone to the milestones view.
  - Implement a fair usage of shared runners
  - Remove project notification settings associated with deleted projects
  - Fix 404 page when viewing TODOs that contain milestones or labels in different projects
  - Add a metric for the number of new Redis connections created by a transaction
  - Fix Error 500 when viewing a blob with binary characters after the 1024-byte mark
  - Redesign navigation for project pages
  - Fix images in sign-up confirmation email
  - Added shortcut 'y' for copying a files content hash URL #14470
  - Fix groups API to list only user's accessible projects
  - Fix horizontal scrollbar for long commit message.
  - GitLab Performance Monitoring now tracks the total method execution time and call count per method
  - Add Environments and Deployments
  - Redesign account and email confirmation emails
  - Don't fail builds for projects that are deleted
  - Support Docker Registry manifest v1
  - `git clone https://host/namespace/project` now works, in addition to using the `.git` suffix
  - Bump nokogiri to 1.6.8
  - Use gitlab-shell v3.0.0
  - Fixed alignment of download dropdown in merge requests
  - Upgrade to jQuery 2
  - Adds selected branch name to the dropdown toggle
  - Add API endpoint for Sidekiq Metrics !4653
  - Refactoring Award Emoji with API support for Issues and MergeRequests
  - Use Knapsack to evenly distribute tests across multiple nodes
  - Add `sha` parameter to MR merge API, to ensure only reviewed changes are merged
  - Don't allow MRs to be merged when commits were added since the last review / page load
  - Add DB index on users.state
  - Limit email on push diff size to 30 files / 150 KB
  - Add rake task 'gitlab:db:configure' for conditionally seeding or migrating the database
  - Changed the Slack build message to use the singular duration if necessary (Aran Koning)
  - Fix race condition on merge when build succeeds
  - Added shortcut to focus filter search fields and added documentation #18120
  - Links from a wiki page to other wiki pages should be rewritten as expected
  - Add option to project to only allow merge requests to be merged if the build succeeds (Rui Santos)
  - Added navigation shortcuts to the project pipelines, milestones, builds and forks page. !4393
  - Fix issues filter when ordering by milestone
  - Disable SAML account unlink feature
  - Added artifacts:when to .gitlab-ci.yml - this requires GitLab Runner 1.3
  - Bamboo Service: Fix missing credentials & URL handling when base URL contains a path (Benjamin Schmid)
  - TeamCity Service: Fix URL handling when base URL contains a path
  - Todos will display target state if issuable target is 'Closed' or 'Merged'
  - Validate only and except regexp
  - Fix bug when sorting issues by milestone due date and filtering by two or more labels
  - POST to API /projects/:id/runners/:runner_id would give 409 if the runner was already enabled for this project
  - Add support for using Yubikeys (U2F) for two-factor authentication
  - Link to blank group icon doesn't throw a 404 anymore
  - Remove 'main language' feature
  - Toggle whitespace button now available for compare branches diffs #17881
  - Pipelines can be canceled only when there are running builds
  - Allow authentication using personal access tokens
  - Use downcased path to container repository as this is expected path by Docker
  - Allow to use CI token to fetch LFS objects
  - Custom notification settings
  - Projects pending deletion will render a 404 page
  - Measure queue duration between gitlab-workhorse and Rails
  - Added Gfm autocomplete for labels
  - Added edit note 'up' shortcut documentation to the help panel and docs screenshot #18114
  - Make Omniauth providers specs to not modify global configuration
  - Remove unused JiraIssue class and replace references with ExternalIssue. !4659 (Ilan Shamir)
  - Make authentication service for Container Registry to be compatible with < Docker 1.11
  - Make it possible to lock a runner from being enabled for other projects
  - Add Application Setting to configure Container Registry token expire delay (default 5min)
  - Cache assigned issue and merge request counts in sidebar nav
  - Use Knapsack only in CI environment
  - Updated project creation page to match new UI #2542
  - Cache project build count in sidebar nav
  - Add milestone expire date to the right sidebar
  - Manually mark a issue or merge request as a todo
  - Fix markdown_spec to use before instead of before(:all) to properly cleanup database after testing
  - Reduce number of queries needed to render issue labels in the sidebar
  - Improve error handling importing projects
  - Remove duplicated notification settings
  - Put project Files and Commits tabs under Code tab
  - Decouple global notification level from user model
  - Replace Colorize with Rainbow for coloring console output in Rake tasks.
  - Add workhorse controller and API helpers
  - An indicator is now displayed at the top of the comment field for confidential issues.
  - Show categorised search queries in the search autocomplete
  - RepositoryCheck::SingleRepositoryWorker public and private methods are now instrumented
  - Dropdown for `.gitlab-ci.yml` templates
  - Improve issuables APIs performance when accessing notes !4471
  - Add sorting dropdown to tags page !4423
  - External links now open in a new tab
  - Prevent default actions of disabled buttons and links
  - Markdown editor now correctly resets the input value on edit cancellation !4175
  - Toggling a task list item in a issue/mr description does not creates a Todo for mentions
  - Improved UX of date pickers on issue & milestone forms
  - Cache on the database if a project has an active external issue tracker.
  - Put project Labels and Milestones pages links under Issues and Merge Requests tabs as subnav
  - GitLab project import and export functionality
  - All classes in the Banzai::ReferenceParser namespace are now instrumented
  - Remove deprecated issues_tracker and issues_tracker_id from project model
  - Allow users to create confidential issues in private projects
  - Measure CPU time for instrumented methods
  - Instrument private methods and private instance methods by default instead just public methods
  - Only show notes through JSON on confidential issues that the user has access to
  - Updated the allocations Gem to version 1.0.5
  - The background sampler now ignores classes without names
  - Update design for `Close` buttons
  - New custom icons for navigation
  - Horizontally scrolling navigation on project, group, and profile settings pages
  - Hide global side navigation by default
  - Fix project Star/Unstar project button tooltip
  - Remove tanuki logo from side navigation; center on top nav
  - Include user relationships when retrieving award_emoji
  - Various associations are now eager loaded when parsing issue references to reduce the number of queries executed
  - Set inverse_of for Project/Service association to reduce the number of queries
  - Update tanuki logo highlight/loading colors
  - Remove explicit Gitlab::Metrics.action assignments, are already automatic.
  - Use Git cached counters for branches and tags on project page
  - Cache participable participants in an instance variable.
  - Filter parameters for request_uri value on instrumented transactions.
  - Remove duplicated keys add UNIQUE index to keys fingerprint column
  - ExtractsPath get ref_names from repository cache, if not there access git.
  - Show a flash warning about the error detail of XHR requests which failed with status code 404 and 500
  - Cache user todo counts from TodoService
  - Ensure Todos counters doesn't count Todos for projects pending delete
  - Add left/right arrows horizontal navigation
  - Add tooltip to pin/unpin navbar
  - Add new sub nav style to Wiki and Graphs sub navigation

v 8.8.9
  - Upgrade Doorkeeper to 4.2.0. !5881

v 8.8.8
  - Upgrade Rails to 4.2.7.1 for security fixes. !5781

v 8.8.7
  - Fix privilege escalation issue with OAuth external users.
  - Ensure references to private repos aren't shown to logged-out users.

v 8.8.6
  - Fix visibility of snippets when searching.
  - Update omniauth-saml to 1.6.0 !4951

v 8.8.5
  - Import GitHub repositories respecting the API rate limit !4166
  - Fix todos page throwing errors when you have a project pending deletion !4300
  - Disable Webhooks before proceeding with the GitHub import !4470
  - Fix importer for GitHub comments on diff !4488
  - Adjust the SAML control flow to allow LDAP identities to be added to an existing SAML user !4498
  - Fix incremental trace upload API when using multi-byte UTF-8 chars in trace !4541
  - Prevent unauthorized access for projects build traces
  - Forbid scripting for wiki files
  - Only show notes through JSON on confidential issues that the user has access to
  - Banzai::Filter::UploadLinkFilter use XPath instead CSS expressions
  - Banzai::Filter::ExternalLinkFilter use XPath instead CSS expressions

v 8.8.4
  - Fix LDAP-based login for users with 2FA enabled. !4493
  - Added descriptions to notification settings dropdown
  - Due date can be removed from milestones

v 8.8.3
  - Fix 404 page when viewing TODOs that contain milestones or labels in different projects. !4312
  - Fixed JS error when trying to remove discussion form. !4303
  - Fixed issue with button color when no CI enabled. !4287
  - Fixed potential issue with 2 CI status polling events happening. !3869
  - Improve design of Pipeline view. !4230
  - Fix gitlab importer failing to import new projects due to missing credentials. !4301
  - Fix import URL migration not rescuing with the correct Error. !4321
  - Fix health check access token changing due to old application settings being used. !4332
  - Make authentication service for Container Registry to be compatible with Docker versions before 1.11. !4363
  - Add Application Setting to configure Container Registry token expire delay (default 5 min). !4364
  - Pass the "Remember me" value to the 2FA token form. !4369
  - Fix incorrect links on pipeline page when merge request created from fork.  !4376
  - Use downcased path to container repository as this is expected path by Docker. !4420
  - Fix wiki project clone address error (chujinjin). !4429
  - Fix serious performance bug with rendering Markdown with InlineDiffFilter.  !4392
  - Fix missing number on generated ordered list element. !4437
  - Prevent disclosure of notes on confidential issues in search results.

v 8.8.2
  - Added remove due date button. !4209
  - Fix Error 500 when accessing application settings due to nil disabled OAuth sign-in sources. !4242
  - Fix Error 500 in CI charts by gracefully handling commits with no durations. !4245
  - Fix table UI on CI builds page. !4249
  - Fix backups if registry is disabled. !4263
  - Fixed issue with merge button color. !4211
  - Fixed issue with enter key selecting wrong option in dropdown. !4210
  - When creating a .gitignore file a dropdown with templates will be provided. !4075
  - Fix concurrent request when updating build log in browser. !4183

v 8.8.1
  - Add documentation for the "Health Check" feature
  - Allow anonymous users to access a public project's pipelines !4233
  - Fix MySQL compatibility in zero downtime migrations helpers
  - Fix the CI login to Container Registry (the gitlab-ci-token user)

v 8.8.0
  - Implement GFM references for milestones (Alejandro Rodríguez)
  - Snippets tab under user profile. !4001 (Long Nguyen)
  - Fix error when using link to uploads in global snippets
  - Fix Error 500 when attempting to retrieve project license when HEAD points to non-existent ref
  - Assign labels and milestone to target project when moving issue. !3934 (Long Nguyen)
  - Use a case-insensitive comparison in sanitizing URI schemes
  - Toggle sign-up confirmation emails in application settings
  - Make it possible to prevent tagged runner from picking untagged jobs
  - Added `InlineDiffFilter` to the markdown parser. (Adam Butler)
  - Added inline diff styling for `change_title` system notes. (Adam Butler)
  - Project#open_branches has been cleaned up and no longer loads entire records into memory.
  - Escape HTML in commit titles in system note messages
  - Improve design of Pipeline View
  - Fix scope used when accessing container registry
  - Fix creation of Ci::Commit object which can lead to pending, failed in some scenarios
  - Improve multiple branch push performance by memoizing permission checking
  - Log to application.log when an admin starts and stops impersonating a user
  - Changing the confidentiality of an issue now creates a new system note (Alex Moore-Niemi)
  - Updated gitlab_git to 10.1.0
  - GitAccess#protected_tag? no longer loads all tags just to check if a single one exists
  - Reduce delay in destroying a project from 1-minute to immediately
  - Make build status canceled if any of the jobs was canceled and none failed
  - Upgrade Sidekiq to 4.1.2
  - Added /health_check endpoint for checking service status
  - Make 'upcoming' filter for milestones work better across projects
  - Sanitize repo paths in new project error message
  - Bump mail_room to 0.7.0 to fix stuck IDLE connections
  - Remove future dates from contribution calendar graph.
  - Support e-mail notifications for comments on project snippets
  - Fix API leak of notes of unauthorized issues, snippets and merge requests
  - Use ActionDispatch Remote IP for Akismet checking
  - Fix error when visiting commit builds page before build was updated
  - Add 'l' shortcut to open Label dropdown on issuables and 'i' to create new issue on a project
  - Update SVG sanitizer to conform to SVG 1.1
  - Speed up push emails with multiple recipients by only generating the email once
  - Updated search UI
  - Added authentication service for Container Registry
  - Display informative message when new milestone is created
  - Sanitize milestones and labels titles
  - Support multi-line tag messages. !3833 (Calin Seciu)
  - Force users to reset their password after an admin changes it
  - Allow "NEWS" and "CHANGES" as alternative names for CHANGELOG. !3768 (Connor Shea)
  - Added button to toggle whitespaces changes on diff view
  - Backport GitHub Enterprise import support from EE
  - Create tags using Rugged for performance reasons. !3745
  - Allow guests to set notification level in projects
  - API: Expose Issue#user_notes_count. !3126 (Anton Popov)
  - Don't show forks button when user can't view forks
  - Fix atom feed links and rendering
  - Files over 5MB can only be viewed in their raw form, files over 1MB without highlighting !3718
  - Add support for supressing text diffs using .gitattributes on the default branch (Matt Oakes)
  - Add eager load paths to help prevent dependency load issues in Sidekiq workers. !3724
  - Added multiple colors for labels in dropdowns when dups happen.
  - Show commits in the same order as `git log`
  - Improve description for the Two-factor Authentication sign-in screen. (Connor Shea)
  - API support for the 'since' and 'until' operators on commit requests (Paco Guzman)
  - Fix Gravatar hint in user profile when Gravatar is disabled. !3988 (Artem Sidorenko)
  - Expire repository exists? and has_visible_content? caches after a push if necessary
  - Fix unintentional filtering bug in Issue/MR sorted by milestone due (Takuya Noguchi)
  - Fix adding a todo for private group members (Ahmad Sherif)
  - Bump ace-rails-ap gem version from 2.0.1 to 4.0.2 which upgrades Ace Editor from 1.1.2 to 1.2.3
  - Total method execution timings are no longer tracked
  - Allow Admins to remove the Login with buttons for OAuth services and still be able to import !4034. (Andrei Gliga)
  - Add API endpoints for un/subscribing from/to a label. !4051 (Ahmad Sherif)
  - Hide left sidebar on phone screens to give more space for content
  - Redesign navigation for profile and group pages
  - Add counter metrics for rails cache
  - Import pull requests from GitHub where the source or target branches were removed
  - All Grape API helpers are now instrumented
  - Improve Issue formatting for the Slack Service (Jeroen van Baarsen)
  - Fixed advice on invalid permissions on upload path !2948 (Ludovic Perrine)
  - Allows MR authors to have the source branch removed when merging the MR. !2801 (Jeroen Jacobs)
  - When creating a .gitignore file a dropdown with templates will be provided
  - Shows the issue/MR list search/filter form and corrects the mobile styling for guest users. #17562

v 8.7.9
  - Fix privilege escalation issue with OAuth external users.
  - Ensure references to private repos aren't shown to logged-out users.

v 8.7.8
  - Fix visibility of snippets when searching.
  - Update omniauth-saml to 1.6.0 !4951

v 8.7.7
  - Fix import by `Any Git URL` broken if the URL contains a space
  - Prevent unauthorized access to other projects build traces
  - Forbid scripting for wiki files
  - Only show notes through JSON on confidential issues that the user has access to

v 8.7.6
  - Fix links on wiki pages for relative url setups. !4131 (Artem Sidorenko)
  - Fix import from GitLab.com to a private instance failure. !4181
  - Fix external imports not finding the import data. !4106
  - Fix notification delay when changing status of an issue
  - Bump Workhorse to 0.7.5 so it can serve raw diffs

v 8.7.5
  - Fix relative links in wiki pages. !4050
  - Fix always showing build notification message when switching between merge requests !4086
  - Fix an issue when filtering merge requests with more than one label. !3886
  - Fix short note for the default scope on build page (Takuya Noguchi)

v 8.7.4
  - Links for Redmine issue references are generated correctly again !4048 (Benedikt Huss)
  - Fix setting trusted proxies !3970
  - Fix BitBucket importer bug when throwing exceptions !3941
  - Use sign out path only if not empty !3989
  - Running rake gitlab:db:drop_tables now drops tables with cascade !4020
  - Running rake gitlab:db:drop_tables uses "IF EXISTS" as a precaution !4100
  - Use a case-insensitive comparison in sanitizing URI schemes

v 8.7.3
  - Emails, Gitlab::Email::Message, Gitlab::Diff, and Premailer::Adapter::Nokogiri are now instrumented
  - Merge request widget displays TeamCity build state and code coverage correctly again.
  - Fix the line code when importing PR review comments from GitHub. !4010
  - Wikis are now initialized on legacy projects when checking repositories
  - Remove animate.css in favor of a smaller subset of animations. !3937 (Connor Shea)

v 8.7.2
  - The "New Branch" button is now loaded asynchronously
  - Fix error 500 when trying to create a wiki page
  - Updated spacing between notification label and button
  - Label titles in filters are now escaped properly

v 8.7.1
  - Throttle the update of `project.last_activity_at` to 1 minute. !3848
  - Fix .gitlab-ci.yml parsing issue when hidde job is a template without script definition. !3849
  - Fix license detection to detect all license files, not only known licenses. !3878
  - Use the `can?` helper instead of `current_user.can?`. !3882
  - Prevent users from deleting Webhooks via API they do not own
  - Fix Error 500 due to stale cache when projects are renamed or transferred
  - Update width of search box to fix Safari bug. !3900 (Jedidiah)
  - Use the `can?` helper instead of `current_user.can?`

v 8.7.0
  - Gitlab::GitAccess and Gitlab::GitAccessWiki are now instrumented
  - Fix vulnerability that made it possible to gain access to private labels and milestones
  - The number of InfluxDB points stored per UDP packet can now be configured
  - Fix error when cross-project label reference used with non-existent project
  - Transactions for /internal/allowed now have an "action" tag set
  - Method instrumentation now uses Module#prepend instead of aliasing methods
  - Repository.clean_old_archives is now instrumented
  - Add support for environment variables on a job level in CI configuration file
  - SQL query counts are now tracked per transaction
  - The Projects::HousekeepingService class has extra instrumentation
  - All service classes (those residing in app/services) are now instrumented
  - Developers can now add custom tags to transactions
  - Loading of an issue's referenced merge requests and related branches is now done asynchronously
  - Enable gzip for assets, makes the page size significantly smaller. !3544 / !3632 (Connor Shea)
  - Add support to cherry-pick any commit into any branch in the web interface (Minqi Pan)
  - Project switcher uses new dropdown styling
  - Load award emoji images separately unless opening the full picker. Saves several hundred KBs of data for most pages. (Connor Shea)
  - Do not include award_emojis in issue and merge_request comment_count !3610 (Lucas Charles)
  - Restrict user profiles when public visibility level is restricted.
  - Add ability set due date to issues, sort and filter issues by due date (Mehmet Beydogan)
  - All images in discussions and wikis now link to their source files !3464 (Connor Shea).
  - Return status code 303 after a branch DELETE operation to avoid project deletion (Stan Hu)
  - Add setting for customizing the list of trusted proxies !3524
  - Allow projects to be transfered to a lower visibility level group
  - Fix `signed_in_ip` being set to 127.0.0.1 when using a reverse proxy !3524
  - Improved Markdown rendering performance !3389
  - Make shared runners text in box configurable
  - Don't attempt to look up an avatar in repo if repo directory does not exist (Stan Hu)
  - API: Ability to subscribe and unsubscribe from issues and merge requests (Robert Schilling)
  - Expose project badges in project settings
  - Make /profile/keys/new redirect to /profile/keys for back-compat. !3717
  - Preserve time notes/comments have been updated at when moving issue
  - Make HTTP(s) label consistent on clone bar (Stan Hu)
  - Add support for `after_script`, requires Runner 1.2 (Kamil Trzciński)
  - Expose label description in API (Mariusz Jachimowicz)
  - API: Ability to update a group (Robert Schilling)
  - API: Ability to move issues (Robert Schilling)
  - Fix Error 500 after renaming a project path (Stan Hu)
  - Fix a bug whith trailing slash in teamcity_url (Charles May)
  - Allow back dating on issues when created or updated through the API
  - Allow back dating on issue notes when created through the API
  - Propose license template when creating a new LICENSE file
  - API: Expose /licenses and /licenses/:key
  - Fix avatar stretching by providing a cropping feature
  - API: Expose `subscribed` for issues and merge requests (Robert Schilling)
  - Allow SAML to handle external users based on user's information !3530
  - Allow Omniauth providers to be marked as `external` !3657
  - Add endpoints to archive or unarchive a project !3372
  - Fix a bug whith trailing slash in bamboo_url
  - Add links to CI setup documentation from project settings and builds pages
  - Display project members page to all members
  - Handle nil descriptions in Slack issue messages (Stan Hu)
  - Add automated repository integrity checks (OFF by default)
  - API: Expose open_issues_count, closed_issues_count, open_merge_requests_count for labels (Robert Schilling)
  - API: Ability to star and unstar a project (Robert Schilling)
  - Add default scope to projects to exclude projects pending deletion
  - Allow to close merge requests which source projects(forks) are deleted.
  - Ensure empty recipients are rejected in BuildsEmailService
  - Use rugged to change HEAD in Project#change_head (P.S.V.R)
  - API: Ability to filter milestones by state `active` and `closed` (Robert Schilling)
  - API: Fix milestone filtering by `iid` (Robert Schilling)
  - Make before_script and after_script overridable on per-job (Kamil Trzciński)
  - API: Delete notes of issues, snippets, and merge requests (Robert Schilling)
  - Implement 'Groups View' as an option for dashboard preferences !3379 (Elias W.)
  - Better errors handling when creating milestones inside groups
  - Fix high CPU usage when PostReceive receives refs/merge-requests/<id>
  - Hide `Create a group` help block when creating a new project in a group
  - Implement 'TODOs View' as an option for dashboard preferences !3379 (Elias W.)
  - Allow issues and merge requests to be assigned to the author !2765
  - Make Ci::Commit to group only similar builds and make it stateful (ref, tag)
  - Gracefully handle notes on deleted commits in merge requests (Stan Hu)
  - Decouple membership and notifications
  - Fix creation of merge requests for orphaned branches (Stan Hu)
  - API: Ability to retrieve a single tag (Robert Schilling)
  - While signing up, don't persist the user password across form redisplays
  - Fall back to `In-Reply-To` and `References` headers when sub-addressing is not available (David Padilla)
  - Remove "Congratulations!" tweet button on newly-created project. (Connor Shea)
  - Fix admin/projects when using visibility levels on search (PotHix)
  - Build status notifications
  - Update email confirmation interface
  - API: Expose user location (Robert Schilling)
  - API: Do not leak group existence via return code (Robert Schilling)
  - ClosingIssueExtractor regex now also works with colons. e.g. "Fixes: #1234" !3591
  - Update number of Todos in the sidebar when it's marked as "Done". !3600
  - Sanitize branch names created for confidential issues
  - API: Expose 'updated_at' for issue, snippet, and merge request notes (Robert Schilling)
  - API: User can leave a project through the API when not master or owner. !3613
  - Fix repository cache invalidation issue when project is recreated with an empty repo (Stan Hu)
  - Fix: Allow empty recipients list for builds emails service when pushed is added (Frank Groeneveld)
  - Improved markdown forms
  - Diff design updates (colors, button styles, etc)
  - Copying and pasting a diff no longer pastes the line numbers or +/-
  - Add null check to formData when updating profile content to fix Firefox bug
  - Disable spellcheck and autocorrect for username field in admin page
  - Delete tags using Rugged for performance reasons (Robert Schilling)
  - Add Slack notifications when Wiki is edited (Sebastian Klier)
  - Diffs load at the correct point when linking from from number
  - Selected diff rows highlight
  - Fix emoji categories in the emoji picker
  - API: Properly display annotated tags for GET /projects/:id/repository/tags (Robert Schilling)
  - Add encrypted credentials for imported projects and migrate old ones
  - Properly format all merge request references with ! rather than # !3740 (Ben Bodenmiller)
  - Author and participants are displayed first on users autocompletion
  - Show number sign on external issue reference text (Florent Baldino)
  - Updated print style for issues
  - Use GitHub Issue/PR number as iid to keep references
  - Import GitHub labels
  - Add option to filter by "Owned projects" on dashboard page
  - Import GitHub milestones
  - Execute system web hooks on push to the project
  - Allow enable/disable push events for system hooks
  - Fix GitHub project's link in the import page when provider has a custom URL
  - Add RAW build trace output and button on build page
  - Add incremental build trace update into CI API

v 8.6.9
  - Prevent unauthorized access to other projects build traces
  - Forbid scripting for wiki files
  - Only show notes through JSON on confidential issues that the user has access to

v 8.6.8
  - Prevent privilege escalation via "impersonate" feature
  - Prevent privilege escalation via notes API
  - Prevent privilege escalation via project webhook API
  - Prevent XSS via Git branch and tag names
  - Prevent XSS via custom issue tracker URL
  - Prevent XSS via `window.opener`
  - Prevent XSS via label drop-down
  - Prevent information disclosure via milestone API
  - Prevent information disclosure via snippet API
  - Prevent information disclosure via project labels
  - Prevent information disclosure via new merge request page

v 8.6.7
  - Fix persistent XSS vulnerability in `commit_person_link` helper
  - Fix persistent XSS vulnerability in Label and Milestone dropdowns
  - Fix vulnerability that made it possible to enumerate private projects belonging to group

v 8.6.6
  - Expire the exists cache before deletion to ensure project dir actually exists (Stan Hu). !3413
  - Fix error on language detection when repository has no HEAD (e.g., master branch) (Jeroen Bobbeldijk). !3654
  - Fix revoking of authorized OAuth applications (Connor Shea). !3690
  - Fix error on language detection when repository has no HEAD (e.g., master branch). !3654 (Jeroen Bobbeldijk)
  - Issuable header is consistent between issues and merge requests
  - Improved spacing in issuable header on mobile

v 8.6.5
  - Fix importing from GitHub Enterprise. !3529
  - Perform the language detection after updating merge requests in `GitPushService`, leading to faster visual feedback for the end-user. !3533
  - Check permissions when user attempts to import members from another project. !3535
  - Only update repository language if it is not set to improve performance. !3556
  - Return status code 303 after a branch DELETE operation to avoid project deletion (Stan Hu). !3583
  - Unblock user when active_directory is disabled and it can be found !3550
  - Fix a 2FA authentication spoofing vulnerability.

v 8.6.4
  - Don't attempt to fetch any tags from a forked repo (Stan Hu)
  - Redesign the Labels page

v 8.6.3
  - Mentions on confidential issues doesn't create todos for non-members. !3374
  - Destroy related todos when an Issue/MR is deleted. !3376
  - Fix error 500 when target is nil on todo list. !3376
  - Fix copying uploads when moving issue to another project. !3382
  - Ensuring Merge Request API returns boolean values for work_in_progress (Abhi Rao). !3432
  - Fix raw/rendered diff producing different results on merge requests. !3450
  - Fix commit comment alignment (Stan Hu). !3466
  - Fix Error 500 when searching for a comment in a project snippet. !3468
  - Allow temporary email as notification email. !3477
  - Fix issue with dropdowns not selecting values. !3478
  - Update gitlab-shell version and doc to 2.6.12. gitlab-org/gitlab-ee!280

v 8.6.2
  - Fix dropdown alignment. !3298
  - Fix issuable sidebar overlaps on tablet. !3299
  - Make dropdowns pixel perfect. !3337
  - Fix order of steps to prevent PostgreSQL errors when running migration. !3355
  - Fix bold text in issuable sidebar. !3358
  - Fix error with anonymous token in applications settings. !3362
  - Fix the milestone 'upcoming' filter. !3364 + !3368
  - Fix comments on confidential issues showing up in activity feed to non-members. !3375
  - Fix `NoMethodError` when visiting CI root path at `/ci`. !3377
  - Add a tooltip to new branch button in issue page. !3380
  - Fix an issue hiding the password form when signed-in with a linked account. !3381
  - Add links to CI setup documentation from project settings and builds pages. !3384
  - Fix an issue with width of project select dropdown. !3386
  - Remove redundant `require`s from Banzai files. !3391
  - Fix error 500 with cancel button on issuable edit form. !3392 + !3417
  - Fix background when editing a highlighted note. !3423
  - Remove tabstop from the WIP toggle links. !3426
  - Ensure private project snippets are not viewable by unauthorized people.
  - Gracefully handle notes on deleted commits in merge requests (Stan Hu). !3402
  - Fixed issue with notification settings not saving. !3452

v 8.6.1
  - Add option to reload the schema before restoring a database backup. !2807
  - Display navigation controls on mobile. !3214
  - Fixed bug where participants would not work correctly on merge requests. !3329
  - Fix sorting issues by votes on the groups issues page results in SQL errors. !3333
  - Restrict notifications for confidential issues. !3334
  - Do not allow to move issue if it has not been persisted. !3340
  - Add a confirmation step before deleting an issuable. !3341
  - Fixes issue with signin button overflowing on mobile. !3342
  - Auto collapses the navigation sidebar when resizing. !3343
  - Fix build dependencies, when the dependency is a string. !3344
  - Shows error messages when trying to create label in dropdown menu. !3345
  - Fixes issue with assign milestone not loading milestone list. !3346
  - Fix an issue causing the Dashboard/Milestones page to be blank. !3348

v 8.6.0
  - Add ability to move issue to another project
  - Prevent tokens in the import URL to be showed by the UI
  - Fix bug where wrong commit ID was being used in a merge request diff to show old image (Stan Hu)
  - Add confidential issues
  - Bump gitlab_git to 9.0.3 (Stan Hu)
  - Fix diff image view modes (2-up, swipe, onion skin) not working (Stan Hu)
  - Support Golang subpackage fetching (Stan Hu)
  - Bump Capybara gem to 2.6.2 (Stan Hu)
  - New branch button appears on issues where applicable
  - Contributions to forked projects are included in calendar
  - Improve the formatting for the user page bio (Connor Shea)
  - Easily (un)mark merge request as WIP using link
  - Use specialized system notes when MR is (un)marked as WIP
  - Removed the default password from the initial admin account created during
    setup. A password can be provided during setup (see installation docs), or
    GitLab will ask the user to create a new one upon first visit.
  - Fix issue when pushing to projects ending in .wiki
  - Properly display YAML front matter in Markdown
  - Add support for wiki with UTF-8 page names (Hiroyuki Sato)
  - Fix wiki search results point to raw source (Hiroyuki Sato)
  - Don't load all of GitLab in mail_room
  - Add information about `image` and `services` field at `job` level in the `.gitlab-ci.yml` documentation (Pat Turner)
  - HTTP error pages work independently from location and config (Artem Sidorenko)
  - Update `omniauth-saml` to 1.5.0 to allow for custom response attributes to be set
  - Memoize @group in Admin::GroupsController (Yatish Mehta)
  - Indicate how much an MR diverged from the target branch (Pierre de La Morinerie)
  - Added omniauth-auth0 Gem (Daniel Carraro)
  - Add label description in tooltip to labels in issue index and sidebar
  - Strip leading and trailing spaces in URL validator (evuez)
  - Add "last_sign_in_at" and "confirmed_at" to GET /users/* API endpoints for admins (evuez)
  - Return empty array instead of 404 when commit has no statuses in commit status API
  - Decrease the font size and the padding of the `.anchor` icons used in the README (Roberto Dip)
  - Rewrite logo to simplify SVG code (Sean Lang)
  - Allow to use YAML anchors when parsing the `.gitlab-ci.yml` (Pascal Bach)
  - Ignore jobs that start with `.` (hidden jobs)
  - Hide builds from project's settings when the feature is disabled
  - Allow to pass name of created artifacts archive in `.gitlab-ci.yml`
  - Refactor and greatly improve search performance
  - Add support for cross-project label references
  - Ensure "new SSH key" email do not ends up as dead Sidekiq jobs
  - Update documentation to reflect Guest role not being enforced on internal projects
  - Allow search for logged out users
  - Allow to define on which builds the current one depends on
  - Allow user subscription to a label: get notified for issues/merge requests related to that label (Timothy Andrew)
  - Fix bug where Bitbucket `closed` issues were imported as `opened` (Iuri de Silvio)
  - Don't show Issues/MRs from archived projects in Groups view
  - Fix wrong "iid of max iid" in Issuable sidebar for some merged MRs
  - Fix empty source_sha on Merge Request when there is no diff (Pierre de La Morinerie)
  - Increase the notes polling timeout over time (Roberto Dip)
  - Add shortcut to toggle markdown preview (Florent Baldino)
  - Show labels in dashboard and group milestone views
  - Fix an issue when the target branch of a MR had been deleted
  - Add main language of a project in the list of projects (Tiago Botelho)
  - Add #upcoming filter to Milestone filter (Tiago Botelho)
  - Add ability to show archived projects on dashboard, explore and group pages
  - Remove fork link closes all merge requests opened on source project (Florent Baldino)
  - Move group activity to separate page
  - Create external users which are excluded of internal and private projects unless access was explicitly granted
  - Continue parameters are checked to ensure redirection goes to the same instance
  - User deletion is now done in the background so the request can not time out
  - Canceled builds are now ignored in compound build status if marked as `allowed to fail`
  - Trigger a todo for mentions on commits page
  - Let project owners and admins soft delete issues and merge requests

v 8.5.13
  - Prevent unauthorized access to other projects build traces
  - Forbid scripting for wiki files

v 8.5.12
  - Prevent privilege escalation via "impersonate" feature
  - Prevent privilege escalation via notes API
  - Prevent privilege escalation via project webhook API
  - Prevent XSS via Git branch and tag names
  - Prevent XSS via custom issue tracker URL
  - Prevent XSS via `window.opener`
  - Prevent information disclosure via snippet API
  - Prevent information disclosure via project labels
  - Prevent information disclosure via new merge request page

v 8.5.11
  - Fix persistent XSS vulnerability in `commit_person_link` helper

v 8.5.10
  - Fix a 2FA authentication spoofing vulnerability.

v 8.5.9
  - Don't attempt to fetch any tags from a forked repo (Stan Hu).

v 8.5.8
  - Bump Git version requirement to 2.7.4

v 8.5.7
  - Bump Git version requirement to 2.7.3

v 8.5.6
  - Obtain a lease before querying LDAP

v 8.5.5
  - Ensure removing a project removes associated Todo entries
  - Prevent a 500 error in Todos when author was removed
  - Fix pagination for filtered dashboard and explore pages
  - Fix "Show all" link behavior

v 8.5.4
  - Do not cache requests for badges (including builds badge)

v 8.5.3
  - Flush repository caches before renaming projects
  - Sort starred projects on dashboard based on last activity by default
  - Show commit message in JIRA mention comment
  - Makes issue page and merge request page usable on mobile browsers.
  - Improved UI for profile settings

v 8.5.2
  - Fix sidebar overlapping content when screen width was below 1200px
  - Don't repeat labels listed on Labels tab
  - Bring the "branded appearance" feature from EE to CE
  - Fix error 500 when commenting on a commit
  - Show days remaining instead of elapsed time for Milestone
  - Fix broken icons on installations with relative URL (Artem Sidorenko)
  - Fix issue where tag list wasn't refreshed after deleting a tag
  - Fix import from gitlab.com (KazSawada)
  - Improve implementation to check read access to forks and add pagination
  - Don't show any "2FA required" message if it's not actually required
  - Fix help keyboard shortcut on relative URL setups (Artem Sidorenko)
  - Update Rails to 4.2.5.2
  - Fix permissions for deprecated CI build status badge
  - Don't show "Welcome to GitLab" when the search didn't return any projects
  - Add Todos documentation

v 8.5.1
  - Fix group projects styles
  - Show Crowd login tab when sign in is disabled and Crowd is enabled (Peter Hudec)
  - Fix a set of small UI glitches in project, profile, and wiki pages
  - Restrict permissions on public/uploads
  - Fix the merge request side-by-side view after loading diff results
  - Fix the look of tooltip for the "Revert" button
  - Add when the Builds & Runners API changes got introduced
  - Fix error 500 on some merged merge requests
  - Fix an issue causing the content of the issuable sidebar to disappear
  - Fix error 500 when trying to mark an already done todo as "done"
  - Fix an issue where MRs weren't sortable
  - Issues can now be dragged & dropped into empty milestone lists. This is also
    possible with MRs
  - Changed padding & background color for highlighted notes
  - Re-add the newrelic_rpm gem which was removed without any deprecation or warning (Stan Hu)
  - Update sentry-raven gem to 0.15.6
  - Add build coverage in project's builds page (Steffen Köhler)
  - Changed # to ! for merge requests in activity view

v 8.5.0
  - Fix duplicate "me" in tooltip of the "thumbsup" awards Emoji (Stan Hu)
  - Cache various Repository methods to improve performance
  - Fix duplicated branch creation/deletion Webhooks/service notifications when using Web UI (Stan Hu)
  - Ensure rake tasks that don't need a DB connection can be run without one
  - Update New Relic gem to 3.14.1.311 (Stan Hu)
  - Add "visibility" flag to GET /projects api endpoint
  - Add an option to supply root email through an environmental variable (Koichiro Mikami)
  - Ignore binary files in code search to prevent Error 500 (Stan Hu)
  - Render sanitized SVG images (Stan Hu)
  - Support download access by PRIVATE-TOKEN header (Stan Hu)
  - Upgrade gitlab_git to 7.2.23 to fix commit message mentions in first branch push
  - Add option to include the sender name in body of Notify email (Jason Lee)
  - New UI for pagination
  - Don't prevent sign out when 2FA enforcement is enabled and user hasn't yet
    set it up
  - API: Added "merge_requests/:merge_request_id/closes_issues" (Gal Schlezinger)
  - Fix diff comments loaded by AJAX to load comment with diff in discussion tab
  - Fix relative links in other markup formats (Ben Boeckel)
  - Whitelist raw "abbr" elements when parsing Markdown (Benedict Etzel)
  - Fix label links for a merge request pointing to issues list
  - Don't vendor minified JS
  - Increase project import timeout to 15 minutes
  - Be more permissive with email address validation: it only has to contain a single '@'
  - Display 404 error on group not found
  - Track project import failure
  - Support Two-factor Authentication for LDAP users
  - Display database type and version in Administration dashboard
  - Allow limited Markdown in Broadcast Messages
  - Fix visibility level text in admin area (Zeger-Jan van de Weg)
  - Warn admin during OAuth of granting admin rights (Zeger-Jan van de Weg)
  - Update the ExternalIssue regex pattern (Blake Hitchcock)
  - Remember user's inline/side-by-side diff view preference in a cookie (Kirill Katsnelson)
  - Optimized performance of finding issues to be closed by a merge request
  - Add `avatar_url`, `description`, `git_ssh_url`, `git_http_url`, `path_with_namespace`
    and `default_branch` in `project` in push, issue, merge-request and note webhooks data (Kirill Zaitsev)
  - Deprecate the `ssh_url` in favor of `git_ssh_url` and `http_url` in favor of `git_http_url`
    in `project` for push, issue, merge-request and note webhooks data (Kirill Zaitsev)
  - Deprecate the `repository` key in push, issue, merge-request and note webhooks data, use `project` instead (Kirill Zaitsev)
  - API: Expose MergeRequest#merge_status (Andrei Dziahel)
  - Revert "Add IP check against DNSBLs at account sign-up"
  - Actually use the `skip_merges` option in Repository#commits (Tony Chu)
  - Fix API to keep request parameters in Link header (Michael Potthoff)
  - Deprecate API "merge_request/:merge_request_id/comments". Use "merge_requests/:merge_request_id/notes" instead
  - Deprecate API "merge_request/:merge_request_id/...". Use "merge_requests/:merge_request_id/..." instead
  - Prevent parse error when name of project ends with .atom and prevent path issues
  - Discover branches for commit statuses ref-less when doing merge when succeeded
  - Mark inline difference between old and new paths when a file is renamed
  - Support Akismet spam checking for creation of issues via API (Stan Hu)
  - API: Allow to set or update a merge-request's milestone (Kirill Skachkov)
  - Improve UI consistency between projects and groups lists
  - Add sort dropdown to dashboard projects page
  - Fixed logo animation on Safari (Roman Rott)
  - Fix Merge When Succeeded when multiple stages
  - Hide remove source branch button when the MR is merged but new commits are pushed (Zeger-Jan van de Weg)
  - In seach autocomplete show only groups and projects you are member of
  - Don't process cross-reference notes from forks
  - Fix: init.d script not working on OS X
  - Faster snippet search
  - Added API to download build artifacts
  - Title for milestones should be unique (Zeger-Jan van de Weg)
  - Validate correctness of maximum attachment size application setting
  - Replaces "Create merge request" link with one to the "Merge Request" when one exists
  - Fix CI builds badge, add a new link to builds badge, deprecate the old one
  - Fix broken link to project in build notification emails
  - Ability to see and sort on vote count from Issues and MR lists
  - Fix builds scheduler when first build in stage was allowed to fail
  - User project limit is reached notice is hidden if the projects limit is zero
  - Add API support for managing runners and project's runners
  - Allow SAML users to login with no previous account without having to allow
    all Omniauth providers to do so.
  - Allow existing users to auto link their SAML credentials by logging in via SAML
  - Make it possible to erase a build (trace, artifacts) using UI and API
  - Ability to revert changes from a Merge Request or Commit
  - Emoji comment on diffs are not award emoji
  - Add label description (Nuttanart Pornprasitsakul)
  - Show label row when filtering issues or merge requests by label (Nuttanart Pornprasitsakul)
  - Add Todos

v 8.4.11
  - Prevent unauthorized access to other projects build traces
  - Forbid scripting for wiki files

v 8.4.10
  - Prevent privilege escalation via "impersonate" feature
  - Prevent privilege escalation via notes API
  - Prevent privilege escalation via project webhook API
  - Prevent XSS via Git branch and tag names
  - Prevent XSS via custom issue tracker URL
  - Prevent XSS via `window.opener`
  - Prevent information disclosure via snippet API
  - Prevent information disclosure via project labels
  - Prevent information disclosure via new merge request page

v 8.4.9
  - Fix persistent XSS vulnerability in `commit_person_link` helper

v 8.4.8
  - Fix a 2FA authentication spoofing vulnerability.

v 8.4.7
  - Don't attempt to fetch any tags from a forked repo (Stan Hu).

v 8.4.6
  - Bump Git version requirement to 2.7.4

v 8.4.5
  - No CE-specific changes

v 8.4.4
  - Update omniauth-saml gem to 1.4.2
  - Prevent long-running backup tasks from timing out the database connection
  - Add a Project setting to allow guests to view build logs (defaults to true)
  - Sort project milestones by due date including issue editor (Oliver Rogers / Orih)

v 8.4.3
  - Increase lfs_objects size column to 8-byte integer to allow files larger
    than 2.1GB
  - Correctly highlight MR diff when MR has merge conflicts
  - Fix highlighting in blame view
  - Update sentry-raven gem to prevent "Not a git repository" console output
    when running certain commands
  - Add instrumentation to additional Gitlab::Git and Rugged methods for
    performance monitoring
  - Allow autosize textareas to also be manually resized

v 8.4.2
  - Bump required gitlab-workhorse version to bring in a fix for missing
    artifacts in the build artifacts browser
  - Get rid of those ugly borders on the file tree view
  - Fix updating the runner information when asking for builds
  - Bump gitlab_git version to 7.2.24 in order to bring in a performance
    improvement when checking if a repository was empty
  - Add instrumentation for Gitlab::Git::Repository instance methods so we can
    track them in Performance Monitoring.
  - Increase contrast between highlighted code comments and inline diff marker
  - Fix method undefined when using external commit status in builds
  - Fix highlighting in blame view.

v 8.4.1
  - Apply security updates for Rails (4.2.5.1), rails-html-sanitizer (1.0.3),
    and Nokogiri (1.6.7.2)
  - Fix redirect loop during import
  - Fix diff highlighting for all syntax themes
  - Delete project and associations in a background worker

v 8.4.0
  - Allow LDAP users to change their email if it was not set by the LDAP server
  - Ensure Gravatar host looks like an actual host
  - Consider re-assign as a mention from a notification point of view
  - Add pagination headers to already paginated API resources
  - Properly generate diff of orphan commits, like the first commit in a repository
  - Improve the consistency of commit titles, branch names, tag names, issue/MR titles, on their respective project pages
  - Autocomplete data is now always loaded, instead of when focusing a comment text area
  - Improved performance of finding issues for an entire group
  - Added custom application performance measuring system powered by InfluxDB
  - Add syntax highlighting to diffs
  - Gracefully handle invalid UTF-8 sequences in Markdown links (Stan Hu)
  - Bump fog to 1.36.0 (Stan Hu)
  - Add user's last used IP addresses to admin page (Stan Hu)
  - Add housekeeping function to project settings page
  - The default GitLab logo now acts as a loading indicator
  - Fix caching issue where build status was not updating in project dashboard (Stan Hu)
  - Accept 2xx status codes for successful Webhook triggers (Stan Hu)
  - Fix missing date of month in network graph when commits span a month (Stan Hu)
  - Expire view caches when application settings change (e.g. Gravatar disabled) (Stan Hu)
  - Don't notify users twice if they are both project watchers and subscribers (Stan Hu)
  - Remove gray background from layout in UI
  - Fix signup for OAuth providers that don't provide a name
  - Implement new UI for group page
  - Implement search inside emoji picker
  - Let the CI runner know about builds that this build depends on
  - Add API support for looking up a user by username (Stan Hu)
  - Add project permissions to all project API endpoints (Stan Hu)
  - Link to milestone in "Milestone changed" system note
  - Only allow group/project members to mention `@all`
  - Expose Git's version in the admin area (Trey Davis)
  - Add "Frequently used" category to emoji picker
  - Add CAS support (tduehr)
  - Add link to merge request on build detail page
  - Fix: Problem with projects ending with .keys (Jose Corcuera)
  - Revert back upvote and downvote button to the issue and MR pages
  - Swap position of Assignee and Author selector on Issuables (Zeger-Jan van de Weg)
  - Add system hook messages for project rename and transfer (Steve Norman)
  - Fix version check image in Safari
  - Show 'All' tab by default in the builds page
  - Add Open Graph and Twitter Card data to all pages
  - Fix API project lookups when querying with a namespace with dots (Stan Hu)
  - Enable forcing Two-factor authentication sitewide, with optional grace period
  - Import GitHub Pull Requests into GitLab
  - Change single user API endpoint to return more detailed data (Michael Potthoff)
  - Update version check images to use SVG
  - Validate README format before displaying
  - Enable Microsoft Azure OAuth2 support (Janis Meybohm)
  - Properly set task-list class on single item task lists
  - Add file finder feature in tree view (Kyungchul Shin)
  - Ajax filter by message for commits page
  - API: Add support for deleting a tag via the API (Robert Schilling)
  - Allow subsequent validations in CI Linter
  - Show referenced MRs & Issues only when the current viewer can access them
  - Fix Encoding::CompatibilityError bug when markdown content has some complex URL (Jason Lee)
  - Add API support for managing project's builds
  - Add API support for managing project's build triggers
  - Add API support for managing project's build variables
  - Allow broadcast messages to be edited
  - Autosize Markdown textareas
  - Import GitHub wiki into GitLab
  - Add reporters ability to download and browse build artifacts (Andrew Johnson)
  - Autofill referring url in message box when reporting user abuse.
  - Remove leading comma on award emoji when the user is the first to award the emoji (Zeger-Jan van de Weg)
  - Add build artifacts browser
  - Improve UX in builds artifacts browser
  - Increase default size of `data` column in `events` table when using MySQL
  - Expose button to CI Lint tool on project builds page
  - Fix: Creator should be added as a master of the project on creation
  - Added X-GitLab-... headers to emails from CI and Email On Push services (Anton Baklanov)
  - Add IP check against DNSBLs at account sign-up
  - Added cache:key to .gitlab-ci.yml allowing to fine tune the caching

v 8.3.10
  - Prevent unauthorized access to other projects build traces
  - Forbid scripting for wiki files

v 8.3.9
  - Prevent privilege escalation via "impersonate" feature
  - Prevent privilege escalation via notes API
  - Prevent privilege escalation via project webhook API
  - Prevent XSS via custom issue tracker URL
  - Prevent XSS via `window.opener`
  - Prevent information disclosure via project labels
  - Prevent information disclosure via new merge request page

v 8.3.8
  - Fix persistent XSS vulnerability in `commit_person_link` helper

v 8.3.7
  - Fix a 2FA authentication spoofing vulnerability.

v 8.3.6
  - Don't attempt to fetch any tags from a forked repo (Stan Hu).

v 8.3.5
  - Bump Git version requirement to 2.7.4

v 8.3.4
  - Use gitlab-workhorse 0.5.4 (fixes API routing bug)

v 8.3.3
  - Preserve CE behavior with JIRA integration by only calling API if URL is set
  - Fix duplicated branch creation/deletion events when using Web UI (Stan Hu)
  - Add configurable LDAP server query timeout
  - Get "Merge when build succeeds" to work when commits were pushed to MR target branch while builds were running
  - Suppress e-mails on failed builds if allow_failure is set (Stan Hu)
  - Fix project transfer e-mail sending incorrect paths in e-mail notification (Stan Hu)
  - Better support for referencing and closing issues in Asana service (Mike Wyatt)
  - Enable "Add key" button when user fills in a proper key (Stan Hu)
  - Fix error in processing reply-by-email messages (Jason Lee)
  - Fix Error 500 when visiting build page of project with nil runners_token (Stan Hu)
  - Use WOFF versions of SourceSansPro fonts
  - Fix regression when builds were not generated for tags created through web/api interface
  - Fix: maintain milestone filter between Open and Closed tabs (Greg Smethells)
  - Fix missing artifacts and build traces for build created before 8.3

v 8.3.2
  - Disable --follow in `git log` to avoid loading duplicate commit data in infinite scroll (Stan Hu)
  - Add support for Google reCAPTCHA in user registration

v 8.3.1
  - Fix Error 500 when global milestones have slashes (Stan Hu)
  - Fix Error 500 when doing a search in dashboard before visiting any project (Stan Hu)
  - Fix LDAP identity and user retrieval when special characters are used
  - Move Sidekiq-cron configuration to gitlab.yml

v 8.3.0
  - Bump rack-attack to 4.3.1 for security fix (Stan Hu)
  - API support for starred projects for authorized user (Zeger-Jan van de Weg)
  - Add open_issues_count to project API (Stan Hu)
  - Expand character set of usernames created by Omniauth (Corey Hinshaw)
  - Add button to automatically merge a merge request when the build succeeds (Zeger-Jan van de Weg)
  - Add unsubscribe link in the email footer (Zeger-Jan van de Weg)
  - Provide better diagnostic message upon project creation errors (Stan Hu)
  - Bump devise to 3.5.3 to fix reset token expiring after account creation (Stan Hu)
  - Remove api credentials from link to build_page
  - Deprecate GitLabCiService making it to always be inactive
  - Bump gollum-lib to 4.1.0 (Stan Hu)
  - Fix broken group avatar upload under "New group" (Stan Hu)
  - Update project repositorize size and commit count during import:repos task (Stan Hu)
  - Fix API setting of 'public' attribute to false will make a project private (Stan Hu)
  - Handle and report SSL errors in Webhook test (Stan Hu)
  - Bump Redis requirement to 2.8 for Sidekiq 4 (Stan Hu)
  - Fix: Assignee selector is empty when 'Unassigned' is selected (Jose Corcuera)
  - WIP identifier on merge requests no longer requires trailing space
  - Add rake tasks for git repository maintainance (Zeger-Jan van de Weg)
  - Fix 500 error when update group member permission
  - Fix: As an admin, cannot add oneself as a member to a group/project
  - Trim leading and trailing whitespace of milestone and issueable titles (Jose Corcuera)
  - Recognize issue/MR/snippet/commit links as references
  - Backport JIRA features from EE to CE
  - Add ignore whitespace change option to commit view
  - Fire update hook from GitLab
  - Allow account unlock via email
  - Style warning about mentioning many people in a comment
  - Fix: sort milestones by due date once again (Greg Smethells)
  - Migrate all CI::Services and CI::WebHooks to Services and WebHooks
  - Don't show project fork event as "imported"
  - Add API endpoint to fetch merge request commits list
  - Don't create CI status for refs that doesn't have .gitlab-ci.yml, even if the builds are enabled
  - Expose events API with comment information and author info
  - Fix: Ensure "Remove Source Branch" button is not shown when branch is being deleted. #3583
  - Run custom Git hooks when branch is created or deleted.
  - Fix bug when simultaneously accepting multiple MRs results in MRs that are of "merged" status, but not merged to the target branch
  - Add languages page to graphs
  - Block LDAP user when they are no longer found in the LDAP server
  - Improve wording on project visibility levels (Zeger-Jan van de Weg)
  - Fix editing notes on a merge request diff
  - Automatically select default clone protocol based on user preferences (Eirik Lygre)
  - Make Network page as sub tab of Commits
  - Add copy-to-clipboard button for Snippets
  - Add indication to merge request list item that MR cannot be merged automatically
  - Default target branch to patch-n when editing file in protected branch
  - Add Builds tab to merge request detail page
  - Allow milestones, issues and MRs to be created from dashboard and group indexes
  - Use new style for wiki
  - Use new style for milestone detail page
  - Fix sidebar tooltips when collapsed
  - Prevent possible XSS attack with award-emoji
  - Upgraded Sidekiq to 4.x
  - Accept COPYING,COPYING.lesser, and licence as license file (Zeger-Jan van de Weg)
  - Fix emoji aliases problem
  - Fix award-emojis Flash alert's width
  - Fix deleting notes on a merge request diff
  - Display referenced merge request statuses in the issue description (Greg Smethells)
  - Implement new sidebar for issue and merge request pages
  - Emoji picker improvements
  - Suppress warning about missing `.gitlab-ci.yml` if builds are disabled
  - Do not show build status unless builds are enabled and `.gitlab-ci.yml` is present
  - Persist runners registration token in database
  - Fix online editor should not remove newlines at the end of the file
  - Expose Git's version in the admin area
  - Show "New Merge Request" buttons on canonical repos when you have a fork (Josh Frye)

v 8.2.6
  - Prevent unauthorized access to other projects build traces
  - Forbid scripting for wiki files

v 8.2.5
  - Prevent privilege escalation via "impersonate" feature
  - Prevent privilege escalation via notes API
  - Prevent privilege escalation via project webhook API
  - Prevent XSS via `window.opener`
  - Prevent information disclosure via project labels
  - Prevent information disclosure via new merge request page

v 8.2.4
  - Bump Git version requirement to 2.7.4

v 8.2.3
  - Fix application settings cache not expiring after changes (Stan Hu)
  - Fix Error 500s when creating global milestones with Unicode characters (Stan Hu)
  - Update documentation for "Guest" permissions
  - Properly convert Emoji-only comments into Award Emojis
  - Enable devise paranoid mode to prevent user enumeration attack
  - Webhook payload has an added, modified and removed properties for each commit
  - Fix 500 error when creating a merge request that removes a submodule

v 8.2.2
  - Fix 404 in redirection after removing a project (Stan Hu)
  - Ensure cached application settings are refreshed at startup (Stan Hu)
  - Fix Error 500 when viewing user's personal projects from admin page (Stan Hu)
  - Fix: Raw private snippets access workflow
  - Prevent "413 Request entity too large" errors when pushing large files with LFS
  - Fix invalid links within projects dashboard header
  - Make current user the first user in assignee dropdown in issues detail page (Stan Hu)
  - Fix: duplicate email notifications on issue comments

v 8.2.1
  - Forcefully update builds that didn't want to update with state machine
  - Fix: saving GitLabCiService as Admin Template

v 8.2.0
  - Improved performance of finding projects and groups in various places
  - Improved performance of rendering user profile pages and Atom feeds
  - Expose build artifacts path as config option
  - Fix grouping of contributors by email in graph.
  - Improved performance of finding issues with/without labels
  - Fix Drone CI service template not saving properly (Stan Hu)
  - Fix avatars not showing in Atom feeds and project issues when Gravatar disabled (Stan Hu)
  - Added a GitLab specific profiling tool called "Sherlock" (see GitLab CE merge request #1749)
  - Upgrade gitlab_git to 7.2.20 and rugged to 0.23.3 (Stan Hu)
  - Improved performance of finding users by one of their Email addresses
  - Add allow_failure field to commit status API (Stan Hu)
  - Commits without .gitlab-ci.yml are marked as skipped
  - Save detailed error when YAML syntax is invalid
  - Since GitLab CI is enabled by default, remove enabling it by pushing .gitlab-ci.yml
  - Added build artifacts
  - Improved performance of replacing references in comments
  - Show last project commit to default branch on project home page
  - Highlight comment based on anchor in URL
  - Adds ability to remove the forked relationship from project settings screen. (Han Loong Liauw)
  - Improved performance of sorting milestone issues
  - Allow users to select the Files view as default project view (Cristian Bica)
  - Show "Empty Repository Page" for repository without branches (Artem V. Navrotskiy)
  - Fix: Inability to reply to code comments in the MR view, if the MR comes from a fork
  - Use git follow flag for commits page when retrieve history for file or directory
  - Show merge request CI status on merge requests index page
  - Send build name and stage in CI notification e-mail
  - Extend yml syntax for only and except to support specifying repository path
  - Enable shared runners to all new projects
  - Bump GitLab-Workhorse to 0.4.1
  - Allow to define cache in `.gitlab-ci.yml`
  - Fix: 500 error returned if destroy request without HTTP referer (Kazuki Shimizu)
  - Remove deprecated CI events from project settings page
  - Use issue editor as cross reference comment author when issue is edited with a new mention.
  - Add graphs of commits ahead and behind default branch (Jeff Stubler)
  - Improve personal snippet access workflow (Douglas Alexandre)
  - [API] Add ability to fetch the commit ID of the last commit that actually touched a file
  - Fix omniauth documentation setting for omnibus configuration (Jon Cairns)
  - Add "New file" link to dropdown on project page
  - Include commit logs in project search
  - Add "added", "modified" and "removed" properties to commit object in webhook
  - Rename "Back to" links to "Go to" because its not always a case it point to place user come from
  - Allow groups to appear in the search results if the group owner allows it
  - Add email notification to former assignee upon unassignment (Adam Lieskovský)
  - New design for project graphs page
  - Remove deprecated dumped yaml file generated from previous job definitions
  - Show specific runners from projects where user is master or owner
  - MR target branch is now visible on a list view when it is different from project's default one
  - Improve Continuous Integration graphs page
  - Make color of "Accept Merge Request" button consistent with current build status
  - Add ignore white space option in merge request diff and commit and compare view
  - Ability to add release notes (markdown text and attachments) to git tags (aka Releases)
  - Relative links from a repositories README.md now link to the default branch
  - Fix trailing whitespace issue in merge request/issue title
  - Fix bug when milestone/label filter was empty for dashboard issues page
  - Add ability to create milestone in group projects from single form
  - Add option to create merge request when editing/creating a file (Dirceu Tiegs)
  - Prevent the last owner of a group from being able to delete themselves by 'adding' themselves as a master (James Lopez)
  - Add Award Emoji to issue and merge request pages

v 8.1.4
  - Fix bug where manually merged branches in a MR would end up with an empty diff (Stan Hu)
  - Prevent redirect loop when home_page_url is set to the root URL
  - Fix incoming email config defaults
  - Remove CSS property preventing hard tabs from rendering in Chromium 45 (Stan Hu)

v 8.1.3
  - Force update refs/merge-requests/X/head upon a push to the source branch of a merge request (Stan Hu)
  - Spread out runner contacted_at updates
  - Use issue editor as cross reference comment author when issue is edited with a new mention
  - Add Facebook authentication

v 8.1.1
  - Fix cloning Wiki repositories via HTTP (Stan Hu)
  - Add migration to remove satellites directory
  - Fix specific runners visibility
  - Fix 500 when editing CI service
  - Require CI jobs to be named
  - Fix CSS for runner status
  - Fix CI badge
  - Allow developer to manage builds

v 8.1.1
  - Removed, see 8.1.2

v 8.1.0
  - Ensure MySQL CI limits DB migrations occur after the fields have been created (Stan Hu)
  - Fix duplicate repositories in GitHub import page (Stan Hu)
  - Redirect to a default path if HTTP_REFERER is not set (Stan Hu)
  - Adds ability to create directories using the web editor (Ben Ford)
  - Cleanup stuck CI builds
  - Send an email to admin email when a user is reported for spam (Jonathan Rochkind)
  - Show notifications button when user is member of group rather than project (Grzegorz Bizon)
  - Fix bug preventing mentioned issued from being closed when MR is merged using fast-forward merge.
  - Fix nonatomic database update potentially causing project star counts to go negative (Stan Hu)
  - Don't show "Add README" link in an empty repository if user doesn't have access to push (Stan Hu)
  - Fix error preventing displaying of commit data for a directory with a leading dot (Stan Hu)
  - Speed up load times of issue detail pages by roughly 1.5x
  - Fix CI rendering regressions
  - If a merge request is to close an issue, show this on the issue page (Zeger-Jan van de Weg)
  - Add a system note and update relevant merge requests when a branch is deleted or re-added (Stan Hu)
  - Make diff file view easier to use on mobile screens (Stan Hu)
  - Improved performance of finding users by username or Email address
  - Fix bug where merge request comments created by API would not trigger notifications (Stan Hu)
  - Add support for creating directories from Files page (Stan Hu)
  - Allow removing of project without confirmation when JavaScript is disabled (Stan Hu)
  - Support filtering by "Any" milestone or issue and fix "No Milestone" and "No Label" filters (Stan Hu)
  - Improved performance of the trending projects page
  - Remove CI migration task
  - Improved performance of finding projects by their namespace
  - Add assignee data to Issuables' hook_data (Bram Daams)
  - Fix bug where transferring a project would result in stale commit links (Stan Hu)
  - Fix build trace updating
  - Include full path of source and target branch names in New Merge Request page (Stan Hu)
  - Add user preference to view activities as default dashboard (Stan Hu)
  - Add option to admin area to sign in as a specific user (Pavel Forkert)
  - Show CI status on all pages where commits list is rendered
  - Automatically enable CI when push .gitlab-ci.yml file to repository
  - Move CI charts to project graphs area
  - Fix cases where Markdown did not render links in activity feed (Stan Hu)
  - Add first and last to pagination (Zeger-Jan van de Weg)
  - Added Commit Status API
  - Added Builds View
  - Added when to .gitlab-ci.yml
  - Show CI status on commit page
  - Added CI_BUILD_TAG, _STAGE, _NAME and _TRIGGERED to CI builds
  - Show CI status on Your projects page and Starred projects page
  - Remove "Continuous Integration" page from dashboard
  - Add notes and SSL verification entries to hook APIs (Ben Boeckel)
  - Fix grammar in admin area "labels" .nothing-here-block when no labels exist.
  - Move CI runners page to project settings area
  - Move CI variables page to project settings area
  - Move CI triggers page to project settings area
  - Move CI project settings page to CE project settings area
  - Fix bug when removed file was not appearing in merge request diff
  - Show warning when build cannot be served by any of the available CI runners
  - Note the original location of a moved project when notifying users of the move
  - Improve error message when merging fails
  - Add support of multibyte characters in LDAP UID (Roman Petrov)
  - Show additions/deletions stats on merge request diff
  - Remove footer text in emails (Zeger-Jan van de Weg)
  - Ensure code blocks are properly highlighted after a note is updated
  - Fix wrong access level badge on MR comments
  - Hide password in the service settings form
  - Move CI webhooks page to project settings area
  - Fix User Identities API. It now allows you to properly create or update user's identities.
  - Add user preference to change layout width (Peter Göbel)
  - Use commit status in merge request widget as preferred source of CI status
  - Integrate CI commit and build pages into project pages
  - Move CI services page to project settings area
  - Add "Quick Submit" behavior to input fields throughout the application. Use
    Cmd+Enter on Mac and Ctrl+Enter on Windows/Linux.
  - Fix position of hamburger in header for smaller screens (Han Loong Liauw)
  - Fix bug where Emojis in Markdown would truncate remaining text (Sakata Sinji)
  - Persist filters when sorting on admin user page (Jerry Lukins)
  - Update style of snippets pages (Han Loong Liauw)
  - Allow dashboard and group issues/MRs to be filtered by label
  - Add spellcheck=false to certain input fields
  - Invalidate stored service password if the endpoint URL is changed
  - Project names are not fully shown if group name is too big, even on group page view
  - Apply new design for Files page
  - Add "New Page" button to Wiki Pages tab (Stan Hu)
  - Only render 404 page from /public
  - Hide passwords from services API (Alex Lossent)
  - Fix: Images cannot show when projects' path was changed
  - Let gitlab-git-http-server generate and serve 'git archive' downloads
  - Optimize query when filtering on issuables (Zeger-Jan van de Weg)
  - Fix padding of outdated discussion item.
  - Animate the logo on hover

v 8.0.5
  - Correct lookup-by-email for LDAP logins
  - Fix loading spinner sometimes not being hidden on Merge Request tab switches

v 8.0.4
  - Fix Message-ID header to be RFC 2111-compliant to prevent e-mails being dropped (Stan Hu)
  - Fix referrals for :back and relative URL installs
  - Fix anchors to comments in diffs
  - Remove CI token from build traces
  - Fix "Assign All" button on Runner admin page
  - Fix search in Files
  - Add full project namespace to payload of system webhooks (Ricardo Band)

v 8.0.3
  - Fix URL shown in Slack notifications
  - Fix bug where projects would appear to be stuck in the forked import state (Stan Hu)
  - Fix Error 500 in creating merge requests with > 1000 diffs (Stan Hu)
  - Add work_in_progress key to MR webhooks (Ben Boeckel)

v 8.0.2
  - Fix default avatar not rendering in network graph (Stan Hu)
  - Skip check_initd_configured_correctly on omnibus installs
  - Prevent double-prefixing of help page paths
  - Clarify confirmation text on user deletion
  - Make commit graphs responsive to window width changes (Stan Hu)
  - Fix top margin for sign-in button on public pages
  - Fix LDAP attribute mapping
  - Remove git refs used internally by GitLab from network graph (Stan Hu)
  - Use standard Markdown font in Markdown preview instead of fixed-width font (Stan Hu)
  - Fix Reply by email for non-UTF-8 messages.
  - Add option to use StartTLS with Reply by email IMAP server.
  - Allow AWS S3 Server-Side Encryption with Amazon S3-Managed Keys for backups (Paul Beattie)

v 8.0.1
  - Improve CI migration procedure and documentation

v 8.0.0
  - Fix Markdown links not showing up in dashboard activity feed (Stan Hu)
  - Remove milestones from merge requests when milestones are deleted (Stan Hu)
  - Fix HTML link that was improperly escaped in new user e-mail (Stan Hu)
  - Fix broken sort in merge request API (Stan Hu)
  - Bump rouge to 1.10.1 to remove warning noise and fix other syntax highlighting bugs (Stan Hu)
  - Gracefully handle errors in syntax highlighting by leaving the block unformatted (Stan Hu)
  - Add "replace" and "upload" functionalities to allow user replace existing file and upload new file into current repository
  - Fix URL construction for merge requests, issues, notes, and commits for relative URL config (Stan Hu)
  - Fix emoji URLs in Markdown when relative_url_root is used (Stan Hu)
  - Omit filename in Content-Disposition header in raw file download to avoid RFC 6266 encoding issues (Stan HU)
  - Fix broken Wiki Page History (Stan Hu)
  - Import forked repositories asynchronously to prevent large repositories from timing out (Stan Hu)
  - Prevent anchors from being hidden by header (Stan Hu)
  - Fix bug where only the first 15 Bitbucket issues would be imported (Stan Hu)
  - Sort issues by creation date in Bitbucket importer (Stan Hu)
  - Prevent too many redirects upon login when home page URL is set to external_url (Stan Hu)
  - Improve dropdown positioning on the project home page (Hannes Rosenögger)
  - Upgrade browser gem to 1.0.0 to avoid warning in IE11 compatibilty mode (Stan Hu)
  - Remove user OAuth tokens from the database and request new tokens each session (Stan Hu)
  - Restrict users API endpoints to use integer IDs (Stan Hu)
  - Only show recent push event if the branch still exists or a recent merge request has not been created (Stan Hu)
  - Remove satellites
  - Better performance for web editor (switched from satellites to rugged)
  - Faster merge
  - Ability to fetch merge requests from refs/merge-requests/:id
  - Allow displaying of archived projects in the admin interface (Artem Sidorenko)
  - Allow configuration of import sources for new projects (Artem Sidorenko)
  - Search for comments should be case insensetive
  - Create cross-reference for closing references on commits pushed to non-default branches (Maël Valais)
  - Ability to search milestones
  - Gracefully handle SMTP user input errors (e.g. incorrect email addresses) to prevent Sidekiq retries (Stan Hu)
  - Move dashboard activity to separate page (for your projects and starred projects)
  - Improve performance of git blame
  - Limit content width to 1200px for most of pages to improve readability on big screens
  - Fix 500 error when submit project snippet without body
  - Improve search page usability
  - Bring more UI consistency in way how projects, snippets and groups lists are rendered
  - Make all profiles and group public
  - Fixed login failure when extern_uid changes (Joel Koglin)
  - Don't notify users without access to the project when they are (accidentally) mentioned in a note.
  - Retrieving oauth token with LDAP credentials
  - Load Application settings from running database unless env var USE_DB=false
  - Added Drone CI integration (Kirill Zaitsev)
  - Allow developers to retry builds
  - Hide advanced project options for non-admin users
  - Fail builds if no .gitlab-ci.yml is found
  - Refactored service API and added automatically service docs generator (Kirill Zaitsev)
  - Added web_url key project hook_attrs (Kirill Zaitsev)
  - Add ability to get user information by ID of an SSH key via the API
  - Fix bug which IE cannot show image at markdown when the image is raw file of gitlab
  - Add support for Crowd
  - Global Labels that are available to all projects
  - Fix highlighting of deleted lines in diffs.
  - Project notification level can be set on the project page itself
  - Added service API endpoint to retrieve service parameters (Petheő Bence)
  - Add FogBugz project import (Jared Szechy)
  - Sort users autocomplete lists by user (Allister Antosik)
  - Webhook for issue now contains repository field (Jungkook Park)
  - Add ability to add custom text to the help page (Jeroen van Baarsen)
  - Add pg_schema to backup config
  - Fix references to target project issues in Merge Requests markdown preview and textareas (Francesco Levorato)
  - Redirect from incorrectly cased group or project path to correct one (Francesco Levorato)
  - Removed API calls from CE to CI

v 7.14.3
  - No changes

v 7.14.2
  - Upgrade gitlab_git to 7.2.15 to fix `git blame` errors with ISO-encoded files (Stan Hu)
  - Allow configuration of LDAP attributes GitLab will use for the new user account.

v 7.14.1
  - Improve abuse reports management from admin area
  - Fix "Reload with full diff" URL button in compare branch view (Stan Hu)
  - Disabled DNS lookups for SSH in docker image (Rowan Wookey)
  - Only include base URL in OmniAuth full_host parameter (Stan Hu)
  - Fix Error 500 in API when accessing a group that has an avatar (Stan Hu)
  - Ability to enable SSL verification for Webhooks

v 7.14.0
  - Fix bug where non-project members of the target project could set labels on new merge requests.
  - Update default robots.txt rules to disallow crawling of irrelevant pages (Ben Bodenmiller)
  - Fix redirection after sign in when using auto_sign_in_with_provider
  - Upgrade gitlab_git to 7.2.14 to ignore CRLFs in .gitmodules (Stan Hu)
  - Clear cache to prevent listing deleted branches after MR removes source branch (Stan Hu)
  - Provide more feedback what went wrong if HipChat service failed test (Stan Hu)
  - Fix bug where backslashes in inline diffs could be dropped (Stan Hu)
  - Disable turbolinks when linking to Bitbucket import status (Stan Hu)
  - Fix broken code import and display error messages if something went wrong with creating project (Stan Hu)
  - Fix corrupted binary files when using API files endpoint (Stan Hu)
  - Bump Haml to 4.0.7 to speed up textarea rendering (Stan Hu)
  - Show incompatible projects in Bitbucket import status (Stan Hu)
  - Fix coloring of diffs on MR Discussion-tab (Gert Goet)
  - Fix "Network" and "Graphs" pages for branches with encoded slashes (Stan Hu)
  - Fix errors deleting and creating branches with encoded slashes (Stan Hu)
  - Always add current user to autocomplete controller to support filter by "Me" (Stan Hu)
  - Fix multi-line syntax highlighting (Stan Hu)
  - Fix network graph when branch name has single quotes (Stan Hu)
  - Add "Confirm user" button in user admin page (Stan Hu)
  - Upgrade gitlab_git to version 7.2.6 to fix Error 500 when creating network graphs (Stan Hu)
  - Add support for Unicode filenames in relative links (Hiroyuki Sato)
  - Fix URL used for refreshing notes if relative_url is present (Bartłomiej Święcki)
  - Fix commit data retrieval when branch name has single quotes (Stan Hu)
  - Check that project was actually created rather than just validated in import:repos task (Stan Hu)
  - Fix full screen mode for snippet comments (Daniel Gerhardt)
  - Fix 404 error in files view after deleting the last file in a repository (Stan Hu)
  - Fix the "Reload with full diff" URL button (Stan Hu)
  - Fix label read access for unauthenticated users (Daniel Gerhardt)
  - Fix access to disabled features for unauthenticated users (Daniel Gerhardt)
  - Fix OAuth provider bug where GitLab would not go return to the redirect_uri after sign-in (Stan Hu)
  - Fix file upload dialog for comment editing (Daniel Gerhardt)
  - Set OmniAuth full_host parameter to ensure redirect URIs are correct (Stan Hu)
  - Return comments in created order in merge request API (Stan Hu)
  - Disable internal issue tracker controller if external tracker is used (Stan Hu)
  - Expire Rails cache entries after two weeks to prevent endless Redis growth
  - Add support for destroying project milestones (Stan Hu)
  - Allow custom backup archive permissions
  - Add project star and fork count, group avatar URL and user/group web URL attributes to API
  - Show who last edited a comment if it wasn't the original author
  - Send notification to all participants when MR is merged.
  - Add ability to manage user email addresses via the API.
  - Show buttons to add license, changelog and contribution guide if they're missing.
  - Tweak project page buttons.
  - Disabled autocapitalize and autocorrect on login field (Daryl Chan)
  - Mention group and project name in creation, update and deletion notices (Achilleas Pipinellis)
  - Update gravatar link on profile page to link to configured gravatar host (Ben Bodenmiller)
  - Remove redis-store TTL monkey patch
  - Add support for CI skipped status
  - Fetch code from forks to refs/merge-requests/:id/head when merge request created
  - Remove comments and email addresses when publicly exposing ssh keys (Zeger-Jan van de Weg)
  - Add "Check out branch" button to the MR page.
  - Improve MR merge widget text and UI consistency.
  - Improve text in MR "How To Merge" modal.
  - Cache all events
  - Order commits by date when comparing branches
  - Fix bug causing error when the target branch of a symbolic ref was deleted
  - Include branch/tag name in archive file and directory name
  - Add dropzone upload progress
  - Add a label for merged branches on branches page (Florent Baldino)
  - Detect .mkd and .mkdn files as markdown (Ben Boeckel)
  - Fix: User search feature in admin area does not respect filters
  - Set max-width for README, issue and merge request description for easier read on big screens
  - Update Flowdock integration to support new Flowdock API (Boyan Tabakov)
  - Remove author from files view (Sven Strickroth)
  - Fix infinite loop when SAML was incorrectly configured.

v 7.13.5
  - Satellites reverted

v 7.13.4
  - Allow users to send abuse reports

v 7.13.3
  - Fix bug causing Bitbucket importer to crash when OAuth application had been removed.
  - Allow users to send abuse reports
  - Remove satellites
  - Link username to profile on Group Members page (Tom Webster)

v 7.13.2
  - Fix randomly failed spec
  - Create project services on Project creation
  - Add admin_merge_request ability to Developer level and up
  - Fix Error 500 when browsing projects with no HEAD (Stan Hu)
  - Fix labels / assignee / milestone for the merge requests when issues are disabled
  - Show the first tab automatically on MergeRequests#new
  - Add rake task 'gitlab:update_commit_count' (Daniel Gerhardt)
  - Fix Gmail Actions

v 7.13.1
  - Fix: Label modifications are not reflected in existing notes and in the issue list
  - Fix: Label not shown in the Issue list, although it's set through web interface
  - Fix: Group/project references are linked incorrectly
  - Improve documentation
  - Fix of migration: Check if session_expire_delay column exists before adding the column
  - Fix: ActionView::Template::Error
  - Fix: "Create Merge Request" isn't always shown in event for newly pushed branch
  - Fix bug causing "Remove source-branch" option not to work for merge requests from the same project.
  - Render Note field hints consistently for "new" and "edit" forms

v 7.13.0
  - Remove repository graph log to fix slow cache updates after push event (Stan Hu)
  - Only enable HSTS header for HTTPS and port 443 (Stan Hu)
  - Fix user autocomplete for unauthenticated users accessing public projects (Stan Hu)
  - Fix redirection to home page URL for unauthorized users (Daniel Gerhardt)
  - Add branch switching support for graphs (Daniel Gerhardt)
  - Fix external issue tracker hook/test for HTTPS URLs (Daniel Gerhardt)
  - Remove link leading to a 404 error in Deploy Keys page (Stan Hu)
  - Add support for unlocking users in admin settings (Stan Hu)
  - Add Irker service configuration options (Stan Hu)
  - Fix order of issues imported from GitHub (Hiroyuki Sato)
  - Bump rugments to 1.0.0beta8 to fix C prototype function highlighting (Jonathon Reinhart)
  - Fix Merge Request webhook to properly fire "merge" action when accepted from the web UI
  - Add `two_factor_enabled` field to admin user API (Stan Hu)
  - Fix invalid timestamps in RSS feeds (Rowan Wookey)
  - Fix downloading of patches on public merge requests when user logged out (Stan Hu)
  - Fix Error 500 when relative submodule resolves to a namespace that has a different name from its path (Stan Hu)
  - Extract the longest-matching ref from a commit path when multiple matches occur (Stan Hu)
  - Update maintenance documentation to explain no need to recompile asssets for omnibus installations (Stan Hu)
  - Support commenting on diffs in side-by-side mode (Stan Hu)
  - Fix JavaScript error when clicking on the comment button on a diff line that has a comment already (Stan Hu)
  - Return 40x error codes if branch could not be deleted in UI (Stan Hu)
  - Remove project visibility icons from dashboard projects list
  - Rename "Design" profile settings page to "Preferences".
  - Allow users to customize their default Dashboard page.
  - Update ssl_ciphers in Nginx example to remove DHE settings. This will deny forward secrecy for Android 2.3.7, Java 6 and OpenSSL 0.9.8
  - Admin can edit and remove user identities
  - Convert CRLF newlines to LF when committing using the web editor.
  - API request /projects/:project_id/merge_requests?state=closed will return only closed merge requests without merged one. If you need ones that were merged - use state=merged.
  - Allow Administrators to filter the user list by those with or without Two-factor Authentication enabled.
  - Show a user's Two-factor Authentication status in the administration area.
  - Explicit error when commit not found in the CI
  - Improve performance for issue and merge request pages
  - Users with guest access level can not set assignee, labels or milestones for issue and merge request
  - Reporter role can manage issue tracker now: edit any issue, set assignee or milestone and manage labels
  - Better performance for pages with events list, issues list and commits list
  - Faster automerge check and merge itself when source and target branches are in same repository
  - Correctly show anonymous authorized applications under Profile > Applications.
  - Query Optimization in MySQL.
  - Allow users to be blocked and unblocked via the API
  - Use native Postgres database cleaning during backup restore
  - Redesign project page. Show README as default instead of activity. Move project activity to separate page
  - Make left menu more hierarchical and less contextual by adding back item at top
  - A fork can’t have a visibility level that is greater than the original project.
  - Faster code search in repository and wiki. Fixes search page timeout for big repositories
  - Allow administrators to disable 2FA for a specific user
  - Add error message for SSH key linebreaks
  - Store commits count in database (will populate with valid values only after first push)
  - Rebuild cache after push to repository in background job
  - Fix transferring of project to another group using the API.

v 7.12.2
  - Correctly show anonymous authorized applications under Profile > Applications.
  - Faster automerge check and merge itself when source and target branches are in same repository
  - Audit log for user authentication
  - Allow custom label to be set for authentication providers.

v 7.12.1
  - Fix error when deleting a user who has projects (Stan Hu)
  - Fix post-receive errors on a push when an external issue tracker is configured (Stan Hu)
  - Add SAML to list of social_provider (Matt Firtion)
  - Fix merge requests API scope to keep compatibility in 7.12.x patch release (Dmitriy Zaporozhets)
  - Fix closed merge request scope at milestone page (Dmitriy Zaporozhets)
  - Revert merge request states renaming
  - Fix hooks for web based events with external issue references (Daniel Gerhardt)
  - Improve performance for issue and merge request pages
  - Compress database dumps to reduce backup size

v 7.12.0
  - Fix Error 500 when one user attempts to access a personal, internal snippet (Stan Hu)
  - Disable changing of target branch in new merge request page when a branch has already been specified (Stan Hu)
  - Fix post-receive errors on a push when an external issue tracker is configured (Stan Hu)
  - Update oauth button logos for Twitter and Google to recommended assets
  - Update browser gem to version 0.8.0 for IE11 support (Stan Hu)
  - Fix timeout when rendering file with thousands of lines.
  - Add "Remember me" checkbox to LDAP signin form.
  - Add session expiration delay configuration through UI application settings
  - Don't notify users mentioned in code blocks or blockquotes.
  - Omit link to generate labels if user does not have access to create them (Stan Hu)
  - Show warning when a comment will add 10 or more people to the discussion.
  - Disable changing of the source branch in merge request update API (Stan Hu)
  - Shorten merge request WIP text.
  - Add option to disallow users from registering any application to use GitLab as an OAuth provider
  - Support editing target branch of merge request (Stan Hu)
  - Refactor permission checks with issues and merge requests project settings (Stan Hu)
  - Fix Markdown preview not working in Edit Milestone page (Stan Hu)
  - Fix Zen Mode not closing with ESC key (Stan Hu)
  - Allow HipChat API version to be blank and default to v2 (Stan Hu)
  - Add file attachment support in Milestone description (Stan Hu)
  - Fix milestone "Browse Issues" button.
  - Set milestone on new issue when creating issue from index with milestone filter active.
  - Make namespace API available to all users (Stan Hu)
  - Add webhook support for note events (Stan Hu)
  - Disable "New Issue" and "New Merge Request" buttons when features are disabled in project settings (Stan Hu)
  - Remove Rack Attack monkey patches and bump to version 4.3.0 (Stan Hu)
  - Fix clone URL losing selection after a single click in Safari and Chrome (Stan Hu)
  - Fix git blame syntax highlighting when different commits break up lines (Stan Hu)
  - Add "Resend confirmation e-mail" link in profile settings (Stan Hu)
  - Allow to configure location of the `.gitlab_shell_secret` file. (Jakub Jirutka)
  - Disabled expansion of top/bottom blobs for new file diffs
  - Update Asciidoctor gem to version 1.5.2. (Jakub Jirutka)
  - Fix resolving of relative links to repository files in AsciiDoc documents. (Jakub Jirutka)
  - Use the user list from the target project in a merge request (Stan Hu)
  - Default extention for wiki pages is now .md instead of .markdown (Jeroen van Baarsen)
  - Add validation to wiki page creation (only [a-zA-Z0-9/_-] are allowed) (Jeroen van Baarsen)
  - Fix new/empty milestones showing 100% completion value (Jonah Bishop)
  - Add a note when an Issue or Merge Request's title changes
  - Consistently refer to MRs as either Merged or Closed.
  - Add Merged tab to MR lists.
  - Prefix EmailsOnPush email subject with `[Git]`.
  - Group project contributions by both name and email.
  - Clarify navigation labels for Project Settings and Group Settings.
  - Move user avatar and logout button to sidebar
  - You can not remove user if he/she is an only owner of group
  - User should be able to leave group. If not - show him proper message
  - User has ability to leave project
  - Add SAML support as an omniauth provider
  - Allow to configure a URL to show after sign out
  - Add an option to automatically sign-in with an Omniauth provider
  - GitLab CI service sends .gitlab-ci.yml in each push call
  - When remove project - move repository and schedule it removal
  - Improve group removing logic
  - Trigger create-hooks on backup restore task
  - Add option to automatically link omniauth and LDAP identities
  - Allow special character in users bio. I.e.: I <3 GitLab

v 7.11.4
  - Fix missing bullets when creating lists
  - Set rel="nofollow" on external links

v 7.11.3
  - no changes
  - Fix upgrader script (Martins Polakovs)

v 7.11.2
  - no changes

v 7.11.1
  - no changes

v 7.11.0
  - Fall back to Plaintext when Syntaxhighlighting doesn't work. Fixes some buggy lexers (Hannes Rosenögger)
  - Get editing comments to work in Chrome 43 again.
  - Fix broken view when viewing history of a file that includes a path that used to be another file (Stan Hu)
  - Don't show duplicate deploy keys
  - Fix commit time being displayed in the wrong timezone in some cases (Hannes Rosenögger)
  - Make the first branch pushed to an empty repository the default HEAD (Stan Hu)
  - Fix broken view when using a tag to display a tree that contains git submodules (Stan Hu)
  - Make Reply-To config apply to change e-mail confirmation and other Devise notifications (Stan Hu)
  - Add application setting to restrict user signups to e-mail domains (Stan Hu)
  - Don't allow a merge request to be merged when its title starts with "WIP".
  - Add a page title to every page.
  - Allow primary email to be set to an email that you've already added.
  - Fix clone URL field and X11 Primary selection (Dmitry Medvinsky)
  - Ignore invalid lines in .gitmodules
  - Fix "Cannot move project" error message from popping up after a successful transfer (Stan Hu)
  - Redirect to sign in page after signing out.
  - Fix "Hello @username." references not working by no longer allowing usernames to end in period.
  - Fix "Revspec not found" errors when viewing diffs in a forked project with submodules (Stan Hu)
  - Improve project page UI
  - Fix broken file browsing with relative submodule in personal projects (Stan Hu)
  - Add "Reply quoting selected text" shortcut key (`r`)
  - Fix bug causing `@whatever` inside an issue's first code block to be picked up as a user mention.
  - Fix bug causing `@whatever` inside an inline code snippet (backtick-style) to be picked up as a user mention.
  - When use change branches link at MR form - save source branch selection instead of target one
  - Improve handling of large diffs
  - Added GitLab Event header for project hooks
  - Add Two-factor authentication (2FA) for GitLab logins
  - Show Atom feed buttons everywhere where applicable.
  - Add project activity atom feed.
  - Don't crash when an MR from a fork has a cross-reference comment from the target project on one of its commits.
  - Explain how to get a new password reset token in welcome emails
  - Include commit comments in MR from a forked project.
  - Group milestones by title in the dashboard and all other issue views.
  - Query issues, merge requests and milestones with their IID through API (Julien Bianchi)
  - Add default project and snippet visibility settings to the admin web UI.
  - Show incompatible projects in Google Code import status (Stan Hu)
  - Fix bug where commit data would not appear in some subdirectories (Stan Hu)
  - Task lists are now usable in comments, and will show up in Markdown previews.
  - Fix bug where avatar filenames were not actually deleted from the database during removal (Stan Hu)
  - Fix bug where Slack service channel was not saved in admin template settings. (Stan Hu)
  - Protect OmniAuth request phase against CSRF.
  - Don't send notifications to mentioned users that don't have access to the project in question.
  - Add search issues/MR by number
  - Change plots to bar graphs in commit statistics screen
  - Move snippets UI to fluid layout
  - Improve UI for sidebar. Increase separation between navigation and content
  - Improve new project command options (Ben Bodenmiller)
  - Add common method to force UTF-8 and use it to properly handle non-ascii OAuth user properties (Onur Küçük)
  - Prevent sending empty messages to HipChat (Chulki Lee)
  - Improve UI for mobile phones on dashboard and project pages
  - Add room notification and message color option for HipChat
  - Allow to use non-ASCII letters and dashes in project and namespace name. (Jakub Jirutka)
  - Add footnotes support to Markdown (Guillaume Delbergue)
  - Add current_sign_in_at to UserFull REST api.
  - Make Sidekiq MemoryKiller shutdown signal configurable
  - Add "Create Merge Request" buttons to commits and branches pages and push event.
  - Show user roles by comments.
  - Fix automatic blocking of auto-created users from Active Directory.
  - Call merge request webhook for each new commits (Arthur Gautier)
  - Use SIGKILL by default in Sidekiq::MemoryKiller
  - Fix mentioning of private groups.
  - Add style for <kbd> element in markdown
  - Spin spinner icon next to "Checking for CI status..." on MR page.
  - Fix reference links in dashboard activity and ATOM feeds.
  - Ensure that the first added admin performs repository imports

v 7.10.4
  - Fix migrations broken in 7.10.2
  - Make tags for GitLab installations running on MySQL case sensitive
  - Get Gitorious importer to work again.
  - Fix adding new group members from admin area
  - Fix DB error when trying to tag a repository (Stan Hu)
  - Fix Error 500 when searching Wiki pages (Stan Hu)
  - Unescape branch names in compare commit (Stan Hu)
  - Order commit comments chronologically in API.

v 7.10.2
  - Fix CI links on MR page

v 7.10.0
  - Ignore submodules that are defined in .gitmodules but are checked in as directories.
  - Allow projects to be imported from Google Code.
  - Remove access control for uploaded images to fix broken images in emails (Hannes Rosenögger)
  - Allow users to be invited by email to join a group or project.
  - Don't crash when project repository doesn't exist.
  - Add config var to block auto-created LDAP users.
  - Don't use HTML ellipsis in EmailsOnPush subject truncated commit message.
  - Set EmailsOnPush reply-to address to committer email when enabled.
  - Fix broken file browsing with a submodule that contains a relative link (Stan Hu)
  - Fix persistent XSS vulnerability around profile website URLs.
  - Fix project import URL regex to prevent arbitary local repos from being imported.
  - Fix directory traversal vulnerability around uploads routes.
  - Fix directory traversal vulnerability around help pages.
  - Don't leak existence of project via search autocomplete.
  - Don't leak existence of group or project via search.
  - Fix bug where Wiki pages that included a '/' were no longer accessible (Stan Hu)
  - Fix bug where error messages from Dropzone would not be displayed on the issues page (Stan Hu)
  - Add a rake task to check repository integrity with `git fsck`
  - Add ability to configure Reply-To address in gitlab.yml (Stan Hu)
  - Move current user to the top of the list in assignee/author filters (Stan Hu)
  - Fix broken side-by-side diff view on merge request page (Stan Hu)
  - Set Application controller default URL options to ensure all url_for calls are consistent (Stan Hu)
  - Allow HTML tags in Markdown input
  - Fix code unfold not working on Compare commits page (Stan Hu)
  - Fix generating SSH key fingerprints with OpenSSH 6.8. (Sašo Stanovnik)
  - Fix "Import projects from" button to show the correct instructions (Stan Hu)
  - Fix dots in Wiki slugs causing errors (Stan Hu)
  - Make maximum attachment size configurable via Application Settings (Stan Hu)
  - Update poltergeist to version 1.6.0 to support PhantomJS 2.0 (Zeger-Jan van de Weg)
  - Fix cross references when usernames, milestones, or project names contain underscores (Stan Hu)
  - Disable reference creation for comments surrounded by code/preformatted blocks (Stan Hu)
  - Reduce Rack Attack false positives causing 403 errors during HTTP authentication (Stan Hu)
  - enable line wrapping per default and remove the checkbox to toggle it (Hannes Rosenögger)
  - Fix a link in the patch update guide
  - Add a service to support external wikis (Hannes Rosenögger)
  - Omit the "email patches" link and fix plain diff view for merge commits
  - List new commits for newly pushed branch in activity view.
  - Add sidetiq gem dependency to match EE
  - Add changelog, license and contribution guide links to project tab bar.
  - Improve diff UI
  - Fix alignment of navbar toggle button (Cody Mize)
  - Fix checkbox rendering for nested task lists
  - Identical look of selectboxes in UI
  - Upgrade the gitlab_git gem to version 7.1.3
  - Move "Import existing repository by URL" option to button.
  - Improve error message when save profile has error.
  - Passing the name of pushed ref to CI service (requires GitLab CI 7.9+)
  - Add location field to user profile
  - Fix print view for markdown files and wiki pages
  - Fix errors when deleting old backups
  - Improve GitLab performance when working with git repositories
  - Add tag message and last commit to tag hook (Kamil Trzciński)
  - Restrict permissions on backup files
  - Improve oauth accounts UI in profile page
  - Add ability to unlink connected accounts
  - Replace commits calendar with faster contribution calendar that includes issues and merge requests
  - Add inifinite scroll to user page activity
  - Don't include system notes in issue/MR comment count.
  - Don't mark merge request as updated when merge status relative to target branch changes.
  - Link note avatar to user.
  - Make Git-over-SSH errors more descriptive.
  - Fix EmailsOnPush.
  - Refactor issue filtering
  - AJAX selectbox for issue assignee and author filters
  - Fix issue with missing options in issue filtering dropdown if selected one
  - Prevent holding Control-Enter or Command-Enter from posting comment multiple times.
  - Prevent note form from being cleared when submitting failed.
  - Improve file icons rendering on tree (Sullivan Sénéchal)
  - API: Add pagination to project events
  - Get issue links in notification mail to work again.
  - Don't show commit comment button when user is not signed in.
  - Fix admin user projects lists.
  - Don't leak private group existence by redirecting from namespace controller to group controller.
  - Ability to skip some items from backup (database, respositories or uploads)
  - Archive repositories in background worker.
  - Import GitHub, Bitbucket or GitLab.com projects owned by authenticated user into current namespace.
  - Project labels are now available over the API under the "tag_list" field (Cristian Medina)
  - Fixed link paths for HTTP and SSH on the admin project view (Jeremy Maziarz)
  - Fix and improve help rendering (Sullivan Sénéchal)
  - Fix final line in EmailsOnPush email diff being rendered as error.
  - Prevent duplicate Buildkite service creation.
  - Fix git over ssh errors 'fatal: protocol error: bad line length character'
  - Automatically setup GitLab CI project for forks if origin project has GitLab CI enabled
  - Bust group page project list cache when namespace name or path changes.
  - Explicitly set image alt-attribute to prevent graphical glitches if gravatars could not be loaded
  - Allow user to choose a public email to show on public profile
  - Remove truncation from issue titles on milestone page (Jason Blanchard)
  - Fix stuck Merge Request merging events from old installations (Ben Bodenmiller)
  - Fix merge request comments on files with multiple commits
  - Fix Resource Owner Password Authentication Flow
  - Add icons to Add dropdown items.
  - Allow admin to create public deploy keys that are accessible to any project.
  - Warn when gitlab-shell version doesn't match requirement.
  - Skip email confirmation when set by admin or via LDAP.
  - Only allow users to reference groups, projects, issues, MRs, commits they have access to.

v 7.9.4
  - Security: Fix project import URL regex to prevent arbitary local repos from being imported
  - Fixed issue where only 25 commits would load in file listings
  - Fix LDAP identities  after config update

v 7.9.3
  - Contains no changes

v 7.9.2
  - Contains no changes

v 7.9.1
  - Include missing events and fix save functionality in admin service template settings form (Stan Hu)
  - Fix "Import projects from" button to show the correct instructions (Stan Hu)
  - Fix OAuth2 issue importing a new project from GitHub and GitLab (Stan Hu)
  - Fix for LDAP with commas in DN
  - Fix missing events and in admin Slack service template settings form (Stan Hu)
  - Don't show commit comment button when user is not signed in.
  - Downgrade gemnasium-gitlab-service gem

v 7.9.0
  - Add HipChat integration documentation (Stan Hu)
  - Update documentation for object_kind field in Webhook push and tag push Webhooks (Stan Hu)
  - Fix broken email images (Hannes Rosenögger)
  - Automatically config git if user forgot, where possible (Zeger-Jan van de Weg)
  - Fix mass SQL statements on initial push (Hannes Rosenögger)
  - Add tag push notifications and normalize HipChat and Slack messages to be consistent (Stan Hu)
  - Add comment notification events to HipChat and Slack services (Stan Hu)
  - Add issue and merge request events to HipChat and Slack services (Stan Hu)
  - Fix merge request URL passed to Webhooks. (Stan Hu)
  - Fix bug that caused a server error when editing a comment to "+1" or "-1" (Stan Hu)
  - Fix code preview theme setting for comments, issues, merge requests, and snippets (Stan Hu)
  - Move labels/milestones tabs to sidebar
  - Upgrade Rails gem to version 4.1.9.
  - Improve error messages for file edit failures
  - Improve UI for commits, issues and merge request lists
  - Fix commit comments on first line of diff not rendering in Merge Request Discussion view.
  - Allow admins to override restricted project visibility settings.
  - Move restricted visibility settings from gitlab.yml into the web UI.
  - Improve trigger merge request hook when source project branch has been updated (Kirill Zaitsev)
  - Save web edit in new branch
  - Fix ordering of imported but unchanged projects (Marco Wessel)
  - Mobile UI improvements: make aside content expandable
  - Expose avatar_url in projects API
  - Fix checkbox alignment on the application settings page.
  - Generalize image upload in drag and drop in markdown to all files (Hannes Rosenögger)
  - Fix mass-unassignment of issues (Robert Speicher)
  - Fix hidden diff comments in merge request discussion view
  - Allow user confirmation to be skipped for new users via API
  - Add a service to send updates to an Irker gateway (Romain Coltel)
  - Add brakeman (security scanner for Ruby on Rails)
  - Slack username and channel options
  - Add grouped milestones from all projects to dashboard.
  - Webhook sends pusher email as well as commiter
  - Add Bitbucket omniauth provider.
  - Add Bitbucket importer.
  - Support referencing issues to a project whose name starts with a digit
  - Condense commits already in target branch when updating merge request source branch.
  - Send notifications and leave system comments when bulk updating issues.
  - Automatically link commit ranges to compare page: sha1...sha4 or sha1..sha4 (includes sha1 in comparison)
  - Move groups page from profile to dashboard
  - Starred projects page at dashboard
  - Blocking user does not remove him/her from project/groups but show blocked label
  - Change subject of EmailsOnPush emails to include namespace, project and branch.
  - Change subject of EmailsOnPush emails to include first commit message when multiple were pushed.
  - Remove confusing footer from EmailsOnPush mail body.
  - Add list of changed files to EmailsOnPush emails.
  - Add option to send EmailsOnPush emails from committer email if domain matches.
  - Add option to disable code diffs in EmailOnPush emails.
  - Wrap commit message in EmailsOnPush email.
  - Send EmailsOnPush emails when deleting commits using force push.
  - Fix EmailsOnPush email comparison link to include first commit.
  - Fix highliht of selected lines in file
  - Reject access to group/project avatar if the user doesn't have access.
  - Add database migration to clean group duplicates with same path and name (Make sure you have a backup before update)
  - Add GitLab active users count to rake gitlab:check
  - Starred projects page at dashboard
  - Make email display name configurable
  - Improve json validation in hook data
  - Use Emoji One
  - Updated emoji help documentation to properly reference EmojiOne.
  - Fix missing GitHub organisation repositories on import page.
  - Added blue theme
  - Remove annoying notice messages when create/update merge request
  - Allow smb:// links in Markdown text.
  - Filter merge request by title or description at Merge Requests page
  - Block user if he/she was blocked in Active Directory
  - Fix import pages not working after first load.
  - Use custom LDAP label in LDAP signin form.
  - Execute hooks and services when branch or tag is created or deleted through web interface.
  - Block and unblock user if he/she was blocked/unblocked in Active Directory
  - Raise recommended number of unicorn workers from 2 to 3
  - Use same layout and interactivity for project members as group members.
  - Prevent gitlab-shell character encoding issues by receiving its changes as raw data.
  - Ability to unsubscribe/subscribe to issue or merge request
  - Delete deploy key when last connection to a project is destroyed.
  - Fix invalid Atom feeds when using emoji, horizontal rules, or images (Christian Walther)
  - Backup of repositories with tar instead of git bundle (only now are git-annex files included in the backup)
  - Add canceled status for CI
  - Send EmailsOnPush email when branch or tag is created or deleted.
  - Faster merge request processing for large repository
  - Prevent doubling AJAX request with each commit visit via Turbolink
  - Prevent unnecessary doubling of js events on import pages and user calendar

v 7.8.4
  - Fix issue_tracker_id substitution in custom issue trackers
  - Fix path and name duplication in namespaces

v 7.8.3
  - Bump version of gitlab_git fixing annotated tags without message

v 7.8.2
  - Fix service migration issue when upgrading from versions prior to 7.3
  - Fix setting of the default use project limit via admin UI
  - Fix showing of already imported projects for GitLab and Gitorious importers
  - Fix response of push to repository to return "Not found" if user doesn't have access
  - Fix check if user is allowed to view the file attachment
  - Fix import check for case sensetive namespaces
  - Increase timeout for Git-over-HTTP requests to 1 hour since large pulls/pushes can take a long time.
  - Properly handle autosave local storage exceptions.
  - Escape wildcards when searching LDAP by username.

v 7.8.1
  - Fix run of custom post receive hooks
  - Fix migration that caused issues when upgrading to version 7.8 from versions prior to 7.3
  - Fix the warning for LDAP users about need to set password
  - Fix avatars which were not shown for non logged in users
  - Fix urls for the issues when relative url was enabled

v 7.8.0
  - Fix access control and protection against XSS for note attachments and other uploads.
  - Replace highlight.js with rouge-fork rugments (Stefan Tatschner)
  - Make project search case insensitive (Hannes Rosenögger)
  - Include issue/mr participants in list of recipients for reassign/close/reopen emails
  - Expose description in groups API
  - Better UI for project services page
  - Cleaner UI for web editor
  - Add diff syntax highlighting in email-on-push service notifications (Hannes Rosenögger)
  - Add API endpoint to fetch all changes on a MergeRequest (Jeroen van Baarsen)
  - View note image attachments in new tab when clicked instead of downloading them
  - Improve sorting logic in UI and API. Explicitly define what sorting method is used by default
  - Fix overflow at sidebar when have several items
  - Add notes for label changes in issue and merge requests
  - Show tags in commit view (Hannes Rosenögger)
  - Only count a user's vote once on a merge request or issue (Michael Clarke)
  - Increase font size when browse source files and diffs
  - Service Templates now let you set default values for all services
  - Create new file in empty repository using GitLab UI
  - Ability to clone project using oauth2 token
  - Upgrade Sidekiq gem to version 3.3.0
  - Stop git zombie creation during force push check
  - Show success/error messages for test setting button in services
  - Added Rubocop for code style checks
  - Fix commits pagination
  - Async load a branch information at the commit page
  - Disable blacklist validation for project names
  - Allow configuring protection of the default branch upon first push (Marco Wessel)
  - Add gitlab.com importer
  - Add an ability to login with gitlab.com
  - Add a commit calendar to the user profile (Hannes Rosenögger)
  - Submit comment on command-enter
  - Notify all members of a group when that group is mentioned in a comment, for example: `@gitlab-org` or `@sales`.
  - Extend issue clossing pattern to include "Resolve", "Resolves", "Resolved", "Resolving" and "Close" (Julien Bianchi and Hannes Rosenögger)
  - Fix long broadcast message cut-off on left sidebar (Visay Keo)
  - Add Project Avatars (Steven Thonus and Hannes Rosenögger)
  - Password reset token validity increased from 2 hours to 2 days since it is also send on account creation.
  - Edit group members via API
  - Enable raw image paste from clipboard, currently Chrome only (Marco Cyriacks)
  - Add action property to merge request hook (Julien Bianchi)
  - Remove duplicates from group milestone participants list.
  - Add a new API function that retrieves all issues assigned to a single milestone (Justin Whear and Hannes Rosenögger)
  - API: Access groups with their path (Julien Bianchi)
  - Added link to milestone and keeping resource context on smaller viewports for issues and merge requests (Jason Blanchard)
  - Allow notification email to be set separately from primary email.
  - API: Add support for editing an existing project (Mika Mäenpää and Hannes Rosenögger)
  - Don't have Markdown preview fail for long comments/wiki pages.
  - When test webhook - show error message instead of 500 error page if connection to hook url was reset
  - Added support for firing system hooks on group create/destroy and adding/removing users to group (Boyan Tabakov)
  - Added persistent collapse button for left side nav bar (Jason Blanchard)
  - Prevent losing unsaved comments by automatically restoring them when comment page is loaded again.
  - Don't allow page to be scaled on mobile.
  - Clean the username acquired from OAuth/LDAP so it doesn't fail username validation and block signing up.
  - Show assignees in merge request index page (Kelvin Mutuma)
  - Link head panel titles to relevant root page.
  - Allow users that signed up via OAuth to set their password in order to use Git over HTTP(S).
  - Show users button to share their newly created public or internal projects on twitter
  - Add quick help links to the GitLab pricing and feature comparison pages.
  - Fix duplicate authorized applications in user profile and incorrect application client count in admin area.
  - Make sure Markdown previews always use the same styling as the eventual destination.
  - Remove deprecated Group#owner_id from API
  - Show projects user contributed to on user page. Show stars near project on user page.
  - Improve database performance for GitLab
  - Add Asana service (Jeremy Benoist)
  - Improve project webhooks with extra data

v 7.7.2
  - Update GitLab Shell to version 2.4.2 that fixes a bug when developers can push to protected branch
  - Fix issue when LDAP user can't login with existing GitLab account

v 7.7.1
  - Improve mention autocomplete performance
  - Show setup instructions for GitHub import if disabled
  - Allow use http for OAuth applications

v 7.7.0
  - Import from GitHub.com feature
  - Add Jetbrains Teamcity CI service (Jason Lippert)
  - Mention notification level
  - Markdown preview in wiki (Yuriy Glukhov)
  - Raise group avatar filesize limit to 200kb
  - OAuth applications feature
  - Show user SSH keys in admin area
  - Developer can push to protected branches option
  - Set project path instead of project name in create form
  - Block Git HTTP access after 10 failed authentication attempts
  - Updates to the messages returned by API (sponsored by O'Reilly Media)
  - New UI layout with side navigation
  - Add alert message in case of outdated browser (IE < 10)
  - Added API support for sorting projects
  - Update gitlab_git to version 7.0.0.rc14
  - Add API project search filter option for authorized projects
  - Fix File blame not respecting branch selection
  - Change some of application settings on fly in admin area UI
  - Redesign signin/signup pages
  - Close standard input in Gitlab::Popen.popen
  - Trigger GitLab CI when push tags
  - When accept merge request - do merge using sidaekiq job
  - Enable web signups by default
  - Fixes for diff comments: drag-n-drop images, selecting images
  - Fixes for edit comments: drag-n-drop images, preview mode, selecting images, save & update
  - Remove password strength indicator

v 7.6.0
  - Fork repository to groups
  - New rugged version
  - Add CRON=1 backup setting for quiet backups
  - Fix failing wiki restore
  - Add optional Sidekiq MemoryKiller middleware (enabled via SIDEKIQ_MAX_RSS env variable)
  - Monokai highlighting style now more faithful to original design (Mark Riedesel)
  - Create project with repository in synchrony
  - Added ability to create empty repo or import existing one if project does not have repository
  - Reactivate highlight.js language autodetection
  - Mobile UI improvements
  - Change maximum avatar file size from 100KB to 200KB
  - Strict validation for snippet file names
  - Enable Markdown preview for issues, merge requests, milestones, and notes (Vinnie Okada)
  - In the docker directory is a container template based on the Omnibus packages.
  - Update Sidekiq to version 2.17.8
  - Add author filter to project issues and merge requests pages
  - Atom feed for user activity
  - Support multiple omniauth providers for the same user
  - Rendering cross reference in issue title and tooltip for merge request
  - Show username in comments
  - Possibility to create Milestones or Labels when Issues are disabled
  - Fix bug with showing gpg signature in tag

v 7.5.3
  - Bump gitlab_git to 7.0.0.rc12 (includes Rugged 0.21.2)

v 7.5.2
  - Don't log Sidekiq arguments by default
  - Fix restore of wiki repositories from backups

v 7.5.1
  - Add missing timestamps to 'members' table

v 7.5.0
  - API: Add support for Hipchat (Kevin Houdebert)
  - Add time zone configuration in gitlab.yml (Sullivan Senechal)
  - Fix LDAP authentication for Git HTTP access
  - Run 'GC.start' after every EmailsOnPushWorker job
  - Fix LDAP config lookup for provider 'ldap'
  - Drop all sequences during Postgres database restore
  - Project title links to project homepage (Ben Bodenmiller)
  - Add Atlassian Bamboo CI service (Drew Blessing)
  - Mentioned @user will receive email even if he is not participating in issue or commit
  - Session API: Use case-insensitive authentication like in UI (Andrey Krivko)
  - Tie up loose ends with annotated tags: API & UI (Sean Edge)
  - Return valid json for deleting branch via API (sponsored by O'Reilly Media)
  - Expose username in project events API (sponsored by O'Reilly Media)
  - Adds comments to commits in the API
  - Performance improvements
  - Fix post-receive issue for projects with deleted forks
  - New gitlab-shell version with custom hooks support
  - Improve code
  - GitLab CI 5.2+ support (does not support older versions)
  - Fixed bug when you can not push commits starting with 000000 to protected branches
  - Added a password strength indicator
  - Change project name and path in one form
  - Display renamed files in diff views (Vinnie Okada)
  - Fix raw view for public snippets
  - Use secret token with GitLab internal API.
  - Add missing timestamps to 'members' table

v 7.4.5
  - Bump gitlab_git to 7.0.0.rc12 (includes Rugged 0.21.2)

v 7.4.4
  - No changes

v 7.4.3
  - Fix raw snippets view
  - Fix security issue for member api
  - Fix buildbox integration

v 7.4.2
  - Fix internal snippet exposing for unauthenticated users

v 7.4.1
  - Fix LDAP authentication for Git HTTP access
  - Fix LDAP config lookup for provider 'ldap'
  - Fix public snippets
  - Fix 500 error on projects with nested submodules

v 7.4.0
  - Refactored membership logic
  - Improve error reporting on users API (Julien Bianchi)
  - Refactor test coverage tools usage. Use SIMPLECOV=true to generate it locally
  - Default branch is protected by default
  - Increase unicorn timeout to 60 seconds
  - Sort search autocomplete projects by stars count so most popular go first
  - Add README to tab on project show page
  - Do not delete tmp/repositories itself during clean-up, only its contents
  - Support for backup uploads to remote storage
  - Prevent notes polling when there are not notes
  - Internal ForkService: Prepare support for fork to a given namespace
  - API: Add support for forking a project via the API (Bernhard Kaindl)
  - API: filter project issues by milestone (Julien Bianchi)
  - Fail harder in the backup script
  - Changes to Slack service structure, only webhook url needed
  - Zen mode for wiki and milestones (Robert Schilling)
  - Move Emoji parsing to html-pipeline-gitlab (Robert Schilling)
  - Font Awesome 4.2 integration (Sullivan Senechal)
  - Add Pushover service integration (Sullivan Senechal)
  - Add select field type for services options (Sullivan Senechal)
  - Add cross-project references to the Markdown parser (Vinnie Okada)
  - Add task lists to issue and merge request descriptions (Vinnie Okada)
  - Snippets can be public, internal or private
  - Improve danger zone: ask project path to confirm data-loss action
  - Raise exception on forgery
  - Show build coverage in Merge Requests (requires GitLab CI v5.1)
  - New milestone and label links on issue edit form
  - Improved repository graphs
  - Improve event note display in dashboard and project activity views (Vinnie Okada)
  - Add users sorting to admin area
  - UI improvements
  - Fix ambiguous sha problem with mentioned commit
  - Fixed bug with apostrophe when at mentioning users
  - Add active directory ldap option
  - Developers can push to wiki repo. Protected branches does not affect wiki repo any more
  - Faster rev list
  - Fix branch removal

v 7.3.2
  - Fix creating new file via web editor
  - Use gitlab-shell v2.0.1

v 7.3.1
  - Fix ref parsing in Gitlab::GitAccess
  - Fix error 500 when viewing diff on a file with changed permissions
  - Fix adding comments to MR when source branch is master
  - Fix error 500 when searching description contains relative link

v 7.3.0
  - Always set the 'origin' remote in satellite actions
  - Write authorized_keys in tmp/ during tests
  - Use sockets to connect to Redis
  - Add dormant New Relic gem (can be enabled via environment variables)
  - Expire Rack sessions after 1 week
  - Cleaner signin/signup pages
  - Improved comments UI
  - Better search with filtering, pagination etc
  - Added a checkbox to toggle line wrapping in diff (Yuriy Glukhov)
  - Prevent project stars duplication when fork project
  - Use the default Unicorn socket backlog value of 1024
  - Support Unix domain sockets for Redis
  - Store session Redis keys in 'session:gitlab:' namespace
  - Deprecate LDAP account takeover based on partial LDAP email / GitLab username match
  - Use /bin/sh instead of Bash in bin/web, bin/background_jobs (Pavel Novitskiy)
  - Keyboard shortcuts for productivity (Robert Schilling)
  - API: filter issues by state (Julien Bianchi)
  - API: filter issues by labels (Julien Bianchi)
  - Add system hook for ssh key changes
  - Add blob permalink link (Ciro Santilli)
  - Create annotated tags through UI and API (Sean Edge)
  - Snippets search (Charles Bushong)
  - Comment new push to existing MR
  - Add 'ci' to the blacklist of forbidden names
  - Improve text filtering on issues page
  - Comment & Close button
  - Process git push --all much faster
  - Don't allow edit of system notes
  - Project wiki search (Ralf Seidler)
  - Enabled Shibboleth authentication support (Matus Banas)
  - Zen mode (fullscreen) for issues/MR/notes (Robert Schilling)
  - Add ability to configure webhook timeout via gitlab.yml (Wes Gurney)
  - Sort project merge requests in asc or desc order for updated_at or created_at field (sponsored by O'Reilly Media)
  - Add Redis socket support to 'rake gitlab:shell:install'

v 7.2.1
  - Delete orphaned labels during label migration (James Brooks)
  - Security: prevent XSS with stricter MIME types for raw repo files

v 7.2.0
  - Explore page
  - Add project stars (Ciro Santilli)
  - Log Sidekiq arguments
  - Better labels: colors, ability to rename and remove
  - Improve the way merge request collects diffs
  - Improve compare page for large diffs
  - Expose the full commit message via API
  - Fix 500 error on repository rename
  - Fix bug when MR download patch return invalid diff
  - Test gitlab-shell integration
  - Repository import timeout increased from 2 to 4 minutes allowing larger repos to be imported
  - API for labels (Robert Schilling)
  - API: ability to set an import url when creating project for specific user

v 7.1.1
  - Fix cpu usage issue in Firefox
  - Fix redirect loop when changing password by new user
  - Fix 500 error on new merge request page

v 7.1.0
  - Remove observers
  - Improve MR discussions
  - Filter by description on Issues#index page
  - Fix bug with namespace select when create new project page
  - Show README link after description for non-master members
  - Add @all mention for comments
  - Dont show reply button if user is not signed in
  - Expose more information for issues with webhook
  - Add a mention of the merge request into the default merge request commit message
  - Improve code highlight, introduce support for more languages like Go, Clojure, Erlang etc
  - Fix concurrency issue in repository download
  - Dont allow repository name start with ?
  - Improve email threading (Pierre de La Morinerie)
  - Cleaner help page
  - Group milestones
  - Improved email notifications
  - Contributors API (sponsored by Mobbr)
  - Fix LDAP TLS authentication (Boris HUISGEN)
  - Show VERSION information on project sidebar
  - Improve branch removal logic when accept MR
  - Fix bug where comment form is spawned inside the Reply button
  - Remove Dir.chdir from Satellite#lock for thread-safety
  - Increased default git max_size value from 5MB to 20MB in gitlab.yml. Please update your configs!
  - Show error message in case of timeout in satellite when create MR
  - Show first 100 files for huge diff instead of hiding all
  - Change default admin email from admin@local.host to admin@example.com

v 7.0.0
  - The CPU no longer overheats when you hold down the spacebar
  - Improve edit file UI
  - Add ability to upload group avatar when create
  - Protected branch cannot be removed
  - Developers can remove normal branches with UI
  - Remove branch via API (sponsored by O'Reilly Media)
  - Move protected branches page to Project settings area
  - Redirect to Files view when create new branch via UI
  - Drag and drop upload of image in every markdown-area (Earle Randolph Bunao and Neil Francis Calabroso)
  - Refactor the markdown relative links processing
  - Make it easier to implement other CI services for GitLab
  - Group masters can create projects in group
  - Deprecate ruby 1.9.3 support
  - Only masters can rewrite/remove git tags
  - Add X-Frame-Options SAMEORIGIN to Nginx config so Sidekiq admin is visible
  - UI improvements
  - Case-insensetive search for issues
  - Update to rails 4.1
  - Improve performance of application for projects and groups with a lot of members
  - Formally support Ruby 2.1
  - Include Nginx gitlab-ssl config
  - Add manual language detection for highlight.js
  - Added example.com/:username routing
  - Show notice if your profile is public
  - UI improvements for mobile devices
  - Improve diff rendering performance
  - Drag-n-drop for issues and merge requests between states at milestone page
  - Fix '0 commits' message for huge repositories on project home page
  - Prevent 500 error page when visit commit page from large repo
  - Add notice about huge push over http to unicorn config
  - File action in satellites uses default 30 seconds timeout instead of old 10 seconds one
  - Overall performance improvements
  - Skip init script check on omnibus-gitlab
  - Be more selective when killing stray Sidekiqs
  - Check LDAP user filter during sign-in
  - Remove wall feature (no data loss - you can take it from database)
  - Dont expose user emails via API unless you are admin
  - Detect issues closed by Merge Request description
  - Better email subject lines from email on push service (Alex Elman)
  - Enable identicon for gravatar be default

v 6.9.2
  - Revert the commit that broke the LDAP user filter

v 6.9.1
  - Fix scroll to highlighted line
  - Fix the pagination on load for commits page

v 6.9.0
  - Store Rails cache data in the Redis `cache:gitlab` namespace
  - Adjust MySQL limits for existing installations
  - Add db index on project_id+iid column. This prevents duplicate on iid (During migration duplicates will be removed)
  - Markdown preview or diff during editing via web editor (Evgeniy Sokovikov)
  - Give the Rails cache its own Redis namespace
  - Add ability to set different ssh host, if different from http/https
  - Fix syntax highlighting for code comments blocks
  - Improve comments loading logic
  - Stop refreshing comments when the tab is hidden
  - Improve issue and merge request mobile UI (Drew Blessing)
  - Document how to convert a backup to PostgreSQL
  - Fix locale bug in backup manager
  - Fix can not automerge when MR description is too long
  - Fix wiki backup skip bug
  - Two Step MR creation process
  - Remove unwanted files from satellite working directory with git clean -fdx
  - Accept merge request via API (sponsored by O'Reilly Media)
  - Add more access checks during API calls
  - Block SSH access for 'disabled' Active Directory users
  - Labels for merge requests (Drew Blessing)
  - Threaded emails by setting a Message-ID (Philip Blatter)

v 6.8.0
  - Ability to at mention users that are participating in issue and merge req. discussion
  - Enabled GZip Compression for assets in example Nginx, make sure that Nginx is compiled with --with-http_gzip_static_module flag (this is default in Ubuntu)
  - Make user search case-insensitive (Christopher Arnold)
  - Remove omniauth-ldap nickname bug workaround
  - Drop all tables before restoring a Postgres backup
  - Make the repository downloads path configurable
  - Create branches via API (sponsored by O'Reilly Media)
  - Changed permission of gitlab-satellites directory not to be world accessible
  - Protected branch does not allow force push
  - Fix popen bug in `rake gitlab:satellites:create`
  - Disable connection reaping for MySQL
  - Allow oauth signup without email for twitter and github
  - Fix faulty namespace names that caused 500 on user creation
  - Option to disable standard login
  - Clean old created archives from repository downloads directory
  - Fix download link for huge MR diffs
  - Expose event and mergerequest timestamps in API
  - Fix emails on push service when only one commit is pushed

v 6.7.3
  - Fix the merge notification email not being sent (Pierre de La Morinerie)
  - Drop all tables before restoring a Postgres backup
  - Remove yanked modernizr gem

v 6.7.2
  - Fix upgrader script

v 6.7.1
  - Fix GitLab CI integration

v 6.7.0
  - Increased the example Nginx client_max_body_size from 5MB to 20MB, consider updating it manually on existing installations
  - Add support for Gemnasium as a Project Service (Olivier Gonzalez)
  - Add edit file button to MergeRequest diff
  - Public groups (Jason Hollingsworth)
  - Cleaner headers in Notification Emails (Pierre de La Morinerie)
  - Blob and tree gfm links to anchors work
  - Piwik Integration (Sebastian Winkler)
  - Show contribution guide link for new issue form (Jeroen van Baarsen)
  - Fix CI status for merge requests from fork
  - Added option to remove issue assignee on project issue page and issue edit page (Jason Blanchard)
  - New page load indicator that includes a spinner that scrolls with the page
  - Converted all the help sections into markdown
  - LDAP user filters
  - Streamline the content of notification emails (Pierre de La Morinerie)
  - Fixes a bug with group member administration (Matt DeTullio)
  - Sort tag names using VersionSorter (Robert Speicher)
  - Add GFM autocompletion for MergeRequests (Robert Speicher)
  - Add webhook when a new tag is pushed (Jeroen van Baarsen)
  - Add button for toggling inline comments in diff view
  - Add retry feature for repository import
  - Reuse the GitLab LDAP connection within each request
  - Changed markdown new line behaviour to conform to markdown standards
  - Fix global search
  - Faster authorized_keys rebuilding in `rake gitlab:shell:setup` (requires gitlab-shell 1.8.5)
  - Create and Update MR calls now support the description parameter (Greg Messner)
  - Markdown relative links in the wiki link to wiki pages, markdown relative links in repositories link to files in the repository
  - Added Slack service integration (Federico Ravasio)
  - Better API responses for access_levels (sponsored by O'Reilly Media)
  - Requires at least 2 unicorn workers
  - Requires gitlab-shell v1.9+
  - Replaced gemoji(due to closed licencing problem) with Phantom Open Emoji library(combined SIL Open Font License, MIT License and the CC 3.0 License)
  - Fix `/:username.keys` response content type (Dmitry Medvinsky)

v 6.6.5
  - Added option to remove issue assignee on project issue page and issue edit page (Jason Blanchard)
  - Hide mr close button for comment form if merge request was closed or inline comment
  - Adds ability to reopen closed merge request

v 6.6.4
  - Add missing html escape for highlighted code blocks in comments, issues

v 6.6.3
  - Fix 500 error when edit yourself from admin area
  - Hide private groups for public profiles

v 6.6.2
  - Fix 500 error on branch/tag create or remove via UI

v 6.6.1
  - Fix 500 error on files tab if submodules presents

v 6.6.0
  - Retrieving user ssh keys publically(github style): http://__HOST__/__USERNAME__.keys
  - Permissions: Developer now can manage issue tracker (modify any issue)
  - Improve Code Compare page performance
  - Group avatar
  - Pygments.rb replaced with highlight.js
  - Improve Merge request diff store logic
  - Improve render performnace for MR show page
  - Fixed Assembla hardcoded project name
  - Jira integration documentation
  - Refactored app/services
  - Remove snippet expiration
  - Mobile UI improvements (Drew Blessing)
  - Fix block/remove UI for admin::users#show page
  - Show users' group membership on users' activity page (Robert Djurasaj)
  - User pages are visible without login if user is authorized to a public project
  - Markdown rendered headers have id derived from their name and link to their id
  - Improve application to work faster with large groups (100+ members)
  - Multiple emails per user
  - Show last commit for file when view file source
  - Restyle Issue#show page and MR#show page
  - Ability to filter by multiple labels for Issues page
  - Rails version to 4.0.3
  - Fixed attachment identifier displaying underneath note text (Jason Blanchard)

v 6.5.1
  - Fix branch selectbox when create merge request from fork

v 6.5.0
  - Dropdown menus on issue#show page for assignee and milestone (Jason Blanchard)
  - Add color custimization and previewing to broadcast messages
  - Fixed notes anchors
  - Load new comments in issues dynamically
  - Added sort options to Public page
  - New filters (assigned/authored/all) for Dashboard#issues/merge_requests (sponsored by Say Media)
  - Add project visibility icons to dashboard
  - Enable secure cookies if https used
  - Protect users/confirmation with rack_attack
  - Default HTTP headers to protect against MIME-sniffing, force https if enabled
  - Bootstrap 3 with responsive UI
  - New repository download formats: tar.bz2, zip, tar (Jason Hollingsworth)
  - Restyled accept widgets for MR
  - SCSS refactored
  - Use jquery timeago plugin
  - Fix 500 error for rdoc files
  - Ability to customize merge commit message (sponsored by Say Media)
  - Search autocomplete via ajax
  - Add website url to user profile
  - Files API supports base64 encoded content (sponsored by O'Reilly Media)
  - Added support for Go's repository retrieval (Bruno Albuquerque)

v 6.4.3
  - Don't use unicorn worker killer if PhusionPassenger is defined

v 6.4.2
  - Fixed wrong behaviour of script/upgrade.rb

v 6.4.1
  - Fixed bug with repository rename
  - Fixed bug with project transfer

v 6.4.0
  - Added sorting to project issues page (Jason Blanchard)
  - Assembla integration (Carlos Paramio)
  - Fixed another 500 error with submodules
  - UI: More compact issues page
  - Minimal password length increased to 8 symbols
  - Side-by-side diff view (Steven Thonus)
  - Internal projects (Jason Hollingsworth)
  - Allow removal of avatar (Drew Blessing)
  - Project webhooks now support issues and merge request events
  - Visiting project page while not logged in will redirect to sign-in instead of 404 (Jason Hollingsworth)
  - Expire event cache on avatar creation/removal (Drew Blessing)
  - Archiving old projects (Steven Thonus)
  - Rails 4
  - Add time ago tooltips to show actual date/time
  - UI: Fixed UI for admin system hooks
  - Ruby script for easier GitLab upgrade
  - Do not remove Merge requests if fork project was removed
  - Improve sign-in/signup UX
  - Add resend confirmation link to sign-in page
  - Set noreply@HOSTNAME for reply_to field in all emails
  - Show GitLab API version on Admin#dashboard
  - API Cross-origin resource sharing
  - Show READMe link at project home page
  - Show repo size for projects in Admin area

v 6.3.0
  - API for adding gitlab-ci service
  - Init script now waits for pids to appear after (re)starting before reporting status (Rovanion Luckey)
  - Restyle project home page
  - Grammar fixes
  - Show branches list (which branches contains commit) on commit page (Andrew Kumanyaev)
  - Security improvements
  - Added support for GitLab CI 4.0
  - Fixed issue with 500 error when group did not exist
  - Ability to leave project
  - You can create file in repo using UI
  - You can remove file from repo using UI
  - API: dropped default_branch attribute from project during creation
  - Project default_branch is not stored in db any more. It takes from repo now.
  - Admin broadcast messages
  - UI improvements
  - Dont show last push widget if user removed this branch
  - Fix 500 error for repos with newline in file name
  - Extended html titles
  - API: create/update/delete repo files
  - Admin can transfer project to any namespace
  - API: projects/all for admin users
  - Fix recent branches order

v 6.2.4
  - Security: Cast API private_token to string (CVE-2013-4580)
  - Security: Require gitlab-shell 1.7.8 (CVE-2013-4581, CVE-2013-4582, CVE-2013-4583)
  - Fix for Git SSH access for LDAP users

v 6.2.3
  - Security: More protection against CVE-2013-4489
  - Security: Require gitlab-shell 1.7.4 (CVE-2013-4490, CVE-2013-4546)
  - Fix sidekiq rake tasks

v 6.2.2
  - Security: Update gitlab_git (CVE-2013-4489)

v 6.2.1
  - Security: Fix issue with generated passwords for new users

v 6.2.0
  - Public project pages are now visible to everyone (files, issues, wik, etc.)
    THIS MEANS YOUR ISSUES AND WIKI FOR PUBLIC PROJECTS ARE PUBLICLY VISIBLE AFTER THE UPGRADE
  - Add group access to permissions page
  - Require current password to change one
  - Group owner or admin can remove other group owners
  - Remove group transfer since we have multiple owners
  - Respect authorization in Repository API
  - Improve UI for Project#files page
  - Add more security specs
  - Added search for projects by name to api (Izaak Alpert)
  - Make default user theme configurable (Izaak Alpert)
  - Update logic for validates_merge_request for tree of MR (Andrew Kumanyaev)
  - Rake tasks for webhooks management (Jonhnny Weslley)
  - Extended User API to expose admin and can_create_group for user creation/updating (Boyan Tabakov)
  - API: Remove group
  - API: Remove project
  - Avatar upload on profile page with a maximum of 100KB (Steven Thonus)
  - Store the sessions in Redis instead of the cookie store
  - Fixed relative links in markdown
  - User must confirm their email if signup enabled
  - User must confirm changed email

v 6.1.0
  - Project specific IDs for issues, mr, milestones
    Above items will get a new id and for example all bookmarked issue urls will change.
    Old issue urls are redirected to the new one if the issue id is too high for an internal id.
  - Description field added to Merge Request
  - API: Sudo api calls (Izaak Alpert)
  - API: Group membership api (Izaak Alpert)
  - Improved commit diff
  - Improved large commit handling (Boyan Tabakov)
  - Rewrite: Init script now less prone to errors and keeps better track of the service (Rovanion Luckey)
  - Link issues, merge requests, and commits when they reference each other with GFM (Ash Wilson)
  - Close issues automatically when pushing commits with a special message
  - Improve user removal from admin area
  - Invalidate events cache when project was moved
  - Remove deprecated classes and rake tasks
  - Add event filter for group and project show pages
  - Add links to create branch/tag from project home page
  - Add public-project? checkbox to new-project view
  - Improved compare page. Added link to proceed into Merge Request
  - Send an email to a user when they are added to group
  - New landing page when you have 0 projects

v 6.0.0
  - Feature: Replace teams with group membership
    We introduce group membership in 6.0 as a replacement for teams.
    The old combination of groups and teams was confusing for a lot of people.
    And when the members of a team where changed this wasn't reflected in the project permissions.
    In GitLab 6.0 you will be able to add members to a group with a permission level for each member.
    These group members will have access to the projects in that group.
    Any changes to group members will immediately be reflected in the project permissions.
    You can even have multiple owners for a group, greatly simplifying administration.
  - Feature: Ability to have multiple owners for group
  - Feature: Merge Requests between fork and project (Izaak Alpert)
  - Feature: Generate fingerprint for ssh keys
  - Feature: Ability to create and remove branches with UI
  - Feature: Ability to create and remove git tags with UI
  - Feature: Groups page in profile. You can leave group there
  - API: Allow login with LDAP credentials
  - Redesign: project settings navigation
  - Redesign: snippets area
  - Redesign: ssh keys page
  - Redesign: buttons, blocks and other ui elements
  - Add comment title to rss feed
  - You can use arrows to navigate at tree view
  - Add project filter on dashboard
  - Cache project graph
  - Drop support of root namespaces
  - Default theme is classic now
  - Cache result of methods like authorize_projects, project.team.members etc
  - Remove $.ready events
  - Fix onclick events being double binded
  - Add notification level to group membership
  - Move all project controllers/views under Projects:: module
  - Move all profile controllers/views under Profiles:: module
  - Apply user project limit only for personal projects
  - Unicorn is default web server again
  - Store satellites lock files inside satellites dir
  - Disabled threadsafety mode in rails
  - Fixed bug with loosing MR comments
  - Improved MR comments logic
  - Render readme file for projects in public area

v 5.4.2
  - Security: Cast API private_token to string (CVE-2013-4580)
  - Security: Require gitlab-shell 1.7.8 (CVE-2013-4581, CVE-2013-4582, CVE-2013-4583)

v 5.4.1
  - Security: Fixes for CVE-2013-4489
  - Security: Require gitlab-shell 1.7.4 (CVE-2013-4490, CVE-2013-4546)

v 5.4.0
  - Ability to edit own comments
  - Documentation improvements
  - Improve dashboard projects page
  - Fixed nav for empty repos
  - GitLab Markdown help page
  - Misspelling fixes
  - Added support of unicorn and fog gems
  - Added client list to API doc
  - Fix PostgreSQL database restoration problem
  - Increase snippet content column size
  - allow project import via git:// url
  - Show participants on issues, including mentions
  - Notify mentioned users with email

v 5.3.0
  - Refactored services
  - Campfire service added
  - HipChat service added
  - Fixed bug with LDAP + git over http
  - Fixed bug with google analytics code being ignored
  - Improve sign-in page if ldap enabled
  - Respect newlines in wall messages
  - Generate the Rails secret token on first run
  - Rename repo feature
  - Init.d: remove gitlab.socket on service start
  - Api: added teams api
  - Api: Prevent blob content being escaped
  - Api: Smart deploy key add behaviour
  - Api: projects/owned.json return user owned project
  - Fix bug with team assignation on project from #4109
  - Advanced snippets: public/private, project/personal (Andrew Kulakov)
  - Repository Graphs (Karlo Nicholas T. Soriano)
  - Fix dashboard lost if comment on commit
  - Update gitlab-grack. Fixes issue with --depth option
  - Fix project events duplicate on project page
  - Fix postgres error when displaying network graph.
  - Fix dashboard event filter when navigate via turbolinks
  - init.d: Ensure socket is removed before starting service
  - Admin area: Style teams:index, group:show pages
  - Own page for failed forking
  - Scrum view for milestone

v 5.2.0
  - Turbolinks
  - Git over http with ldap credentials
  - Diff with better colors and some spacing on the corners
  - Default values for project features
  - Fixed huge_commit view
  - Restyle project clone panel
  - Move Gitlab::Git code to gitlab_git gem
  - Move update docs in repo
  - Requires gitlab-shell v1.4.0
  - Fixed submodules listing under file tab
  - Fork feature (Angus MacArthur)
  - git version check in gitlab:check
  - Shared deploy keys feature
  - Ability to generate default labels set for issues
  - Improve gfm autocomplete (Harold Luo)
  - Added support for Google Analytics
  - Code search feature (Javier Castro)

v 5.1.0
  - You can login with email or username now
  - Corrected project transfer rollback when repository cannot be moved
  - Move both repo and wiki when project transfer requested
  - Admin area: project editing was removed from admin namespace
  - Access: admin user has now access to any project.
  - Notification settings
  - Gitlab::Git set of objects to abstract from grit library
  - Replace Unicorn web server with Puma
  - Backup/Restore refactored. Backup dump project wiki too now
  - Restyled Issues list. Show milestone version in issue row
  - Restyled Merge Request list
  - Backup now dump/restore uploads
  - Improved performance of dashboard (Andrew Kumanyaev)
  - File history now tracks renames (Akzhan Abdulin)
  - Drop wiki migration tools
  - Drop sqlite migration tools
  - project tagging
  - Paginate users in API
  - Restyled network graph (Hiroyuki Sato)

v 5.0.1
  - Fixed issue with gitlab-grit being overridden by grit

v 5.0.0
  - Replaced gitolite with gitlab-shell
  - Removed gitolite-related libraries
  - State machine added
  - Setup gitlab as git user
  - Internal API
  - Show team tab for empty projects
  - Import repository feature
  - Updated rails
  - Use lambda for scopes
  - Redesign admin area -> users
  - Redesign admin area -> user
  - Secure link to file attachments
  - Add validations for Group and Team names
  - Restyle team page for project
  - Update capybara, rspec-rails, poltergeist to recent versions
  - Wiki on git using Gollum
  - Added Solarized Dark theme for code review
  - Don't show user emails in autocomplete lists, profile pages
  - Added settings tab for group, team, project
  - Replace user popup with icons in header
  - Handle project moving with gitlab-shell
  - Added select2-rails for selectboxes with ajax data load
  - Fixed search field on projects page
  - Added teams to search autocomplete
  - Move groups and teams on dashboard sidebar to sub-tabs
  - API: improved return codes and docs. (Felix Gilcher, Sebastian Ziebell)
  - Redesign wall to be more like chat
  - Snippets, Wall features are disabled by default for new projects

v 4.2.0
  - Teams
  - User show page. Via /u/username
  - Show help contents on pages for better navigation
  - Async gitolite calls
  - added satellites logs
  - can_create_group, can_create_team booleans for User
  - Process webhooks async
  - GFM: Fix images escaped inside links
  - Network graph improved
  - Switchable branches for network graph
  - API: Groups
  - Fixed project download

v 4.1.0
  - Optional Sign-Up
  - Discussions
  - Satellites outside of tmp
  - Line numbers for blame
  - Project public mode
  - Public area with unauthorized access
  - Load dashboard events with ajax
  - remember dashboard filter in cookies
  - replace resque with sidekiq
  - fix routing issues
  - cleanup rake tasks
  - fix backup/restore
  - scss cleanup
  - show preview for note images
  - improved network-graph
  - get rid of app/roles/
  - added new classes Team, Repository
  - Reduce amount of gitolite calls
  - Ability to add user in all group projects
  - remove deprecated configs
  - replaced Korolev font with open font
  - restyled admin/dashboard page
  - restyled admin/projects page

v 4.0.0
  - Remove project code and path from API. Use id instead
  - Return valid cloneable url to repo for webhook
  - Fixed backup issue
  - Reorganized settings
  - Fixed commits compare
  - Refactored scss
  - Improve status checks
  - Validates presence of User#name
  - Fixed postgres support
  - Removed sqlite support
  - Modified post-receive hook
  - Milestones can be closed now
  - Show comment events on dashboard
  - Quick add team members via group#people page
  - [API] expose created date for hooks and SSH keys
  - [API] list, create issue notes
  - [API] list, create snippet notes
  - [API] list, create wall notes
  - Remove project code - use path instead
  - added username field to user
  - rake task to fill usernames based on emails create namespaces for users
  - STI Group < Namespace
  - Project has namespace_id
  - Projects with namespaces also namespaced in gitolite and stored in subdir
  - Moving project to group will move it under group namespace
  - Ability to move project from namespaces to another
  - Fixes commit patches getting escaped (see #2036)
  - Support diff and patch generation for commits and merge request
  - MergeReqest doesn't generate a temporary file for the patch any more
  - Update the UI to allow downloading Patch or Diff

v 3.1.0
  - Updated gems
  - Services: Gitlab CI integration
  - Events filter on dashboard
  - Own namespace for redis/resque
  - Optimized commit diff views
  - add alphabetical order for projects admin page
  - Improved web editor
  - Commit stats page
  - Documentation split and cleanup
  - Link to commit authors everywhere
  - Restyled milestones list
  - added Milestone to Merge Request
  - Restyled Top panel
  - Refactored Satellite Code
  - Added file line links
  - moved from capybara-webkit to poltergeist + phantomjs

v 3.0.3
  - Fixed bug with issues list in Chrome
  - New Feature: Import team from another project

v 3.0.2
  - Fixed gitlab:app:setup
  - Fixed application error on empty project in admin area
  - Restyled last push widget

v 3.0.1
  - Fixed git over http

v 3.0.0
  - Projects groups
  - Web Editor
  - Fixed bug with gitolite keys
  - UI improved
  - Increased performance of application
  - Show user avatar in last commit when browsing Files
  - Refactored Gitlab::Merge
  - Use Font Awesome for icons
  - Separate observing of Note and MergeRequests
  - Milestone "All Issues" filter
  - Fix issue close and reopen button text and styles
  - Fix forward/back while browsing Tree hierarchy
  - Show number of notes for commits and merge requests
  - Added support pg from box and update installation doc
  - Reject ssh keys that break gitolite
  - [API] list one project hook
  - [API] edit project hook
  - [API] list project snippets
  - [API] allow to authorize using private token in HTTP header
  - [API] add user creation

v 2.9.1
  - Fixed resque custom config init

v 2.9.0
  - fixed inline notes bugs
  - refactored rspecs
  - refactored gitolite backend
  - added factory_girl
  - restyled projects list on dashboard
  - ssh keys validation to prevent gitolite crash
  - send notifications if changed permission in project
  - scss refactoring. gitlab_bootstrap/ dir
  - fix git push http body bigger than 112k problem
  - list of labels  page under issues tab
  - API for milestones, keys
  - restyled buttons
  - OAuth
  - Comment order changed

v 2.8.1
  - ability to disable gravatars
  - improved MR diff logic
  - ssh key help page

v 2.8.0
  - Gitlab Flavored Markdown
  - Bulk issues update
  - Issues API
  - Cucumber coverage increased
  - Post-receive files fixed
  - UI improved
  - Application cleanup
  - more cucumber
  - capybara-webkit + headless

v 2.7.0
  - Issue Labels
  - Inline diff
  - Git HTTP
  - API
  - UI improved
  - System hooks
  - UI improved
  - Dashboard events endless scroll
  - Source performance increased

v 2.6.0
  - UI polished
  - Improved network graph + keyboard nav
  - Handle huge commits
  - Last Push widget
  - Bugfix
  - Better performance
  - Email in resque
  - Increased test coverage
  - Ability to remove branch with MR accept
  - a lot of code refactored

v 2.5.0
  - UI polished
  - Git blame for file
  - Bugfix
  - Email in resque
  - Better test coverage

v 2.4.0
  - Admin area stats page
  - Ability to block user
  - Simplified dashboard area
  - Improved admin area
  - Bootstrap 2.0
  - Responsive layout
  - Big commits handling
  - Performance improved
  - Milestones

v 2.3.1
  - Issues pagination
  - ssl fixes
  - Merge Request pagination

v 2.3.0
  - Dashboard r1
  - Search r1
  - Project page
  - Close merge request on push
  - Persist MR diff after merge
  - mysql support
  - Documentation

v 2.2.0
  - We’ve added support of LDAP auth
  - Improved permission logic (4 roles system)
  - Protected branches (now only masters can push to protected branches)
  - Usability improved
  - twitter bootstrap integrated
  - compare view between commits
  - wiki feature
  - now you can enable/disable issues, wiki, wall features per project
  - security fixes
  - improved code browsing (ajax branch switch etc)
  - improved per-line commenting
  - git submodules displayed
  - moved to rails 3.2
  - help section improved

v 2.1.0
  - Project tab r1
  - List branches/tags
  - per line comments
  - mass user import

v 2.0.0
  - gitolite as main git host system
  - merge requests
  - project/repo access
  - link to commit/issue feed
  - design tab
  - improved email notifications
  - restyled dashboard
  - bugfix

v 1.2.2
  - common config file gitlab.yml
  - issues restyle
  - snippets restyle
  - clickable news feed header on dashboard
  - bugfix

v 1.2.1
  - bugfix

v 1.2.0
  - new design
  - user dashboard
  - network graph
  - markdown support for comments
  - encoding issues
  - wall like twitter timeline

v 1.1.0
  - project dashboard
  - wall redesigned
  - feature: code snippets
  - fixed horizontal scroll on file preview
  - fixed app crash if commit message has invalid chars
  - bugfix & code cleaning

v 1.0.2
  - fixed bug with empty project
  - added adv validation for project path & code
  - feature: issues can be sortable
  - bugfix
  - username displayed on top panel

v 1.0.1
  - fixed: with invalid source code for commit
  - fixed: lose branch/tag selection when use tree navigation
  - when history clicked - display path
  - bug fix & code cleaning

v 1.0.0
  - bug fix
  - projects preview mode

v 0.9.6
  - css fix
  - new repo empty tree until restart server - fixed

v 0.9.4
  - security improved
  - authorization improved
  - html escaping
  - bug fix
  - increased test coverage
  - design improvements

v 0.9.1
  - increased test coverage
  - design improvements
  - new issue email notification
  - updated app name
  - issue redesigned
  - issue can be edit

v 0.8.0
  - syntax highlight for main file types
  - redesign
  - stability
  - security fixes
  - increased test coverage
  - email notification<|MERGE_RESOLUTION|>--- conflicted
+++ resolved
@@ -2,12 +2,9 @@
 v 8.12.0 (unreleased)
   - Optimistic locking for Issues and Merge Requests (title and description overriding prevention)
 
-<<<<<<< HEAD
 v 8.11.0 (unreleased)
   - Fix pipelines tab layout regression (brycepj)
-=======
 v 8.11.0
->>>>>>> f633f7db
   - Use test coverage value from the latest successful pipeline in badge. !5862
   - Add test coverage report badge. !5708
   - Remove the http_parser.rb dependency by removing the tinder gem. !5758 (tbalthazar)
