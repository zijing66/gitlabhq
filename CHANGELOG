--- conflicted
+++ resolved
@@ -489,12 +489,9 @@
   - Various redundant database indexes have been removed
   - Update `timeago` plugin to use multiple string/locale settings
   - Remove unused images (ClemMakesApps)
-<<<<<<< HEAD
   - Check remove source branch by default on a new MR
-=======
   - Get issue and merge request description templates from repositories
   - Enforce 2FA restrictions on API authentication endpoints !5820
->>>>>>> fd2b79b6
   - Limit git rev-list output count to one in forced push check
   - Show deployment status on merge requests with external URLs
   - Clean up unused routes (Josef Strzibny)
