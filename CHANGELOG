Please view this file on the master branch, on stable branches it's out of date.

v 7.9.0 (unreleased)
  - Fix mass SQL statements on initial push (Hannes Rosenögger)
  - Add tag push notifications and normalize HipChat and Slack messages to be consistent (Stan Hu)
  - Add comment notification events to HipChat and Slack services (Stan Hu)
  - Add issue and merge request events to HipChat and Slack services (Stan Hu)
  - Fix merge request URL passed to Webhooks. (Stan Hu)
  - Fix bug that caused a server error when editing a comment to "+1" or "-1" (Stan Hu)
  - Fix code preview theme setting for comments, issues, merge requests, and snippets (Stan Hu)
  - Move labels/milestones tabs to sidebar
  - Upgrade Rails gem to version 4.1.9.
  - Improve error messages for file edit failures
  - Improve UI for commits, issues and merge request lists
  - Fix commit comments on first line of diff not rendering in Merge Request Discussion view.
  - Improve trigger merge request hook when source project branch has been updated (Kirill Zaitsev)
  - Save web edit in new branch
  - Fix ordering of imported but unchanged projects (Marco Wessel)
  - Mobile UI improvements: make aside content expandable
  - Expose avatar_url in projects API
  - Fix checkbox alignment on the application settings page.
  - Generalize image upload in drag and drop in markdown to all files (Hannes Rosenögger)
  - Fix mass-unassignment of issues (Robert Speicher)
  - Allow user confirmation to be skipped for new users via API
  - Add a service to send updates to an Irker gateway (Romain Coltel)
  - Add brakeman (security scanner for Ruby on Rails)
  - Slack username and channel options
  - Add grouped milestones from all projects to dashboard.
  - Web hook sends pusher email as well as commiter
  - Add Bitbucket omniauth provider.
  - Add Bitbucket importer.
  - Support referencing issues to a project whose name starts with a digit
  - Condense commits already in target branch when updating merge request source branch.
  - Send notifications and leave system comments when bulk updating issues.
  - Automatically link commit ranges to compare page: sha1...sha4 or sha1..sha4 (includes sha1 in comparison)
  - Move groups page from profile to dashboard
  - Starred projects page at dashboard 
  - Blocking user does not remove him/her from project/groups but show blocked label
  - Change subject of EmailsOnPush emails to include namespace, project and branch.
  - Change subject of EmailsOnPush emails to include first commit message when multiple were pushed.
  - Remove confusing footer from EmailsOnPush mail body.
  - Add list of changed files to EmailsOnPush emails. 
  - Add option to send EmailsOnPush emails from committer email if domain matches. 
  - Add option to disable code diffs in EmailOnPush emails.
  - Wrap commit message in EmailsOnPush email.
  - Send EmailsOnPush emails when deleting commits using force push.  
  - Fix EmailsOnPush email comparison link to include first commit.
  - Fix highliht of selected lines in file
  - Reject access to group/project avatar if the user doesn't have access.
  - Add database migration to clean group duplicates with same path and name (Make sure you have a backup before update)
  - Add GitLab active users count to rake gitlab:check
  - Starred projects page at dashboard
  - Make email display name configurable
  - Improve json validation in hook data
<<<<<<< HEAD
  - Use Emoji One

=======
  - Updated emoji help documentation to properly reference EmojiOne.
>>>>>>> fff34a7f
v 7.8.4
  - Fix issue_tracker_id substitution in custom issue trackers
  - Fix path and name duplication in namespaces

v 7.8.3
  - Bump version of gitlab_git fixing annotated tags without message
  - Allow smb:// links in Markdown text.

v 7.8.2
  - Fix service migration issue when upgrading from versions prior to 7.3
  - Fix setting of the default use project limit via admin UI
  - Fix showing of already imported projects for GitLab and Gitorious importers
  - Fix response of push to repository to return "Not found" if user doesn't have access
  - Fix check if user is allowed to view the file attachment
  - Fix import check for case sensetive namespaces
  - Increase timeout for Git-over-HTTP requests to 1 hour since large pulls/pushes can take a long time.
  - Properly handle autosave local storage exceptions.
  - Escape wildcards when searching LDAP by username.

v 7.8.1
  - Fix run of custom post receive hooks
  - Fix migration that caused issues when upgrading to version 7.8 from versions prior to 7.3
  - Fix the warning for LDAP users about need to set password
  - Fix avatars which were not shown for non logged in users
  - Fix urls for the issues when relative url was enabled

v 7.8.0
  - Fix access control and protection against XSS for note attachments and other uploads.
  - Replace highlight.js with rouge-fork rugments (Stefan Tatschner)
  - Make project search case insensitive (Hannes Rosenögger)
  - Include issue/mr participants in list of recipients for reassign/close/reopen emails
  - Expose description in groups API
  - Better UI for project services page
  - Cleaner UI for web editor
  - Add diff syntax highlighting in email-on-push service notifications (Hannes Rosenögger)
  - Add API endpoint to fetch all changes on a MergeRequest (Jeroen van Baarsen)
  - View note image attachments in new tab when clicked instead of downloading them
  - Improve sorting logic in UI and API. Explicitly define what sorting method is used by default
  - Allow more variations for commit messages closing issues (Julien Bianchi and Hannes Rosenögger)
  - Fix overflow at sidebar when have several items
  - Add notes for label changes in issue and merge requests
  - Show tags in commit view (Hannes Rosenögger)
  - Only count a user's vote once on a merge request or issue (Michael Clarke)
  - Increase font size when browse source files and diffs
  - Service Templates now let you set default values for all services
  - Create new file in empty repository using GitLab UI
  - Ability to clone project using oauth2 token
  - Upgrade Sidekiq gem to version 3.3.0
  - Stop git zombie creation during force push check
  - Show success/error messages for test setting button in services
  - Added Rubocop for code style checks
  - Fix commits pagination
  - Async load a branch information at the commit page
  - Disable blacklist validation for project names
  - Allow configuring protection of the default branch upon first push (Marco Wessel)
  - Add gitlab.com importer
  - Add an ability to login with gitlab.com
  - Add a commit calendar to the user profile (Hannes Rosenögger)
  - Submit comment on command-enter
  - Notify all members of a group when that group is mentioned in a comment, for example: `@gitlab-org` or `@sales`.
  - Extend issue clossing pattern to include "Resolve", "Resolves", "Resolved", "Resolving" and "Close"
  - Fix long broadcast message cut-off on left sidebar (Visay Keo)
  - Add Project Avatars (Steven Thonus and Hannes Rosenögger)
  - Password reset token validity increased from 2 hours to 2 days since it is also send on account creation.
  - Edit group members via API
  - Enable raw image paste from clipboard, currently Chrome only (Marco Cyriacks)
  - Add action property to merge request hook (Julien Bianchi)
  - Remove duplicates from group milestone participants list.
  - Add a new API function that retrieves all issues assigned to a single milestone (Justin Whear and Hannes Rosenögger)
  - API: Access groups with their path (Julien Bianchi)
  - Added link to milestone and keeping resource context on smaller viewports for issues and merge requests (Jason Blanchard)
  - Allow notification email to be set separately from primary email.
  - API: Add support for editing an existing project (Mika Mäenpää and Hannes Rosenögger)
  - Don't have Markdown preview fail for long comments/wiki pages.
  - When test web hook - show error message instead of 500 error page if connection to hook url was reset
  - Added support for firing system hooks on group create/destroy and adding/removing users to group (Boyan Tabakov)
  - Added persistent collapse button for left side nav bar (Jason Blanchard)
  - Prevent losing unsaved comments by automatically restoring them when comment page is loaded again.
  - Don't allow page to be scaled on mobile.
  - Clean the username acquired from OAuth/LDAP so it doesn't fail username validation and block signing up.
  - Show assignees in merge request index page (Kelvin Mutuma)
  - Link head panel titles to relevant root page.
  - Allow users that signed up via OAuth to set their password in order to use Git over HTTP(S).
  - Show users button to share their newly created public or internal projects on twitter
  - Add quick help links to the GitLab pricing and feature comparison pages.
  - Fix duplicate authorized applications in user profile and incorrect application client count in admin area.
  - Make sure Markdown previews always use the same styling as the eventual destination.
  - Remove deprecated Group#owner_id from API
  - Show projects user contributed to on user page. Show stars near project on user page.
  - Improve database performance for GitLab
  - Add Asana service (Jeremy Benoist)
  - Improve project web hooks with extra data

v 7.7.2
  - Update GitLab Shell to version 2.4.2 that fixes a bug when developers can push to protected branch
  - Fix issue when LDAP user can't login with existing GitLab account

v 7.7.1
  - Improve mention autocomplete performance
  - Show setup instructions for GitHub import if disabled
  - Allow use http for OAuth applications

v 7.7.0
  - Import from GitHub.com feature
  - Add Jetbrains Teamcity CI service (Jason Lippert)
  - Mention notification level
  - Markdown preview in wiki (Yuriy Glukhov)
  - Raise group avatar filesize limit to 200kb
  - OAuth applications feature
  - Show user SSH keys in admin area
  - Developer can push to protected branches option
  - Set project path instead of project name in create form
  - Block Git HTTP access after 10 failed authentication attempts
  - Updates to the messages returned by API (sponsored by O'Reilly Media)
  - New UI layout with side navigation
  - Add alert message in case of outdated browser (IE < 10)
  - Added API support for sorting projects
  - Update gitlab_git to version 7.0.0.rc14
  - Add API project search filter option for authorized projects
  - Fix File blame not respecting branch selection
  - Change some of application settings on fly in admin area UI
  - Redesign signin/signup pages
  - Close standard input in Gitlab::Popen.popen
  - Trigger GitLab CI when push tags
  - When accept merge request - do merge using sidaekiq job
  - Enable web signups by default
  - Fixes for diff comments: drag-n-drop images, selecting images
  - Fixes for edit comments: drag-n-drop images, preview mode, selecting images, save & update
  - Remove password strength indicator



v 7.6.0
  - Fork repository to groups
  - New rugged version
  - Add CRON=1 backup setting for quiet backups
  - Fix failing wiki restore
  - Add optional Sidekiq MemoryKiller middleware (enabled via SIDEKIQ_MAX_RSS env variable)
  - Monokai highlighting style now more faithful to original design (Mark Riedesel)
  - Create project with repository in synchrony
  - Added ability to create empty repo or import existing one if project does not have repository
  - Reactivate highlight.js language autodetection
  - Mobile UI improvements
  - Change maximum avatar file size from 100KB to 200KB
  - Strict validation for snippet file names
  - Enable Markdown preview for issues, merge requests, milestones, and notes (Vinnie Okada)
  - In the docker directory is a container template based on the Omnibus packages.
  - Update Sidekiq to version 2.17.8
  - Add author filter to project issues and merge requests pages
  - Atom feed for user activity
  - Support multiple omniauth providers for the same user
  - Rendering cross reference in issue title and tooltip for merge request
  - Show username in comments
  - Possibility to create Milestones or Labels when Issues are disabled
  - Fix bug with showing gpg signature in tag

v 7.5.3
  - Bump gitlab_git to 7.0.0.rc12 (includes Rugged 0.21.2)

v 7.5.2
  - Don't log Sidekiq arguments by default
  - Fix restore of wiki repositories from backups

v 7.5.1
  - Add missing timestamps to 'members' table

v 7.5.0
  - API: Add support for Hipchat (Kevin Houdebert)
  - Add time zone configuration in gitlab.yml (Sullivan Senechal)
  - Fix LDAP authentication for Git HTTP access
  - Run 'GC.start' after every EmailsOnPushWorker job
  - Fix LDAP config lookup for provider 'ldap'
  - Drop all sequences during Postgres database restore
  - Project title links to project homepage (Ben Bodenmiller)
  - Add Atlassian Bamboo CI service (Drew Blessing)
  - Mentioned @user will receive email even if he is not participating in issue or commit
  - Session API: Use case-insensitive authentication like in UI (Andrey Krivko)
  - Tie up loose ends with annotated tags: API & UI (Sean Edge)
  - Return valid json for deleting branch via API (sponsored by O'Reilly Media)
  - Expose username in project events API (sponsored by O'Reilly Media)
  - Adds comments to commits in the API
  - Performance improvements
  - Fix post-receive issue for projects with deleted forks
  - New gitlab-shell version with custom hooks support
  - Improve code
  - GitLab CI 5.2+ support (does not support older versions)
  - Fixed bug when you can not push commits starting with 000000 to protected branches
  - Added a password strength indicator
  - Change project name and path in one form
  - Display renamed files in diff views (Vinnie Okada)
  - Fix raw view for public snippets
  - Use secret token with GitLab internal API.
  - Add missing timestamps to 'members' table

v 7.4.3
  - Fix raw snippets view
  - Fix security issue for member api
  - Fix buildbox integration

v 7.4.2
  - Fix internal snippet exposing for unauthenticated users

v 7.4.1
  - Fix LDAP authentication for Git HTTP access
  - Fix LDAP config lookup for provider 'ldap'
  - Fix public snippets
  - Fix 500 error on projects with nested submodules

v 7.4.0
  - Refactored membership logic
  - Improve error reporting on users API (Julien Bianchi)
  - Refactor test coverage tools usage. Use SIMPLECOV=true to generate it locally
  - Default branch is protected by default
  - Increase unicorn timeout to 60 seconds
  - Sort search autocomplete projects by stars count so most popular go first
  - Add README to tab on project show page
  - Do not delete tmp/repositories itself during clean-up, only its contents
  - Support for backup uploads to remote storage
  - Prevent notes polling when there are not notes
  - Internal ForkService: Prepare support for fork to a given namespace
  - API: Add support for forking a project via the API (Bernhard Kaindl)
  - API: filter project issues by milestone (Julien Bianchi)
  - Fail harder in the backup script
  - Changes to Slack service structure, only webhook url needed
  - Zen mode for wiki and milestones (Robert Schilling)
  - Move Emoji parsing to html-pipeline-gitlab (Robert Schilling)
  - Font Awesome 4.2 integration (Sullivan Senechal)
  - Add Pushover service integration (Sullivan Senechal)
  - Add select field type for services options (Sullivan Senechal)
  - Add cross-project references to the Markdown parser (Vinnie Okada)
  - Add task lists to issue and merge request descriptions (Vinnie Okada)
  - Snippets can be public, internal or private
  - Improve danger zone: ask project path to confirm data-loss action
  - Raise exception on forgery
  - Show build coverage in Merge Requests (requires GitLab CI v5.1)
  - New milestone and label links on issue edit form
  - Improved repository graphs
  - Improve event note display in dashboard and project activity views (Vinnie Okada)
  - Add users sorting to admin area
  - UI improvements
  - Fix ambiguous sha problem with mentioned commit
  - Fixed bug with apostrophe when at mentioning users
  - Add active directory ldap option
  - Developers can push to wiki repo. Protected branches does not affect wiki repo any more
  - Faster rev list
  - Fix branch removal

v 7.3.2
  - Fix creating new file via web editor
  - Use gitlab-shell v2.0.1

v 7.3.1
  - Fix ref parsing in Gitlab::GitAccess
  - Fix error 500 when viewing diff on a file with changed permissions
  - Fix adding comments to MR when source branch is master
  - Fix error 500 when searching description contains relative link

v 7.3.0
  - Always set the 'origin' remote in satellite actions
  - Write authorized_keys in tmp/ during tests
  - Use sockets to connect to Redis
  - Add dormant New Relic gem (can be enabled via environment variables)
  - Expire Rack sessions after 1 week
  - Cleaner signin/signup pages
  - Improved comments UI
  - Better search with filtering, pagination etc
  - Added a checkbox to toggle line wrapping in diff (Yuriy Glukhov)
  - Prevent project stars duplication when fork project
  - Use the default Unicorn socket backlog value of 1024
  - Support Unix domain sockets for Redis
  - Store session Redis keys in 'session:gitlab:' namespace
  - Deprecate LDAP account takeover based on partial LDAP email / GitLab username match
  - Use /bin/sh instead of Bash in bin/web, bin/background_jobs (Pavel Novitskiy)
  - Keyboard shortcuts for productivity (Robert Schilling)
  - API: filter issues by state (Julien Bianchi)
  - API: filter issues by labels (Julien Bianchi)
  - Add system hook for ssh key changes
  - Add blob permalink link (Ciro Santilli)
  - Create annotated tags through UI and API (Sean Edge)
  - Snippets search (Charles Bushong)
  - Comment new push to existing MR
  - Add 'ci' to the blacklist of forbidden names
  - Improve text filtering on issues page
  - Comment & Close button
  - Process git push --all much faster
  - Don't allow edit of system notes
  - Project wiki search (Ralf Seidler)
  - Enabled Shibboleth authentication support (Matus Banas)
  - Zen mode (fullscreen) for issues/MR/notes (Robert Schilling)
  - Add ability to configure webhook timeout via gitlab.yml (Wes Gurney)
  - Sort project merge requests in asc or desc order for updated_at or created_at field (sponsored by O'Reilly Media)
  - Add Redis socket support to 'rake gitlab:shell:install'

v 7.2.1
  - Delete orphaned labels during label migration (James Brooks)
  - Security: prevent XSS with stricter MIME types for raw repo files

v 7.2.0
  - Explore page
  - Add project stars (Ciro Santilli)
  - Log Sidekiq arguments
  - Better labels: colors, ability to rename and remove
  - Improve the way merge request collects diffs
  - Improve compare page for large diffs
  - Expose the full commit message via API
  - Fix 500 error on repository rename
  - Fix bug when MR download patch return invalid diff
  - Test gitlab-shell integration
  - Repository import timeout increased from 2 to 4 minutes allowing larger repos to be imported
  - API for labels (Robert Schilling)
  - API: ability to set an import url when creating project for specific user

v 7.1.1
  - Fix cpu usage issue in Firefox
  - Fix redirect loop when changing password by new user
  - Fix 500 error on new merge request page

v 7.1.0
  - Remove observers
  - Improve MR discussions
  - Filter by description on Issues#index page
  - Fix bug with namespace select when create new project page
  - Show README link after description for non-master members
  - Add @all mention for comments
  - Dont show reply button if user is not signed in
  - Expose more information for issues with webhook
  - Add a mention of the merge request into the default merge request commit message
  - Improve code highlight, introduce support for more languages like Go, Clojure, Erlang etc
  - Fix concurrency issue in repository download
  - Dont allow repository name start with ?
  - Improve email threading (Pierre de La Morinerie)
  - Cleaner help page
  - Group milestones
  - Improved email notifications
  - Contributors API (sponsored by Mobbr)
  - Fix LDAP TLS authentication (Boris HUISGEN)
  - Show VERSION information on project sidebar
  - Improve branch removal logic when accept MR
  - Fix bug where comment form is spawned inside the Reply button
  - Remove Dir.chdir from Satellite#lock for thread-safety
  - Increased default git max_size value from 5MB to 20MB in gitlab.yml. Please update your configs!
  - Show error message in case of timeout in satellite when create MR
  - Show first 100 files for huge diff instead of hiding all
  - Change default admin email from admin@local.host to admin@example.com

v 7.0.0
  - The CPU no longer overheats when you hold down the spacebar
  - Improve edit file UI
  - Add ability to upload group avatar when create
  - Protected branch cannot be removed
  - Developers can remove normal branches with UI
  - Remove branch via API (sponsored by O'Reilly Media)
  - Move protected branches page to Project settings area
  - Redirect to Files view when create new branch via UI
  - Drag and drop upload of image in every markdown-area (Earle Randolph Bunao and Neil Francis Calabroso)
  - Refactor the markdown relative links processing
  - Make it easier to implement other CI services for GitLab
  - Group masters can create projects in group
  - Deprecate ruby 1.9.3 support
  - Only masters can rewrite/remove git tags
  - Add X-Frame-Options SAMEORIGIN to Nginx config so Sidekiq admin is visible
  - UI improvements
  - Case-insensetive search for issues
  - Update to rails 4.1
  - Improve performance of application for projects and groups with a lot of members
  - Formally support Ruby 2.1
  - Include Nginx gitlab-ssl config
  - Add manual language detection for highlight.js
  - Added example.com/:username routing
  - Show notice if your profile is public
  - UI improvements for mobile devices
  - Improve diff rendering performance
  - Drag-n-drop for issues and merge requests between states at milestone page
  - Fix '0 commits' message for huge repositories on project home page
  - Prevent 500 error page when visit commit page from large repo
  - Add notice about huge push over http to unicorn config
  - File action in satellites uses default 30 seconds timeout instead of old 10 seconds one
  - Overall performance improvements
  - Skip init script check on omnibus-gitlab
  - Be more selective when killing stray Sidekiqs
  - Check LDAP user filter during sign-in
  - Remove wall feature (no data loss - you can take it from database)
  - Dont expose user emails via API unless you are admin
  - Detect issues closed by Merge Request description
  - Better email subject lines from email on push service (Alex Elman)
  - Enable identicon for gravatar be default

v 6.9.2
  - Revert the commit that broke the LDAP user filter

v 6.9.1
  - Fix scroll to highlighted line
  - Fix the pagination on load for commits page

v 6.9.0
  - Store Rails cache data in the Redis `cache:gitlab` namespace
  - Adjust MySQL limits for existing installations
  - Add db index on project_id+iid column. This prevents duplicate on iid (During migration duplicates will be removed)
  - Markdown preview or diff during editing via web editor (Evgeniy Sokovikov)
  - Give the Rails cache its own Redis namespace
  - Add ability to set different ssh host, if different from http/https
  - Fix syntax highlighting for code comments blocks
  - Improve comments loading logic
  - Stop refreshing comments when the tab is hidden
  - Improve issue and merge request mobile UI (Drew Blessing)
  - Document how to convert a backup to PostgreSQL
  - Fix locale bug in backup manager
  - Fix can not automerge when MR description is too long
  - Fix wiki backup skip bug
  - Two Step MR creation process
  - Remove unwanted files from satellite working directory with git clean -fdx
  - Accept merge request via API (sponsored by O'Reilly Media)
  - Add more access checks during API calls
  - Block SSH access for 'disabled' Active Directory users
  - Labels for merge requests (Drew Blessing)
  - Threaded emails by setting a Message-ID (Philip Blatter)

v 6.8.0
  - Ability to at mention users that are participating in issue and merge req. discussion
  - Enabled GZip Compression for assets in example Nginx, make sure that Nginx is compiled with --with-http_gzip_static_module flag (this is default in Ubuntu)
  - Make user search case-insensitive (Christopher Arnold)
  - Remove omniauth-ldap nickname bug workaround
  - Drop all tables before restoring a Postgres backup
  - Make the repository downloads path configurable
  - Create branches via API (sponsored by O'Reilly Media)
  - Changed permission of gitlab-satellites directory not to be world accessible
  - Protected branch does not allow force push
  - Fix popen bug in `rake gitlab:satellites:create`
  - Disable connection reaping for MySQL
  - Allow oauth signup without email for twitter and github
  - Fix faulty namespace names that caused 500 on user creation
  - Option to disable standard login
  - Clean old created archives from repository downloads directory
  - Fix download link for huge MR diffs
  - Expose event and mergerequest timestamps in API
  - Fix emails on push service when only one commit is pushed

v 6.7.3
  - Fix the merge notification email not being sent (Pierre de La Morinerie)
  - Drop all tables before restoring a Postgres backup
  - Remove yanked modernizr gem

v 6.7.2
  - Fix upgrader script

v 6.7.1
  - Fix GitLab CI integration

v 6.7.0
  - Increased the example Nginx client_max_body_size from 5MB to 20MB, consider updating it manually on existing installations
  - Add support for Gemnasium as a Project Service (Olivier Gonzalez)
  - Add edit file button to MergeRequest diff
  - Public groups (Jason Hollingsworth)
  - Cleaner headers in Notification Emails (Pierre de La Morinerie)
  - Blob and tree gfm links to anchors work
  - Piwik Integration (Sebastian Winkler)
  - Show contribution guide link for new issue form (Jeroen van Baarsen)
  - Fix CI status for merge requests from fork
  - Added option to remove issue assignee on project issue page and issue edit page (Jason Blanchard)
  - New page load indicator that includes a spinner that scrolls with the page
  - Converted all the help sections into markdown
  - LDAP user filters
  - Streamline the content of notification emails (Pierre de La Morinerie)
  - Fixes a bug with group member administration (Matt DeTullio)
  - Sort tag names using VersionSorter (Robert Speicher)
  - Add GFM autocompletion for MergeRequests (Robert Speicher)
  - Add webhook when a new tag is pushed (Jeroen van Baarsen)
  - Add button for toggling inline comments in diff view
  - Add retry feature for repository import
  - Reuse the GitLab LDAP connection within each request
  - Changed markdown new line behaviour to conform to markdown standards
  - Fix global search
  - Faster authorized_keys rebuilding in `rake gitlab:shell:setup` (requires gitlab-shell 1.8.5)
  - Create and Update MR calls now support the description parameter (Greg Messner)
  - Markdown relative links in the wiki link to wiki pages, markdown relative links in repositories link to files in the repository
  - Added Slack service integration (Federico Ravasio)
  - Better API responses for access_levels (sponsored by O'Reilly Media)
  - Requires at least 2 unicorn workers
  - Requires gitlab-shell v1.9+
  - Replaced gemoji(due to closed licencing problem) with Phantom Open Emoji library(combined SIL Open Font License, MIT License and the CC 3.0 License)
  - Fix `/:username.keys` response content type (Dmitry Medvinsky)

v 6.6.5
  - Added option to remove issue assignee on project issue page and issue edit page (Jason Blanchard)
  - Hide mr close button for comment form if merge request was closed or inline comment
  - Adds ability to reopen closed merge request

v 6.6.4
  - Add missing html escape for highlighted code blocks in comments, issues

v 6.6.3
  - Fix 500 error when edit yourself from admin area
  - Hide private groups for public profiles

v 6.6.2
  - Fix 500 error on branch/tag create or remove via UI

v 6.6.1
  - Fix 500 error on files tab if submodules presents

v 6.6.0
  - Retrieving user ssh keys publically(github style): http://__HOST__/__USERNAME__.keys
  - Permissions: Developer now can manage issue tracker (modify any issue)
  - Improve Code Compare page performance
  - Group avatar
  - Pygments.rb replaced with highlight.js
  - Improve Merge request diff store logic
  - Improve render performnace for MR show page
  - Fixed Assembla hardcoded project name
  - Jira integration documentation
  - Refactored app/services
  - Remove snippet expiration
  - Mobile UI improvements (Drew Blessing)
  - Fix block/remove UI for admin::users#show page
  - Show users' group membership on users' activity page (Robert Djurasaj)
  - User pages are visible without login if user is authorized to a public project
  - Markdown rendered headers have id derived from their name and link to their id
  - Improve application to work faster with large groups (100+ members)
  - Multiple emails per user
  - Show last commit for file when view file source
  - Restyle Issue#show page and MR#show page
  - Ability to filter by multiple labels for Issues page
  - Rails version to 4.0.3
  - Fixed attachment identifier displaying underneath note text (Jason Blanchard)

v 6.5.1
  - Fix branch selectbox when create merge request from fork

v 6.5.0
  - Dropdown menus on issue#show page for assignee and milestone (Jason Blanchard)
  - Add color custimization and previewing to broadcast messages
  - Fixed notes anchors
  - Load new comments in issues dynamically
  - Added sort options to Public page
  - New filters (assigned/authored/all) for Dashboard#issues/merge_requests (sponsored by Say Media)
  - Add project visibility icons to dashboard
  - Enable secure cookies if https used
  - Protect users/confirmation with rack_attack
  - Default HTTP headers to protect against MIME-sniffing, force https if enabled
  - Bootstrap 3 with responsive UI
  - New repository download formats: tar.bz2, zip, tar (Jason Hollingsworth)
  - Restyled accept widgets for MR
  - SCSS refactored
  - Use jquery timeago plugin
  - Fix 500 error for rdoc files
  - Ability to customize merge commit message (sponsored by Say Media)
  - Search autocomplete via ajax
  - Add website url to user profile
  - Files API supports base64 encoded content (sponsored by O'Reilly Media)
  - Added support for Go's repository retrieval (Bruno Albuquerque)

v6.4.3
  - Don't use unicorn worker killer if PhusionPassenger is defined

v6.4.2
  - Fixed wrong behaviour of script/upgrade.rb

v6.4.1
  - Fixed bug with repository rename
  - Fixed bug with project transfer

v 6.4.0
  - Added sorting to project issues page (Jason Blanchard)
  - Assembla integration (Carlos Paramio)
  - Fixed another 500 error with submodules
  - UI: More compact issues page
  - Minimal password length increased to 8 symbols
  - Side-by-side diff view (Steven Thonus)
  - Internal projects (Jason Hollingsworth)
  - Allow removal of avatar (Drew Blessing)
  - Project web hooks now support issues and merge request events
  - Visiting project page while not logged in will redirect to sign-in instead of 404 (Jason Hollingsworth)
  - Expire event cache on avatar creation/removal (Drew Blessing)
  - Archiving old projects (Steven Thonus)
  - Rails 4
  - Add time ago tooltips to show actual date/time
  - UI: Fixed UI for admin system hooks
  - Ruby script for easier GitLab upgrade
  - Do not remove Merge requests if fork project was removed
  - Improve sign-in/signup UX
  - Add resend confirmation link to sign-in page
  - Set noreply@HOSTNAME for reply_to field in all emails
  - Show GitLab API version on Admin#dashboard
  - API Cross-origin resource sharing
  - Show READMe link at project home page
  - Show repo size for projects in Admin area

v 6.3.0
  - API for adding gitlab-ci service
  - Init script now waits for pids to appear after (re)starting before reporting status (Rovanion Luckey)
  - Restyle project home page
  - Grammar fixes
  - Show branches list (which branches contains commit) on commit page (Andrew Kumanyaev)
  - Security improvements
  - Added support for GitLab CI 4.0
  - Fixed issue with 500 error when group did not exist
  - Ability to leave project
  - You can create file in repo using UI
  - You can remove file from repo using UI
  - API: dropped default_branch attribute from project during creation
  - Project default_branch is not stored in db any more. It takes from repo now.
  - Admin broadcast messages
  - UI improvements
  - Dont show last push widget if user removed this branch
  - Fix 500 error for repos with newline in file name
  - Extended html titles
  - API: create/update/delete repo files
  - Admin can transfer project to any namespace
  - API: projects/all for admin users
  - Fix recent branches order

v 6.2.4
  - Security: Cast API private_token to string (CVE-2013-4580)
  - Security: Require gitlab-shell 1.7.8 (CVE-2013-4581, CVE-2013-4582, CVE-2013-4583)
  - Fix for Git SSH access for LDAP users

v 6.2.3
  - Security: More protection against CVE-2013-4489
  - Security: Require gitlab-shell 1.7.4 (CVE-2013-4490, CVE-2013-4546)
  - Fix sidekiq rake tasks

v 6.2.2
  - Security: Update gitlab_git (CVE-2013-4489)

v 6.2.1
  - Security: Fix issue with generated passwords for new users

v 6.2.0
  - Public project pages are now visible to everyone (files, issues, wik, etc.)
    THIS MEANS YOUR ISSUES AND WIKI FOR PUBLIC PROJECTS ARE PUBLICLY VISIBLE AFTER THE UPGRADE
  - Add group access to permissions page
  - Require current password to change one
  - Group owner or admin can remove other group owners
  - Remove group transfer since we have multiple owners
  - Respect authorization in Repository API
  - Improve UI for Project#files page
  - Add more security specs
  - Added search for projects by name to api (Izaak Alpert)
  - Make default user theme configurable (Izaak Alpert)
  - Update logic for validates_merge_request for tree of MR (Andrew Kumanyaev)
  - Rake tasks for web hooks management (Jonhnny Weslley)
  - Extended User API to expose admin and can_create_group for user creation/updating (Boyan Tabakov)
  - API: Remove group
  - API: Remove project
  - Avatar upload on profile page with a maximum of 100KB (Steven Thonus)
  - Store the sessions in Redis instead of the cookie store
  - Fixed relative links in markdown
  - User must confirm their email if signup enabled
  - User must confirm changed email

v 6.1.0
  - Project specific IDs for issues, mr, milestones
    Above items will get a new id and for example all bookmarked issue urls will change.
    Old issue urls are redirected to the new one if the issue id is too high for an internal id.
  - Description field added to Merge Request
  - API: Sudo api calls (Izaak Alpert)
  - API: Group membership api (Izaak Alpert)
  - Improved commit diff
  - Improved large commit handling (Boyan Tabakov)
  - Rewrite: Init script now less prone to errors and keeps better track of the service (Rovanion Luckey)
  - Link issues, merge requests, and commits when they reference each other with GFM (Ash Wilson)
  - Close issues automatically when pushing commits with a special message
  - Improve user removal from admin area
  - Invalidate events cache when project was moved
  - Remove deprecated classes and rake tasks
  - Add event filter for group and project show pages
  - Add links to create branch/tag from project home page
  - Add public-project? checkbox to new-project view
  - Improved compare page. Added link to proceed into Merge Request
  - Send an email to a user when they are added to group
  - New landing page when you have 0 projects

v 6.0.0
  - Feature: Replace teams with group membership
    We introduce group membership in 6.0 as a replacement for teams.
    The old combination of groups and teams was confusing for a lot of people.
    And when the members of a team where changed this wasn't reflected in the project permissions.
    In GitLab 6.0 you will be able to add members to a group with a permission level for each member.
    These group members will have access to the projects in that group.
    Any changes to group members will immediately be reflected in the project permissions.
    You can even have multiple owners for a group, greatly simplifying administration.
  - Feature: Ability to have multiple owners for group
  - Feature: Merge Requests between fork and project (Izaak Alpert)
  - Feature: Generate fingerprint for ssh keys
  - Feature: Ability to create and remove branches with UI
  - Feature: Ability to create and remove git tags with UI
  - Feature: Groups page in profile. You can leave group there
  - API: Allow login with LDAP credentials
  - Redesign: project settings navigation
  - Redesign: snippets area
  - Redesign: ssh keys page
  - Redesign: buttons, blocks and other ui elements
  - Add comment title to rss feed
  - You can use arrows to navigate at tree view
  - Add project filter on dashboard
  - Cache project graph
  - Drop support of root namespaces
  - Default theme is classic now
  - Cache result of methods like authorize_projects, project.team.members etc
  - Remove $.ready events
  - Fix onclick events being double binded
  - Add notification level to group membership
  - Move all project controllers/views under Projects:: module
  - Move all profile controllers/views under Profiles:: module
  - Apply user project limit only for personal projects
  - Unicorn is default web server again
  - Store satellites lock files inside satellites dir
  - Disabled threadsafety mode in rails
  - Fixed bug with loosing MR comments
  - Improved MR comments logic
  - Render readme file for projects in public area

v 5.4.2
  - Security: Cast API private_token to string (CVE-2013-4580)
  - Security: Require gitlab-shell 1.7.8 (CVE-2013-4581, CVE-2013-4582, CVE-2013-4583)

v 5.4.1
  - Security: Fixes for CVE-2013-4489
  - Security: Require gitlab-shell 1.7.4 (CVE-2013-4490, CVE-2013-4546)

v 5.4.0
  - Ability to edit own comments
  - Documentation improvements
  - Improve dashboard projects page
  - Fixed nav for empty repos
  - GitLab Markdown help page
  - Misspelling fixes
  - Added support of unicorn and fog gems
  - Added client list to API doc
  - Fix PostgreSQL database restoration problem
  - Increase snippet content column size
  - allow project import via git:// url
  - Show participants on issues, including mentions
  - Notify mentioned users with email

v 5.3.0
  - Refactored services
  - Campfire service added
  - HipChat service added
  - Fixed bug with LDAP + git over http
  - Fixed bug with google analytics code being ignored
  - Improve sign-in page if ldap enabled
  - Respect newlines in wall messages
  - Generate the Rails secret token on first run
  - Rename repo feature
  - Init.d: remove gitlab.socket on service start
  - Api: added teams api
  - Api: Prevent blob content being escaped
  - Api: Smart deploy key add behaviour
  - Api: projects/owned.json return user owned project
  - Fix bug with team assignation on project from #4109
  - Advanced snippets: public/private, project/personal (Andrew Kulakov)
  - Repository Graphs (Karlo Nicholas T. Soriano)
  - Fix dashboard lost if comment on commit
  - Update gitlab-grack. Fixes issue with --depth option
  - Fix project events duplicate on project page
  - Fix postgres error when displaying network graph.
  - Fix dashboard event filter when navigate via turbolinks
  - init.d: Ensure socket is removed before starting service
  - Admin area: Style teams:index, group:show pages
  - Own page for failed forking
  - Scrum view for milestone

v 5.2.0
  - Turbolinks
  - Git over http with ldap credentials
  - Diff with better colors and some spacing on the corners
  - Default values for project features
  - Fixed huge_commit view
  - Restyle project clone panel
  - Move Gitlab::Git code to gitlab_git gem
  - Move update docs in repo
  - Requires gitlab-shell v1.4.0
  - Fixed submodules listing under file tab
  - Fork feature (Angus MacArthur)
  - git version check in gitlab:check
  - Shared deploy keys feature
  - Ability to generate default labels set for issues
  - Improve gfm autocomplete (Harold Luo)
  - Added support for Google Analytics
  - Code search feature (Javier Castro)

v 5.1.0
  - You can login with email or username now
  - Corrected project transfer rollback when repository cannot be moved
  - Move both repo and wiki when project transfer requested
  - Admin area: project editing was removed from admin namespace
  - Access: admin user has now access to any project.
  - Notification settings
  - Gitlab::Git set of objects to abstract from grit library
  - Replace Unicorn web server with Puma
  - Backup/Restore refactored. Backup dump project wiki too now
  - Restyled Issues list. Show milestone version in issue row
  - Restyled Merge Request list
  - Backup now dump/restore uploads
  - Improved performance of dashboard (Andrew Kumanyaev)
  - File history now tracks renames (Akzhan Abdulin)
  - Drop wiki migration tools
  - Drop sqlite migration tools
  - project tagging
  - Paginate users in API
  - Restyled network graph (Hiroyuki Sato)

v 5.0.1
  - Fixed issue with gitlab-grit being overridden by grit

v 5.0.0
  - Replaced gitolite with gitlab-shell
  - Removed gitolite-related libraries
  - State machine added
  - Setup gitlab as git user
  - Internal API
  - Show team tab for empty projects
  - Import repository feature
  - Updated rails
  - Use lambda for scopes
  - Redesign admin area -> users
  - Redesign admin area -> user
  - Secure link to file attachments
  - Add validations for Group and Team names
  - Restyle team page for project
  - Update capybara, rspec-rails, poltergeist to recent versions
  - Wiki on git using Gollum
  - Added Solarized Dark theme for code review
  - Don't show user emails in autocomplete lists, profile pages
  - Added settings tab for group, team, project
  - Replace user popup with icons in header
  - Handle project moving with gitlab-shell
  - Added select2-rails for selectboxes with ajax data load
  - Fixed search field on projects page
  - Added teams to search autocomplete
  - Move groups and teams on dashboard sidebar to sub-tabs
  - API: improved return codes and docs. (Felix Gilcher, Sebastian Ziebell)
  - Redesign wall to be more like chat
  - Snippets, Wall features are disabled by default for new projects

v 4.2.0
  - Teams
  - User show page. Via /u/username
  - Show help contents on pages for better navigation
  - Async gitolite calls
  - added satellites logs
  - can_create_group, can_create_team booleans for User
  - Process web hooks async
  - GFM: Fix images escaped inside links
  - Network graph improved
  - Switchable branches for network graph
  - API: Groups
  - Fixed project download

v 4.1.0
  - Optional Sign-Up
  - Discussions
  - Satellites outside of tmp
  - Line numbers for blame
  - Project public mode
  - Public area with unauthorized access
  - Load dashboard events with ajax
  - remember dashboard filter in cookies
  - replace resque with sidekiq
  - fix routing issues
  - cleanup rake tasks
  - fix backup/restore
  - scss cleanup
  - show preview for note images
  - improved network-graph
  - get rid of app/roles/
  - added new classes Team, Repository
  - Reduce amount of gitolite calls
  - Ability to add user in all group projects
  - remove deprecated configs
  - replaced Korolev font with open font
  - restyled admin/dashboard page
  - restyled admin/projects page

v 4.0.0
  - Remove project code and path from API. Use id instead
  - Return valid cloneable url to repo for web hook
  - Fixed backup issue
  - Reorganized settings
  - Fixed commits compare
  - Refactored scss
  - Improve status checks
  - Validates presence of User#name
  - Fixed postgres support
  - Removed sqlite support
  - Modified post-receive hook
  - Milestones can be closed now
  - Show comment events on dashboard
  - Quick add team members via group#people page
  - [API] expose created date for hooks and SSH keys
  - [API] list, create issue notes
  - [API] list, create snippet notes
  - [API] list, create wall notes
  - Remove project code - use path instead
  - added username field to user
  - rake task to fill usernames based on emails create namespaces for users
  - STI Group < Namespace
  - Project has namespace_id
  - Projects with namespaces also namespaced in gitolite and stored in subdir
  - Moving project to group will move it under group namespace
  - Ability to move project from namespaces to another
  - Fixes commit patches getting escaped (see #2036)
  - Support diff and patch generation for commits and merge request
  - MergeReqest doesn't generate a temporary file for the patch any more
  - Update the UI to allow downloading Patch or Diff

v 3.1.0
  - Updated gems
  - Services: Gitlab CI integration
  - Events filter on dashboard
  - Own namespace for redis/resque
  - Optimized commit diff views
  - add alphabetical order for projects admin page
  - Improved web editor
  - Commit stats page
  - Documentation split and cleanup
  - Link to commit authors everywhere
  - Restyled milestones list
  - added Milestone to Merge Request
  - Restyled Top panel
  - Refactored Satellite Code
  - Added file line links
  - moved from capybara-webkit to poltergeist + phantomjs

v 3.0.3
  - Fixed bug with issues list in Chrome
  - New Feature: Import team from another project

v 3.0.2
  - Fixed gitlab:app:setup
  - Fixed application error on empty project in admin area
  - Restyled last push widget

v 3.0.1
  - Fixed git over http

v 3.0.0
  - Projects groups
  - Web Editor
  - Fixed bug with gitolite keys
  - UI improved
  - Increased performance of application
  - Show user avatar in last commit when browsing Files
  - Refactored Gitlab::Merge
  - Use Font Awesome for icons
  - Separate observing of Note and MergeRequests
  - Milestone "All Issues" filter
  - Fix issue close and reopen button text and styles
  - Fix forward/back while browsing Tree hierarchy
  - Show number of notes for commits and merge requests
  - Added support pg from box and update installation doc
  - Reject ssh keys that break gitolite
  - [API] list one project hook
  - [API] edit project hook
  - [API] list project snippets
  - [API] allow to authorize using private token in HTTP header
  - [API] add user creation

v 2.9.1
  - Fixed resque custom config init

v 2.9.0
  - fixed inline notes bugs
  - refactored rspecs
  - refactored gitolite backend
  - added factory_girl
  - restyled projects list on dashboard
  - ssh keys validation to prevent gitolite crash
  - send notifications if changed permission in project
  - scss refactoring. gitlab_bootstrap/ dir
  - fix git push http body bigger than 112k problem
  - list of labels  page under issues tab
  - API for milestones, keys
  - restyled buttons
  - OAuth
  - Comment order changed

v 2.8.1
  - ability to disable gravatars
  - improved MR diff logic
  - ssh key help page

v 2.8.0
  - Gitlab Flavored Markdown
  - Bulk issues update
  - Issues API
  - Cucumber coverage increased
  - Post-receive files fixed
  - UI improved
  - Application cleanup
  - more cucumber
  - capybara-webkit + headless

v 2.7.0
  - Issue Labels
  - Inline diff
  - Git HTTP
  - API
  - UI improved
  - System hooks
  - UI improved
  - Dashboard events endless scroll
  - Source performance increased

v 2.6.0
  - UI polished
  - Improved network graph + keyboard nav
  - Handle huge commits
  - Last Push widget
  - Bugfix
  - Better performance
  - Email in resque
  - Increased test coverage
  - Ability to remove branch with MR accept
  - a lot of code refactored

v 2.5.0
  - UI polished
  - Git blame for file
  - Bugfix
  - Email in resque
  - Better test coverage

v 2.4.0
  - Admin area stats page
  - Ability to block user
  - Simplified dashboard area
  - Improved admin area
  - Bootstrap 2.0
  - Responsive layout
  - Big commits handling
  - Performance improved
  - Milestones

v 2.3.1
  - Issues pagination
  - ssl fixes
  - Merge Request pagination

v 2.3.0
  - Dashboard r1
  - Search r1
  - Project page
  - Close merge request on push
  - Persist MR diff after merge
  - mysql support
  - Documentation

v 2.2.0
  - We’ve added support of LDAP auth
  - Improved permission logic (4 roles system)
  - Protected branches (now only masters can push to protected branches)
  - Usability improved
  - twitter bootstrap integrated
  - compare view between commits
  - wiki feature
  - now you can enable/disable issues, wiki, wall features per project
  - security fixes
  - improved code browsing (ajax branch switch etc)
  - improved per-line commenting
  - git submodules displayed
  - moved to rails 3.2
  - help section improved

v 2.1.0
  - Project tab r1
  - List branches/tags
  - per line comments
  - mass user import

v 2.0.0
  - gitolite as main git host system
  - merge requests
  - project/repo access
  - link to commit/issue feed
  - design tab
  - improved email notifications
  - restyled dashboard
  - bugfix

v 1.2.2
  - common config file gitlab.yml
  - issues restyle
  - snippets restyle
  - clickable news feed header on dashboard
  - bugfix

v 1.2.1
  - bugfix

v 1.2.0
  - new design
  - user dashboard
  - network graph
  - markdown support for comments
  - encoding issues
  - wall like twitter timeline

v 1.1.0
  - project dashboard
  - wall redesigned
  - feature: code snippets
  - fixed horizontal scroll on file preview
  - fixed app crash if commit message has invalid chars
  - bugfix & code cleaning

v 1.0.2
  - fixed bug with empty project
  - added adv validation for project path & code
  - feature: issues can be sortable
  - bugfix
  - username displayed on top panel

v 1.0.1
  - fixed: with invalid source code for commit
  - fixed: lose branch/tag selection when use tree navigation
  - when history clicked - display path
  - bug fix & code cleaning

v 1.0.0
  - bug fix
  - projects preview mode

v 0.9.6
  - css fix
  - new repo empty tree until restart server - fixed

v 0.9.4
  - security improved
  - authorization improved
  - html escaping
  - bug fix
  - increased test coverage
  - design improvements

v 0.9.1
  - increased test coverage
  - design improvements
  - new issue email notification
  - updated app name
  - issue redesigned
  - issue can be edit

v 0.8.0
  - syntax highlight for main file types
  - redesign
  - stability
  - security fixes
  - increased test coverage
  - email notification<|MERGE_RESOLUTION|>--- conflicted
+++ resolved
@@ -52,12 +52,9 @@
   - Starred projects page at dashboard
   - Make email display name configurable
   - Improve json validation in hook data
-<<<<<<< HEAD
   - Use Emoji One
 
-=======
   - Updated emoji help documentation to properly reference EmojiOne.
->>>>>>> fff34a7f
 v 7.8.4
   - Fix issue_tracker_id substitution in custom issue trackers
   - Fix path and name duplication in namespaces
