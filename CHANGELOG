Please view this file on the master branch, on stable branches it's out of date.

v 8.3.0 (unreleased)
  - Fix application settings cache not expiring after changes (Stan Hu)
  - Fix: Assignee selector is empty when 'Unassigned' is selected (Jose Corcuera)
  - Fix 500 error when update group member permission
  - Trim leading and trailing whitespace of milestone and issueable titles (Jose Corcuera)
  - Add ignore whitespace change option to commit view
  - Fire update hook from GitLab
  - Don't show project fork event as "imported"
  - Add API endpoint to fetch merge request commits list
  - Expose events API with comment information and author info
  - Fix: Ensure "Remove Source Branch" button is not shown when branch is being deleted. #3583

v 8.2.2
  - Fix 404 in redirection after removing a project (Stan Hu)
  - Ensure cached application settings are refreshed at startup (Stan Hu)
  - Fix Error 500 when viewing user's personal projects from admin page (Stan Hu)
  - Fix: Raw private snippets access workflow
  - Prevent "413 Request entity too large" errors when pushing large files with LFS
<<<<<<< HEAD
  - Fix: As an admin, cannot add oneself as a member to a group/project
=======
  - Fix invalid links within projects dashboard header
  - Make current user the first user in assignee dropdown in issues detail page (Stan Hu)
>>>>>>> e7e22ece

v 8.2.1
  - Forcefully update builds that didn't want to update with state machine
  - Fix: saving GitLabCiService as Admin Template

v 8.2.0
  - Improved performance of finding projects and groups in various places
  - Improved performance of rendering user profile pages and Atom feeds
  - Expose build artifacts path as config option
  - Fix grouping of contributors by email in graph.
  - Improved performance of finding issues with/without labels
  - Fix Drone CI service template not saving properly (Stan Hu)
  - Fix avatars not showing in Atom feeds and project issues when Gravatar disabled (Stan Hu)
  - Added a GitLab specific profiling tool called "Sherlock" (see GitLab CE merge request #1749)
  - Upgrade gitlab_git to 7.2.20 and rugged to 0.23.3 (Stan Hu)
  - Improved performance of finding users by one of their Email addresses
  - Add allow_failure field to commit status API (Stan Hu)
  - Commits without .gitlab-ci.yml are marked as skipped
  - Save detailed error when YAML syntax is invalid
  - Since GitLab CI is enabled by default, remove enabling it by pushing .gitlab-ci.yml
  - Added build artifacts
  - Improved performance of replacing references in comments
  - Show last project commit to default branch on project home page
  - Highlight comment based on anchor in URL
  - Adds ability to remove the forked relationship from project settings screen. (Han Loong Liauw)
  - Improved performance of sorting milestone issues
  - Allow users to select the Files view as default project view (Cristian Bica)
  - Show "Empty Repository Page" for repository without branches (Artem V. Navrotskiy)
  - Fix: Inability to reply to code comments in the MR view, if the MR comes from a fork
  - Use git follow flag for commits page when retrieve history for file or directory
  - Show merge request CI status on merge requests index page
  - Send build name and stage in CI notification e-mail
  - Extend yml syntax for only and except to support specifying repository path
  - Enable shared runners to all new projects
  - Bump GitLab-Workhorse to 0.4.1
  - Allow to define cache in `.gitlab-ci.yml`
  - Fix: 500 error returned if destroy request without HTTP referer (Kazuki Shimizu)
  - Remove deprecated CI events from project settings page
  - Improve personal snippet access workflow (Douglas Alexandre)
  - [API] Add ability to fetch the commit ID of the last commit that actually touched a file
  - Fix omniauth documentation setting for omnibus configuration (Jon Cairns)
  - Add "New file" link to dropdown on project page
  - Include commit logs in project search
  - Add "added", "modified" and "removed" properties to commit object in webhook
  - Rename "Back to" links to "Go to" because its not always a case it point to place user come from
  - Allow groups to appear in the search results if the group owner allows it
  - Add email notification to former assignee upon unassignment (Adam Lieskovský)
  - New design for project graphs page
  - Remove deprecated dumped yaml file generated from previous job definitions
  - Fix incoming email config defaults
  - Show specific runners from projects where user is master or owner
  - MR target branch is now visible on a list view when it is different from project's default one
  - Improve Continuous Integration graphs page
  - Make color of "Accept Merge Request" button consistent with current build status
  - Add ignore white space option in merge request diff and commit and compare view
  - Ability to add release notes (markdown text and attachments) to git tags (aka Releases)
  - Relative links from a repositories README.md now link to the default branch
  - Fix trailing whitespace issue in merge request/issue title
  - Fix bug when milestone/label filter was empty for dashboard issues page
  - Add ability to create milestone in group projects from single form
  - Add option to create merge request when editing/creating a file (Dirceu Tiegs)
  - Prevent the last owner of a group from being able to delete themselves by 'adding' themselves as a master (James Lopez)
  - Add Award Emoji to issue and merge request pages

v 8.1.4
  - Fix bug where manually merged branches in a MR would end up with an empty diff (Stan Hu)
  - Prevent redirect loop when home_page_url is set to the root URL
  - Fix incoming email config defaults
  - Remove CSS property preventing hard tabs from rendering in Chromium 45 (Stan Hu)

v 8.1.3
  - Force update refs/merge-requests/X/head upon a push to the source branch of a merge request (Stan Hu)
  - Spread out runner contacted_at updates
  - Use issue editor as cross reference comment author when issue is edited with a new mention
  - Add Facebook authentication

v 8.1.2
  - Fix cloning Wiki repositories via HTTP (Stan Hu)
  - Add migration to remove satellites directory
  - Fix specific runners visibility
  - Fix 500 when editing CI service
  - Require CI jobs to be named
  - Fix CSS for runner status
  - Fix CI badge
  - Allow developer to manage builds

v 8.1.1
  - Removed, see 8.1.2

v 8.1.0
  - Ensure MySQL CI limits DB migrations occur after the fields have been created (Stan Hu)
  - Fix duplicate repositories in GitHub import page (Stan Hu)
  - Redirect to a default path if HTTP_REFERER is not set (Stan Hu)
  - Adds ability to create directories using the web editor (Ben Ford)
  - Cleanup stuck CI builds
  - Send an email to admin email when a user is reported for spam (Jonathan Rochkind)
  - Show notifications button when user is member of group rather than project (Grzegorz Bizon)
  - Fix bug preventing mentioned issued from being closed when MR is merged using fast-forward merge.
  - Fix nonatomic database update potentially causing project star counts to go negative (Stan Hu)
  - Don't show "Add README" link in an empty repository if user doesn't have access to push (Stan Hu)
  - Fix error preventing displaying of commit data for a directory with a leading dot (Stan Hu)
  - Speed up load times of issue detail pages by roughly 1.5x
  - Fix CI rendering regressions
  - If a merge request is to close an issue, show this on the issue page (Zeger-Jan van de Weg)
  - Add a system note and update relevant merge requests when a branch is deleted or re-added (Stan Hu)
  - Make diff file view easier to use on mobile screens (Stan Hu)
  - Improved performance of finding users by username or Email address
  - Fix bug where merge request comments created by API would not trigger notifications (Stan Hu)
  - Add support for creating directories from Files page (Stan Hu)
  - Allow removing of project without confirmation when JavaScript is disabled (Stan Hu)
  - Support filtering by "Any" milestone or issue and fix "No Milestone" and "No Label" filters (Stan Hu)
  - Improved performance of the trending projects page
  - Remove CI migration task
  - Improved performance of finding projects by their namespace
  - Fix bug where transferring a project would result in stale commit links (Stan Hu)
  - Fix build trace updating
  - Include full path of source and target branch names in New Merge Request page (Stan Hu)
  - Add user preference to view activities as default dashboard (Stan Hu)
  - Add option to admin area to sign in as a specific user (Pavel Forkert)
  - Show CI status on all pages where commits list is rendered
  - Automatically enable CI when push .gitlab-ci.yml file to repository
  - Move CI charts to project graphs area
  - Fix cases where Markdown did not render links in activity feed (Stan Hu)
  - Add first and last to pagination (Zeger-Jan van de Weg)
  - Added Commit Status API
  - Added Builds View
  - Added when to .gitlab-ci.yml
  - Show CI status on commit page
  - Added CI_BUILD_TAG, _STAGE, _NAME and _TRIGGERED to CI builds
  - Show CI status on Your projects page and Starred projects page
  - Remove "Continuous Integration" page from dashboard
  - Add notes and SSL verification entries to hook APIs (Ben Boeckel)
  - Fix grammar in admin area "labels" .nothing-here-block when no labels exist.
  - Move CI runners page to project settings area
  - Move CI variables page to project settings area
  - Move CI triggers page to project settings area
  - Move CI project settings page to CE project settings area
  - Fix bug when removed file was not appearing in merge request diff
  - Show warning when build cannot be served by any of the available CI runners
  - Note the original location of a moved project when notifying users of the move
  - Improve error message when merging fails
  - Add support of multibyte characters in LDAP UID (Roman Petrov)
  - Show additions/deletions stats on merge request diff
  - Remove footer text in emails (Zeger-Jan van de Weg)
  - Ensure code blocks are properly highlighted after a note is updated
  - Fix wrong access level badge on MR comments
  - Hide password in the service settings form
  - Move CI web hooks page to project settings area
  - Fix User Identities API. It now allows you to properly create or update user's identities.
  - Add user preference to change layout width (Peter Göbel)
  - Use commit status in merge request widget as preferred source of CI status
  - Integrate CI commit and build pages into project pages
  - Move CI services page to project settings area
  - Add "Quick Submit" behavior to input fields throughout the application. Use
    Cmd+Enter on Mac and Ctrl+Enter on Windows/Linux.
  - Fix position of hamburger in header for smaller screens (Han Loong Liauw)
  - Fix bug where Emojis in Markdown would truncate remaining text (Sakata Sinji)
  - Persist filters when sorting on admin user page (Jerry Lukins)
  - Update style of snippets pages (Han Loong Liauw)
  - Allow dashboard and group issues/MRs to be filtered by label
  - Add spellcheck=false to certain input fields
  - Invalidate stored service password if the endpoint URL is changed
  - Project names are not fully shown if group name is too big, even on group page view
  - Apply new design for Files page
  - Add "New Page" button to Wiki Pages tab (Stan Hu)
  - Only render 404 page from /public
  - Hide passwords from services API (Alex Lossent)
  - Fix: Images cannot show when projects' path was changed
  - Let gitlab-git-http-server generate and serve 'git archive' downloads
  - Optimize query when filtering on issuables (Zeger-Jan van de Weg)
  - Fix padding of outdated discussion item.
  - Animate the logo on hover

v 8.0.5
  - Correct lookup-by-email for LDAP logins
  - Fix loading spinner sometimes not being hidden on Merge Request tab switches

v 8.0.4
  - Fix Message-ID header to be RFC 2111-compliant to prevent e-mails being dropped (Stan Hu)
  - Fix referrals for :back and relative URL installs
  - Fix anchors to comments in diffs
  - Remove CI token from build traces
  - Fix "Assign All" button on Runner admin page
  - Fix search in Files
  - Add full project namespace to payload of system webhooks (Ricardo Band)

v 8.0.3
  - Fix URL shown in Slack notifications
  - Fix bug where projects would appear to be stuck in the forked import state (Stan Hu)
  - Fix Error 500 in creating merge requests with > 1000 diffs (Stan Hu)
  - Add work_in_progress key to MR web hooks (Ben Boeckel)

v 8.0.2
  - Fix default avatar not rendering in network graph (Stan Hu)
  - Skip check_initd_configured_correctly on omnibus installs
  - Prevent double-prefixing of help page paths
  - Clarify confirmation text on user deletion
  - Make commit graphs responsive to window width changes (Stan Hu)
  - Fix top margin for sign-in button on public pages
  - Fix LDAP attribute mapping
  - Remove git refs used internally by GitLab from network graph (Stan Hu)
  - Use standard Markdown font in Markdown preview instead of fixed-width font (Stan Hu)
  - Fix Reply by email for non-UTF-8 messages.
  - Add option to use StartTLS with Reply by email IMAP server.
  - Allow AWS S3 Server-Side Encryption with Amazon S3-Managed Keys for backups (Paul Beattie)

v 8.0.1
  - Remove git refs used internally by GitLab from network graph (Stan Hu)
  - Improve CI migration procedure and documentation

v 8.0.0
  - Fix Markdown links not showing up in dashboard activity feed (Stan Hu)
  - Remove milestones from merge requests when milestones are deleted (Stan Hu)
  - Fix HTML link that was improperly escaped in new user e-mail (Stan Hu)
  - Fix broken sort in merge request API (Stan Hu)
  - Bump rouge to 1.10.1 to remove warning noise and fix other syntax highlighting bugs (Stan Hu)
  - Gracefully handle errors in syntax highlighting by leaving the block unformatted (Stan Hu)
  - Add "replace" and "upload" functionalities to allow user replace existing file and upload new file into current repository
  - Fix URL construction for merge requests, issues, notes, and commits for relative URL config (Stan Hu)
  - Fix emoji URLs in Markdown when relative_url_root is used (Stan Hu)
  - Omit filename in Content-Disposition header in raw file download to avoid RFC 6266 encoding issues (Stan HU)
  - Fix broken Wiki Page History (Stan Hu)
  - Import forked repositories asynchronously to prevent large repositories from timing out (Stan Hu)
  - Prevent anchors from being hidden by header (Stan Hu)
  - Fix bug where only the first 15 Bitbucket issues would be imported (Stan Hu)
  - Sort issues by creation date in Bitbucket importer (Stan Hu)
  - Prevent too many redirects upon login when home page URL is set to external_url (Stan Hu)
  - Improve dropdown positioning on the project home page (Hannes Rosenögger)
  - Upgrade browser gem to 1.0.0 to avoid warning in IE11 compatibilty mode (Stan Hu)
  - Remove user OAuth tokens from the database and request new tokens each session (Stan Hu)
  - Restrict users API endpoints to use integer IDs (Stan Hu)
  - Only show recent push event if the branch still exists or a recent merge request has not been created (Stan Hu)
  - Remove satellites
  - Better performance for web editor (switched from satellites to rugged)
  - Faster merge
  - Ability to fetch merge requests from refs/merge-requests/:id
  - Allow displaying of archived projects in the admin interface (Artem Sidorenko)
  - Allow configuration of import sources for new projects (Artem Sidorenko)
  - Search for comments should be case insensetive
  - Create cross-reference for closing references on commits pushed to non-default branches (Maël Valais)
  - Ability to search milestones
  - Gracefully handle SMTP user input errors (e.g. incorrect email addresses) to prevent Sidekiq retries (Stan Hu)
  - Move dashboard activity to separate page (for your projects and starred projects)
  - Improve performance of git blame
  - Limit content width to 1200px for most of pages to improve readability on big screens
  - Fix 500 error when submit project snippet without body
  - Improve search page usability
  - Bring more UI consistency in way how projects, snippets and groups lists are rendered
  - Make all profiles and group public
  - Fixed login failure when extern_uid changes (Joel Koglin)
  - Don't notify users without access to the project when they are (accidentally) mentioned in a note.
  - Retrieving oauth token with LDAP credentials
  - Load Application settings from running database unless env var USE_DB=false
  - Added Drone CI integration (Kirill Zaitsev)
  - Allow developers to retry builds
  - Hide advanced project options for non-admin users
  - Fail builds if no .gitlab-ci.yml is found
  - Refactored service API and added automatically service docs generator (Kirill Zaitsev)
  - Added web_url key project hook_attrs (Kirill Zaitsev)
  - Add ability to get user information by ID of an SSH key via the API
  - Fix bug which IE cannot show image at markdown when the image is raw file of gitlab
  - Add support for Crowd
  - Global Labels that are available to all projects
  - Fix highlighting of deleted lines in diffs.
  - Project notification level can be set on the project page itself
  - Added service API endpoint to retrieve service parameters (Petheő Bence)
  - Add FogBugz project import (Jared Szechy)
  - Sort users autocomplete lists by user (Allister Antosik)
  - Webhook for issue now contains repository field (Jungkook Park)
  - Add ability to add custom text to the help page (Jeroen van Baarsen)
  - Add pg_schema to backup config
  - Fix references to target project issues in Merge Requests markdown preview and textareas (Francesco Levorato)
  - Redirect from incorrectly cased group or project path to correct one (Francesco Levorato)
  - Removed API calls from CE to CI

v 7.14.3
  - No changes

v 7.14.2
  - Upgrade gitlab_git to 7.2.15 to fix `git blame` errors with ISO-encoded files (Stan Hu)
  - Allow configuration of LDAP attributes GitLab will use for the new user account.

v 7.14.1
  - Improve abuse reports management from admin area
  - Fix "Reload with full diff" URL button in compare branch view (Stan Hu)
  - Disabled DNS lookups for SSH in docker image (Rowan Wookey)
  - Only include base URL in OmniAuth full_host parameter (Stan Hu)
  - Fix Error 500 in API when accessing a group that has an avatar (Stan Hu)
  - Ability to enable SSL verification for Webhooks

v 7.14.0
  - Fix bug where non-project members of the target project could set labels on new merge requests.
  - Update default robots.txt rules to disallow crawling of irrelevant pages (Ben Bodenmiller)
  - Fix redirection after sign in when using auto_sign_in_with_provider
  - Upgrade gitlab_git to 7.2.14 to ignore CRLFs in .gitmodules (Stan Hu)
  - Clear cache to prevent listing deleted branches after MR removes source branch (Stan Hu)
  - Provide more feedback what went wrong if HipChat service failed test (Stan Hu)
  - Fix bug where backslashes in inline diffs could be dropped (Stan Hu)
  - Disable turbolinks when linking to Bitbucket import status (Stan Hu)
  - Fix broken code import and display error messages if something went wrong with creating project (Stan Hu)
  - Fix corrupted binary files when using API files endpoint (Stan Hu)
  - Bump Haml to 4.0.7 to speed up textarea rendering (Stan Hu)
  - Show incompatible projects in Bitbucket import status (Stan Hu)
  - Fix coloring of diffs on MR Discussion-tab (Gert Goet)
  - Fix "Network" and "Graphs" pages for branches with encoded slashes (Stan Hu)
  - Fix errors deleting and creating branches with encoded slashes (Stan Hu)
  - Always add current user to autocomplete controller to support filter by "Me" (Stan Hu)
  - Fix multi-line syntax highlighting (Stan Hu)
  - Fix network graph when branch name has single quotes (Stan Hu)
  - Add "Confirm user" button in user admin page (Stan Hu)
  - Upgrade gitlab_git to version 7.2.6 to fix Error 500 when creating network graphs (Stan Hu)
  - Add support for Unicode filenames in relative links (Hiroyuki Sato)
  - Fix URL used for refreshing notes if relative_url is present (Bartłomiej Święcki)
  - Fix commit data retrieval when branch name has single quotes (Stan Hu)
  - Check that project was actually created rather than just validated in import:repos task (Stan Hu)
  - Fix full screen mode for snippet comments (Daniel Gerhardt)
  - Fix 404 error in files view after deleting the last file in a repository (Stan Hu)
  - Fix the "Reload with full diff" URL button (Stan Hu)
  - Fix label read access for unauthenticated users (Daniel Gerhardt)
  - Fix access to disabled features for unauthenticated users (Daniel Gerhardt)
  - Fix OAuth provider bug where GitLab would not go return to the redirect_uri after sign-in (Stan Hu)
  - Fix file upload dialog for comment editing (Daniel Gerhardt)
  - Set OmniAuth full_host parameter to ensure redirect URIs are correct (Stan Hu)
  - Return comments in created order in merge request API (Stan Hu)
  - Disable internal issue tracker controller if external tracker is used (Stan Hu)
  - Expire Rails cache entries after two weeks to prevent endless Redis growth
  - Add support for destroying project milestones (Stan Hu)
  - Allow custom backup archive permissions
  - Add project star and fork count, group avatar URL and user/group web URL attributes to API
  - Show who last edited a comment if it wasn't the original author
  - Send notification to all participants when MR is merged.
  - Add ability to manage user email addresses via the API.
  - Show buttons to add license, changelog and contribution guide if they're missing.
  - Tweak project page buttons.
  - Disabled autocapitalize and autocorrect on login field (Daryl Chan)
  - Mention group and project name in creation, update and deletion notices (Achilleas Pipinellis)
  - Update gravatar link on profile page to link to configured gravatar host (Ben Bodenmiller)
  - Remove redis-store TTL monkey patch
  - Add support for CI skipped status
  - Fetch code from forks to refs/merge-requests/:id/head when merge request created
  - Remove comments and email addresses when publicly exposing ssh keys (Zeger-Jan van de Weg)
  - Add "Check out branch" button to the MR page.
  - Improve MR merge widget text and UI consistency.
  - Improve text in MR "How To Merge" modal.
  - Cache all events
  - Order commits by date when comparing branches
  - Fix bug causing error when the target branch of a symbolic ref was deleted
  - Include branch/tag name in archive file and directory name
  - Add dropzone upload progress
  - Add a label for merged branches on branches page (Florent Baldino)
  - Detect .mkd and .mkdn files as markdown (Ben Boeckel)
  - Fix: User search feature in admin area does not respect filters
  - Set max-width for README, issue and merge request description for easier read on big screens
  - Update Flowdock integration to support new Flowdock API (Boyan Tabakov)
  - Remove author from files view (Sven Strickroth)
  - Fix infinite loop when SAML was incorrectly configured.

v 7.13.5
  - Satellites reverted

v 7.13.4
  - Allow users to send abuse reports

v 7.13.3
  - Fix bug causing Bitbucket importer to crash when OAuth application had been removed.
  - Allow users to send abuse reports
  - Remove satellites
  - Link username to profile on Group Members page (Tom Webster)

v 7.13.2
  - Fix randomly failed spec
  - Create project services on Project creation
  - Add admin_merge_request ability to Developer level and up
  - Fix Error 500 when browsing projects with no HEAD (Stan Hu)
  - Fix labels / assignee / milestone for the merge requests when issues are disabled
  - Show the first tab automatically on MergeRequests#new
  - Add rake task 'gitlab:update_commit_count' (Daniel Gerhardt)
  - Fix Gmail Actions

v 7.13.1
  - Fix: Label modifications are not reflected in existing notes and in the issue list
  - Fix: Label not shown in the Issue list, although it's set through web interface
  - Fix: Group/project references are linked incorrectly
  - Improve documentation
  - Fix of migration: Check if session_expire_delay column exists before adding the column
  - Fix: ActionView::Template::Error
  - Fix: "Create Merge Request" isn't always shown in event for newly pushed branch
  - Fix bug causing "Remove source-branch" option not to work for merge requests from the same project.
  - Render Note field hints consistently for "new" and "edit" forms

v 7.13.0
  - Remove repository graph log to fix slow cache updates after push event (Stan Hu)
  - Only enable HSTS header for HTTPS and port 443 (Stan Hu)
  - Fix user autocomplete for unauthenticated users accessing public projects (Stan Hu)
  - Fix redirection to home page URL for unauthorized users (Daniel Gerhardt)
  - Add branch switching support for graphs (Daniel Gerhardt)
  - Fix external issue tracker hook/test for HTTPS URLs (Daniel Gerhardt)
  - Remove link leading to a 404 error in Deploy Keys page (Stan Hu)
  - Add support for unlocking users in admin settings (Stan Hu)
  - Add Irker service configuration options (Stan Hu)
  - Fix order of issues imported from GitHub (Hiroyuki Sato)
  - Bump rugments to 1.0.0beta8 to fix C prototype function highlighting (Jonathon Reinhart)
  - Fix Merge Request webhook to properly fire "merge" action when accepted from the web UI
  - Add `two_factor_enabled` field to admin user API (Stan Hu)
  - Fix invalid timestamps in RSS feeds (Rowan Wookey)
  - Fix downloading of patches on public merge requests when user logged out (Stan Hu)
  - Fix Error 500 when relative submodule resolves to a namespace that has a different name from its path (Stan Hu)
  - Extract the longest-matching ref from a commit path when multiple matches occur (Stan Hu)
  - Update maintenance documentation to explain no need to recompile asssets for omnibus installations (Stan Hu)
  - Support commenting on diffs in side-by-side mode (Stan Hu)
  - Fix JavaScript error when clicking on the comment button on a diff line that has a comment already (Stan Hu)
  - Return 40x error codes if branch could not be deleted in UI (Stan Hu)
  - Remove project visibility icons from dashboard projects list
  - Rename "Design" profile settings page to "Preferences".
  - Allow users to customize their default Dashboard page.
  - Update ssl_ciphers in Nginx example to remove DHE settings. This will deny forward secrecy for Android 2.3.7, Java 6 and OpenSSL 0.9.8
  - Admin can edit and remove user identities
  - Convert CRLF newlines to LF when committing using the web editor.
  - API request /projects/:project_id/merge_requests?state=closed will return only closed merge requests without merged one. If you need ones that were merged - use state=merged.
  - Allow Administrators to filter the user list by those with or without Two-factor Authentication enabled.
  - Show a user's Two-factor Authentication status in the administration area.
  - Explicit error when commit not found in the CI
  - Improve performance for issue and merge request pages
  - Users with guest access level can not set assignee, labels or milestones for issue and merge request
  - Reporter role can manage issue tracker now: edit any issue, set assignee or milestone and manage labels
  - Better performance for pages with events list, issues list and commits list
  - Faster automerge check and merge itself when source and target branches are in same repository
  - Correctly show anonymous authorized applications under Profile > Applications.
  - Query Optimization in MySQL.
  - Allow users to be blocked and unblocked via the API
  - Use native Postgres database cleaning during backup restore
  - Redesign project page. Show README as default instead of activity. Move project activity to separate page
  - Make left menu more hierarchical and less contextual by adding back item at top
  - A fork can’t have a visibility level that is greater than the original project.
  - Faster code search in repository and wiki. Fixes search page timeout for big repositories
  - Allow administrators to disable 2FA for a specific user
  - Add error message for SSH key linebreaks
  - Store commits count in database (will populate with valid values only after first push)
  - Rebuild cache after push to repository in background job
  - Fix transferring of project to another group using the API.

v 7.12.2
  - Correctly show anonymous authorized applications under Profile > Applications.
  - Faster automerge check and merge itself when source and target branches are in same repository
  - Audit log for user authentication
  - Allow custom label to be set for authentication providers.

v 7.12.1
  - Fix error when deleting a user who has projects (Stan Hu)
  - Fix post-receive errors on a push when an external issue tracker is configured (Stan Hu)
  - Add SAML to list of social_provider (Matt Firtion)
  - Fix merge requests API scope to keep compatibility in 7.12.x patch release (Dmitriy Zaporozhets)
  - Fix closed merge request scope at milestone page (Dmitriy Zaporozhets)
  - Revert merge request states renaming
  - Fix hooks for web based events with external issue references (Daniel Gerhardt)
  - Improve performance for issue and merge request pages
  - Compress database dumps to reduce backup size

v 7.12.0
  - Fix Error 500 when one user attempts to access a personal, internal snippet (Stan Hu)
  - Disable changing of target branch in new merge request page when a branch has already been specified (Stan Hu)
  - Fix post-receive errors on a push when an external issue tracker is configured (Stan Hu)
  - Update oauth button logos for Twitter and Google to recommended assets
  - Update browser gem to version 0.8.0 for IE11 support (Stan Hu)
  - Fix timeout when rendering file with thousands of lines.
  - Add "Remember me" checkbox to LDAP signin form.
  - Add session expiration delay configuration through UI application settings
  - Don't notify users mentioned in code blocks or blockquotes.
  - Omit link to generate labels if user does not have access to create them (Stan Hu)
  - Show warning when a comment will add 10 or more people to the discussion.
  - Disable changing of the source branch in merge request update API (Stan Hu)
  - Shorten merge request WIP text.
  - Add option to disallow users from registering any application to use GitLab as an OAuth provider
  - Support editing target branch of merge request (Stan Hu)
  - Refactor permission checks with issues and merge requests project settings (Stan Hu)
  - Fix Markdown preview not working in Edit Milestone page (Stan Hu)
  - Fix Zen Mode not closing with ESC key (Stan Hu)
  - Allow HipChat API version to be blank and default to v2 (Stan Hu)
  - Add file attachment support in Milestone description (Stan Hu)
  - Fix milestone "Browse Issues" button.
  - Set milestone on new issue when creating issue from index with milestone filter active.
  - Make namespace API available to all users (Stan Hu)
  - Add web hook support for note events (Stan Hu)
  - Disable "New Issue" and "New Merge Request" buttons when features are disabled in project settings (Stan Hu)
  - Remove Rack Attack monkey patches and bump to version 4.3.0 (Stan Hu)
  - Fix clone URL losing selection after a single click in Safari and Chrome (Stan Hu)
  - Fix git blame syntax highlighting when different commits break up lines (Stan Hu)
  - Add "Resend confirmation e-mail" link in profile settings (Stan Hu)
  - Allow to configure location of the `.gitlab_shell_secret` file. (Jakub Jirutka)
  - Disabled expansion of top/bottom blobs for new file diffs
  - Update Asciidoctor gem to version 1.5.2. (Jakub Jirutka)
  - Fix resolving of relative links to repository files in AsciiDoc documents. (Jakub Jirutka)
  - Use the user list from the target project in a merge request (Stan Hu)
  - Default extention for wiki pages is now .md instead of .markdown (Jeroen van Baarsen)
  - Add validation to wiki page creation (only [a-zA-Z0-9/_-] are allowed) (Jeroen van Baarsen)
  - Fix new/empty milestones showing 100% completion value (Jonah Bishop)
  - Add a note when an Issue or Merge Request's title changes
  - Consistently refer to MRs as either Merged or Closed.
  - Add Merged tab to MR lists.
  - Prefix EmailsOnPush email subject with `[Git]`.
  - Group project contributions by both name and email.
  - Clarify navigation labels for Project Settings and Group Settings.
  - Move user avatar and logout button to sidebar
  - You can not remove user if he/she is an only owner of group
  - User should be able to leave group. If not - show him proper message
  - User has ability to leave project
  - Add SAML support as an omniauth provider
  - Allow to configure a URL to show after sign out
  - Add an option to automatically sign-in with an Omniauth provider
  - GitLab CI service sends .gitlab-ci.yml in each push call
  - When remove project - move repository and schedule it removal
  - Improve group removing logic
  - Trigger create-hooks on backup restore task
  - Add option to automatically link omniauth and LDAP identities
  - Allow special character in users bio. I.e.: I <3 GitLab

v 7.11.4
  - Fix missing bullets when creating lists
  - Set rel="nofollow" on external links

v 7.11.3
  - no changes
  - Fix upgrader script (Martins Polakovs)

v 7.11.2
  - no changes

v 7.11.1
  - no changes

v 7.11.0
  - Fall back to Plaintext when Syntaxhighlighting doesn't work. Fixes some buggy lexers (Hannes Rosenögger)
  - Get editing comments to work in Chrome 43 again.
  - Fix broken view when viewing history of a file that includes a path that used to be another file (Stan Hu)
  - Don't show duplicate deploy keys
  - Fix commit time being displayed in the wrong timezone in some cases (Hannes Rosenögger)
  - Make the first branch pushed to an empty repository the default HEAD (Stan Hu)
  - Fix broken view when using a tag to display a tree that contains git submodules (Stan Hu)
  - Make Reply-To config apply to change e-mail confirmation and other Devise notifications (Stan Hu)
  - Add application setting to restrict user signups to e-mail domains (Stan Hu)
  - Don't allow a merge request to be merged when its title starts with "WIP".
  - Add a page title to every page.
  - Allow primary email to be set to an email that you've already added.
  - Fix clone URL field and X11 Primary selection (Dmitry Medvinsky)
  - Ignore invalid lines in .gitmodules
  - Fix "Cannot move project" error message from popping up after a successful transfer (Stan Hu)
  - Redirect to sign in page after signing out.
  - Fix "Hello @username." references not working by no longer allowing usernames to end in period.
  - Fix "Revspec not found" errors when viewing diffs in a forked project with submodules (Stan Hu)
  - Improve project page UI
  - Fix broken file browsing with relative submodule in personal projects (Stan Hu)
  - Add "Reply quoting selected text" shortcut key (`r`)
  - Fix bug causing `@whatever` inside an issue's first code block to be picked up as a user mention.
  - Fix bug causing `@whatever` inside an inline code snippet (backtick-style) to be picked up as a user mention.
  - When use change branches link at MR form - save source branch selection instead of target one
  - Improve handling of large diffs
  - Added GitLab Event header for project hooks
  - Add Two-factor authentication (2FA) for GitLab logins
  - Show Atom feed buttons everywhere where applicable.
  - Add project activity atom feed.
  - Don't crash when an MR from a fork has a cross-reference comment from the target project on one of its commits.
  - Explain how to get a new password reset token in welcome emails
  - Include commit comments in MR from a forked project.
  - Group milestones by title in the dashboard and all other issue views.
  - Query issues, merge requests and milestones with their IID through API (Julien Bianchi)
  - Add default project and snippet visibility settings to the admin web UI.
  - Show incompatible projects in Google Code import status (Stan Hu)
  - Fix bug where commit data would not appear in some subdirectories (Stan Hu)
  - Task lists are now usable in comments, and will show up in Markdown previews.
  - Fix bug where avatar filenames were not actually deleted from the database during removal (Stan Hu)
  - Fix bug where Slack service channel was not saved in admin template settings. (Stan Hu)
  - Protect OmniAuth request phase against CSRF.
  - Don't send notifications to mentioned users that don't have access to the project in question.
  - Add search issues/MR by number
  - Change plots to bar graphs in commit statistics screen
  - Move snippets UI to fluid layout
  - Improve UI for sidebar. Increase separation between navigation and content
  - Improve new project command options (Ben Bodenmiller)
  - Add common method to force UTF-8 and use it to properly handle non-ascii OAuth user properties (Onur Küçük)
  - Prevent sending empty messages to HipChat (Chulki Lee)
  - Improve UI for mobile phones on dashboard and project pages
  - Add room notification and message color option for HipChat
  - Allow to use non-ASCII letters and dashes in project and namespace name. (Jakub Jirutka)
  - Add footnotes support to Markdown (Guillaume Delbergue)
  - Add current_sign_in_at to UserFull REST api.
  - Make Sidekiq MemoryKiller shutdown signal configurable
  - Add "Create Merge Request" buttons to commits and branches pages and push event.
  - Show user roles by comments.
  - Fix automatic blocking of auto-created users from Active Directory.
  - Call merge request web hook for each new commits (Arthur Gautier)
  - Use SIGKILL by default in Sidekiq::MemoryKiller
  - Fix mentioning of private groups.
  - Add style for <kbd> element in markdown
  - Spin spinner icon next to "Checking for CI status..." on MR page.
  - Fix reference links in dashboard activity and ATOM feeds.
  - Ensure that the first added admin performs repository imports

v 7.10.4
  - Fix migrations broken in 7.10.2
  - Make tags for GitLab installations running on MySQL case sensitive
  - Get Gitorious importer to work again.
  - Fix adding new group members from admin area
  - Fix DB error when trying to tag a repository (Stan Hu)
  - Fix Error 500 when searching Wiki pages (Stan Hu)
  - Unescape branch names in compare commit (Stan Hu)
  - Order commit comments chronologically in API.

v 7.10.2
  - Fix CI links on MR page

v 7.10.0
  - Ignore submodules that are defined in .gitmodules but are checked in as directories.
  - Allow projects to be imported from Google Code.
  - Remove access control for uploaded images to fix broken images in emails (Hannes Rosenögger)
  - Allow users to be invited by email to join a group or project.
  - Don't crash when project repository doesn't exist.
  - Add config var to block auto-created LDAP users.
  - Don't use HTML ellipsis in EmailsOnPush subject truncated commit message.
  - Set EmailsOnPush reply-to address to committer email when enabled.
  - Fix broken file browsing with a submodule that contains a relative link (Stan Hu)
  - Fix persistent XSS vulnerability around profile website URLs.
  - Fix project import URL regex to prevent arbitary local repos from being imported.
  - Fix directory traversal vulnerability around uploads routes.
  - Fix directory traversal vulnerability around help pages.
  - Don't leak existence of project via search autocomplete.
  - Don't leak existence of group or project via search.
  - Fix bug where Wiki pages that included a '/' were no longer accessible (Stan Hu)
  - Fix bug where error messages from Dropzone would not be displayed on the issues page (Stan Hu)
  - Add a rake task to check repository integrity with `git fsck`
  - Add ability to configure Reply-To address in gitlab.yml (Stan Hu)
  - Move current user to the top of the list in assignee/author filters (Stan Hu)
  - Fix broken side-by-side diff view on merge request page (Stan Hu)
  - Set Application controller default URL options to ensure all url_for calls are consistent (Stan Hu)
  - Allow HTML tags in Markdown input
  - Fix code unfold not working on Compare commits page (Stan Hu)
  - Fix generating SSH key fingerprints with OpenSSH 6.8. (Sašo Stanovnik)
  - Fix "Import projects from" button to show the correct instructions (Stan Hu)
  - Fix dots in Wiki slugs causing errors (Stan Hu)
  - Make maximum attachment size configurable via Application Settings (Stan Hu)
  - Update poltergeist to version 1.6.0 to support PhantomJS 2.0 (Zeger-Jan van de Weg)
  - Fix cross references when usernames, milestones, or project names contain underscores (Stan Hu)
  - Disable reference creation for comments surrounded by code/preformatted blocks (Stan Hu)
  - Reduce Rack Attack false positives causing 403 errors during HTTP authentication (Stan Hu)
  - enable line wrapping per default and remove the checkbox to toggle it (Hannes Rosenögger)
  - Fix a link in the patch update guide
  - Add a service to support external wikis (Hannes Rosenögger)
  - Omit the "email patches" link and fix plain diff view for merge commits
  - List new commits for newly pushed branch in activity view.
  - Add sidetiq gem dependency to match EE
  - Add changelog, license and contribution guide links to project tab bar.
  - Improve diff UI
  - Fix alignment of navbar toggle button (Cody Mize)
  - Fix checkbox rendering for nested task lists
  - Identical look of selectboxes in UI
  - Upgrade the gitlab_git gem to version 7.1.3
  - Move "Import existing repository by URL" option to button.
  - Improve error message when save profile has error.
  - Passing the name of pushed ref to CI service (requires GitLab CI 7.9+)
  - Add location field to user profile
  - Fix print view for markdown files and wiki pages
  - Fix errors when deleting old backups
  - Improve GitLab performance when working with git repositories
  - Add tag message and last commit to tag hook (Kamil Trzciński)
  - Restrict permissions on backup files
  - Improve oauth accounts UI in profile page
  - Add ability to unlink connected accounts
  - Replace commits calendar with faster contribution calendar that includes issues and merge requests
  - Add inifinite scroll to user page activity
  - Don't include system notes in issue/MR comment count.
  - Don't mark merge request as updated when merge status relative to target branch changes.
  - Link note avatar to user.
  - Make Git-over-SSH errors more descriptive.
  - Fix EmailsOnPush.
  - Refactor issue filtering
  - AJAX selectbox for issue assignee and author filters
  - Fix issue with missing options in issue filtering dropdown if selected one
  - Prevent holding Control-Enter or Command-Enter from posting comment multiple times.
  - Prevent note form from being cleared when submitting failed.
  - Improve file icons rendering on tree (Sullivan Sénéchal)
  - API: Add pagination to project events
  - Get issue links in notification mail to work again.
  - Don't show commit comment button when user is not signed in.
  - Fix admin user projects lists.
  - Don't leak private group existence by redirecting from namespace controller to group controller.
  - Ability to skip some items from backup (database, respositories or uploads)
  - Archive repositories in background worker.
  - Import GitHub, Bitbucket or GitLab.com projects owned by authenticated user into current namespace.
  - Project labels are now available over the API under the "tag_list" field (Cristian Medina)
  - Fixed link paths for HTTP and SSH on the admin project view (Jeremy Maziarz)
  - Fix and improve help rendering (Sullivan Sénéchal)
  - Fix final line in EmailsOnPush email diff being rendered as error.
  - Prevent duplicate Buildkite service creation.
  - Fix git over ssh errors 'fatal: protocol error: bad line length character'
  - Automatically setup GitLab CI project for forks if origin project has GitLab CI enabled
  - Bust group page project list cache when namespace name or path changes.
  - Explicitly set image alt-attribute to prevent graphical glitches if gravatars could not be loaded
  - Allow user to choose a public email to show on public profile
  - Remove truncation from issue titles on milestone page (Jason Blanchard)
  - Fix stuck Merge Request merging events from old installations (Ben Bodenmiller)
  - Fix merge request comments on files with multiple commits
  - Fix Resource Owner Password Authentication Flow

v 7.9.4
  - Security: Fix project import URL regex to prevent arbitary local repos from being imported
  - Fixed issue where only 25 commits would load in file listings
  - Fix LDAP identities  after config update

v 7.9.3
  - Contains no changes
  - Add icons to Add dropdown items.
  - Allow admin to create public deploy keys that are accessible to any project.
  - Warn when gitlab-shell version doesn't match requirement.
  - Skip email confirmation when set by admin or via LDAP.
  - Only allow users to reference groups, projects, issues, MRs, commits they have access to.

v 7.9.3
  - Contains no changes

v 7.9.2
  - Contains no changes

v 7.9.1
  - Include missing events and fix save functionality in admin service template settings form (Stan Hu)
  - Fix "Import projects from" button to show the correct instructions (Stan Hu)
  - Fix OAuth2 issue importing a new project from GitHub and GitLab (Stan Hu)
  - Fix for LDAP with commas in DN
  - Fix missing events and in admin Slack service template settings form (Stan Hu)
  - Don't show commit comment button when user is not signed in.
  - Downgrade gemnasium-gitlab-service gem

v 7.9.0
  - Add HipChat integration documentation (Stan Hu)
  - Update documentation for object_kind field in Webhook push and tag push Webhooks (Stan Hu)
  - Fix broken email images (Hannes Rosenögger)
  - Automatically config git if user forgot, where possible (Zeger-Jan van de Weg)
  - Fix mass SQL statements on initial push (Hannes Rosenögger)
  - Add tag push notifications and normalize HipChat and Slack messages to be consistent (Stan Hu)
  - Add comment notification events to HipChat and Slack services (Stan Hu)
  - Add issue and merge request events to HipChat and Slack services (Stan Hu)
  - Fix merge request URL passed to Webhooks. (Stan Hu)
  - Fix bug that caused a server error when editing a comment to "+1" or "-1" (Stan Hu)
  - Fix code preview theme setting for comments, issues, merge requests, and snippets (Stan Hu)
  - Move labels/milestones tabs to sidebar
  - Upgrade Rails gem to version 4.1.9.
  - Improve error messages for file edit failures
  - Improve UI for commits, issues and merge request lists
  - Fix commit comments on first line of diff not rendering in Merge Request Discussion view.
  - Allow admins to override restricted project visibility settings.
  - Move restricted visibility settings from gitlab.yml into the web UI.
  - Improve trigger merge request hook when source project branch has been updated (Kirill Zaitsev)
  - Save web edit in new branch
  - Fix ordering of imported but unchanged projects (Marco Wessel)
  - Mobile UI improvements: make aside content expandable
  - Expose avatar_url in projects API
  - Fix checkbox alignment on the application settings page.
  - Generalize image upload in drag and drop in markdown to all files (Hannes Rosenögger)
  - Fix mass-unassignment of issues (Robert Speicher)
  - Fix hidden diff comments in merge request discussion view
  - Allow user confirmation to be skipped for new users via API
  - Add a service to send updates to an Irker gateway (Romain Coltel)
  - Add brakeman (security scanner for Ruby on Rails)
  - Slack username and channel options
  - Add grouped milestones from all projects to dashboard.
  - Web hook sends pusher email as well as commiter
  - Add Bitbucket omniauth provider.
  - Add Bitbucket importer.
  - Support referencing issues to a project whose name starts with a digit
  - Condense commits already in target branch when updating merge request source branch.
  - Send notifications and leave system comments when bulk updating issues.
  - Automatically link commit ranges to compare page: sha1...sha4 or sha1..sha4 (includes sha1 in comparison)
  - Move groups page from profile to dashboard
  - Starred projects page at dashboard
  - Blocking user does not remove him/her from project/groups but show blocked label
  - Change subject of EmailsOnPush emails to include namespace, project and branch.
  - Change subject of EmailsOnPush emails to include first commit message when multiple were pushed.
  - Remove confusing footer from EmailsOnPush mail body.
  - Add list of changed files to EmailsOnPush emails.
  - Add option to send EmailsOnPush emails from committer email if domain matches.
  - Add option to disable code diffs in EmailOnPush emails.
  - Wrap commit message in EmailsOnPush email.
  - Send EmailsOnPush emails when deleting commits using force push.
  - Fix EmailsOnPush email comparison link to include first commit.
  - Fix highliht of selected lines in file
  - Reject access to group/project avatar if the user doesn't have access.
  - Add database migration to clean group duplicates with same path and name (Make sure you have a backup before update)
  - Add GitLab active users count to rake gitlab:check
  - Starred projects page at dashboard
  - Make email display name configurable
  - Improve json validation in hook data
  - Use Emoji One
  - Updated emoji help documentation to properly reference EmojiOne.
  - Fix missing GitHub organisation repositories on import page.
  - Added blue theme
  - Remove annoying notice messages when create/update merge request
  - Allow smb:// links in Markdown text.
  - Filter merge request by title or description at Merge Requests page
  - Block user if he/she was blocked in Active Directory
  - Fix import pages not working after first load.
  - Use custom LDAP label in LDAP signin form.
  - Execute hooks and services when branch or tag is created or deleted through web interface.
  - Block and unblock user if he/she was blocked/unblocked in Active Directory
  - Raise recommended number of unicorn workers from 2 to 3
  - Use same layout and interactivity for project members as group members.
  - Prevent gitlab-shell character encoding issues by receiving its changes as raw data.
  - Ability to unsubscribe/subscribe to issue or merge request
  - Delete deploy key when last connection to a project is destroyed.
  - Fix invalid Atom feeds when using emoji, horizontal rules, or images (Christian Walther)
  - Backup of repositories with tar instead of git bundle (only now are git-annex files included in the backup)
  - Add canceled status for CI
  - Send EmailsOnPush email when branch or tag is created or deleted.
  - Faster merge request processing for large repository
  - Prevent doubling AJAX request with each commit visit via Turbolink
  - Prevent unnecessary doubling of js events on import pages and user calendar

v 7.8.4
  - Fix issue_tracker_id substitution in custom issue trackers
  - Fix path and name duplication in namespaces

v 7.8.3
  - Bump version of gitlab_git fixing annotated tags without message

v 7.8.2
  - Fix service migration issue when upgrading from versions prior to 7.3
  - Fix setting of the default use project limit via admin UI
  - Fix showing of already imported projects for GitLab and Gitorious importers
  - Fix response of push to repository to return "Not found" if user doesn't have access
  - Fix check if user is allowed to view the file attachment
  - Fix import check for case sensetive namespaces
  - Increase timeout for Git-over-HTTP requests to 1 hour since large pulls/pushes can take a long time.
  - Properly handle autosave local storage exceptions.
  - Escape wildcards when searching LDAP by username.

v 7.8.1
  - Fix run of custom post receive hooks
  - Fix migration that caused issues when upgrading to version 7.8 from versions prior to 7.3
  - Fix the warning for LDAP users about need to set password
  - Fix avatars which were not shown for non logged in users
  - Fix urls for the issues when relative url was enabled

v 7.8.0
  - Fix access control and protection against XSS for note attachments and other uploads.
  - Replace highlight.js with rouge-fork rugments (Stefan Tatschner)
  - Make project search case insensitive (Hannes Rosenögger)
  - Include issue/mr participants in list of recipients for reassign/close/reopen emails
  - Expose description in groups API
  - Better UI for project services page
  - Cleaner UI for web editor
  - Add diff syntax highlighting in email-on-push service notifications (Hannes Rosenögger)
  - Add API endpoint to fetch all changes on a MergeRequest (Jeroen van Baarsen)
  - View note image attachments in new tab when clicked instead of downloading them
  - Improve sorting logic in UI and API. Explicitly define what sorting method is used by default
  - Fix overflow at sidebar when have several items
  - Add notes for label changes in issue and merge requests
  - Show tags in commit view (Hannes Rosenögger)
  - Only count a user's vote once on a merge request or issue (Michael Clarke)
  - Increase font size when browse source files and diffs
  - Service Templates now let you set default values for all services
  - Create new file in empty repository using GitLab UI
  - Ability to clone project using oauth2 token
  - Upgrade Sidekiq gem to version 3.3.0
  - Stop git zombie creation during force push check
  - Show success/error messages for test setting button in services
  - Added Rubocop for code style checks
  - Fix commits pagination
  - Async load a branch information at the commit page
  - Disable blacklist validation for project names
  - Allow configuring protection of the default branch upon first push (Marco Wessel)
  - Add gitlab.com importer
  - Add an ability to login with gitlab.com
  - Add a commit calendar to the user profile (Hannes Rosenögger)
  - Submit comment on command-enter
  - Notify all members of a group when that group is mentioned in a comment, for example: `@gitlab-org` or `@sales`.
  - Extend issue clossing pattern to include "Resolve", "Resolves", "Resolved", "Resolving" and "Close" (Julien Bianchi and Hannes Rosenögger)
  - Fix long broadcast message cut-off on left sidebar (Visay Keo)
  - Add Project Avatars (Steven Thonus and Hannes Rosenögger)
  - Password reset token validity increased from 2 hours to 2 days since it is also send on account creation.
  - Edit group members via API
  - Enable raw image paste from clipboard, currently Chrome only (Marco Cyriacks)
  - Add action property to merge request hook (Julien Bianchi)
  - Remove duplicates from group milestone participants list.
  - Add a new API function that retrieves all issues assigned to a single milestone (Justin Whear and Hannes Rosenögger)
  - API: Access groups with their path (Julien Bianchi)
  - Added link to milestone and keeping resource context on smaller viewports for issues and merge requests (Jason Blanchard)
  - Allow notification email to be set separately from primary email.
  - API: Add support for editing an existing project (Mika Mäenpää and Hannes Rosenögger)
  - Don't have Markdown preview fail for long comments/wiki pages.
  - When test web hook - show error message instead of 500 error page if connection to hook url was reset
  - Added support for firing system hooks on group create/destroy and adding/removing users to group (Boyan Tabakov)
  - Added persistent collapse button for left side nav bar (Jason Blanchard)
  - Prevent losing unsaved comments by automatically restoring them when comment page is loaded again.
  - Don't allow page to be scaled on mobile.
  - Clean the username acquired from OAuth/LDAP so it doesn't fail username validation and block signing up.
  - Show assignees in merge request index page (Kelvin Mutuma)
  - Link head panel titles to relevant root page.
  - Allow users that signed up via OAuth to set their password in order to use Git over HTTP(S).
  - Show users button to share their newly created public or internal projects on twitter
  - Add quick help links to the GitLab pricing and feature comparison pages.
  - Fix duplicate authorized applications in user profile and incorrect application client count in admin area.
  - Make sure Markdown previews always use the same styling as the eventual destination.
  - Remove deprecated Group#owner_id from API
  - Show projects user contributed to on user page. Show stars near project on user page.
  - Improve database performance for GitLab
  - Add Asana service (Jeremy Benoist)
  - Improve project web hooks with extra data

v 7.7.2
  - Update GitLab Shell to version 2.4.2 that fixes a bug when developers can push to protected branch
  - Fix issue when LDAP user can't login with existing GitLab account

v 7.7.1
  - Improve mention autocomplete performance
  - Show setup instructions for GitHub import if disabled
  - Allow use http for OAuth applications

v 7.7.0
  - Import from GitHub.com feature
  - Add Jetbrains Teamcity CI service (Jason Lippert)
  - Mention notification level
  - Markdown preview in wiki (Yuriy Glukhov)
  - Raise group avatar filesize limit to 200kb
  - OAuth applications feature
  - Show user SSH keys in admin area
  - Developer can push to protected branches option
  - Set project path instead of project name in create form
  - Block Git HTTP access after 10 failed authentication attempts
  - Updates to the messages returned by API (sponsored by O'Reilly Media)
  - New UI layout with side navigation
  - Add alert message in case of outdated browser (IE < 10)
  - Added API support for sorting projects
  - Update gitlab_git to version 7.0.0.rc14
  - Add API project search filter option for authorized projects
  - Fix File blame not respecting branch selection
  - Change some of application settings on fly in admin area UI
  - Redesign signin/signup pages
  - Close standard input in Gitlab::Popen.popen
  - Trigger GitLab CI when push tags
  - When accept merge request - do merge using sidaekiq job
  - Enable web signups by default
  - Fixes for diff comments: drag-n-drop images, selecting images
  - Fixes for edit comments: drag-n-drop images, preview mode, selecting images, save & update
  - Remove password strength indicator



v 7.6.0
  - Fork repository to groups
  - New rugged version
  - Add CRON=1 backup setting for quiet backups
  - Fix failing wiki restore
  - Add optional Sidekiq MemoryKiller middleware (enabled via SIDEKIQ_MAX_RSS env variable)
  - Monokai highlighting style now more faithful to original design (Mark Riedesel)
  - Create project with repository in synchrony
  - Added ability to create empty repo or import existing one if project does not have repository
  - Reactivate highlight.js language autodetection
  - Mobile UI improvements
  - Change maximum avatar file size from 100KB to 200KB
  - Strict validation for snippet file names
  - Enable Markdown preview for issues, merge requests, milestones, and notes (Vinnie Okada)
  - In the docker directory is a container template based on the Omnibus packages.
  - Update Sidekiq to version 2.17.8
  - Add author filter to project issues and merge requests pages
  - Atom feed for user activity
  - Support multiple omniauth providers for the same user
  - Rendering cross reference in issue title and tooltip for merge request
  - Show username in comments
  - Possibility to create Milestones or Labels when Issues are disabled
  - Fix bug with showing gpg signature in tag

v 7.5.3
  - Bump gitlab_git to 7.0.0.rc12 (includes Rugged 0.21.2)

v 7.5.2
  - Don't log Sidekiq arguments by default
  - Fix restore of wiki repositories from backups

v 7.5.1
  - Add missing timestamps to 'members' table

v 7.5.0
  - API: Add support for Hipchat (Kevin Houdebert)
  - Add time zone configuration in gitlab.yml (Sullivan Senechal)
  - Fix LDAP authentication for Git HTTP access
  - Run 'GC.start' after every EmailsOnPushWorker job
  - Fix LDAP config lookup for provider 'ldap'
  - Drop all sequences during Postgres database restore
  - Project title links to project homepage (Ben Bodenmiller)
  - Add Atlassian Bamboo CI service (Drew Blessing)
  - Mentioned @user will receive email even if he is not participating in issue or commit
  - Session API: Use case-insensitive authentication like in UI (Andrey Krivko)
  - Tie up loose ends with annotated tags: API & UI (Sean Edge)
  - Return valid json for deleting branch via API (sponsored by O'Reilly Media)
  - Expose username in project events API (sponsored by O'Reilly Media)
  - Adds comments to commits in the API
  - Performance improvements
  - Fix post-receive issue for projects with deleted forks
  - New gitlab-shell version with custom hooks support
  - Improve code
  - GitLab CI 5.2+ support (does not support older versions)
  - Fixed bug when you can not push commits starting with 000000 to protected branches
  - Added a password strength indicator
  - Change project name and path in one form
  - Display renamed files in diff views (Vinnie Okada)
  - Fix raw view for public snippets
  - Use secret token with GitLab internal API.
  - Add missing timestamps to 'members' table

v 7.4.5
  - Bump gitlab_git to 7.0.0.rc12 (includes Rugged 0.21.2)

v 7.4.4
  - No changes

v 7.4.3
  - Fix raw snippets view
  - Fix security issue for member api
  - Fix buildbox integration

v 7.4.2
  - Fix internal snippet exposing for unauthenticated users

v 7.4.1
  - Fix LDAP authentication for Git HTTP access
  - Fix LDAP config lookup for provider 'ldap'
  - Fix public snippets
  - Fix 500 error on projects with nested submodules

v 7.4.0
  - Refactored membership logic
  - Improve error reporting on users API (Julien Bianchi)
  - Refactor test coverage tools usage. Use SIMPLECOV=true to generate it locally
  - Default branch is protected by default
  - Increase unicorn timeout to 60 seconds
  - Sort search autocomplete projects by stars count so most popular go first
  - Add README to tab on project show page
  - Do not delete tmp/repositories itself during clean-up, only its contents
  - Support for backup uploads to remote storage
  - Prevent notes polling when there are not notes
  - Internal ForkService: Prepare support for fork to a given namespace
  - API: Add support for forking a project via the API (Bernhard Kaindl)
  - API: filter project issues by milestone (Julien Bianchi)
  - Fail harder in the backup script
  - Changes to Slack service structure, only webhook url needed
  - Zen mode for wiki and milestones (Robert Schilling)
  - Move Emoji parsing to html-pipeline-gitlab (Robert Schilling)
  - Font Awesome 4.2 integration (Sullivan Senechal)
  - Add Pushover service integration (Sullivan Senechal)
  - Add select field type for services options (Sullivan Senechal)
  - Add cross-project references to the Markdown parser (Vinnie Okada)
  - Add task lists to issue and merge request descriptions (Vinnie Okada)
  - Snippets can be public, internal or private
  - Improve danger zone: ask project path to confirm data-loss action
  - Raise exception on forgery
  - Show build coverage in Merge Requests (requires GitLab CI v5.1)
  - New milestone and label links on issue edit form
  - Improved repository graphs
  - Improve event note display in dashboard and project activity views (Vinnie Okada)
  - Add users sorting to admin area
  - UI improvements
  - Fix ambiguous sha problem with mentioned commit
  - Fixed bug with apostrophe when at mentioning users
  - Add active directory ldap option
  - Developers can push to wiki repo. Protected branches does not affect wiki repo any more
  - Faster rev list
  - Fix branch removal

v 7.3.2
  - Fix creating new file via web editor
  - Use gitlab-shell v2.0.1

v 7.3.1
  - Fix ref parsing in Gitlab::GitAccess
  - Fix error 500 when viewing diff on a file with changed permissions
  - Fix adding comments to MR when source branch is master
  - Fix error 500 when searching description contains relative link

v 7.3.0
  - Always set the 'origin' remote in satellite actions
  - Write authorized_keys in tmp/ during tests
  - Use sockets to connect to Redis
  - Add dormant New Relic gem (can be enabled via environment variables)
  - Expire Rack sessions after 1 week
  - Cleaner signin/signup pages
  - Improved comments UI
  - Better search with filtering, pagination etc
  - Added a checkbox to toggle line wrapping in diff (Yuriy Glukhov)
  - Prevent project stars duplication when fork project
  - Use the default Unicorn socket backlog value of 1024
  - Support Unix domain sockets for Redis
  - Store session Redis keys in 'session:gitlab:' namespace
  - Deprecate LDAP account takeover based on partial LDAP email / GitLab username match
  - Use /bin/sh instead of Bash in bin/web, bin/background_jobs (Pavel Novitskiy)
  - Keyboard shortcuts for productivity (Robert Schilling)
  - API: filter issues by state (Julien Bianchi)
  - API: filter issues by labels (Julien Bianchi)
  - Add system hook for ssh key changes
  - Add blob permalink link (Ciro Santilli)
  - Create annotated tags through UI and API (Sean Edge)
  - Snippets search (Charles Bushong)
  - Comment new push to existing MR
  - Add 'ci' to the blacklist of forbidden names
  - Improve text filtering on issues page
  - Comment & Close button
  - Process git push --all much faster
  - Don't allow edit of system notes
  - Project wiki search (Ralf Seidler)
  - Enabled Shibboleth authentication support (Matus Banas)
  - Zen mode (fullscreen) for issues/MR/notes (Robert Schilling)
  - Add ability to configure webhook timeout via gitlab.yml (Wes Gurney)
  - Sort project merge requests in asc or desc order for updated_at or created_at field (sponsored by O'Reilly Media)
  - Add Redis socket support to 'rake gitlab:shell:install'

v 7.2.1
  - Delete orphaned labels during label migration (James Brooks)
  - Security: prevent XSS with stricter MIME types for raw repo files

v 7.2.0
  - Explore page
  - Add project stars (Ciro Santilli)
  - Log Sidekiq arguments
  - Better labels: colors, ability to rename and remove
  - Improve the way merge request collects diffs
  - Improve compare page for large diffs
  - Expose the full commit message via API
  - Fix 500 error on repository rename
  - Fix bug when MR download patch return invalid diff
  - Test gitlab-shell integration
  - Repository import timeout increased from 2 to 4 minutes allowing larger repos to be imported
  - API for labels (Robert Schilling)
  - API: ability to set an import url when creating project for specific user

v 7.1.1
  - Fix cpu usage issue in Firefox
  - Fix redirect loop when changing password by new user
  - Fix 500 error on new merge request page

v 7.1.0
  - Remove observers
  - Improve MR discussions
  - Filter by description on Issues#index page
  - Fix bug with namespace select when create new project page
  - Show README link after description for non-master members
  - Add @all mention for comments
  - Dont show reply button if user is not signed in
  - Expose more information for issues with webhook
  - Add a mention of the merge request into the default merge request commit message
  - Improve code highlight, introduce support for more languages like Go, Clojure, Erlang etc
  - Fix concurrency issue in repository download
  - Dont allow repository name start with ?
  - Improve email threading (Pierre de La Morinerie)
  - Cleaner help page
  - Group milestones
  - Improved email notifications
  - Contributors API (sponsored by Mobbr)
  - Fix LDAP TLS authentication (Boris HUISGEN)
  - Show VERSION information on project sidebar
  - Improve branch removal logic when accept MR
  - Fix bug where comment form is spawned inside the Reply button
  - Remove Dir.chdir from Satellite#lock for thread-safety
  - Increased default git max_size value from 5MB to 20MB in gitlab.yml. Please update your configs!
  - Show error message in case of timeout in satellite when create MR
  - Show first 100 files for huge diff instead of hiding all
  - Change default admin email from admin@local.host to admin@example.com

v 7.0.0
  - The CPU no longer overheats when you hold down the spacebar
  - Improve edit file UI
  - Add ability to upload group avatar when create
  - Protected branch cannot be removed
  - Developers can remove normal branches with UI
  - Remove branch via API (sponsored by O'Reilly Media)
  - Move protected branches page to Project settings area
  - Redirect to Files view when create new branch via UI
  - Drag and drop upload of image in every markdown-area (Earle Randolph Bunao and Neil Francis Calabroso)
  - Refactor the markdown relative links processing
  - Make it easier to implement other CI services for GitLab
  - Group masters can create projects in group
  - Deprecate ruby 1.9.3 support
  - Only masters can rewrite/remove git tags
  - Add X-Frame-Options SAMEORIGIN to Nginx config so Sidekiq admin is visible
  - UI improvements
  - Case-insensetive search for issues
  - Update to rails 4.1
  - Improve performance of application for projects and groups with a lot of members
  - Formally support Ruby 2.1
  - Include Nginx gitlab-ssl config
  - Add manual language detection for highlight.js
  - Added example.com/:username routing
  - Show notice if your profile is public
  - UI improvements for mobile devices
  - Improve diff rendering performance
  - Drag-n-drop for issues and merge requests between states at milestone page
  - Fix '0 commits' message for huge repositories on project home page
  - Prevent 500 error page when visit commit page from large repo
  - Add notice about huge push over http to unicorn config
  - File action in satellites uses default 30 seconds timeout instead of old 10 seconds one
  - Overall performance improvements
  - Skip init script check on omnibus-gitlab
  - Be more selective when killing stray Sidekiqs
  - Check LDAP user filter during sign-in
  - Remove wall feature (no data loss - you can take it from database)
  - Dont expose user emails via API unless you are admin
  - Detect issues closed by Merge Request description
  - Better email subject lines from email on push service (Alex Elman)
  - Enable identicon for gravatar be default

v 6.9.2
  - Revert the commit that broke the LDAP user filter

v 6.9.1
  - Fix scroll to highlighted line
  - Fix the pagination on load for commits page

v 6.9.0
  - Store Rails cache data in the Redis `cache:gitlab` namespace
  - Adjust MySQL limits for existing installations
  - Add db index on project_id+iid column. This prevents duplicate on iid (During migration duplicates will be removed)
  - Markdown preview or diff during editing via web editor (Evgeniy Sokovikov)
  - Give the Rails cache its own Redis namespace
  - Add ability to set different ssh host, if different from http/https
  - Fix syntax highlighting for code comments blocks
  - Improve comments loading logic
  - Stop refreshing comments when the tab is hidden
  - Improve issue and merge request mobile UI (Drew Blessing)
  - Document how to convert a backup to PostgreSQL
  - Fix locale bug in backup manager
  - Fix can not automerge when MR description is too long
  - Fix wiki backup skip bug
  - Two Step MR creation process
  - Remove unwanted files from satellite working directory with git clean -fdx
  - Accept merge request via API (sponsored by O'Reilly Media)
  - Add more access checks during API calls
  - Block SSH access for 'disabled' Active Directory users
  - Labels for merge requests (Drew Blessing)
  - Threaded emails by setting a Message-ID (Philip Blatter)

v 6.8.0
  - Ability to at mention users that are participating in issue and merge req. discussion
  - Enabled GZip Compression for assets in example Nginx, make sure that Nginx is compiled with --with-http_gzip_static_module flag (this is default in Ubuntu)
  - Make user search case-insensitive (Christopher Arnold)
  - Remove omniauth-ldap nickname bug workaround
  - Drop all tables before restoring a Postgres backup
  - Make the repository downloads path configurable
  - Create branches via API (sponsored by O'Reilly Media)
  - Changed permission of gitlab-satellites directory not to be world accessible
  - Protected branch does not allow force push
  - Fix popen bug in `rake gitlab:satellites:create`
  - Disable connection reaping for MySQL
  - Allow oauth signup without email for twitter and github
  - Fix faulty namespace names that caused 500 on user creation
  - Option to disable standard login
  - Clean old created archives from repository downloads directory
  - Fix download link for huge MR diffs
  - Expose event and mergerequest timestamps in API
  - Fix emails on push service when only one commit is pushed

v 6.7.3
  - Fix the merge notification email not being sent (Pierre de La Morinerie)
  - Drop all tables before restoring a Postgres backup
  - Remove yanked modernizr gem

v 6.7.2
  - Fix upgrader script

v 6.7.1
  - Fix GitLab CI integration

v 6.7.0
  - Increased the example Nginx client_max_body_size from 5MB to 20MB, consider updating it manually on existing installations
  - Add support for Gemnasium as a Project Service (Olivier Gonzalez)
  - Add edit file button to MergeRequest diff
  - Public groups (Jason Hollingsworth)
  - Cleaner headers in Notification Emails (Pierre de La Morinerie)
  - Blob and tree gfm links to anchors work
  - Piwik Integration (Sebastian Winkler)
  - Show contribution guide link for new issue form (Jeroen van Baarsen)
  - Fix CI status for merge requests from fork
  - Added option to remove issue assignee on project issue page and issue edit page (Jason Blanchard)
  - New page load indicator that includes a spinner that scrolls with the page
  - Converted all the help sections into markdown
  - LDAP user filters
  - Streamline the content of notification emails (Pierre de La Morinerie)
  - Fixes a bug with group member administration (Matt DeTullio)
  - Sort tag names using VersionSorter (Robert Speicher)
  - Add GFM autocompletion for MergeRequests (Robert Speicher)
  - Add webhook when a new tag is pushed (Jeroen van Baarsen)
  - Add button for toggling inline comments in diff view
  - Add retry feature for repository import
  - Reuse the GitLab LDAP connection within each request
  - Changed markdown new line behaviour to conform to markdown standards
  - Fix global search
  - Faster authorized_keys rebuilding in `rake gitlab:shell:setup` (requires gitlab-shell 1.8.5)
  - Create and Update MR calls now support the description parameter (Greg Messner)
  - Markdown relative links in the wiki link to wiki pages, markdown relative links in repositories link to files in the repository
  - Added Slack service integration (Federico Ravasio)
  - Better API responses for access_levels (sponsored by O'Reilly Media)
  - Requires at least 2 unicorn workers
  - Requires gitlab-shell v1.9+
  - Replaced gemoji(due to closed licencing problem) with Phantom Open Emoji library(combined SIL Open Font License, MIT License and the CC 3.0 License)
  - Fix `/:username.keys` response content type (Dmitry Medvinsky)

v 6.6.5
  - Added option to remove issue assignee on project issue page and issue edit page (Jason Blanchard)
  - Hide mr close button for comment form if merge request was closed or inline comment
  - Adds ability to reopen closed merge request

v 6.6.4
  - Add missing html escape for highlighted code blocks in comments, issues

v 6.6.3
  - Fix 500 error when edit yourself from admin area
  - Hide private groups for public profiles

v 6.6.2
  - Fix 500 error on branch/tag create or remove via UI

v 6.6.1
  - Fix 500 error on files tab if submodules presents

v 6.6.0
  - Retrieving user ssh keys publically(github style): http://__HOST__/__USERNAME__.keys
  - Permissions: Developer now can manage issue tracker (modify any issue)
  - Improve Code Compare page performance
  - Group avatar
  - Pygments.rb replaced with highlight.js
  - Improve Merge request diff store logic
  - Improve render performnace for MR show page
  - Fixed Assembla hardcoded project name
  - Jira integration documentation
  - Refactored app/services
  - Remove snippet expiration
  - Mobile UI improvements (Drew Blessing)
  - Fix block/remove UI for admin::users#show page
  - Show users' group membership on users' activity page (Robert Djurasaj)
  - User pages are visible without login if user is authorized to a public project
  - Markdown rendered headers have id derived from their name and link to their id
  - Improve application to work faster with large groups (100+ members)
  - Multiple emails per user
  - Show last commit for file when view file source
  - Restyle Issue#show page and MR#show page
  - Ability to filter by multiple labels for Issues page
  - Rails version to 4.0.3
  - Fixed attachment identifier displaying underneath note text (Jason Blanchard)

v 6.5.1
  - Fix branch selectbox when create merge request from fork

v 6.5.0
  - Dropdown menus on issue#show page for assignee and milestone (Jason Blanchard)
  - Add color custimization and previewing to broadcast messages
  - Fixed notes anchors
  - Load new comments in issues dynamically
  - Added sort options to Public page
  - New filters (assigned/authored/all) for Dashboard#issues/merge_requests (sponsored by Say Media)
  - Add project visibility icons to dashboard
  - Enable secure cookies if https used
  - Protect users/confirmation with rack_attack
  - Default HTTP headers to protect against MIME-sniffing, force https if enabled
  - Bootstrap 3 with responsive UI
  - New repository download formats: tar.bz2, zip, tar (Jason Hollingsworth)
  - Restyled accept widgets for MR
  - SCSS refactored
  - Use jquery timeago plugin
  - Fix 500 error for rdoc files
  - Ability to customize merge commit message (sponsored by Say Media)
  - Search autocomplete via ajax
  - Add website url to user profile
  - Files API supports base64 encoded content (sponsored by O'Reilly Media)
  - Added support for Go's repository retrieval (Bruno Albuquerque)

v6.4.3
  - Don't use unicorn worker killer if PhusionPassenger is defined

v6.4.2
  - Fixed wrong behaviour of script/upgrade.rb

v6.4.1
  - Fixed bug with repository rename
  - Fixed bug with project transfer

v 6.4.0
  - Added sorting to project issues page (Jason Blanchard)
  - Assembla integration (Carlos Paramio)
  - Fixed another 500 error with submodules
  - UI: More compact issues page
  - Minimal password length increased to 8 symbols
  - Side-by-side diff view (Steven Thonus)
  - Internal projects (Jason Hollingsworth)
  - Allow removal of avatar (Drew Blessing)
  - Project web hooks now support issues and merge request events
  - Visiting project page while not logged in will redirect to sign-in instead of 404 (Jason Hollingsworth)
  - Expire event cache on avatar creation/removal (Drew Blessing)
  - Archiving old projects (Steven Thonus)
  - Rails 4
  - Add time ago tooltips to show actual date/time
  - UI: Fixed UI for admin system hooks
  - Ruby script for easier GitLab upgrade
  - Do not remove Merge requests if fork project was removed
  - Improve sign-in/signup UX
  - Add resend confirmation link to sign-in page
  - Set noreply@HOSTNAME for reply_to field in all emails
  - Show GitLab API version on Admin#dashboard
  - API Cross-origin resource sharing
  - Show READMe link at project home page
  - Show repo size for projects in Admin area

v 6.3.0
  - API for adding gitlab-ci service
  - Init script now waits for pids to appear after (re)starting before reporting status (Rovanion Luckey)
  - Restyle project home page
  - Grammar fixes
  - Show branches list (which branches contains commit) on commit page (Andrew Kumanyaev)
  - Security improvements
  - Added support for GitLab CI 4.0
  - Fixed issue with 500 error when group did not exist
  - Ability to leave project
  - You can create file in repo using UI
  - You can remove file from repo using UI
  - API: dropped default_branch attribute from project during creation
  - Project default_branch is not stored in db any more. It takes from repo now.
  - Admin broadcast messages
  - UI improvements
  - Dont show last push widget if user removed this branch
  - Fix 500 error for repos with newline in file name
  - Extended html titles
  - API: create/update/delete repo files
  - Admin can transfer project to any namespace
  - API: projects/all for admin users
  - Fix recent branches order

v 6.2.4
  - Security: Cast API private_token to string (CVE-2013-4580)
  - Security: Require gitlab-shell 1.7.8 (CVE-2013-4581, CVE-2013-4582, CVE-2013-4583)
  - Fix for Git SSH access for LDAP users

v 6.2.3
  - Security: More protection against CVE-2013-4489
  - Security: Require gitlab-shell 1.7.4 (CVE-2013-4490, CVE-2013-4546)
  - Fix sidekiq rake tasks

v 6.2.2
  - Security: Update gitlab_git (CVE-2013-4489)

v 6.2.1
  - Security: Fix issue with generated passwords for new users

v 6.2.0
  - Public project pages are now visible to everyone (files, issues, wik, etc.)
    THIS MEANS YOUR ISSUES AND WIKI FOR PUBLIC PROJECTS ARE PUBLICLY VISIBLE AFTER THE UPGRADE
  - Add group access to permissions page
  - Require current password to change one
  - Group owner or admin can remove other group owners
  - Remove group transfer since we have multiple owners
  - Respect authorization in Repository API
  - Improve UI for Project#files page
  - Add more security specs
  - Added search for projects by name to api (Izaak Alpert)
  - Make default user theme configurable (Izaak Alpert)
  - Update logic for validates_merge_request for tree of MR (Andrew Kumanyaev)
  - Rake tasks for web hooks management (Jonhnny Weslley)
  - Extended User API to expose admin and can_create_group for user creation/updating (Boyan Tabakov)
  - API: Remove group
  - API: Remove project
  - Avatar upload on profile page with a maximum of 100KB (Steven Thonus)
  - Store the sessions in Redis instead of the cookie store
  - Fixed relative links in markdown
  - User must confirm their email if signup enabled
  - User must confirm changed email

v 6.1.0
  - Project specific IDs for issues, mr, milestones
    Above items will get a new id and for example all bookmarked issue urls will change.
    Old issue urls are redirected to the new one if the issue id is too high for an internal id.
  - Description field added to Merge Request
  - API: Sudo api calls (Izaak Alpert)
  - API: Group membership api (Izaak Alpert)
  - Improved commit diff
  - Improved large commit handling (Boyan Tabakov)
  - Rewrite: Init script now less prone to errors and keeps better track of the service (Rovanion Luckey)
  - Link issues, merge requests, and commits when they reference each other with GFM (Ash Wilson)
  - Close issues automatically when pushing commits with a special message
  - Improve user removal from admin area
  - Invalidate events cache when project was moved
  - Remove deprecated classes and rake tasks
  - Add event filter for group and project show pages
  - Add links to create branch/tag from project home page
  - Add public-project? checkbox to new-project view
  - Improved compare page. Added link to proceed into Merge Request
  - Send an email to a user when they are added to group
  - New landing page when you have 0 projects

v 6.0.0
  - Feature: Replace teams with group membership
    We introduce group membership in 6.0 as a replacement for teams.
    The old combination of groups and teams was confusing for a lot of people.
    And when the members of a team where changed this wasn't reflected in the project permissions.
    In GitLab 6.0 you will be able to add members to a group with a permission level for each member.
    These group members will have access to the projects in that group.
    Any changes to group members will immediately be reflected in the project permissions.
    You can even have multiple owners for a group, greatly simplifying administration.
  - Feature: Ability to have multiple owners for group
  - Feature: Merge Requests between fork and project (Izaak Alpert)
  - Feature: Generate fingerprint for ssh keys
  - Feature: Ability to create and remove branches with UI
  - Feature: Ability to create and remove git tags with UI
  - Feature: Groups page in profile. You can leave group there
  - API: Allow login with LDAP credentials
  - Redesign: project settings navigation
  - Redesign: snippets area
  - Redesign: ssh keys page
  - Redesign: buttons, blocks and other ui elements
  - Add comment title to rss feed
  - You can use arrows to navigate at tree view
  - Add project filter on dashboard
  - Cache project graph
  - Drop support of root namespaces
  - Default theme is classic now
  - Cache result of methods like authorize_projects, project.team.members etc
  - Remove $.ready events
  - Fix onclick events being double binded
  - Add notification level to group membership
  - Move all project controllers/views under Projects:: module
  - Move all profile controllers/views under Profiles:: module
  - Apply user project limit only for personal projects
  - Unicorn is default web server again
  - Store satellites lock files inside satellites dir
  - Disabled threadsafety mode in rails
  - Fixed bug with loosing MR comments
  - Improved MR comments logic
  - Render readme file for projects in public area

v 5.4.2
  - Security: Cast API private_token to string (CVE-2013-4580)
  - Security: Require gitlab-shell 1.7.8 (CVE-2013-4581, CVE-2013-4582, CVE-2013-4583)

v 5.4.1
  - Security: Fixes for CVE-2013-4489
  - Security: Require gitlab-shell 1.7.4 (CVE-2013-4490, CVE-2013-4546)

v 5.4.0
  - Ability to edit own comments
  - Documentation improvements
  - Improve dashboard projects page
  - Fixed nav for empty repos
  - GitLab Markdown help page
  - Misspelling fixes
  - Added support of unicorn and fog gems
  - Added client list to API doc
  - Fix PostgreSQL database restoration problem
  - Increase snippet content column size
  - allow project import via git:// url
  - Show participants on issues, including mentions
  - Notify mentioned users with email

v 5.3.0
  - Refactored services
  - Campfire service added
  - HipChat service added
  - Fixed bug with LDAP + git over http
  - Fixed bug with google analytics code being ignored
  - Improve sign-in page if ldap enabled
  - Respect newlines in wall messages
  - Generate the Rails secret token on first run
  - Rename repo feature
  - Init.d: remove gitlab.socket on service start
  - Api: added teams api
  - Api: Prevent blob content being escaped
  - Api: Smart deploy key add behaviour
  - Api: projects/owned.json return user owned project
  - Fix bug with team assignation on project from #4109
  - Advanced snippets: public/private, project/personal (Andrew Kulakov)
  - Repository Graphs (Karlo Nicholas T. Soriano)
  - Fix dashboard lost if comment on commit
  - Update gitlab-grack. Fixes issue with --depth option
  - Fix project events duplicate on project page
  - Fix postgres error when displaying network graph.
  - Fix dashboard event filter when navigate via turbolinks
  - init.d: Ensure socket is removed before starting service
  - Admin area: Style teams:index, group:show pages
  - Own page for failed forking
  - Scrum view for milestone

v 5.2.0
  - Turbolinks
  - Git over http with ldap credentials
  - Diff with better colors and some spacing on the corners
  - Default values for project features
  - Fixed huge_commit view
  - Restyle project clone panel
  - Move Gitlab::Git code to gitlab_git gem
  - Move update docs in repo
  - Requires gitlab-shell v1.4.0
  - Fixed submodules listing under file tab
  - Fork feature (Angus MacArthur)
  - git version check in gitlab:check
  - Shared deploy keys feature
  - Ability to generate default labels set for issues
  - Improve gfm autocomplete (Harold Luo)
  - Added support for Google Analytics
  - Code search feature (Javier Castro)

v 5.1.0
  - You can login with email or username now
  - Corrected project transfer rollback when repository cannot be moved
  - Move both repo and wiki when project transfer requested
  - Admin area: project editing was removed from admin namespace
  - Access: admin user has now access to any project.
  - Notification settings
  - Gitlab::Git set of objects to abstract from grit library
  - Replace Unicorn web server with Puma
  - Backup/Restore refactored. Backup dump project wiki too now
  - Restyled Issues list. Show milestone version in issue row
  - Restyled Merge Request list
  - Backup now dump/restore uploads
  - Improved performance of dashboard (Andrew Kumanyaev)
  - File history now tracks renames (Akzhan Abdulin)
  - Drop wiki migration tools
  - Drop sqlite migration tools
  - project tagging
  - Paginate users in API
  - Restyled network graph (Hiroyuki Sato)

v 5.0.1
  - Fixed issue with gitlab-grit being overridden by grit

v 5.0.0
  - Replaced gitolite with gitlab-shell
  - Removed gitolite-related libraries
  - State machine added
  - Setup gitlab as git user
  - Internal API
  - Show team tab for empty projects
  - Import repository feature
  - Updated rails
  - Use lambda for scopes
  - Redesign admin area -> users
  - Redesign admin area -> user
  - Secure link to file attachments
  - Add validations for Group and Team names
  - Restyle team page for project
  - Update capybara, rspec-rails, poltergeist to recent versions
  - Wiki on git using Gollum
  - Added Solarized Dark theme for code review
  - Don't show user emails in autocomplete lists, profile pages
  - Added settings tab for group, team, project
  - Replace user popup with icons in header
  - Handle project moving with gitlab-shell
  - Added select2-rails for selectboxes with ajax data load
  - Fixed search field on projects page
  - Added teams to search autocomplete
  - Move groups and teams on dashboard sidebar to sub-tabs
  - API: improved return codes and docs. (Felix Gilcher, Sebastian Ziebell)
  - Redesign wall to be more like chat
  - Snippets, Wall features are disabled by default for new projects

v 4.2.0
  - Teams
  - User show page. Via /u/username
  - Show help contents on pages for better navigation
  - Async gitolite calls
  - added satellites logs
  - can_create_group, can_create_team booleans for User
  - Process web hooks async
  - GFM: Fix images escaped inside links
  - Network graph improved
  - Switchable branches for network graph
  - API: Groups
  - Fixed project download

v 4.1.0
  - Optional Sign-Up
  - Discussions
  - Satellites outside of tmp
  - Line numbers for blame
  - Project public mode
  - Public area with unauthorized access
  - Load dashboard events with ajax
  - remember dashboard filter in cookies
  - replace resque with sidekiq
  - fix routing issues
  - cleanup rake tasks
  - fix backup/restore
  - scss cleanup
  - show preview for note images
  - improved network-graph
  - get rid of app/roles/
  - added new classes Team, Repository
  - Reduce amount of gitolite calls
  - Ability to add user in all group projects
  - remove deprecated configs
  - replaced Korolev font with open font
  - restyled admin/dashboard page
  - restyled admin/projects page

v 4.0.0
  - Remove project code and path from API. Use id instead
  - Return valid cloneable url to repo for web hook
  - Fixed backup issue
  - Reorganized settings
  - Fixed commits compare
  - Refactored scss
  - Improve status checks
  - Validates presence of User#name
  - Fixed postgres support
  - Removed sqlite support
  - Modified post-receive hook
  - Milestones can be closed now
  - Show comment events on dashboard
  - Quick add team members via group#people page
  - [API] expose created date for hooks and SSH keys
  - [API] list, create issue notes
  - [API] list, create snippet notes
  - [API] list, create wall notes
  - Remove project code - use path instead
  - added username field to user
  - rake task to fill usernames based on emails create namespaces for users
  - STI Group < Namespace
  - Project has namespace_id
  - Projects with namespaces also namespaced in gitolite and stored in subdir
  - Moving project to group will move it under group namespace
  - Ability to move project from namespaces to another
  - Fixes commit patches getting escaped (see #2036)
  - Support diff and patch generation for commits and merge request
  - MergeReqest doesn't generate a temporary file for the patch any more
  - Update the UI to allow downloading Patch or Diff

v 3.1.0
  - Updated gems
  - Services: Gitlab CI integration
  - Events filter on dashboard
  - Own namespace for redis/resque
  - Optimized commit diff views
  - add alphabetical order for projects admin page
  - Improved web editor
  - Commit stats page
  - Documentation split and cleanup
  - Link to commit authors everywhere
  - Restyled milestones list
  - added Milestone to Merge Request
  - Restyled Top panel
  - Refactored Satellite Code
  - Added file line links
  - moved from capybara-webkit to poltergeist + phantomjs

v 3.0.3
  - Fixed bug with issues list in Chrome
  - New Feature: Import team from another project

v 3.0.2
  - Fixed gitlab:app:setup
  - Fixed application error on empty project in admin area
  - Restyled last push widget

v 3.0.1
  - Fixed git over http

v 3.0.0
  - Projects groups
  - Web Editor
  - Fixed bug with gitolite keys
  - UI improved
  - Increased performance of application
  - Show user avatar in last commit when browsing Files
  - Refactored Gitlab::Merge
  - Use Font Awesome for icons
  - Separate observing of Note and MergeRequests
  - Milestone "All Issues" filter
  - Fix issue close and reopen button text and styles
  - Fix forward/back while browsing Tree hierarchy
  - Show number of notes for commits and merge requests
  - Added support pg from box and update installation doc
  - Reject ssh keys that break gitolite
  - [API] list one project hook
  - [API] edit project hook
  - [API] list project snippets
  - [API] allow to authorize using private token in HTTP header
  - [API] add user creation

v 2.9.1
  - Fixed resque custom config init

v 2.9.0
  - fixed inline notes bugs
  - refactored rspecs
  - refactored gitolite backend
  - added factory_girl
  - restyled projects list on dashboard
  - ssh keys validation to prevent gitolite crash
  - send notifications if changed permission in project
  - scss refactoring. gitlab_bootstrap/ dir
  - fix git push http body bigger than 112k problem
  - list of labels  page under issues tab
  - API for milestones, keys
  - restyled buttons
  - OAuth
  - Comment order changed

v 2.8.1
  - ability to disable gravatars
  - improved MR diff logic
  - ssh key help page

v 2.8.0
  - Gitlab Flavored Markdown
  - Bulk issues update
  - Issues API
  - Cucumber coverage increased
  - Post-receive files fixed
  - UI improved
  - Application cleanup
  - more cucumber
  - capybara-webkit + headless

v 2.7.0
  - Issue Labels
  - Inline diff
  - Git HTTP
  - API
  - UI improved
  - System hooks
  - UI improved
  - Dashboard events endless scroll
  - Source performance increased

v 2.6.0
  - UI polished
  - Improved network graph + keyboard nav
  - Handle huge commits
  - Last Push widget
  - Bugfix
  - Better performance
  - Email in resque
  - Increased test coverage
  - Ability to remove branch with MR accept
  - a lot of code refactored

v 2.5.0
  - UI polished
  - Git blame for file
  - Bugfix
  - Email in resque
  - Better test coverage

v 2.4.0
  - Admin area stats page
  - Ability to block user
  - Simplified dashboard area
  - Improved admin area
  - Bootstrap 2.0
  - Responsive layout
  - Big commits handling
  - Performance improved
  - Milestones

v 2.3.1
  - Issues pagination
  - ssl fixes
  - Merge Request pagination

v 2.3.0
  - Dashboard r1
  - Search r1
  - Project page
  - Close merge request on push
  - Persist MR diff after merge
  - mysql support
  - Documentation

v 2.2.0
  - We’ve added support of LDAP auth
  - Improved permission logic (4 roles system)
  - Protected branches (now only masters can push to protected branches)
  - Usability improved
  - twitter bootstrap integrated
  - compare view between commits
  - wiki feature
  - now you can enable/disable issues, wiki, wall features per project
  - security fixes
  - improved code browsing (ajax branch switch etc)
  - improved per-line commenting
  - git submodules displayed
  - moved to rails 3.2
  - help section improved

v 2.1.0
  - Project tab r1
  - List branches/tags
  - per line comments
  - mass user import

v 2.0.0
  - gitolite as main git host system
  - merge requests
  - project/repo access
  - link to commit/issue feed
  - design tab
  - improved email notifications
  - restyled dashboard
  - bugfix

v 1.2.2
  - common config file gitlab.yml
  - issues restyle
  - snippets restyle
  - clickable news feed header on dashboard
  - bugfix

v 1.2.1
  - bugfix

v 1.2.0
  - new design
  - user dashboard
  - network graph
  - markdown support for comments
  - encoding issues
  - wall like twitter timeline

v 1.1.0
  - project dashboard
  - wall redesigned
  - feature: code snippets
  - fixed horizontal scroll on file preview
  - fixed app crash if commit message has invalid chars
  - bugfix & code cleaning

v 1.0.2
  - fixed bug with empty project
  - added adv validation for project path & code
  - feature: issues can be sortable
  - bugfix
  - username displayed on top panel

v 1.0.1
  - fixed: with invalid source code for commit
  - fixed: lose branch/tag selection when use tree navigation
  - when history clicked - display path
  - bug fix & code cleaning

v 1.0.0
  - bug fix
  - projects preview mode

v 0.9.6
  - css fix
  - new repo empty tree until restart server - fixed

v 0.9.4
  - security improved
  - authorization improved
  - html escaping
  - bug fix
  - increased test coverage
  - design improvements

v 0.9.1
  - increased test coverage
  - design improvements
  - new issue email notification
  - updated app name
  - issue redesigned
  - issue can be edit

v 0.8.0
  - syntax highlight for main file types
  - redesign
  - stability
  - security fixes
  - increased test coverage
  - email notification<|MERGE_RESOLUTION|>--- conflicted
+++ resolved
@@ -18,12 +18,9 @@
   - Fix Error 500 when viewing user's personal projects from admin page (Stan Hu)
   - Fix: Raw private snippets access workflow
   - Prevent "413 Request entity too large" errors when pushing large files with LFS
-<<<<<<< HEAD
   - Fix: As an admin, cannot add oneself as a member to a group/project
-=======
   - Fix invalid links within projects dashboard header
   - Make current user the first user in assignee dropdown in issues detail page (Stan Hu)
->>>>>>> e7e22ece
 
 v 8.2.1
   - Forcefully update builds that didn't want to update with state machine
