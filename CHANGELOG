Please view this file on the master branch, on stable branches it's out of date.

v 7.11.0 (unreleased)
<<<<<<< HEAD
  - Make Reply-To config apply to change e-mail confirmation and other Devise notifications (Stan Hu)
  - Add application setting to restrict user signups to e-mail domains (Stan Hu)
  - Don't allow a merge request to be merged when its title starts with "WIP".
  - Add a page title to every page.
=======
  - Allow primary email to be set to an email that you've already added.
>>>>>>> d386bb78
  - Get Gitorious importer to work again.
  - Fix clone URL field and X11 Primary selection (Dmitry Medvinsky)
  - Ignore invalid lines in .gitmodules
  - Fix "Cannot move project" error message from popping up after a successful transfer (Stan Hu)
  - Redirect to sign in page after signing out.
  - Fix "Hello @username." references not working by no longer allowing usernames to end in period.
  - Fix "Revspec not found" errors when viewing diffs in a forked project with submodules (Stan Hu)
  -
  - Fix broken file browsing with relative submodule in personal projects (Stan Hu)
  - Fix DB error when trying to tag a repository (Stan Hu)
  - Add "Reply quoting selected text" shortcut key (`r`)
  - Fix bug causing `@whatever` inside an issue's first code block to be picked up as a user mention.
  - Fix bug causing `@whatever` inside an inline code snippet (backtick-style) to be picked up as a user mention.
  -
  - Show Atom feed buttons everywhere where applicable.
  - Add project activity atom feed.
  - Don't crash when an MR from a fork has a cross-reference comment from the target project on of its commits.
  - Include commit comments in MR from a forked project.
  - Fix adding new group members from admin area
  - Add default project and snippet visibility settings to the admin web UI.
  - Show incompatible projects in Google Code import status (Stan Hu)
  - Fix bug where commit data would not appear in some subdirectories (Stan Hu)
  - Fix bug where Slack service channel was not saved in admin template settings. (Stan Hu)
  - Move snippets UI to fluid layout
  - Improve UI for sidebar. Increase separation between navigation and content
  - Improve new project command options (Ben Bodenmiller)
  - Prevent sending empty messages to HipChat (Chulki Lee)
  - Improve UI for mobile phones on dashboard and project pages
  - Add room notification and message color option for HipChat
  - Allow to use non-ASCII letters and dashes in project and namespace name. (Jakub Jirutka)
  - Add footnotes support to Markdown (Guillaume Delbergue)

v 7.10.0
  - Ignore submodules that are defined in .gitmodules but are checked in as directories.
  - Allow projects to be imported from Google Code.
  - Remove access control for uploaded images to fix broken images in emails (Hannes Rosenögger)
  - Allow users to be invited by email to join a group or project.
  - Don't crash when project repository doesn't exist.
  - Add config var to block auto-created LDAP users.
  - Don't use HTML ellipsis in EmailsOnPush subject truncated commit message.
  - Set EmailsOnPush reply-to address to committer email when enabled.
  - Fix broken file browsing with a submodule that contains a relative link (Stan Hu)
  - Fix persistent XSS vulnerability around profile website URLs.
  - Fix project import URL regex to prevent arbitary local repos from being imported.
  - Fix directory traversal vulnerability around uploads routes.
  - Fix directory traversal vulnerability around help pages.
  - Don't leak existence of project via search autocomplete.
  - Don't leak existence of group or project via search.
  - Fix bug where Wiki pages that included a '/' were no longer accessible (Stan Hu)
  - Fix bug where error messages from Dropzone would not be displayed on the issues page (Stan Hu)
  - Add a rake task to check repository integrity with `git fsck`
  - Add ability to configure Reply-To address in gitlab.yml (Stan Hu)
  - Move current user to the top of the list in assignee/author filters (Stan Hu)
  - Fix broken side-by-side diff view on merge request page (Stan Hu)
  - Set Application controller default URL options to ensure all url_for calls are consistent (Stan Hu)
  - Allow HTML tags in Markdown input
  - Fix code unfold not working on Compare commits page (Stan Hu)
  - Fix generating SSH key fingerprints with OpenSSH 6.8. (Sašo Stanovnik)
  - Fix "Import projects from" button to show the correct instructions (Stan Hu)
  - Fix dots in Wiki slugs causing errors (Stan Hu)
  - Make maximum attachment size configurable via Application Settings (Stan Hu)
  - Update poltergeist to version 1.6.0 to support PhantomJS 2.0 (Zeger-Jan van de Weg)
  - Fix cross references when usernames, milestones, or project names contain underscores (Stan Hu)
  - Disable reference creation for comments surrounded by code/preformatted blocks (Stan Hu)
  - Reduce Rack Attack false positives causing 403 errors during HTTP authentication (Stan Hu)
  - enable line wrapping per default and remove the checkbox to toggle it (Hannes Rosenögger)
  - Fix a link in the patch update guide
  - Add a service to support external wikis (Hannes Rosenögger)
  - Omit the "email patches" link and fix plain diff view for merge commits
  - List new commits for newly pushed branch in activity view.
  - Add sidetiq gem dependency to match EE
  - Add changelog, license and contribution guide links to project tab bar.
  - Improve diff UI
  - Fix alignment of navbar toggle button (Cody Mize)
  - Fix checkbox rendering for nested task lists
  - Identical look of selectboxes in UI
  - Upgrade the gitlab_git gem to version 7.1.3
  - Move "Import existing repository by URL" option to button.
  - Improve error message when save profile has error.
  - Passing the name of pushed ref to CI service (requires GitLab CI 7.9+)
  - Add location field to user profile
  - Fix print view for markdown files and wiki pages
  - Fix errors when deleting old backups
  - Improve GitLab performance when working with git repositories
  - Add tag message and last commit to tag hook (Kamil Trzciński)
  - Restrict permissions on backup files
  - Improve oauth accounts UI in profile page
  - Add ability to unlink connected accounts
  - Replace commits calendar with faster contribution calendar that includes issues and merge requests
  - Add inifinite scroll to user page activity
  - Don't include system notes in issue/MR comment count.
  - Don't mark merge request as updated when merge status relative to target branch changes.
  - Link note avatar to user.
  - Make Git-over-SSH errors more descriptive.
  - Fix EmailsOnPush.
  - Refactor issue filtering
  - AJAX selectbox for issue assignee and author filters
  - Fix issue with missing options in issue filtering dropdown if selected one
  - Prevent holding Control-Enter or Command-Enter from posting comment multiple times.
  - Prevent note form from being cleared when submitting failed.
  - Improve file icons rendering on tree (Sullivan Sénéchal)
  - API: Add pagination to project events
  - Get issue links in notification mail to work again.
  - Don't show commit comment button when user is not signed in.
  - Fix admin user projects lists.
  - Don't leak private group existence by redirecting from namespace controller to group controller.
  - Ability to skip some items from backup (database, respositories or uploads)
  - Archive repositories in background worker.
  - Import GitHub, Bitbucket or GitLab.com projects owned by authenticated user into current namespace.
  - Project labels are now available over the API under the "tag_list" field (Cristian Medina) 
  - Fixed link paths for HTTP and SSH on the admin project view (Jeremy Maziarz)
  - Fix and improve help rendering (Sullivan Sénéchal)
  - Fix final line in EmailsOnPush email diff being rendered as error.
  - Authometic setup GitLab CI project for forks if origin project has GitLab CI enabled
  - Prevent duplicate Buildkite service creation.
  - Fix git over ssh errors 'fatal: protocol error: bad line length character' 
  - Automatically setup GitLab CI project for forks if origin project has GitLab CI enabled
  - Bust group page project list cache when namespace name or path changes.
  - Explicitly set image alt-attribute to prevent graphical glitches if gravatars could not be loaded
  - Allow user to choose a public email to show on public profile
  - Remove truncation from issue titles on milestone page (Jason Blanchard)
  - Fix stuck Merge Request merging events from old installations (Ben Bodenmiller)
  - Fix merge request comments on files with multiple commits
  - Fix Resource Owner Password Authentication Flow
  
v 7.9.4
  - Security: Fix project import URL regex to prevent arbitary local repos from being imported
  - Fixed issue where only 25 commits would load in file listings
  - Fix LDAP identities  after config update

v 7.9.3
  - Contains no changes
  - Add icons to Add dropdown items.
  - Allow admin to create public deploy keys that are accessible to any project.
  - Warn when gitlab-shell version doesn't match requirement.
  - Skip email confirmation when set by admin or via LDAP.
  - Only allow users to reference groups, projects, issues, MRs, commits they have access to.

v 7.9.3
  - Contains no changes

v 7.9.2
  - Contains no changes

v 7.9.1
  - Include missing events and fix save functionality in admin service template settings form (Stan Hu)
  - Fix "Import projects from" button to show the correct instructions (Stan Hu)
  - Fix OAuth2 issue importing a new project from GitHub and GitLab (Stan Hu)
  - Fix for LDAP with commas in DN
  - Fix missing events and in admin Slack service template settings form (Stan Hu)
  - Don't show commit comment button when user is not signed in.
  - Downgrade gemnasium-gitlab-service gem

v 7.9.0
  - Add HipChat integration documentation (Stan Hu)
  - Update documentation for object_kind field in Webhook push and tag push Webhooks (Stan Hu)
  - Fix broken email images (Hannes Rosenögger)
  - Automatically config git if user forgot, where possible (Zeger-Jan van de Weg)
  - Fix mass SQL statements on initial push (Hannes Rosenögger)
  - Add tag push notifications and normalize HipChat and Slack messages to be consistent (Stan Hu)
  - Add comment notification events to HipChat and Slack services (Stan Hu)
  - Add issue and merge request events to HipChat and Slack services (Stan Hu)
  - Fix merge request URL passed to Webhooks. (Stan Hu)
  - Fix bug that caused a server error when editing a comment to "+1" or "-1" (Stan Hu)
  - Fix code preview theme setting for comments, issues, merge requests, and snippets (Stan Hu)
  - Move labels/milestones tabs to sidebar
  - Upgrade Rails gem to version 4.1.9.
  - Improve error messages for file edit failures
  - Improve UI for commits, issues and merge request lists
  - Fix commit comments on first line of diff not rendering in Merge Request Discussion view.
  - Allow admins to override restricted project visibility settings.
  - Move restricted visibility settings from gitlab.yml into the web UI.
  - Improve trigger merge request hook when source project branch has been updated (Kirill Zaitsev)
  - Save web edit in new branch
  - Fix ordering of imported but unchanged projects (Marco Wessel)
  - Mobile UI improvements: make aside content expandable
  - Expose avatar_url in projects API
  - Fix checkbox alignment on the application settings page.
  - Generalize image upload in drag and drop in markdown to all files (Hannes Rosenögger)
  - Fix mass-unassignment of issues (Robert Speicher)
  - Fix hidden diff comments in merge request discussion view
  - Allow user confirmation to be skipped for new users via API
  - Add a service to send updates to an Irker gateway (Romain Coltel)
  - Add brakeman (security scanner for Ruby on Rails)
  - Slack username and channel options
  - Add grouped milestones from all projects to dashboard.
  - Web hook sends pusher email as well as commiter
  - Add Bitbucket omniauth provider.
  - Add Bitbucket importer.
  - Support referencing issues to a project whose name starts with a digit
  - Condense commits already in target branch when updating merge request source branch.
  - Send notifications and leave system comments when bulk updating issues.
  - Automatically link commit ranges to compare page: sha1...sha4 or sha1..sha4 (includes sha1 in comparison)
  - Move groups page from profile to dashboard
  - Starred projects page at dashboard
  - Blocking user does not remove him/her from project/groups but show blocked label
  - Change subject of EmailsOnPush emails to include namespace, project and branch.
  - Change subject of EmailsOnPush emails to include first commit message when multiple were pushed.
  - Remove confusing footer from EmailsOnPush mail body.
  - Add list of changed files to EmailsOnPush emails.
  - Add option to send EmailsOnPush emails from committer email if domain matches.
  - Add option to disable code diffs in EmailOnPush emails.
  - Wrap commit message in EmailsOnPush email.
  - Send EmailsOnPush emails when deleting commits using force push.
  - Fix EmailsOnPush email comparison link to include first commit.
  - Fix highliht of selected lines in file
  - Reject access to group/project avatar if the user doesn't have access.
  - Add database migration to clean group duplicates with same path and name (Make sure you have a backup before update)
  - Add GitLab active users count to rake gitlab:check
  - Starred projects page at dashboard
  - Make email display name configurable
  - Improve json validation in hook data
  - Use Emoji One
  - Updated emoji help documentation to properly reference EmojiOne.
  - Fix missing GitHub organisation repositories on import page.
  - Added blue theme
  - Remove annoying notice messages when create/update merge request
  - Allow smb:// links in Markdown text.
  - Filter merge request by title or description at Merge Requests page
  - Block user if he/she was blocked in Active Directory
  - Fix import pages not working after first load.
  - Use custom LDAP label in LDAP signin form.
  - Execute hooks and services when branch or tag is created or deleted through web interface.
  - Block and unblock user if he/she was blocked/unblocked in Active Directory
  - Raise recommended number of unicorn workers from 2 to 3
  - Use same layout and interactivity for project members as group members.
  - Prevent gitlab-shell character encoding issues by receiving its changes as raw data.
  - Ability to unsubscribe/subscribe to issue or merge request
  - Delete deploy key when last connection to a project is destroyed.
  - Fix invalid Atom feeds when using emoji, horizontal rules, or images (Christian Walther)
  - Backup of repositories with tar instead of git bundle (only now are git-annex files included in the backup)
  - Add canceled status for CI
  - Send EmailsOnPush email when branch or tag is created or deleted.
  - Faster merge request processing for large repository
  - Prevent doubling AJAX request with each commit visit via Turbolink
  - Prevent unnecessary doubling of js events on import pages and user calendar

v 7.8.4
  - Fix issue_tracker_id substitution in custom issue trackers
  - Fix path and name duplication in namespaces

v 7.8.3
  - Bump version of gitlab_git fixing annotated tags without message

v 7.8.2
  - Fix service migration issue when upgrading from versions prior to 7.3
  - Fix setting of the default use project limit via admin UI
  - Fix showing of already imported projects for GitLab and Gitorious importers
  - Fix response of push to repository to return "Not found" if user doesn't have access
  - Fix check if user is allowed to view the file attachment
  - Fix import check for case sensetive namespaces
  - Increase timeout for Git-over-HTTP requests to 1 hour since large pulls/pushes can take a long time.
  - Properly handle autosave local storage exceptions.
  - Escape wildcards when searching LDAP by username.

v 7.8.1
  - Fix run of custom post receive hooks
  - Fix migration that caused issues when upgrading to version 7.8 from versions prior to 7.3
  - Fix the warning for LDAP users about need to set password
  - Fix avatars which were not shown for non logged in users
  - Fix urls for the issues when relative url was enabled

v 7.8.0
  - Fix access control and protection against XSS for note attachments and other uploads.
  - Replace highlight.js with rouge-fork rugments (Stefan Tatschner)
  - Make project search case insensitive (Hannes Rosenögger)
  - Include issue/mr participants in list of recipients for reassign/close/reopen emails
  - Expose description in groups API
  - Better UI for project services page
  - Cleaner UI for web editor
  - Add diff syntax highlighting in email-on-push service notifications (Hannes Rosenögger)
  - Add API endpoint to fetch all changes on a MergeRequest (Jeroen van Baarsen)
  - View note image attachments in new tab when clicked instead of downloading them
  - Improve sorting logic in UI and API. Explicitly define what sorting method is used by default
  - Fix overflow at sidebar when have several items
  - Add notes for label changes in issue and merge requests
  - Show tags in commit view (Hannes Rosenögger)
  - Only count a user's vote once on a merge request or issue (Michael Clarke)
  - Increase font size when browse source files and diffs
  - Service Templates now let you set default values for all services
  - Create new file in empty repository using GitLab UI
  - Ability to clone project using oauth2 token
  - Upgrade Sidekiq gem to version 3.3.0
  - Stop git zombie creation during force push check
  - Show success/error messages for test setting button in services
  - Added Rubocop for code style checks
  - Fix commits pagination
  - Async load a branch information at the commit page
  - Disable blacklist validation for project names
  - Allow configuring protection of the default branch upon first push (Marco Wessel)
  - Add gitlab.com importer
  - Add an ability to login with gitlab.com
  - Add a commit calendar to the user profile (Hannes Rosenögger)
  - Submit comment on command-enter
  - Notify all members of a group when that group is mentioned in a comment, for example: `@gitlab-org` or `@sales`.
  - Extend issue clossing pattern to include "Resolve", "Resolves", "Resolved", "Resolving" and "Close" (Julien Bianchi and Hannes Rosenögger)
  - Fix long broadcast message cut-off on left sidebar (Visay Keo)
  - Add Project Avatars (Steven Thonus and Hannes Rosenögger)
  - Password reset token validity increased from 2 hours to 2 days since it is also send on account creation.
  - Edit group members via API
  - Enable raw image paste from clipboard, currently Chrome only (Marco Cyriacks)
  - Add action property to merge request hook (Julien Bianchi)
  - Remove duplicates from group milestone participants list.
  - Add a new API function that retrieves all issues assigned to a single milestone (Justin Whear and Hannes Rosenögger)
  - API: Access groups with their path (Julien Bianchi)
  - Added link to milestone and keeping resource context on smaller viewports for issues and merge requests (Jason Blanchard)
  - Allow notification email to be set separately from primary email.
  - API: Add support for editing an existing project (Mika Mäenpää and Hannes Rosenögger)
  - Don't have Markdown preview fail for long comments/wiki pages.
  - When test web hook - show error message instead of 500 error page if connection to hook url was reset
  - Added support for firing system hooks on group create/destroy and adding/removing users to group (Boyan Tabakov)
  - Added persistent collapse button for left side nav bar (Jason Blanchard)
  - Prevent losing unsaved comments by automatically restoring them when comment page is loaded again.
  - Don't allow page to be scaled on mobile.
  - Clean the username acquired from OAuth/LDAP so it doesn't fail username validation and block signing up.
  - Show assignees in merge request index page (Kelvin Mutuma)
  - Link head panel titles to relevant root page.
  - Allow users that signed up via OAuth to set their password in order to use Git over HTTP(S).
  - Show users button to share their newly created public or internal projects on twitter
  - Add quick help links to the GitLab pricing and feature comparison pages.
  - Fix duplicate authorized applications in user profile and incorrect application client count in admin area.
  - Make sure Markdown previews always use the same styling as the eventual destination.
  - Remove deprecated Group#owner_id from API
  - Show projects user contributed to on user page. Show stars near project on user page.
  - Improve database performance for GitLab
  - Add Asana service (Jeremy Benoist)
  - Improve project web hooks with extra data

v 7.7.2
  - Update GitLab Shell to version 2.4.2 that fixes a bug when developers can push to protected branch
  - Fix issue when LDAP user can't login with existing GitLab account

v 7.7.1
  - Improve mention autocomplete performance
  - Show setup instructions for GitHub import if disabled
  - Allow use http for OAuth applications

v 7.7.0
  - Import from GitHub.com feature
  - Add Jetbrains Teamcity CI service (Jason Lippert)
  - Mention notification level
  - Markdown preview in wiki (Yuriy Glukhov)
  - Raise group avatar filesize limit to 200kb
  - OAuth applications feature
  - Show user SSH keys in admin area
  - Developer can push to protected branches option
  - Set project path instead of project name in create form
  - Block Git HTTP access after 10 failed authentication attempts
  - Updates to the messages returned by API (sponsored by O'Reilly Media)
  - New UI layout with side navigation
  - Add alert message in case of outdated browser (IE < 10)
  - Added API support for sorting projects
  - Update gitlab_git to version 7.0.0.rc14
  - Add API project search filter option for authorized projects
  - Fix File blame not respecting branch selection
  - Change some of application settings on fly in admin area UI
  - Redesign signin/signup pages
  - Close standard input in Gitlab::Popen.popen
  - Trigger GitLab CI when push tags
  - When accept merge request - do merge using sidaekiq job
  - Enable web signups by default
  - Fixes for diff comments: drag-n-drop images, selecting images
  - Fixes for edit comments: drag-n-drop images, preview mode, selecting images, save & update
  - Remove password strength indicator



v 7.6.0
  - Fork repository to groups
  - New rugged version
  - Add CRON=1 backup setting for quiet backups
  - Fix failing wiki restore
  - Add optional Sidekiq MemoryKiller middleware (enabled via SIDEKIQ_MAX_RSS env variable)
  - Monokai highlighting style now more faithful to original design (Mark Riedesel)
  - Create project with repository in synchrony
  - Added ability to create empty repo or import existing one if project does not have repository
  - Reactivate highlight.js language autodetection
  - Mobile UI improvements
  - Change maximum avatar file size from 100KB to 200KB
  - Strict validation for snippet file names
  - Enable Markdown preview for issues, merge requests, milestones, and notes (Vinnie Okada)
  - In the docker directory is a container template based on the Omnibus packages.
  - Update Sidekiq to version 2.17.8
  - Add author filter to project issues and merge requests pages
  - Atom feed for user activity
  - Support multiple omniauth providers for the same user
  - Rendering cross reference in issue title and tooltip for merge request
  - Show username in comments
  - Possibility to create Milestones or Labels when Issues are disabled
  - Fix bug with showing gpg signature in tag

v 7.5.3
  - Bump gitlab_git to 7.0.0.rc12 (includes Rugged 0.21.2)

v 7.5.2
  - Don't log Sidekiq arguments by default
  - Fix restore of wiki repositories from backups

v 7.5.1
  - Add missing timestamps to 'members' table

v 7.5.0
  - API: Add support for Hipchat (Kevin Houdebert)
  - Add time zone configuration in gitlab.yml (Sullivan Senechal)
  - Fix LDAP authentication for Git HTTP access
  - Run 'GC.start' after every EmailsOnPushWorker job
  - Fix LDAP config lookup for provider 'ldap'
  - Drop all sequences during Postgres database restore
  - Project title links to project homepage (Ben Bodenmiller)
  - Add Atlassian Bamboo CI service (Drew Blessing)
  - Mentioned @user will receive email even if he is not participating in issue or commit
  - Session API: Use case-insensitive authentication like in UI (Andrey Krivko)
  - Tie up loose ends with annotated tags: API & UI (Sean Edge)
  - Return valid json for deleting branch via API (sponsored by O'Reilly Media)
  - Expose username in project events API (sponsored by O'Reilly Media)
  - Adds comments to commits in the API
  - Performance improvements
  - Fix post-receive issue for projects with deleted forks
  - New gitlab-shell version with custom hooks support
  - Improve code
  - GitLab CI 5.2+ support (does not support older versions)
  - Fixed bug when you can not push commits starting with 000000 to protected branches
  - Added a password strength indicator
  - Change project name and path in one form
  - Display renamed files in diff views (Vinnie Okada)
  - Fix raw view for public snippets
  - Use secret token with GitLab internal API.
  - Add missing timestamps to 'members' table

v 7.4.3
  - Fix raw snippets view
  - Fix security issue for member api
  - Fix buildbox integration

v 7.4.2
  - Fix internal snippet exposing for unauthenticated users

v 7.4.1
  - Fix LDAP authentication for Git HTTP access
  - Fix LDAP config lookup for provider 'ldap'
  - Fix public snippets
  - Fix 500 error on projects with nested submodules

v 7.4.0
  - Refactored membership logic
  - Improve error reporting on users API (Julien Bianchi)
  - Refactor test coverage tools usage. Use SIMPLECOV=true to generate it locally
  - Default branch is protected by default
  - Increase unicorn timeout to 60 seconds
  - Sort search autocomplete projects by stars count so most popular go first
  - Add README to tab on project show page
  - Do not delete tmp/repositories itself during clean-up, only its contents
  - Support for backup uploads to remote storage
  - Prevent notes polling when there are not notes
  - Internal ForkService: Prepare support for fork to a given namespace
  - API: Add support for forking a project via the API (Bernhard Kaindl)
  - API: filter project issues by milestone (Julien Bianchi)
  - Fail harder in the backup script
  - Changes to Slack service structure, only webhook url needed
  - Zen mode for wiki and milestones (Robert Schilling)
  - Move Emoji parsing to html-pipeline-gitlab (Robert Schilling)
  - Font Awesome 4.2 integration (Sullivan Senechal)
  - Add Pushover service integration (Sullivan Senechal)
  - Add select field type for services options (Sullivan Senechal)
  - Add cross-project references to the Markdown parser (Vinnie Okada)
  - Add task lists to issue and merge request descriptions (Vinnie Okada)
  - Snippets can be public, internal or private
  - Improve danger zone: ask project path to confirm data-loss action
  - Raise exception on forgery
  - Show build coverage in Merge Requests (requires GitLab CI v5.1)
  - New milestone and label links on issue edit form
  - Improved repository graphs
  - Improve event note display in dashboard and project activity views (Vinnie Okada)
  - Add users sorting to admin area
  - UI improvements
  - Fix ambiguous sha problem with mentioned commit
  - Fixed bug with apostrophe when at mentioning users
  - Add active directory ldap option
  - Developers can push to wiki repo. Protected branches does not affect wiki repo any more
  - Faster rev list
  - Fix branch removal

v 7.3.2
  - Fix creating new file via web editor
  - Use gitlab-shell v2.0.1

v 7.3.1
  - Fix ref parsing in Gitlab::GitAccess
  - Fix error 500 when viewing diff on a file with changed permissions
  - Fix adding comments to MR when source branch is master
  - Fix error 500 when searching description contains relative link

v 7.3.0
  - Always set the 'origin' remote in satellite actions
  - Write authorized_keys in tmp/ during tests
  - Use sockets to connect to Redis
  - Add dormant New Relic gem (can be enabled via environment variables)
  - Expire Rack sessions after 1 week
  - Cleaner signin/signup pages
  - Improved comments UI
  - Better search with filtering, pagination etc
  - Added a checkbox to toggle line wrapping in diff (Yuriy Glukhov)
  - Prevent project stars duplication when fork project
  - Use the default Unicorn socket backlog value of 1024
  - Support Unix domain sockets for Redis
  - Store session Redis keys in 'session:gitlab:' namespace
  - Deprecate LDAP account takeover based on partial LDAP email / GitLab username match
  - Use /bin/sh instead of Bash in bin/web, bin/background_jobs (Pavel Novitskiy)
  - Keyboard shortcuts for productivity (Robert Schilling)
  - API: filter issues by state (Julien Bianchi)
  - API: filter issues by labels (Julien Bianchi)
  - Add system hook for ssh key changes
  - Add blob permalink link (Ciro Santilli)
  - Create annotated tags through UI and API (Sean Edge)
  - Snippets search (Charles Bushong)
  - Comment new push to existing MR
  - Add 'ci' to the blacklist of forbidden names
  - Improve text filtering on issues page
  - Comment & Close button
  - Process git push --all much faster
  - Don't allow edit of system notes
  - Project wiki search (Ralf Seidler)
  - Enabled Shibboleth authentication support (Matus Banas)
  - Zen mode (fullscreen) for issues/MR/notes (Robert Schilling)
  - Add ability to configure webhook timeout via gitlab.yml (Wes Gurney)
  - Sort project merge requests in asc or desc order for updated_at or created_at field (sponsored by O'Reilly Media)
  - Add Redis socket support to 'rake gitlab:shell:install'

v 7.2.1
  - Delete orphaned labels during label migration (James Brooks)
  - Security: prevent XSS with stricter MIME types for raw repo files

v 7.2.0
  - Explore page
  - Add project stars (Ciro Santilli)
  - Log Sidekiq arguments
  - Better labels: colors, ability to rename and remove
  - Improve the way merge request collects diffs
  - Improve compare page for large diffs
  - Expose the full commit message via API
  - Fix 500 error on repository rename
  - Fix bug when MR download patch return invalid diff
  - Test gitlab-shell integration
  - Repository import timeout increased from 2 to 4 minutes allowing larger repos to be imported
  - API for labels (Robert Schilling)
  - API: ability to set an import url when creating project for specific user

v 7.1.1
  - Fix cpu usage issue in Firefox
  - Fix redirect loop when changing password by new user
  - Fix 500 error on new merge request page

v 7.1.0
  - Remove observers
  - Improve MR discussions
  - Filter by description on Issues#index page
  - Fix bug with namespace select when create new project page
  - Show README link after description for non-master members
  - Add @all mention for comments
  - Dont show reply button if user is not signed in
  - Expose more information for issues with webhook
  - Add a mention of the merge request into the default merge request commit message
  - Improve code highlight, introduce support for more languages like Go, Clojure, Erlang etc
  - Fix concurrency issue in repository download
  - Dont allow repository name start with ?
  - Improve email threading (Pierre de La Morinerie)
  - Cleaner help page
  - Group milestones
  - Improved email notifications
  - Contributors API (sponsored by Mobbr)
  - Fix LDAP TLS authentication (Boris HUISGEN)
  - Show VERSION information on project sidebar
  - Improve branch removal logic when accept MR
  - Fix bug where comment form is spawned inside the Reply button
  - Remove Dir.chdir from Satellite#lock for thread-safety
  - Increased default git max_size value from 5MB to 20MB in gitlab.yml. Please update your configs!
  - Show error message in case of timeout in satellite when create MR
  - Show first 100 files for huge diff instead of hiding all
  - Change default admin email from admin@local.host to admin@example.com

v 7.0.0
  - The CPU no longer overheats when you hold down the spacebar
  - Improve edit file UI
  - Add ability to upload group avatar when create
  - Protected branch cannot be removed
  - Developers can remove normal branches with UI
  - Remove branch via API (sponsored by O'Reilly Media)
  - Move protected branches page to Project settings area
  - Redirect to Files view when create new branch via UI
  - Drag and drop upload of image in every markdown-area (Earle Randolph Bunao and Neil Francis Calabroso)
  - Refactor the markdown relative links processing
  - Make it easier to implement other CI services for GitLab
  - Group masters can create projects in group
  - Deprecate ruby 1.9.3 support
  - Only masters can rewrite/remove git tags
  - Add X-Frame-Options SAMEORIGIN to Nginx config so Sidekiq admin is visible
  - UI improvements
  - Case-insensetive search for issues
  - Update to rails 4.1
  - Improve performance of application for projects and groups with a lot of members
  - Formally support Ruby 2.1
  - Include Nginx gitlab-ssl config
  - Add manual language detection for highlight.js
  - Added example.com/:username routing
  - Show notice if your profile is public
  - UI improvements for mobile devices
  - Improve diff rendering performance
  - Drag-n-drop for issues and merge requests between states at milestone page
  - Fix '0 commits' message for huge repositories on project home page
  - Prevent 500 error page when visit commit page from large repo
  - Add notice about huge push over http to unicorn config
  - File action in satellites uses default 30 seconds timeout instead of old 10 seconds one
  - Overall performance improvements
  - Skip init script check on omnibus-gitlab
  - Be more selective when killing stray Sidekiqs
  - Check LDAP user filter during sign-in
  - Remove wall feature (no data loss - you can take it from database)
  - Dont expose user emails via API unless you are admin
  - Detect issues closed by Merge Request description
  - Better email subject lines from email on push service (Alex Elman)
  - Enable identicon for gravatar be default

v 6.9.2
  - Revert the commit that broke the LDAP user filter

v 6.9.1
  - Fix scroll to highlighted line
  - Fix the pagination on load for commits page

v 6.9.0
  - Store Rails cache data in the Redis `cache:gitlab` namespace
  - Adjust MySQL limits for existing installations
  - Add db index on project_id+iid column. This prevents duplicate on iid (During migration duplicates will be removed)
  - Markdown preview or diff during editing via web editor (Evgeniy Sokovikov)
  - Give the Rails cache its own Redis namespace
  - Add ability to set different ssh host, if different from http/https
  - Fix syntax highlighting for code comments blocks
  - Improve comments loading logic
  - Stop refreshing comments when the tab is hidden
  - Improve issue and merge request mobile UI (Drew Blessing)
  - Document how to convert a backup to PostgreSQL
  - Fix locale bug in backup manager
  - Fix can not automerge when MR description is too long
  - Fix wiki backup skip bug
  - Two Step MR creation process
  - Remove unwanted files from satellite working directory with git clean -fdx
  - Accept merge request via API (sponsored by O'Reilly Media)
  - Add more access checks during API calls
  - Block SSH access for 'disabled' Active Directory users
  - Labels for merge requests (Drew Blessing)
  - Threaded emails by setting a Message-ID (Philip Blatter)

v 6.8.0
  - Ability to at mention users that are participating in issue and merge req. discussion
  - Enabled GZip Compression for assets in example Nginx, make sure that Nginx is compiled with --with-http_gzip_static_module flag (this is default in Ubuntu)
  - Make user search case-insensitive (Christopher Arnold)
  - Remove omniauth-ldap nickname bug workaround
  - Drop all tables before restoring a Postgres backup
  - Make the repository downloads path configurable
  - Create branches via API (sponsored by O'Reilly Media)
  - Changed permission of gitlab-satellites directory not to be world accessible
  - Protected branch does not allow force push
  - Fix popen bug in `rake gitlab:satellites:create`
  - Disable connection reaping for MySQL
  - Allow oauth signup without email for twitter and github
  - Fix faulty namespace names that caused 500 on user creation
  - Option to disable standard login
  - Clean old created archives from repository downloads directory
  - Fix download link for huge MR diffs
  - Expose event and mergerequest timestamps in API
  - Fix emails on push service when only one commit is pushed

v 6.7.3
  - Fix the merge notification email not being sent (Pierre de La Morinerie)
  - Drop all tables before restoring a Postgres backup
  - Remove yanked modernizr gem

v 6.7.2
  - Fix upgrader script

v 6.7.1
  - Fix GitLab CI integration

v 6.7.0
  - Increased the example Nginx client_max_body_size from 5MB to 20MB, consider updating it manually on existing installations
  - Add support for Gemnasium as a Project Service (Olivier Gonzalez)
  - Add edit file button to MergeRequest diff
  - Public groups (Jason Hollingsworth)
  - Cleaner headers in Notification Emails (Pierre de La Morinerie)
  - Blob and tree gfm links to anchors work
  - Piwik Integration (Sebastian Winkler)
  - Show contribution guide link for new issue form (Jeroen van Baarsen)
  - Fix CI status for merge requests from fork
  - Added option to remove issue assignee on project issue page and issue edit page (Jason Blanchard)
  - New page load indicator that includes a spinner that scrolls with the page
  - Converted all the help sections into markdown
  - LDAP user filters
  - Streamline the content of notification emails (Pierre de La Morinerie)
  - Fixes a bug with group member administration (Matt DeTullio)
  - Sort tag names using VersionSorter (Robert Speicher)
  - Add GFM autocompletion for MergeRequests (Robert Speicher)
  - Add webhook when a new tag is pushed (Jeroen van Baarsen)
  - Add button for toggling inline comments in diff view
  - Add retry feature for repository import
  - Reuse the GitLab LDAP connection within each request
  - Changed markdown new line behaviour to conform to markdown standards
  - Fix global search
  - Faster authorized_keys rebuilding in `rake gitlab:shell:setup` (requires gitlab-shell 1.8.5)
  - Create and Update MR calls now support the description parameter (Greg Messner)
  - Markdown relative links in the wiki link to wiki pages, markdown relative links in repositories link to files in the repository
  - Added Slack service integration (Federico Ravasio)
  - Better API responses for access_levels (sponsored by O'Reilly Media)
  - Requires at least 2 unicorn workers
  - Requires gitlab-shell v1.9+
  - Replaced gemoji(due to closed licencing problem) with Phantom Open Emoji library(combined SIL Open Font License, MIT License and the CC 3.0 License)
  - Fix `/:username.keys` response content type (Dmitry Medvinsky)

v 6.6.5
  - Added option to remove issue assignee on project issue page and issue edit page (Jason Blanchard)
  - Hide mr close button for comment form if merge request was closed or inline comment
  - Adds ability to reopen closed merge request

v 6.6.4
  - Add missing html escape for highlighted code blocks in comments, issues

v 6.6.3
  - Fix 500 error when edit yourself from admin area
  - Hide private groups for public profiles

v 6.6.2
  - Fix 500 error on branch/tag create or remove via UI

v 6.6.1
  - Fix 500 error on files tab if submodules presents

v 6.6.0
  - Retrieving user ssh keys publically(github style): http://__HOST__/__USERNAME__.keys
  - Permissions: Developer now can manage issue tracker (modify any issue)
  - Improve Code Compare page performance
  - Group avatar
  - Pygments.rb replaced with highlight.js
  - Improve Merge request diff store logic
  - Improve render performnace for MR show page
  - Fixed Assembla hardcoded project name
  - Jira integration documentation
  - Refactored app/services
  - Remove snippet expiration
  - Mobile UI improvements (Drew Blessing)
  - Fix block/remove UI for admin::users#show page
  - Show users' group membership on users' activity page (Robert Djurasaj)
  - User pages are visible without login if user is authorized to a public project
  - Markdown rendered headers have id derived from their name and link to their id
  - Improve application to work faster with large groups (100+ members)
  - Multiple emails per user
  - Show last commit for file when view file source
  - Restyle Issue#show page and MR#show page
  - Ability to filter by multiple labels for Issues page
  - Rails version to 4.0.3
  - Fixed attachment identifier displaying underneath note text (Jason Blanchard)

v 6.5.1
  - Fix branch selectbox when create merge request from fork

v 6.5.0
  - Dropdown menus on issue#show page for assignee and milestone (Jason Blanchard)
  - Add color custimization and previewing to broadcast messages
  - Fixed notes anchors
  - Load new comments in issues dynamically
  - Added sort options to Public page
  - New filters (assigned/authored/all) for Dashboard#issues/merge_requests (sponsored by Say Media)
  - Add project visibility icons to dashboard
  - Enable secure cookies if https used
  - Protect users/confirmation with rack_attack
  - Default HTTP headers to protect against MIME-sniffing, force https if enabled
  - Bootstrap 3 with responsive UI
  - New repository download formats: tar.bz2, zip, tar (Jason Hollingsworth)
  - Restyled accept widgets for MR
  - SCSS refactored
  - Use jquery timeago plugin
  - Fix 500 error for rdoc files
  - Ability to customize merge commit message (sponsored by Say Media)
  - Search autocomplete via ajax
  - Add website url to user profile
  - Files API supports base64 encoded content (sponsored by O'Reilly Media)
  - Added support for Go's repository retrieval (Bruno Albuquerque)

v6.4.3
  - Don't use unicorn worker killer if PhusionPassenger is defined

v6.4.2
  - Fixed wrong behaviour of script/upgrade.rb

v6.4.1
  - Fixed bug with repository rename
  - Fixed bug with project transfer

v 6.4.0
  - Added sorting to project issues page (Jason Blanchard)
  - Assembla integration (Carlos Paramio)
  - Fixed another 500 error with submodules
  - UI: More compact issues page
  - Minimal password length increased to 8 symbols
  - Side-by-side diff view (Steven Thonus)
  - Internal projects (Jason Hollingsworth)
  - Allow removal of avatar (Drew Blessing)
  - Project web hooks now support issues and merge request events
  - Visiting project page while not logged in will redirect to sign-in instead of 404 (Jason Hollingsworth)
  - Expire event cache on avatar creation/removal (Drew Blessing)
  - Archiving old projects (Steven Thonus)
  - Rails 4
  - Add time ago tooltips to show actual date/time
  - UI: Fixed UI for admin system hooks
  - Ruby script for easier GitLab upgrade
  - Do not remove Merge requests if fork project was removed
  - Improve sign-in/signup UX
  - Add resend confirmation link to sign-in page
  - Set noreply@HOSTNAME for reply_to field in all emails
  - Show GitLab API version on Admin#dashboard
  - API Cross-origin resource sharing
  - Show READMe link at project home page
  - Show repo size for projects in Admin area

v 6.3.0
  - API for adding gitlab-ci service
  - Init script now waits for pids to appear after (re)starting before reporting status (Rovanion Luckey)
  - Restyle project home page
  - Grammar fixes
  - Show branches list (which branches contains commit) on commit page (Andrew Kumanyaev)
  - Security improvements
  - Added support for GitLab CI 4.0
  - Fixed issue with 500 error when group did not exist
  - Ability to leave project
  - You can create file in repo using UI
  - You can remove file from repo using UI
  - API: dropped default_branch attribute from project during creation
  - Project default_branch is not stored in db any more. It takes from repo now.
  - Admin broadcast messages
  - UI improvements
  - Dont show last push widget if user removed this branch
  - Fix 500 error for repos with newline in file name
  - Extended html titles
  - API: create/update/delete repo files
  - Admin can transfer project to any namespace
  - API: projects/all for admin users
  - Fix recent branches order

v 6.2.4
  - Security: Cast API private_token to string (CVE-2013-4580)
  - Security: Require gitlab-shell 1.7.8 (CVE-2013-4581, CVE-2013-4582, CVE-2013-4583)
  - Fix for Git SSH access for LDAP users

v 6.2.3
  - Security: More protection against CVE-2013-4489
  - Security: Require gitlab-shell 1.7.4 (CVE-2013-4490, CVE-2013-4546)
  - Fix sidekiq rake tasks

v 6.2.2
  - Security: Update gitlab_git (CVE-2013-4489)

v 6.2.1
  - Security: Fix issue with generated passwords for new users

v 6.2.0
  - Public project pages are now visible to everyone (files, issues, wik, etc.)
    THIS MEANS YOUR ISSUES AND WIKI FOR PUBLIC PROJECTS ARE PUBLICLY VISIBLE AFTER THE UPGRADE
  - Add group access to permissions page
  - Require current password to change one
  - Group owner or admin can remove other group owners
  - Remove group transfer since we have multiple owners
  - Respect authorization in Repository API
  - Improve UI for Project#files page
  - Add more security specs
  - Added search for projects by name to api (Izaak Alpert)
  - Make default user theme configurable (Izaak Alpert)
  - Update logic for validates_merge_request for tree of MR (Andrew Kumanyaev)
  - Rake tasks for web hooks management (Jonhnny Weslley)
  - Extended User API to expose admin and can_create_group for user creation/updating (Boyan Tabakov)
  - API: Remove group
  - API: Remove project
  - Avatar upload on profile page with a maximum of 100KB (Steven Thonus)
  - Store the sessions in Redis instead of the cookie store
  - Fixed relative links in markdown
  - User must confirm their email if signup enabled
  - User must confirm changed email

v 6.1.0
  - Project specific IDs for issues, mr, milestones
    Above items will get a new id and for example all bookmarked issue urls will change.
    Old issue urls are redirected to the new one if the issue id is too high for an internal id.
  - Description field added to Merge Request
  - API: Sudo api calls (Izaak Alpert)
  - API: Group membership api (Izaak Alpert)
  - Improved commit diff
  - Improved large commit handling (Boyan Tabakov)
  - Rewrite: Init script now less prone to errors and keeps better track of the service (Rovanion Luckey)
  - Link issues, merge requests, and commits when they reference each other with GFM (Ash Wilson)
  - Close issues automatically when pushing commits with a special message
  - Improve user removal from admin area
  - Invalidate events cache when project was moved
  - Remove deprecated classes and rake tasks
  - Add event filter for group and project show pages
  - Add links to create branch/tag from project home page
  - Add public-project? checkbox to new-project view
  - Improved compare page. Added link to proceed into Merge Request
  - Send an email to a user when they are added to group
  - New landing page when you have 0 projects

v 6.0.0
  - Feature: Replace teams with group membership
    We introduce group membership in 6.0 as a replacement for teams.
    The old combination of groups and teams was confusing for a lot of people.
    And when the members of a team where changed this wasn't reflected in the project permissions.
    In GitLab 6.0 you will be able to add members to a group with a permission level for each member.
    These group members will have access to the projects in that group.
    Any changes to group members will immediately be reflected in the project permissions.
    You can even have multiple owners for a group, greatly simplifying administration.
  - Feature: Ability to have multiple owners for group
  - Feature: Merge Requests between fork and project (Izaak Alpert)
  - Feature: Generate fingerprint for ssh keys
  - Feature: Ability to create and remove branches with UI
  - Feature: Ability to create and remove git tags with UI
  - Feature: Groups page in profile. You can leave group there
  - API: Allow login with LDAP credentials
  - Redesign: project settings navigation
  - Redesign: snippets area
  - Redesign: ssh keys page
  - Redesign: buttons, blocks and other ui elements
  - Add comment title to rss feed
  - You can use arrows to navigate at tree view
  - Add project filter on dashboard
  - Cache project graph
  - Drop support of root namespaces
  - Default theme is classic now
  - Cache result of methods like authorize_projects, project.team.members etc
  - Remove $.ready events
  - Fix onclick events being double binded
  - Add notification level to group membership
  - Move all project controllers/views under Projects:: module
  - Move all profile controllers/views under Profiles:: module
  - Apply user project limit only for personal projects
  - Unicorn is default web server again
  - Store satellites lock files inside satellites dir
  - Disabled threadsafety mode in rails
  - Fixed bug with loosing MR comments
  - Improved MR comments logic
  - Render readme file for projects in public area

v 5.4.2
  - Security: Cast API private_token to string (CVE-2013-4580)
  - Security: Require gitlab-shell 1.7.8 (CVE-2013-4581, CVE-2013-4582, CVE-2013-4583)

v 5.4.1
  - Security: Fixes for CVE-2013-4489
  - Security: Require gitlab-shell 1.7.4 (CVE-2013-4490, CVE-2013-4546)

v 5.4.0
  - Ability to edit own comments
  - Documentation improvements
  - Improve dashboard projects page
  - Fixed nav for empty repos
  - GitLab Markdown help page
  - Misspelling fixes
  - Added support of unicorn and fog gems
  - Added client list to API doc
  - Fix PostgreSQL database restoration problem
  - Increase snippet content column size
  - allow project import via git:// url
  - Show participants on issues, including mentions
  - Notify mentioned users with email

v 5.3.0
  - Refactored services
  - Campfire service added
  - HipChat service added
  - Fixed bug with LDAP + git over http
  - Fixed bug with google analytics code being ignored
  - Improve sign-in page if ldap enabled
  - Respect newlines in wall messages
  - Generate the Rails secret token on first run
  - Rename repo feature
  - Init.d: remove gitlab.socket on service start
  - Api: added teams api
  - Api: Prevent blob content being escaped
  - Api: Smart deploy key add behaviour
  - Api: projects/owned.json return user owned project
  - Fix bug with team assignation on project from #4109
  - Advanced snippets: public/private, project/personal (Andrew Kulakov)
  - Repository Graphs (Karlo Nicholas T. Soriano)
  - Fix dashboard lost if comment on commit
  - Update gitlab-grack. Fixes issue with --depth option
  - Fix project events duplicate on project page
  - Fix postgres error when displaying network graph.
  - Fix dashboard event filter when navigate via turbolinks
  - init.d: Ensure socket is removed before starting service
  - Admin area: Style teams:index, group:show pages
  - Own page for failed forking
  - Scrum view for milestone

v 5.2.0
  - Turbolinks
  - Git over http with ldap credentials
  - Diff with better colors and some spacing on the corners
  - Default values for project features
  - Fixed huge_commit view
  - Restyle project clone panel
  - Move Gitlab::Git code to gitlab_git gem
  - Move update docs in repo
  - Requires gitlab-shell v1.4.0
  - Fixed submodules listing under file tab
  - Fork feature (Angus MacArthur)
  - git version check in gitlab:check
  - Shared deploy keys feature
  - Ability to generate default labels set for issues
  - Improve gfm autocomplete (Harold Luo)
  - Added support for Google Analytics
  - Code search feature (Javier Castro)

v 5.1.0
  - You can login with email or username now
  - Corrected project transfer rollback when repository cannot be moved
  - Move both repo and wiki when project transfer requested
  - Admin area: project editing was removed from admin namespace
  - Access: admin user has now access to any project.
  - Notification settings
  - Gitlab::Git set of objects to abstract from grit library
  - Replace Unicorn web server with Puma
  - Backup/Restore refactored. Backup dump project wiki too now
  - Restyled Issues list. Show milestone version in issue row
  - Restyled Merge Request list
  - Backup now dump/restore uploads
  - Improved performance of dashboard (Andrew Kumanyaev)
  - File history now tracks renames (Akzhan Abdulin)
  - Drop wiki migration tools
  - Drop sqlite migration tools
  - project tagging
  - Paginate users in API
  - Restyled network graph (Hiroyuki Sato)

v 5.0.1
  - Fixed issue with gitlab-grit being overridden by grit

v 5.0.0
  - Replaced gitolite with gitlab-shell
  - Removed gitolite-related libraries
  - State machine added
  - Setup gitlab as git user
  - Internal API
  - Show team tab for empty projects
  - Import repository feature
  - Updated rails
  - Use lambda for scopes
  - Redesign admin area -> users
  - Redesign admin area -> user
  - Secure link to file attachments
  - Add validations for Group and Team names
  - Restyle team page for project
  - Update capybara, rspec-rails, poltergeist to recent versions
  - Wiki on git using Gollum
  - Added Solarized Dark theme for code review
  - Don't show user emails in autocomplete lists, profile pages
  - Added settings tab for group, team, project
  - Replace user popup with icons in header
  - Handle project moving with gitlab-shell
  - Added select2-rails for selectboxes with ajax data load
  - Fixed search field on projects page
  - Added teams to search autocomplete
  - Move groups and teams on dashboard sidebar to sub-tabs
  - API: improved return codes and docs. (Felix Gilcher, Sebastian Ziebell)
  - Redesign wall to be more like chat
  - Snippets, Wall features are disabled by default for new projects

v 4.2.0
  - Teams
  - User show page. Via /u/username
  - Show help contents on pages for better navigation
  - Async gitolite calls
  - added satellites logs
  - can_create_group, can_create_team booleans for User
  - Process web hooks async
  - GFM: Fix images escaped inside links
  - Network graph improved
  - Switchable branches for network graph
  - API: Groups
  - Fixed project download

v 4.1.0
  - Optional Sign-Up
  - Discussions
  - Satellites outside of tmp
  - Line numbers for blame
  - Project public mode
  - Public area with unauthorized access
  - Load dashboard events with ajax
  - remember dashboard filter in cookies
  - replace resque with sidekiq
  - fix routing issues
  - cleanup rake tasks
  - fix backup/restore
  - scss cleanup
  - show preview for note images
  - improved network-graph
  - get rid of app/roles/
  - added new classes Team, Repository
  - Reduce amount of gitolite calls
  - Ability to add user in all group projects
  - remove deprecated configs
  - replaced Korolev font with open font
  - restyled admin/dashboard page
  - restyled admin/projects page

v 4.0.0
  - Remove project code and path from API. Use id instead
  - Return valid cloneable url to repo for web hook
  - Fixed backup issue
  - Reorganized settings
  - Fixed commits compare
  - Refactored scss
  - Improve status checks
  - Validates presence of User#name
  - Fixed postgres support
  - Removed sqlite support
  - Modified post-receive hook
  - Milestones can be closed now
  - Show comment events on dashboard
  - Quick add team members via group#people page
  - [API] expose created date for hooks and SSH keys
  - [API] list, create issue notes
  - [API] list, create snippet notes
  - [API] list, create wall notes
  - Remove project code - use path instead
  - added username field to user
  - rake task to fill usernames based on emails create namespaces for users
  - STI Group < Namespace
  - Project has namespace_id
  - Projects with namespaces also namespaced in gitolite and stored in subdir
  - Moving project to group will move it under group namespace
  - Ability to move project from namespaces to another
  - Fixes commit patches getting escaped (see #2036)
  - Support diff and patch generation for commits and merge request
  - MergeReqest doesn't generate a temporary file for the patch any more
  - Update the UI to allow downloading Patch or Diff

v 3.1.0
  - Updated gems
  - Services: Gitlab CI integration
  - Events filter on dashboard
  - Own namespace for redis/resque
  - Optimized commit diff views
  - add alphabetical order for projects admin page
  - Improved web editor
  - Commit stats page
  - Documentation split and cleanup
  - Link to commit authors everywhere
  - Restyled milestones list
  - added Milestone to Merge Request
  - Restyled Top panel
  - Refactored Satellite Code
  - Added file line links
  - moved from capybara-webkit to poltergeist + phantomjs

v 3.0.3
  - Fixed bug with issues list in Chrome
  - New Feature: Import team from another project

v 3.0.2
  - Fixed gitlab:app:setup
  - Fixed application error on empty project in admin area
  - Restyled last push widget

v 3.0.1
  - Fixed git over http

v 3.0.0
  - Projects groups
  - Web Editor
  - Fixed bug with gitolite keys
  - UI improved
  - Increased performance of application
  - Show user avatar in last commit when browsing Files
  - Refactored Gitlab::Merge
  - Use Font Awesome for icons
  - Separate observing of Note and MergeRequests
  - Milestone "All Issues" filter
  - Fix issue close and reopen button text and styles
  - Fix forward/back while browsing Tree hierarchy
  - Show number of notes for commits and merge requests
  - Added support pg from box and update installation doc
  - Reject ssh keys that break gitolite
  - [API] list one project hook
  - [API] edit project hook
  - [API] list project snippets
  - [API] allow to authorize using private token in HTTP header
  - [API] add user creation

v 2.9.1
  - Fixed resque custom config init

v 2.9.0
  - fixed inline notes bugs
  - refactored rspecs
  - refactored gitolite backend
  - added factory_girl
  - restyled projects list on dashboard
  - ssh keys validation to prevent gitolite crash
  - send notifications if changed permission in project
  - scss refactoring. gitlab_bootstrap/ dir
  - fix git push http body bigger than 112k problem
  - list of labels  page under issues tab
  - API for milestones, keys
  - restyled buttons
  - OAuth
  - Comment order changed

v 2.8.1
  - ability to disable gravatars
  - improved MR diff logic
  - ssh key help page

v 2.8.0
  - Gitlab Flavored Markdown
  - Bulk issues update
  - Issues API
  - Cucumber coverage increased
  - Post-receive files fixed
  - UI improved
  - Application cleanup
  - more cucumber
  - capybara-webkit + headless

v 2.7.0
  - Issue Labels
  - Inline diff
  - Git HTTP
  - API
  - UI improved
  - System hooks
  - UI improved
  - Dashboard events endless scroll
  - Source performance increased

v 2.6.0
  - UI polished
  - Improved network graph + keyboard nav
  - Handle huge commits
  - Last Push widget
  - Bugfix
  - Better performance
  - Email in resque
  - Increased test coverage
  - Ability to remove branch with MR accept
  - a lot of code refactored

v 2.5.0
  - UI polished
  - Git blame for file
  - Bugfix
  - Email in resque
  - Better test coverage

v 2.4.0
  - Admin area stats page
  - Ability to block user
  - Simplified dashboard area
  - Improved admin area
  - Bootstrap 2.0
  - Responsive layout
  - Big commits handling
  - Performance improved
  - Milestones

v 2.3.1
  - Issues pagination
  - ssl fixes
  - Merge Request pagination

v 2.3.0
  - Dashboard r1
  - Search r1
  - Project page
  - Close merge request on push
  - Persist MR diff after merge
  - mysql support
  - Documentation

v 2.2.0
  - We’ve added support of LDAP auth
  - Improved permission logic (4 roles system)
  - Protected branches (now only masters can push to protected branches)
  - Usability improved
  - twitter bootstrap integrated
  - compare view between commits
  - wiki feature
  - now you can enable/disable issues, wiki, wall features per project
  - security fixes
  - improved code browsing (ajax branch switch etc)
  - improved per-line commenting
  - git submodules displayed
  - moved to rails 3.2
  - help section improved

v 2.1.0
  - Project tab r1
  - List branches/tags
  - per line comments
  - mass user import

v 2.0.0
  - gitolite as main git host system
  - merge requests
  - project/repo access
  - link to commit/issue feed
  - design tab
  - improved email notifications
  - restyled dashboard
  - bugfix

v 1.2.2
  - common config file gitlab.yml
  - issues restyle
  - snippets restyle
  - clickable news feed header on dashboard
  - bugfix

v 1.2.1
  - bugfix

v 1.2.0
  - new design
  - user dashboard
  - network graph
  - markdown support for comments
  - encoding issues
  - wall like twitter timeline

v 1.1.0
  - project dashboard
  - wall redesigned
  - feature: code snippets
  - fixed horizontal scroll on file preview
  - fixed app crash if commit message has invalid chars
  - bugfix & code cleaning

v 1.0.2
  - fixed bug with empty project
  - added adv validation for project path & code
  - feature: issues can be sortable
  - bugfix
  - username displayed on top panel

v 1.0.1
  - fixed: with invalid source code for commit
  - fixed: lose branch/tag selection when use tree navigation
  - when history clicked - display path
  - bug fix & code cleaning

v 1.0.0
  - bug fix
  - projects preview mode

v 0.9.6
  - css fix
  - new repo empty tree until restart server - fixed

v 0.9.4
  - security improved
  - authorization improved
  - html escaping
  - bug fix
  - increased test coverage
  - design improvements

v 0.9.1
  - increased test coverage
  - design improvements
  - new issue email notification
  - updated app name
  - issue redesigned
  - issue can be edit

v 0.8.0
  - syntax highlight for main file types
  - redesign
  - stability
  - security fixes
  - increased test coverage
  - email notification<|MERGE_RESOLUTION|>--- conflicted
+++ resolved
@@ -1,14 +1,11 @@
 Please view this file on the master branch, on stable branches it's out of date.
 
 v 7.11.0 (unreleased)
-<<<<<<< HEAD
   - Make Reply-To config apply to change e-mail confirmation and other Devise notifications (Stan Hu)
   - Add application setting to restrict user signups to e-mail domains (Stan Hu)
   - Don't allow a merge request to be merged when its title starts with "WIP".
   - Add a page title to every page.
-=======
   - Allow primary email to be set to an email that you've already added.
->>>>>>> d386bb78
   - Get Gitorious importer to work again.
   - Fix clone URL field and X11 Primary selection (Dmitry Medvinsky)
   - Ignore invalid lines in .gitmodules
