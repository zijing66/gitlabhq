--- conflicted
+++ resolved
@@ -29,11 +29,8 @@
   - Better API responses for access_levels (sponsored by O'Reilly Media)
   - Requires at least 2 unicorn workers
   - Requires gitlab-shell v1.9+
-<<<<<<< HEAD
   - Replaced gemoji(due to closed licencing problem) with Phantom Open Emoji library(combined SIL Open Font License, MIT License and the CC 3.0 License)
-=======
   - Fix `/:username.keys` response content type (Dmitry Medvinsky)
->>>>>>> fefab474
 
 v 6.6.5
   - Added option to remove issue assignee on project issue page and issue edit page (Jason Blanchard)
