--- conflicted
+++ resolved
@@ -1,15 +1,11 @@
 v 6.8.0
   - Ability to at mention users that are participating in issue and merge req. discussion
   - Enabled GZip Compression for assets in example Nginx, make sure that Nginx is compiled with --with-http_gzip_static_module flag (this is default in Ubuntu)
-<<<<<<< HEAD
-  - Add support for relative submodules
-=======
   - Make user search case-insensitive (Christopher Arnold)
   - Remove omniauth-ldap nickname bug workaround
   - Drop all tables before restoring a Postgres backup
   - Make the repository downloads path configurable
   - Create branches via API (sponsored by O'Reilly Media)
->>>>>>> 3b0510a7
 
 v 6.7.2
   - Fix upgrader script
