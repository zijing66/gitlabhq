--- conflicted
+++ resolved
@@ -3,11 +3,8 @@
 v 8.9.0 (unreleased)
   - Allow forking projects with restricted visibility level
   - Redesign navigation for project pages
-<<<<<<< HEAD
   - Fix groups API to list only user's accessible projects
-=======
   - Redesign account and email confirmation emails
->>>>>>> 3d009f77
   - Use gitlab-shell v3.0.0
   - Add rake task 'gitlab:db:configure' for conditionally seeding or migrating the database
   - Changed the Slack build message to use the singular duration if necessary (Aran Koning)
