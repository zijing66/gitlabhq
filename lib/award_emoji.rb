class AwardEmoji
<<<<<<< HEAD
  ALIASES = {
    pout: "rage",
    satisfied: "laughing",
    hankey: "shit",
    poop: "shit",
    collision: "boom",
    thumbsup: "+1",
    thumbsdown: "-1",
    punch: "facepunch",
    raised_hand: "hand",
    running: "runner",
    ng_woman: "no_good",
    shoe: "mans_shoe",
    tshirt: "shirt",
    honeybee: "bee",
    flipper: "dolphin",
    paw_prints: "feet",
    waxing_gibbous_moon: "moon",
    telephone: "phone",
    knife: "hocho",
    envelope: "email",
    pencil: "memo",
    open_book: "book",
    sailboat: "boat",
    red_car: "car",
    lantern: "izakaya_lantern",
    uk: "gb",
    heavy_exclamation_mark: "exclamation",
    squirrel: "shipit"
  }.with_indifferent_access

  CATEGORIES = {
    other: "Other",
    objects: "Objects",
    places: "Places",
    travel_places: "Travel",
    emoticons: "Emoticons",
    objects_symbols: "Symbols",
    nature: "Nature",
    celebration: "Celebration",
    people: "People",
    activity: "Activity",
    flags: "Flags",
    food_drink: "Food"
  }.with_indifferent_access
=======
  CATEGORIES = {
    other: "Other",
    objects: "Objects",
    places: "Places",
    travel_places: "Travel",
    emoticons: "Emoticons",
    objects_symbols: "Symbols",
    nature: "Nature",
    celebration: "Celebration",
    people: "People",
    activity: "Activity",
    flags: "Flags",
    food_drink: "Food"
  }.with_indifferent_access

  def self.normilize_emoji_name(name)
    aliases[name] || name
  end
>>>>>>> e557c8d0

  def self.emoji_by_category
    unless @emoji_by_category
      @emoji_by_category = {}

      emojis.each do |emoji_name, data|
        data["name"] = emoji_name

        @emoji_by_category[data["category"]] ||= []
        @emoji_by_category[data["category"]] << data
      end

      @emoji_by_category = @emoji_by_category.sort.to_h
    end

    @emoji_by_category
  end

  def self.emojis
    @emojis ||= begin
      json_path = File.join(Rails.root, 'fixtures', 'emojis', 'index.json' )
      JSON.parse(File.read(json_path))
    end
  end

  def self.aliases
    @aliases ||= begin
      json_path = File.join(Rails.root, 'fixtures', 'emojis', 'aliases.json' )
      JSON.parse(File.read(json_path))
    end
  end

  def self.emoji_by_category
    unless @emoji_by_category
      @emoji_by_category = {}
      emojis_added = []

      Emoji.emojis.each do |emoji_name, data|
        next if emojis_added.include?(data["name"])
        emojis_added << data["name"]

        @emoji_by_category[data["category"]] ||= []
        @emoji_by_category[data["category"]] << data
      end

      @emoji_by_category = @emoji_by_category.sort.to_h
    end

    @emoji_by_category
  end
end<|MERGE_RESOLUTION|>--- conflicted
+++ resolved
@@ -1,51 +1,4 @@
 class AwardEmoji
-<<<<<<< HEAD
-  ALIASES = {
-    pout: "rage",
-    satisfied: "laughing",
-    hankey: "shit",
-    poop: "shit",
-    collision: "boom",
-    thumbsup: "+1",
-    thumbsdown: "-1",
-    punch: "facepunch",
-    raised_hand: "hand",
-    running: "runner",
-    ng_woman: "no_good",
-    shoe: "mans_shoe",
-    tshirt: "shirt",
-    honeybee: "bee",
-    flipper: "dolphin",
-    paw_prints: "feet",
-    waxing_gibbous_moon: "moon",
-    telephone: "phone",
-    knife: "hocho",
-    envelope: "email",
-    pencil: "memo",
-    open_book: "book",
-    sailboat: "boat",
-    red_car: "car",
-    lantern: "izakaya_lantern",
-    uk: "gb",
-    heavy_exclamation_mark: "exclamation",
-    squirrel: "shipit"
-  }.with_indifferent_access
-
-  CATEGORIES = {
-    other: "Other",
-    objects: "Objects",
-    places: "Places",
-    travel_places: "Travel",
-    emoticons: "Emoticons",
-    objects_symbols: "Symbols",
-    nature: "Nature",
-    celebration: "Celebration",
-    people: "People",
-    activity: "Activity",
-    flags: "Flags",
-    food_drink: "Food"
-  }.with_indifferent_access
-=======
   CATEGORIES = {
     other: "Other",
     objects: "Objects",
@@ -64,7 +17,6 @@
   def self.normilize_emoji_name(name)
     aliases[name] || name
   end
->>>>>>> e557c8d0
 
   def self.emoji_by_category
     unless @emoji_by_category
@@ -96,23 +48,4 @@
       JSON.parse(File.read(json_path))
     end
   end
-
-  def self.emoji_by_category
-    unless @emoji_by_category
-      @emoji_by_category = {}
-      emojis_added = []
-
-      Emoji.emojis.each do |emoji_name, data|
-        next if emojis_added.include?(data["name"])
-        emojis_added << data["name"]
-
-        @emoji_by_category[data["category"]] ||= []
-        @emoji_by_category[data["category"]] << data
-      end
-
-      @emoji_by_category = @emoji_by_category.sort.to_h
-    end
-
-    @emoji_by_category
-  end
 end