module Gitlab
  module Metrics
    extend Gitlab::CurrentSettings

    RAILS_ROOT   = Rails.root.to_s
    METRICS_ROOT = Rails.root.join('lib', 'gitlab', 'metrics').to_s
    PATH_REGEX   = /^#{RAILS_ROOT}\/?/

    def self.settings
      @settings ||= {
        enabled:               current_application_settings[:metrics_enabled],
        pool_size:             current_application_settings[:metrics_pool_size],
        timeout:               current_application_settings[:metrics_timeout],
        method_call_threshold: current_application_settings[:metrics_method_call_threshold],
        host:                  current_application_settings[:metrics_host],
        port:                  current_application_settings[:metrics_port],
        sample_interval:       current_application_settings[:metrics_sample_interval] || 15,
        packet_size:           current_application_settings[:metrics_packet_size] || 1
      }
    end

    def self.enabled?
      settings[:enabled] || false
    end

    def self.mri?
      RUBY_ENGINE == 'ruby'
    end

    def self.method_call_threshold
      # This is memoized since this method is called for every instrumented
      # method. Loading data from an external cache on every method call slows
      # things down too much.
      @method_call_threshold ||= settings[:method_call_threshold]
    end

    def self.pool
      @pool
    end

    def self.submit_metrics(metrics)
      prepared = prepare_metrics(metrics)

      pool.with do |connection|
        prepared.each_slice(settings[:packet_size]) do |slice|
          begin
            connection.write_points(slice)
          rescue StandardError
          end
        end
      end
    end

    def self.prepare_metrics(metrics)
      metrics.map do |hash|
        new_hash = hash.symbolize_keys

        new_hash[:tags].each do |key, value|
          if value.blank?
            new_hash[:tags].delete(key)
          else
            new_hash[:tags][key] = escape_value(value)
          end
        end

        new_hash
      end
    end

    def self.escape_value(value)
      value.to_s.gsub('=', '\\=')
    end

    # Measures the execution time of a block.
    #
    # Example:
    #
    #     Gitlab::Metrics.measure(:find_by_username_duration) do
    #       User.find_by_username(some_username)
    #     end
    #
    # name - The name of the field to store the execution time in.
    #
    # Returns the value yielded by the supplied block.
    def self.measure(name)
      trans = current_transaction

      return yield unless trans

      real_start = Time.now.to_f
      cpu_start = System.cpu_time

      retval = yield

      cpu_stop = System.cpu_time
      real_stop = Time.now.to_f

      real_time = (real_stop - real_start) * 1000.0
      cpu_time = cpu_stop - cpu_start

      trans.increment("#{name}_real_time", real_time)
      trans.increment("#{name}_cpu_time", cpu_time)
      trans.increment("#{name}_call_count", 1)

      retval
    end

    # Adds a tag to the current transaction (if any)
    #
    # name - The name of the tag to add.
    # value - The value of the tag.
    def self.tag_transaction(name, value)
      trans = current_transaction

      trans.add_tag(name, value) if trans
    end

    # Sets the action of the current transaction (if any)
    #
    # action - The name of the action.
    def self.action=(action)
      trans = current_transaction

      trans.action = action if trans
    end

    # Returns the prefix to use for the name of a series.
    def self.series_prefix
      @series_prefix ||= Sidekiq.server? ? 'sidekiq_' : 'rails_'
    end

    # When enabled this should be set before being used as the usual pattern
    # "@foo ||= bar" is _not_ thread-safe.
    if enabled?
      @pool = ConnectionPool.new(size: settings[:pool_size], timeout: settings[:timeout]) do
        host = settings[:host]
        port = settings[:port]

        InfluxDB::Client.
          new(udp: { host: host, port: port })
      end
    end

<<<<<<< HEAD
=======
    # Allow access from other metrics related middlewares
>>>>>>> 957331bf
    def self.current_transaction
      Transaction.current
    end

    private_class_method :current_transaction
  end
end<|MERGE_RESOLUTION|>--- conflicted
+++ resolved
@@ -141,14 +141,9 @@
       end
     end
 
-<<<<<<< HEAD
-=======
     # Allow access from other metrics related middlewares
->>>>>>> 957331bf
     def self.current_transaction
       Transaction.current
     end
-
-    private_class_method :current_transaction
   end
 end