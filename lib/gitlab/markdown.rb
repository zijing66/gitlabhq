--- conflicted
+++ resolved
@@ -189,13 +189,8 @@
 
           link_to("##{identifier}", url, options)
         end
-<<<<<<< HEAD
       else
-        reference_jira_issue(identifier) if @project.jira_tracker?
-=======
-      elsif project.issues_tracker == 'jira'
-        reference_jira_issue(identifier, project)
->>>>>>> e44e2316
+        reference_jira_issue(identifier, project) if project.jira_tracker?
       end
     end
 
