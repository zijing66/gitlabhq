--- conflicted
+++ resolved
@@ -6,17 +6,10 @@
       File.join(storage_path, relative_path)
     end
 
-<<<<<<< HEAD
-    def project_attributes
-      %i(name path description issues_enabled wall_enabled merge_requests_enabled wiki_enabled snippets_enabled visibility_level archived)
-    end
-
     def project_tree_list
       project_tree.map {|r| r.is_a?(Hash) ? r.keys.first : r }
     end
 
-=======
->>>>>>> 6a12ff63
     def project_tree
       Gitlab::ImportExport::ImportExportReader.new.project_tree
     end
