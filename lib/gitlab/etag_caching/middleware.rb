module Gitlab
  module EtagCaching
    class Middleware
      def initialize(app)
        @app = app
      end

      def call(env)
        request = Rack::Request.new(env)
<<<<<<< HEAD
        route = Gitlab::EtagCaching::Router.match(request)
=======
        route = Gitlab::EtagCaching::Router.match(request.path_info)
>>>>>>> 134ba0b5
        return @app.call(env) unless route

        track_event(:etag_caching_middleware_used, route)

        etag, cached_value_present = get_etag(request)
        if_none_match = env['HTTP_IF_NONE_MATCH']

        if if_none_match == etag
          handle_cache_hit(etag, route)
        else
          track_cache_miss(if_none_match, cached_value_present, route)

          status, headers, body = @app.call(env)
          headers['ETag'] = etag
          [status, headers, body]
        end
      end

      private

      def get_etag(request)
        cache_key = request.path
        store = Gitlab::EtagCaching::Store.new
        current_value = store.get(cache_key)
        cached_value_present = current_value.present?

        unless cached_value_present
          current_value = store.touch(cache_key, only_if_missing: true)
        end

        [weak_etag_format(current_value), cached_value_present]
      end

      def weak_etag_format(value)
        %Q{W/"#{value}"}
      end

      def handle_cache_hit(etag, route)
        track_event(:etag_caching_cache_hit, route)

        status_code = Gitlab::PollingInterval.polling_enabled? ? 304 : 429

        [status_code, { 'ETag' => etag }, []]
      end

      def track_cache_miss(if_none_match, cached_value_present, route)
        if if_none_match.blank?
          track_event(:etag_caching_header_missing, route)
        elsif !cached_value_present
          track_event(:etag_caching_key_not_found, route)
        else
          track_event(:etag_caching_resource_changed, route)
        end
      end

      def track_event(name, route)
        Gitlab::Metrics.add_event(name, endpoint: route.name)
      end
    end
  end
end<|MERGE_RESOLUTION|>--- conflicted
+++ resolved
@@ -7,11 +7,7 @@
 
       def call(env)
         request = Rack::Request.new(env)
-<<<<<<< HEAD
-        route = Gitlab::EtagCaching::Router.match(request)
-=======
         route = Gitlab::EtagCaching::Router.match(request.path_info)
->>>>>>> 134ba0b5
         return @app.call(env) unless route
 
         track_event(:etag_caching_middleware_used, route)
