--- conflicted
+++ resolved
@@ -24,16 +24,7 @@
 
       context[:pipeline] = :ascii_doc
 
-<<<<<<< HEAD
-      # skip non-project inputs
-      if context.has_key?(:project)
-        html = Banzai.render(html, context)      
-      end
-
-      html = Banzai.post_process(html, context)
-=======
       plantuml_setup
->>>>>>> 305038e5
 
       html = ::Asciidoctor.convert(input, asciidoc_opts)
       html = Banzai.render(html, context)
