--- conflicted
+++ resolved
@@ -37,8 +37,6 @@
         ]
       end
 
-<<<<<<< HEAD
-=======
       def send_git_diff(repository, from, to)
         params = {
             'RepoPath'  => repository.path_to_repo,
@@ -52,7 +50,6 @@
         ]
       end
 
->>>>>>> 915ad255
       protected
 
       def encode(hash)
