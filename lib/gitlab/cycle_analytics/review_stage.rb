module Gitlab
  module CycleAnalytics
    class ReviewStage < BaseStage
      def start_time_attrs
        @start_time_attrs ||= mr_table[:created_at]
      end

      def end_time_attrs
        @end_time_attrs ||= mr_metrics_table[:merged_at]
      end

      def name
        :review
      end

      def title
        s_('CycleAnalyticsStage|Review')
      end

      def legend
<<<<<<< HEAD
        _("Relative Merged Requests")
=======
        "Related Merged Requests"
>>>>>>> bacf652a
      end

      def description
        _("Time between merge request creation and merge/close")
      end
    end
  end
end<|MERGE_RESOLUTION|>--- conflicted
+++ resolved
@@ -18,11 +18,7 @@
       end
 
       def legend
-<<<<<<< HEAD
-        _("Relative Merged Requests")
-=======
         "Related Merged Requests"
->>>>>>> bacf652a
       end
 
       def description
