--- conflicted
+++ resolved
@@ -13,13 +13,7 @@
       gon.relative_url_root      = Gitlab.config.gitlab.relative_url_root
       gon.shortcuts_path         = help_page_path('shortcuts')
       gon.user_color_scheme      = Gitlab::ColorSchemes.for_user(current_user).css_class
-<<<<<<< HEAD
-      gon.sentry_dsn             = current_application_settings.clientside_sentry_dsn if current_application_settings.clientside_sentry_enabled
-=======
-      gon.katex_css_url          = ActionController::Base.helpers.asset_path('katex.css')
-      gon.katex_js_url           = ActionController::Base.helpers.asset_path('katex.js')
       gon.sentry_dsn             = Gitlab::CurrentSettings.clientside_sentry_dsn if Gitlab::CurrentSettings.clientside_sentry_enabled
->>>>>>> 2150ed40
       gon.gitlab_url             = Gitlab.config.gitlab.url
       gon.revision               = Gitlab::REVISION
       gon.gitlab_logo            = ActionController::Base.helpers.asset_path('gitlab_logo.png')
