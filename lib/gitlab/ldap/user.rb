require 'gitlab/o_auth/user'

# LDAP extension for User model
#
# * Find or create user from omniauth.auth data
# * Links LDAP account with existing user
# * Auth LDAP user with login and password
#
module Gitlab
  module LDAP
    class User < Gitlab::OAuth::User
      class << self
        def find_by_uid_and_provider(uid, provider)
          # LDAP distinguished name is case-insensitive
          identity = ::Identity.
            where(provider: provider).
            iwhere(extern_uid: uid).last
          identity && identity.user
        end
      end

      def initialize(auth_hash)
        super
        update_user_attributes
      end

<<<<<<< HEAD
=======
      def save
        super('LDAP')
      end

      # instance methods
>>>>>>> 4c3c67a7
      def gl_user
        @gl_user ||= find_by_uid_and_provider || find_by_email || build_new_user
      end

      def find_by_uid_and_provider
        self.class.find_by_uid_and_provider(auth_hash.uid, auth_hash.provider)
      end

      def find_by_email
        ::User.find_by(email: auth_hash.email.downcase) if auth_hash.has_email?
      end

      def update_user_attributes
        if persisted?
          if auth_hash.has_email?
            gl_user.skip_reconfirmation!
            gl_user.email = auth_hash.email
          end

          # find_or_initialize_by doesn't update `gl_user.identities`, and isn't autosaved.
          identity = gl_user.identities.find { |identity|  identity.provider == auth_hash.provider }
          identity ||= gl_user.identities.build(provider: auth_hash.provider)

          # For a new identity set extern_uid to the LDAP DN
          # For an existing identity with matching email but changed DN, update the DN.
          # For an existing identity with no change in DN, this line changes nothing.
          identity.extern_uid = auth_hash.uid
        end

        gl_user.ldap_email = auth_hash.has_email?

        gl_user
      end

      def changed?
        gl_user.changed? || gl_user.identities.any?(&:changed?)
      end

      def block_after_signup?
        ldap_config.block_auto_created_users
      end

      def allowed?
        Gitlab::LDAP::Access.allowed?(gl_user)
      end

      def ldap_config
        Gitlab::LDAP::Config.new(auth_hash.provider)
      end

      def auth_hash=(auth_hash)
        @auth_hash = Gitlab::LDAP::AuthHash.new(auth_hash)
      end
    end
  end
end<|MERGE_RESOLUTION|>--- conflicted
+++ resolved
@@ -24,14 +24,11 @@
         update_user_attributes
       end
 
-<<<<<<< HEAD
-=======
       def save
         super('LDAP')
       end
 
       # instance methods
->>>>>>> 4c3c67a7
       def gl_user
         @gl_user ||= find_by_uid_and_provider || find_by_email || build_new_user
       end
