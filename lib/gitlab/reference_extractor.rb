--- conflicted
+++ resolved
@@ -23,51 +23,15 @@
         @references[type] ||= references(type, project: project, current_user: current_user)
       end
     end
-<<<<<<< HEAD
 
     def issues
+      options = { project: project, current_user: current_user }
+
       if project && project.jira_tracker?
-        @references[:external_issue] ||= pipeline_result(:external_issue)
+        @references[:external_issue] ||= references(:external_issue, options)
       else
-        @references[:issue] ||= pipeline_result(:issue)
+        @references[:issue] ||= references(:issue, options)
       end
     end
-
-    private
-
-    # Instantiate and call HTML::Pipeline with a single reference filter type,
-    # returning the result
-    #
-    # filter_type - Symbol reference type (e.g., :commit, :issue, etc.)
-    #
-    # Returns the results Array for the requested filter type
-    def pipeline_result(filter_type)
-      filter = Gitlab::Markdown::ReferenceFilter[filter_type]
-
-      context = {
-        pipeline: :reference_extraction,
-
-        project:      project,
-        current_user: current_user,
-
-        # ReferenceGathererFilter
-        load_lazy_references: false,
-        reference_filter:     filter
-      }
-
-      values = @texts.flat_map do |html|
-        text_context = context.dup
-        result = Gitlab::Markdown.render_result(html, text_context)
-        result[:references][filter_type]
-      end.uniq
-
-      if @load_lazy_references
-        values = Gitlab::Markdown::ReferenceFilter::LazyReference.load(values).uniq
-      end
-
-      values
-    end
-=======
->>>>>>> 3b303feb
   end
 end