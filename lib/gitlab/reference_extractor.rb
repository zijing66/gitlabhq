module Gitlab
  # Extract possible GFM references from an arbitrary String for further processing.
  class ReferenceExtractor
    attr_accessor :users, :issues, :merge_requests, :snippets, :commits

    include Markdown

    def initialize
      @users, @issues, @merge_requests, @snippets, @commits = [], [], [], [], []
    end

    def analyze(string)
      parse_references(string.dup)
    end

    # Given a valid project, resolve the extracted identifiers of the requested type to
    # model objects.

    def users_for(project)
      users.map do |identifier|
        project.users.where(username: identifier).first
      end.reject(&:nil?)
    end

<<<<<<< HEAD
    def issues_for project
      if project.jira_tracker?
        issues.uniq.map do |jira_identifier|
          JiraIssue.new(jira_identifier)
        end
      else
        issues.map do |identifier|
          project.issues.where(iid: identifier).first
        end.reject(&:nil?)
      end
=======
    def issues_for(project)
      issues.map do |identifier|
        project.issues.where(iid: identifier).first
      end.reject(&:nil?)
>>>>>>> 43217dd5
    end

    def merge_requests_for(project)
      merge_requests.map do |identifier|
        project.merge_requests.where(iid: identifier).first
      end.reject(&:nil?)
    end

    def snippets_for(project)
      snippets.map do |identifier|
        project.snippets.where(id: identifier).first
      end.reject(&:nil?)
    end

    def commits_for(project)
      repo = project.repository
      return [] if repo.nil?

      commits.map do |identifier|
        repo.commit(identifier)
      end.reject(&:nil?)
    end

    private

    def reference_link(type, identifier, project)
      # Append identifier to the appropriate collection.
      send("#{type}s") << identifier
    end
  end
end<|MERGE_RESOLUTION|>--- conflicted
+++ resolved
@@ -22,8 +22,7 @@
       end.reject(&:nil?)
     end
 
-<<<<<<< HEAD
-    def issues_for project
+    def issues_for(project)
       if project.jira_tracker?
         issues.uniq.map do |jira_identifier|
           JiraIssue.new(jira_identifier)
@@ -33,12 +32,6 @@
           project.issues.where(iid: identifier).first
         end.reject(&:nil?)
       end
-=======
-    def issues_for(project)
-      issues.map do |identifier|
-        project.issues.where(iid: identifier).first
-      end.reject(&:nil?)
->>>>>>> 43217dd5
     end
 
     def merge_requests_for(project)
