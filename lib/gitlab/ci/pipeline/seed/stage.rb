--- conflicted
+++ resolved
@@ -17,13 +17,6 @@
             end
           end
 
-<<<<<<< HEAD
-=======
-          def user=(current_user)
-            @builds.each { |seed| seed.user = current_user }
-          end
-
->>>>>>> ab8f13c3
           def attributes
             { name: @attributes.fetch(:name),
               pipeline: @pipeline,
