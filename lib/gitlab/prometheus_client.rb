--- conflicted
+++ resolved
@@ -1,14 +1,10 @@
 module Gitlab
   # Helper methods to interact with Prometheus network services & resources
   class PrometheusClient
-<<<<<<< HEAD
     Error = Class.new(StandardError)
     QueryError = Class.new(Gitlab::PrometheusClient::Error)
 
-    attr_reader :api_url
-=======
     attr_reader :rest_client, :headers
->>>>>>> 2495bbbd
 
     def initialize(rest_client)
       @rest_client = rest_client
@@ -48,50 +44,22 @@
       path = ['api', 'v1', type].join('/')
       get(path, args)
     rescue JSON::ParserError
-      raise PrometheusError, 'Parsing response failed'
+      raise PrometheusClient::Error, 'Parsing response failed'
     rescue Errno::ECONNREFUSED
       raise PrometheusClient::Error, 'Connection refused'
     end
 
-<<<<<<< HEAD
-    def join_api_url(type, args = {})
-      url = URI.parse(api_url)
-    rescue URI::Error
-      raise PrometheusClient::Error, "Invalid API URL: #{api_url}"
-    else
-      url.path = [url.path.sub(%r{/+\z}, ''), 'api', 'v1', type].join('/')
-      url.query = args.to_query
-
-      url.to_s
-    end
-
-    def get(url)
-      handle_response(HTTParty.get(url))
-    rescue SocketError
-      raise PrometheusClient::Error, "Can't connect to #{url}"
-    rescue OpenSSL::SSL::SSLError
-      raise PrometheusClient::Error, "#{url} contains invalid SSL data"
-    rescue HTTParty::Error
-      raise PrometheusClient::Error, "Network connection error"
-    end
-
-    def handle_response(response)
-      if response.code == 200 && response['status'] == 'success'
-        response['data'] || {}
-      elsif response.code == 400
-        raise PrometheusClient::QueryError, response['error'] || 'Bad data received'
-=======
     def get(path, args)
       response = rest_client[path].get(params: args)
       handle_response(response)
     rescue SocketError
-      raise PrometheusError, "Can't connect to #{rest_client.url}"
+      raise PrometheusClient::Error, "Can't connect to #{rest_client.url}"
     rescue OpenSSL::SSL::SSLError
-      raise PrometheusError, "#{rest_client.url} contains invalid SSL data"
+      raise PrometheusClient::Error, "#{rest_client.url} contains invalid SSL data"
     rescue RestClient::ExceptionWithResponse => ex
       handle_exception_response(ex.response)
     rescue RestClient::Exception
-      raise PrometheusError, "Network connection error"
+      raise PrometheusClient::Error, "Network connection error"
     end
 
     def handle_response(response)
@@ -99,15 +67,15 @@
       if response.code == 200 && json_data['status'] == 'success'
         json_data['data'] || {}
       else
-        raise PrometheusError, "#{response.code} - #{response.body}"
+        raise PrometheusClient::Error, "#{response.code} - #{response.body}"
       end
     end
 
     def handle_exception_response(response)
-      if response.code == 400
-        json_data = JSON.parse(response.body)
-        raise PrometheusError, json_data['error'] || 'Bad data received'
->>>>>>> 2495bbbd
+      if response.code == 200 && response['status'] == 'success'
+        response['data'] || {}
+      elsif response.code == 400
+        raise PrometheusClient::QueryError, response['error'] || 'Bad data received'
       else
         raise PrometheusClient::Error, "#{response.code} - #{response.body}"
       end
