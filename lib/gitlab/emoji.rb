--- conflicted
+++ resolved
@@ -56,7 +56,6 @@
       ActionController::Base.helpers.content_tag('gl-emoji', emoji_info['moji'], title: emoji_info['description'], data: data)
     end
 
-<<<<<<< HEAD
     def custom_emoji_tag(name, image_source)
       data = {
         name: name
@@ -65,13 +64,13 @@
       ActionController::Base.helpers.content_tag('gl-emoji', title: name, data: data) do
         emoji_image_tag(name, image_source).html_safe
       end
-=======
+    end
+
     private
 
     def emoji_unicode_versions_by_name
       @emoji_unicode_versions_by_name ||=
         JSON.parse(File.read(Rails.root.join('fixtures', 'emojis', 'emoji-unicode-version-map.json')))
->>>>>>> f7cbfe1d
     end
   end
 end