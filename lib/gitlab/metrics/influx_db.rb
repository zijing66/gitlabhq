--- conflicted
+++ resolved
@@ -145,18 +145,6 @@
         #
         # See `Gitlab::Metrics::Transaction#add_event` for more details.
         def add_event(*args)
-<<<<<<< HEAD
-          trans = current_transaction
-
-          trans&.add_event(*args)
-        end
-
-        # Returns the prefix to use for the name of a series.
-        def series_prefix
-          @series_prefix ||= Sidekiq.server? ? 'sidekiq_' : 'rails_'
-        end
-
-=======
           current_transaction&.add_event(*args)
         end
 
@@ -169,7 +157,6 @@
           @series_prefix ||= Sidekiq.server? ? 'sidekiq_' : 'rails_'
         end
 
->>>>>>> 40b6c91f
         # Allow access from other metrics related middlewares
         def current_transaction
           Transaction.current
