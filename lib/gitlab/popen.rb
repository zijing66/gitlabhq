--- conflicted
+++ resolved
@@ -18,14 +18,8 @@
         FileUtils.mkdir_p(path)
       end
 
-<<<<<<< HEAD
-      @cmd_output = ""
-      @cmd_status = 0
-
-=======
       cmd_output = ""
       cmd_status = 0
->>>>>>> 4b6fd0df
       Open3.popen3(vars, *cmd, options) do |stdin, stdout, stderr, wait_thr|
         yield(stdin) if block_given?
         stdin.close
