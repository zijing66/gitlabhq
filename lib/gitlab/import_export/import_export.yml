--- conflicted
+++ resolved
@@ -65,11 +65,8 @@
     - :create_access_levels
   - :project_feature
   - :custom_attributes
-<<<<<<< HEAD
   - :prometheus_metrics
-=======
   - :project_badges
->>>>>>> f290e2ea
 
 # Only include the following attributes for the models specified.
 included_attributes:
