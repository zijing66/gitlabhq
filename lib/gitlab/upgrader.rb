--- conflicted
+++ resolved
@@ -51,11 +51,7 @@
       {
         "Stash changed files" => "git stash",
         "Get latest code" => "git fetch",
-<<<<<<< HEAD
-        "Switch to new version" => "git checkout -b v#{latest_version}-ee",
-=======
-        "Switch to new version" => "git checkout v#{latest_version}",
->>>>>>> 214a013b
+        "Switch to new version" => "git checkout v#{latest_version}-ee",
         "Install gems" => "bundle",
         "Migrate DB" => "bundle exec rake db:migrate RAILS_ENV=production",
         "Recompile assets" => "bundle exec rake assets:clean assets:precompile RAILS_ENV=production",
