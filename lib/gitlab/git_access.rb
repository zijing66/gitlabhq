--- conflicted
+++ resolved
@@ -88,15 +88,10 @@
       end
     end
 
-<<<<<<< HEAD
     def deploy_key_push_access_check
       unless deploy_key.can_push_to?(project)
         raise UnauthorizedError, ERROR_MESSAGES[:deploy_key_upload]
       end
-=======
-    def change_access_check(change)
-      Checks::ChangeAccess.new(change, user_access: user_access, project: project, env: @env).exec
->>>>>>> ad1a1d97
     end
 
     def protocol_allowed?
@@ -153,6 +148,7 @@
         change,
         user_access: user_access,
         project: project,
+        env: @env,
         skip_authorization: deploy_key?).exec
     end
 
