--- conflicted
+++ resolved
@@ -48,11 +48,7 @@
         optional :labels, type: String, desc: 'Comma-separated list of label names'
         optional :due_date, type: String, desc: 'Date string in the format YEAR-MONTH-DAY'
         optional :confidential, type: Boolean, desc: 'Boolean parameter if the issue should be confidential'
-<<<<<<< HEAD
-        optional :discussion_locked, type: Boolean, desc: " Boolean parameter indicating if the issue's discussion is locked"
-=======
         optional :discussion_locked, type: Boolean, desc: "Boolean parameter if the issue's discussion should be locked"
->>>>>>> 811c60bd
       end
 
       params :issue_params do
