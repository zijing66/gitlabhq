--- conflicted
+++ resolved
@@ -34,11 +34,7 @@
 
         access_checker_klass = wiki? ? Gitlab::GitAccessWiki : Gitlab::GitAccess
         access_checker = access_checker_klass
-<<<<<<< HEAD
-          .new(actor, project, protocol, authentication_abilities: ssh_authentication_abilities)
-=======
           .new(actor, project, protocol, authentication_abilities: ssh_authentication_abilities, redirected_path: redirected_path)
->>>>>>> 134ba0b5
 
         begin
           access_checker.check(params[:action], params[:changes])
