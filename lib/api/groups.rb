module API
  # groups API
  class Groups < Grape::API
    before { authenticate! }

    resource :groups do
      # Get a groups list
      #
      # Example Request:
      #  GET /groups
      get do
        @groups = if current_user.admin
                    Group.all
                  else
                    current_user.groups
                  end

        @groups = @groups.search(params[:search]) if params[:search].present?
        @groups = paginate @groups
        present @groups, with: Entities::Group
      end

      # Create group. Available only for users who can create groups.
      #
      # Parameters:
      #   name                  (required) - The name of the group
      #   path                  (required) - The path of the group
      #   description           (optional) - The details of the group
      #   membership_lock       (optional, boolean) - Prevent adding new members to project membership within this group
      #   share_with_group_lock (optional, boolean) - Prevent sharing a project with another group within this group
      # Example Request:
      #   POST /groups
      post do
        authorize! :create_group, current_user
        required_attributes! [:name, :path]

<<<<<<< HEAD
        attrs = attributes_for_keys [:name, :path, :description, :membership_lock, :share_with_group_lock]
=======
        attrs = attributes_for_keys [:name, :path, :description, :visibility_level]
>>>>>>> fb1a7553
        @group = Group.new(attrs)

        if @group.save
          # NOTE: add backwards compatibility for single ldap link
          ldap_attrs  = attributes_for_keys [:ldap_cn, :ldap_access]
          if ldap_attrs.present?
            @group.ldap_group_links.create({
              cn: ldap_attrs[:ldap_cn],
              group_access: ldap_attrs[:ldap_access]
            })
          end

          @group.add_owner(current_user)
          present @group, with: Entities::Group
        else
          render_api_error!("Failed to save group #{@group.errors.messages}", 400)
        end
      end

      # Update group. Available only for users who can manage this group.
      #
      # Parameters:
      #   id                    (required) - The ID of a group
      #   name                  (required) - The name of the group
      #   path                  (required) - The path of the group
      #   description           (optional) - The details of the group
      #   membership_lock       (optional, boolean) - Prevent adding new members to project membership within this group
      #   share_with_group_lock (optional, boolean) - Prevent sharing a project with another group within this group
      # Example Request:
      #   PUT /groups/:id
      put ":id" do
        attrs = attributes_for_keys [:name, :path, :description, :membership_lock, :share_with_group_lock]
        @group = find_group(params[:id])
        authorize! :admin_group, @group

        if @group.update_attributes(attrs)
          present @group, with: Entities::Group
        else
          render_api_error!("Failed to update group #{@group.errors.messages}", 400)
        end
      end

      # Get a single group, with containing projects
      #
      # Parameters:
      #   id (required) - The ID of a group
      # Example Request:
      #   GET /groups/:id
      get ":id" do
        group = find_group(params[:id])
        present group, with: Entities::GroupDetail
      end

      # Remove group
      #
      # Parameters:
      #   id (required) - The ID of a group
      # Example Request:
      #   DELETE /groups/:id
      delete ":id" do
        group = find_group(params[:id])
        authorize! :admin_group, group
        DestroyGroupService.new(group, current_user).execute
      end

      # Get a list of projects in this group
      #
      # Example Request:
      #   GET /groups/:id/projects
      get ":id/projects" do
        group = find_group(params[:id])
        projects = group.projects
        projects = filter_projects(projects)
        projects = paginate projects
        present projects, with: Entities::Project
      end

      # Transfer a project to the Group namespace
      #
      # Parameters:
      #   id - group id
      #   project_id  - project id
      # Example Request:
      #   POST /groups/:id/projects/:project_id
      post ":id/projects/:project_id" do
        authenticated_as_admin!
        group = Group.find_by(id: params[:id])
        project = Project.find(params[:project_id])
        result = ::Projects::TransferService.new(project, current_user).execute(group)

        if result
          present group
        else
          render_api_error!("Failed to transfer project #{project.errors.messages}", 400)
        end
      end
    end
  end
end<|MERGE_RESOLUTION|>--- conflicted
+++ resolved
@@ -34,11 +34,7 @@
         authorize! :create_group, current_user
         required_attributes! [:name, :path]
 
-<<<<<<< HEAD
-        attrs = attributes_for_keys [:name, :path, :description, :membership_lock, :share_with_group_lock]
-=======
-        attrs = attributes_for_keys [:name, :path, :description, :visibility_level]
->>>>>>> fb1a7553
+        attrs = attributes_for_keys [:name, :path, :description, :visibility_level, :membership_lock, :share_with_group_lock]
         @group = Group.new(attrs)
 
         if @group.save
