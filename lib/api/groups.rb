module API
  # groups API
  class Groups < Grape::API
    before { authenticate! }

    resource :groups do
      helpers do
        def find_group(id)
          group = Group.find(id)

          if can?(current_user, :read_group, group)
            group
          else
            render_api_error!("403 Forbidden - #{current_user.username} lacks sufficient access to #{group.name}", 403)
          end
        end

        def validate_access_level?(level)
          Gitlab::Access.options_with_owner.values.include? level.to_i
        end
      end

      # Get a groups list
      #
      # Example Request:
      #  GET /groups
      get do
        @groups = if current_user.admin
                    Group.all
                  else
                    current_user.groups
                  end

        @groups = @groups.search(params[:search]) if params[:search].present?
        @groups = paginate @groups
        present @groups, with: Entities::Group
      end

      # Create group. Available only for admin
      #
      # Parameters:
      #   name (required) - The name of the group
      #   path (required) - The path of the group
      # Example Request:
      #   POST /groups
      post do
        authenticated_as_admin!
        required_attributes! [:name, :path]

<<<<<<< HEAD
        group_attrs = attributes_for_keys [:name, :path]
        @group = Group.new(group_attrs)
=======
        attrs = attributes_for_keys [:name, :path, :description]
        @group = Group.new(attrs)
>>>>>>> ae1be437
        @group.owner = current_user

        if @group.save
          # NOTE: add backwards compatibility for single ldap link
          ldap_attrs  = attributes_for_keys [:ldap_cn, :ldap_access]
          if ldap_attrs.present?
            @group.ldap_group_links.create({
              cn: ldap_attrs[:ldap_cn],
              group_access: ldap_attrs[:ldap_access]
            })
          end
          present @group, with: Entities::Group
        else
          render_api_error!("Failed to save group #{@group.errors.messages}", 400)
        end
      end

      # Get a single group, with containing projects
      #
      # Parameters:
      #   id (required) - The ID of a group
      # Example Request:
      #   GET /groups/:id
      get ":id" do
        group = find_group(params[:id])
        present group, with: Entities::GroupDetail
      end

      # Remove group
      #
      # Parameters:
      #   id (required) - The ID of a group
      # Example Request:
      #   DELETE /groups/:id
      delete ":id" do
        group = find_group(params[:id])
        authorize! :manage_group, group
        group.destroy
      end

      # Transfer a project to the Group namespace
      #
      # Parameters:
      #   id - group id
      #   project_id  - project id
      # Example Request:
      #   POST /groups/:id/projects/:project_id
      post ":id/projects/:project_id" do
        authenticated_as_admin!
        group = Group.find(params[:id])
        project = Project.find(params[:project_id])
        result = ::Projects::TransferService.new(project, current_user, namespace_id: group.id).execute

        if result
          present group
        else
          render_api_error!("Failed to transfer project #{project.errors.messages}", 400)
        end
      end
    end
  end
end<|MERGE_RESOLUTION|>--- conflicted
+++ resolved
@@ -47,13 +47,8 @@
         authenticated_as_admin!
         required_attributes! [:name, :path]
 
-<<<<<<< HEAD
-        group_attrs = attributes_for_keys [:name, :path]
-        @group = Group.new(group_attrs)
-=======
         attrs = attributes_for_keys [:name, :path, :description]
         @group = Group.new(attrs)
->>>>>>> ae1be437
         @group.owner = current_user
 
         if @group.save
