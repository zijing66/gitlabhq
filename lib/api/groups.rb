--- conflicted
+++ resolved
@@ -95,7 +95,6 @@
         group = ::Groups::CreateService.new(current_user, declared_params(include_missing: false)).execute
 
         if group.persisted?
-<<<<<<< HEAD
           # NOTE: add backwards compatibility for single ldap link
           if ldap_link_attrs[:cn].present?
             group.ldap_group_links.create(
@@ -104,10 +103,7 @@
             )
           end
 
-          present group, with: Entities::Group
-=======
           present group, with: Entities::Group, current_user: current_user
->>>>>>> 47b35dde
         else
           render_api_error!("Failed to save group #{group.errors.messages}", 400)
         end
