module API
  # groups API
  class Groups < Grape::API
    before { authenticate! }

    resource :groups do
      # Get a groups list
      #
      # Example Request:
      #  GET /groups
      get do
        @groups = if current_user.admin
                    Group.all
                  else
                    current_user.groups
                  end

        @groups = @groups.search(params[:search]) if params[:search].present?
        @groups = paginate @groups
        present @groups, with: Entities::Group
      end

      # Create group. Available only for admin
      #
      # Parameters:
      #   name (required) - The name of the group
      #   path (required) - The path of the group
      # Example Request:
      #   POST /groups
      post do
        authenticated_as_admin!
        required_attributes! [:name, :path]

        attrs = attributes_for_keys [:name, :path, :description]
        @group = Group.new(attrs)

        if @group.save
<<<<<<< HEAD
          # NOTE: add backwards compatibility for single ldap link
          ldap_attrs  = attributes_for_keys [:ldap_cn, :ldap_access]
          if ldap_attrs.present?
            @group.ldap_group_links.create({
              cn: ldap_attrs[:ldap_cn],
              group_access: ldap_attrs[:ldap_access]
            })
          end
=======
          @group.add_owner(current_user)
>>>>>>> 5555c4d9
          present @group, with: Entities::Group
        else
          render_api_error!("Failed to save group #{@group.errors.messages}", 400)
        end
      end

      # Get a single group, with containing projects
      #
      # Parameters:
      #   id (required) - The ID of a group
      # Example Request:
      #   GET /groups/:id
      get ":id" do
        group = find_group(params[:id])
        present group, with: Entities::GroupDetail
      end

      # Remove group
      #
      # Parameters:
      #   id (required) - The ID of a group
      # Example Request:
      #   DELETE /groups/:id
      delete ":id" do
        group = find_group(params[:id])
        authorize! :manage_group, group
        group.destroy
      end

      # Transfer a project to the Group namespace
      #
      # Parameters:
      #   id - group id
      #   project_id  - project id
      # Example Request:
      #   POST /groups/:id/projects/:project_id
      post ":id/projects/:project_id" do
        authenticated_as_admin!
        group = Group.find(params[:id])
        project = Project.find(params[:project_id])
        result = ::Projects::TransferService.new(project, current_user, namespace_id: group.id).execute

        if result
          present group
        else
          render_api_error!("Failed to transfer project #{project.errors.messages}", 400)
        end
      end
    end
  end
end<|MERGE_RESOLUTION|>--- conflicted
+++ resolved
@@ -35,7 +35,6 @@
         @group = Group.new(attrs)
 
         if @group.save
-<<<<<<< HEAD
           # NOTE: add backwards compatibility for single ldap link
           ldap_attrs  = attributes_for_keys [:ldap_cn, :ldap_access]
           if ldap_attrs.present?
@@ -44,9 +43,8 @@
               group_access: ldap_attrs[:ldap_access]
             })
           end
-=======
+
           @group.add_owner(current_user)
->>>>>>> 5555c4d9
           present @group, with: Entities::Group
         else
           render_api_error!("Failed to save group #{@group.errors.messages}", 400)
