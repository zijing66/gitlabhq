--- conflicted
+++ resolved
@@ -137,17 +137,16 @@
       expose :data, :target_title
     end
 
-<<<<<<< HEAD
     class LdapGroup < Grape::Entity
       expose :cn
     end
 
     class ProjectGroupLink < Grape::Entity
       expose :id, :project_id, :group_id, :group_access
-=======
+    end
+
     class Namespace < Grape::Entity
       expose :id, :path, :kind
->>>>>>> 232e6b40
     end
   end
 end