module API
  module Entities
    class UserSafe < Grape::Entity
      expose :name, :username
    end

    class UserBasic < UserSafe
      expose :id, :state, :avatar_url

      expose :web_url do |user, options|
        Gitlab::Routing.url_helpers.user_url(user)
      end
    end

    class User < UserBasic
      expose :created_at
      expose :is_admin?, as: :is_admin
      expose :bio, :location, :skype, :linkedin, :twitter, :website_url
    end

    class Identity < Grape::Entity
      expose :provider, :extern_uid
    end

    class UserFull < User
      expose :last_sign_in_at
      expose :confirmed_at
      expose :email
      expose :theme_id, :color_scheme_id, :projects_limit, :current_sign_in_at
      expose :identities, using: Entities::Identity
      expose :can_create_group?, as: :can_create_group
      expose :can_create_project?, as: :can_create_project
      expose :two_factor_enabled?, as: :two_factor_enabled
      expose :external
    end

    class UserLogin < UserFull
      expose :private_token
    end

    class Email < Grape::Entity
      expose :id, :email
    end

    class Hook < Grape::Entity
      expose :id, :url, :created_at
    end

    class ProjectHook < Hook
      expose :project_id, :push_events
      expose :issues_events, :merge_requests_events, :tag_push_events
      expose :note_events, :build_events, :pipeline_events, :wiki_page_events
      expose :enable_ssl_verification
    end

    class ProjectPushRule < Grape::Entity
      expose :id, :project_id, :created_at
      expose :commit_message_regex, :deny_delete_tag
    end

    class BasicProjectDetails < Grape::Entity
      expose :id
      expose :http_url_to_repo, :web_url
      expose :name, :name_with_namespace
      expose :path, :path_with_namespace
    end

    class SharedGroup < Grape::Entity
      expose :group_id
      expose :group_name do |group_link, options|
        group_link.group.name
      end
      expose :group_access, as: :group_access_level
    end

    class Project < Grape::Entity
      expose :id, :description, :default_branch, :tag_list
      expose :public?, as: :public
      expose :archived?, as: :archived
      expose :visibility_level, :ssh_url_to_repo, :http_url_to_repo, :web_url
      expose :owner, using: Entities::UserBasic, unless: ->(project, options) { project.group }
      expose :name, :name_with_namespace
      expose :path, :path_with_namespace
      expose :issues_enabled, :merge_requests_enabled, :wiki_enabled, :builds_enabled, :snippets_enabled, :container_registry_enabled
      expose :created_at, :last_activity_at
      expose :shared_runners_enabled
      expose :creator_id
      expose :namespace
      expose :forked_from_project, using: Entities::BasicProjectDetails, if: lambda{ |project, options| project.forked? }
      expose :avatar_url
      expose :star_count, :forks_count
      expose :open_issues_count, if: lambda { |project, options| project.issues_enabled? && project.default_issues_tracker? }
      expose :runners_token, if: lambda { |_project, options| options[:user_can_admin_project] }
      expose :public_builds
      expose :shared_with_groups do |project, options|
        SharedGroup.represent(project.project_group_links.all, options)
      end
<<<<<<< HEAD
      expose :repository_storage, if: lambda { |_project, options| options[:user].try(:admin?) }
=======
      expose :only_allow_merge_if_build_succeeds
>>>>>>> b2bf01f4
    end

    class Member < UserBasic
      expose :access_level do |user, options|
        member = options[:member] || options[:members].find { |m| m.user_id == user.id }
        member.access_level
      end
      expose :expires_at do |user, options|
        member = options[:member] || options[:members].find { |m| m.user_id == user.id }
        member.expires_at
      end
    end

    class AccessRequester < UserBasic
      expose :requested_at do |user, options|
        access_requester = options[:access_requester] || options[:access_requesters].find { |m| m.user_id == user.id }
        access_requester.requested_at
      end
    end

    class LdapGroupLink < Grape::Entity
      expose :cn, :group_access, :provider
    end

    class Group < Grape::Entity
      expose :id, :name, :path, :description, :visibility_level

      expose :ldap_cn, :ldap_access
      expose :ldap_group_links,
        using: Entities::LdapGroupLink,
        if: lambda { |group, options| group.ldap_group_links.any? }

      expose :avatar_url
      expose :web_url
    end

    class GroupDetail < Group
      expose :projects, using: Entities::Project
      expose :shared_projects, using: Entities::Project
    end

    class RepoBranch < Grape::Entity
      expose :name

      expose :commit do |repo_branch, options|
        options[:project].repository.commit(repo_branch.target)
      end

      expose :protected do |repo_branch, options|
        options[:project].protected_branch? repo_branch.name
      end

      expose :developers_can_push do |repo_branch, options|
        project = options[:project]
        access_levels = project.protected_branches.matching(repo_branch.name).map(&:push_access_levels).flatten
        access_levels.any? { |access_level| access_level.access_level == Gitlab::Access::DEVELOPER }
      end

      expose :developers_can_merge do |repo_branch, options|
        project = options[:project]
        access_levels = project.protected_branches.matching(repo_branch.name).map(&:merge_access_levels).flatten
        access_levels.any? { |access_level| access_level.access_level == Gitlab::Access::DEVELOPER }
      end
    end

    class RepoTreeObject < Grape::Entity
      expose :id, :name, :type

      expose :mode do |obj, options|
        filemode = obj.mode.to_s(8)
        filemode = "0" + filemode if filemode.length < 6
        filemode
      end
    end

    class RepoCommit < Grape::Entity
      expose :id, :short_id, :title, :author_name, :author_email, :created_at
      expose :safe_message, as: :message
    end

    class RepoCommitStats < Grape::Entity
      expose :additions, :deletions, :total
    end

    class RepoCommitDetail < RepoCommit
      expose :parent_ids, :committed_date, :authored_date
      expose :stats, using: Entities::RepoCommitStats
      expose :status
    end

    class ProjectSnippet < Grape::Entity
      expose :id, :title, :file_name
      expose :author, using: Entities::UserBasic
      expose :updated_at, :created_at

      # TODO (rspeicher): Deprecated; remove in 9.0
      expose(:expires_at) { |snippet| nil }

      expose :web_url do |snippet, options|
        Gitlab::UrlBuilder.build(snippet)
      end
    end

    class ProjectEntity < Grape::Entity
      expose :id, :iid
      expose(:project_id) { |entity| entity.project.id }
      expose :title, :description
      expose :state, :created_at, :updated_at
    end

    class RepoDiff < Grape::Entity
      expose :old_path, :new_path, :a_mode, :b_mode, :diff
      expose :new_file, :renamed_file, :deleted_file
    end

    class Milestone < ProjectEntity
      expose :due_date
    end

    class Issue < ProjectEntity
      expose :label_names, as: :labels
      expose :milestone, using: Entities::Milestone
      expose :assignee, :author, using: Entities::UserBasic

      expose :subscribed do |issue, options|
        issue.subscribed?(options[:current_user])
      end
      expose :user_notes_count
      expose :upvotes, :downvotes
      expose :due_date

      expose :web_url do |issue, options|
        Gitlab::UrlBuilder.build(issue)
      end
    end

    class ExternalIssue < Grape::Entity
      expose :title
      expose :id
    end

    class MergeRequest < ProjectEntity
      expose :target_branch, :source_branch
      expose :upvotes, :downvotes
      expose :author, :assignee, using: Entities::UserBasic
      expose :source_project_id, :target_project_id
      expose :label_names, as: :labels
      expose :work_in_progress?, as: :work_in_progress
      expose :milestone, using: Entities::Milestone
      expose :merge_when_build_succeeds
      expose :merge_status
      expose :subscribed do |merge_request, options|
        merge_request.subscribed?(options[:current_user])
      end
      expose :user_notes_count
      expose :approvals_before_merge
      expose :should_remove_source_branch?, as: :should_remove_source_branch
      expose :force_remove_source_branch?, as: :force_remove_source_branch

      expose :web_url do |merge_request, options|
        Gitlab::UrlBuilder.build(merge_request)
      end
    end

    class MergeRequestChanges < MergeRequest
      expose :diffs, as: :changes, using: Entities::RepoDiff do |compare, _|
        compare.raw_diffs(all_diffs: true).to_a
      end
    end

    class Approvals < Grape::Entity
      expose :user, using: Entities::UserBasic
    end

    class MergeRequestApprovals < ProjectEntity
      expose :merge_status
      expose :approvals_required
      expose :approvals_left
      expose :approvals, as: :approved_by, using: Entities::Approvals
    end

    class SSHKey < Grape::Entity
      expose :id, :title, :key, :created_at
    end

    class SSHKeyWithUser < SSHKey
      expose :user, using: Entities::UserFull
    end

    class Note < Grape::Entity
      expose :id
      expose :note, as: :body
      expose :attachment_identifier, as: :attachment
      expose :author, using: Entities::UserBasic
      expose :created_at, :updated_at
      expose :system?, as: :system
      expose :noteable_id, :noteable_type
      # upvote? and downvote? are deprecated, always return false
      expose(:upvote?)    { |note| false }
      expose(:downvote?)  { |note| false }
    end

    class AwardEmoji < Grape::Entity
      expose :id
      expose :name
      expose :user, using: Entities::UserBasic
      expose :created_at, :updated_at
      expose :awardable_id, :awardable_type
    end

    class MRNote < Grape::Entity
      expose :note
      expose :author, using: Entities::UserBasic
    end

    class CommitNote < Grape::Entity
      expose :note
      expose(:path) { |note| note.diff_file.try(:file_path) if note.diff_note? }
      expose(:line) { |note| note.diff_line.try(:new_line) if note.diff_note? }
      expose(:line_type) { |note| note.diff_line.try(:type) if note.diff_note? }
      expose :author, using: Entities::UserBasic
      expose :created_at
    end

    class CommitStatus < Grape::Entity
      expose :id, :sha, :ref, :status, :name, :target_url, :description,
             :created_at, :started_at, :finished_at, :allow_failure
      expose :author, using: Entities::UserBasic
    end

    class Event < Grape::Entity
      expose :title, :project_id, :action_name
      expose :target_id, :target_type, :author_id
      expose :data, :target_title
      expose :created_at
      expose :note, using: Entities::Note, if: ->(event, options) { event.note? }
      expose :author, using: Entities::UserBasic, if: ->(event, options) { event.author }

      expose :author_username do |event, options|
        if event.author
          event.author.username
        end
      end
    end

    class LdapGroup < Grape::Entity
      expose :cn
    end

    class ProjectGroupLink < Grape::Entity
      expose :id, :project_id, :group_id, :group_access
    end

    class Todo < Grape::Entity
      expose :id
      expose :project, using: Entities::BasicProjectDetails
      expose :author, using: Entities::UserBasic
      expose :action_name
      expose :target_type

      expose :target do |todo, options|
        Entities.const_get(todo.target_type).represent(todo.target, options)
      end

      expose :target_url do |todo, options|
        target_type   = todo.target_type.underscore
        target_url    = "namespace_project_#{target_type}_url"
        target_anchor = "note_#{todo.note_id}" if todo.note_id?

        Gitlab::Application.routes.url_helpers.public_send(target_url,
          todo.project.namespace, todo.project, todo.target, anchor: target_anchor)
      end

      expose :body
      expose :state
      expose :created_at
    end

    class Namespace < Grape::Entity
      expose :id, :path, :kind
    end

    class MemberAccess < Grape::Entity
      expose :access_level
      expose :notification_level do |member, options|
        if member.notification_setting
          NotificationSetting.levels[member.notification_setting.level]
        end
      end
    end

    class ProjectAccess < MemberAccess
    end

    class GroupAccess < MemberAccess
    end

    class ProjectService < Grape::Entity
      expose :id, :title, :created_at, :updated_at, :active
      expose :push_events, :issues_events, :merge_requests_events
      expose :tag_push_events, :note_events, :build_events, :pipeline_events
      # Expose serialized properties
      expose :properties do |service, options|
        field_names = service.fields.
          select { |field| options[:include_passwords] || field[:type] != 'password' }.
          map { |field| field[:name] }
        service.properties.slice(*field_names)
      end
    end

    class ProjectWithAccess < Project
      expose :permissions do
        expose :project_access, using: Entities::ProjectAccess do |project, options|
          project.project_members.find_by(user_id: options[:user].id)
        end

        expose :group_access, using: Entities::GroupAccess do |project, options|
          if project.group
            project.group.group_members.find_by(user_id: options[:user].id)
          end
        end
      end
    end

    class Label < Grape::Entity
      expose :name, :color, :description
      expose :open_issues_count, :closed_issues_count, :open_merge_requests_count

      expose :subscribed do |label, options|
        label.subscribed?(options[:current_user])
      end
    end

    class Compare < Grape::Entity
      expose :commit, using: Entities::RepoCommit do |compare, options|
        Commit.decorate(compare.commits, nil).last
      end

      expose :commits, using: Entities::RepoCommit do |compare, options|
        Commit.decorate(compare.commits, nil)
      end

      expose :diffs, using: Entities::RepoDiff do |compare, options|
        compare.diffs(all_diffs: true).to_a
      end

      expose :compare_timeout do |compare, options|
        compare.diffs.overflow?
      end

      expose :same, as: :compare_same_ref
    end

    class Contributor < Grape::Entity
      expose :name, :email, :commits, :additions, :deletions
    end

    class BroadcastMessage < Grape::Entity
      expose :message, :starts_at, :ends_at, :color, :font
    end

    class ApplicationSetting < Grape::Entity
      expose :id
      expose :default_projects_limit
      expose :signup_enabled
      expose :signin_enabled
      expose :gravatar_enabled
      expose :sign_in_text
      expose :after_sign_up_text
      expose :created_at
      expose :updated_at
      expose :home_page_url
      expose :default_branch_protection
      expose :restricted_visibility_levels
      expose :max_attachment_size
      expose :session_expire_delay
      expose :default_project_visibility
      expose :default_snippet_visibility
      expose :default_group_visibility
      expose :domain_whitelist
      expose :domain_blacklist_enabled
      expose :domain_blacklist
      expose :user_oauth_applications
      expose :after_sign_out_path
      expose :container_registry_token_expire_delay
      expose :repository_storage
    end

    class Release < Grape::Entity
      expose :tag, as: :tag_name
      expose :description
    end

    class RepoTag < Grape::Entity
      expose :name, :message

      expose :commit do |repo_tag, options|
        options[:project].repository.commit(repo_tag.target)
      end

      expose :release, using: Entities::Release do |repo_tag, options|
        options[:project].releases.find_by(tag: repo_tag.name)
      end
    end

    class License < Grape::Entity
      expose :starts_at, :expires_at, :licensee

      expose :user_limit do |license, options|
        license.restricted?(:active_user_count) ? license.restrictions[:active_user_count] : 0
      end

      expose :active_users do |license, options|
        ::User.active.count
      end
    end

    class TriggerRequest < Grape::Entity
      expose :id, :variables
    end

    class Runner < Grape::Entity
      expose :id
      expose :description
      expose :active
      expose :is_shared
      expose :name
    end

    class RunnerDetails < Runner
      expose :tag_list
      expose :run_untagged
      expose :locked
      expose :version, :revision, :platform, :architecture
      expose :contacted_at
      expose :token, if: lambda { |runner, options| options[:current_user].is_admin? || !runner.is_shared? }
      expose :projects, with: Entities::BasicProjectDetails do |runner, options|
        if options[:current_user].is_admin?
          runner.projects
        else
          options[:current_user].authorized_projects.where(id: runner.projects)
        end
      end
    end

    class BuildArtifactFile < Grape::Entity
      expose :filename, :size
    end

    class Build < Grape::Entity
      expose :id, :status, :stage, :name, :ref, :tag, :coverage
      expose :created_at, :started_at, :finished_at
      expose :user, with: User
      expose :artifacts_file, using: BuildArtifactFile, if: -> (build, opts) { build.artifacts? }
      expose :commit, with: RepoCommit
      expose :runner, with: Runner
    end

    class Trigger < Grape::Entity
      expose :token, :created_at, :updated_at, :deleted_at, :last_used
    end

    class Variable < Grape::Entity
      expose :key, :value
    end

    class Pipeline < Grape::Entity
      expose :id, :status, :ref, :sha, :before_sha, :tag, :yaml_errors

      expose :user, with: Entities::UserBasic
      expose :created_at, :updated_at, :started_at, :finished_at, :committed_at
      expose :duration
    end

    class EnvironmentBasic < Grape::Entity
      expose :id, :name, :external_url
    end

    class Environment < EnvironmentBasic
      expose :project, using: Entities::Project
    end

    class Deployment < Grape::Entity
      expose :id, :iid, :ref, :sha, :created_at
      expose :user,        using: Entities::UserBasic
      expose :environment, using: Entities::EnvironmentBasic
      expose :deployable,  using: Entities::Build
    end

    class RepoLicense < Grape::Entity
      expose :key, :name, :nickname
      expose :featured, as: :popular
      expose :url, as: :html_url
      expose(:source_url) { |license| license.meta['source'] }
      expose(:description) { |license| license.meta['description'] }
      expose(:conditions) { |license| license.meta['conditions'] }
      expose(:permissions) { |license| license.meta['permissions'] }
      expose(:limitations) { |license| license.meta['limitations'] }
      expose :content
    end

    class TemplatesList < Grape::Entity
      expose :name
    end

    class Template < Grape::Entity
      expose :name, :content
    end
  end
end<|MERGE_RESOLUTION|>--- conflicted
+++ resolved
@@ -95,11 +95,8 @@
       expose :shared_with_groups do |project, options|
         SharedGroup.represent(project.project_group_links.all, options)
       end
-<<<<<<< HEAD
       expose :repository_storage, if: lambda { |_project, options| options[:user].try(:admin?) }
-=======
       expose :only_allow_merge_if_build_succeeds
->>>>>>> b2bf01f4
     end
 
     class Member < UserBasic
