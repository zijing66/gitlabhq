--- conflicted
+++ resolved
@@ -251,17 +251,12 @@
         merge_request.subscribed?(options[:current_user])
       end
       expose :user_notes_count
-<<<<<<< HEAD
       expose(:should_remove_source_branch?) { |mr| mr.remove_source_branch }
       expose(:force_remove_source_branch?) { |mr| mr.remove_source_branch }
-=======
-      expose :should_remove_source_branch?, as: :should_remove_source_branch
-      expose :force_remove_source_branch?, as: :force_remove_source_branch
 
       expose :web_url do |merge_request, options|
         Gitlab::UrlBuilder.build(merge_request)
       end
->>>>>>> fd2b79b6
     end
 
     class MergeRequestChanges < MergeRequest
