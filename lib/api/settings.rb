--- conflicted
+++ resolved
@@ -132,11 +132,7 @@
                       :shared_runners_enabled, :max_artifacts_size, :container_registry_token_expire_delay,
                       :metrics_enabled, :sidekiq_throttling_enabled, :recaptcha_enabled,
                       :akismet_enabled, :admin_notification_email, :sentry_enabled,
-<<<<<<< HEAD
-                      :repository_checks_enabled, :koding_enabled, :housekeeping_enabled,
-=======
-                      :repository_storage, :repository_checks_enabled, :koding_enabled, :plantuml_enabled,
->>>>>>> 4b43126d
+                      :repository_checks_enabled, :koding_enabled, :housekeeping_enabled, :plantuml_enabled,
                       :version_check_enabled, :email_author_in_body, :html_emails_enabled,
                       # GitLab-EE specific settings
                       :help_text, :max_pages_size, :elasticsearch_indexing, :usage_ping_enabled,
