module API
  class Settings < Grape::API
    before { authenticated_as_admin! }

    helpers do
      def current_settings
        @current_setting ||=
          (ApplicationSetting.current || ApplicationSetting.create_from_defaults)
      end
    end

    desc 'Get the current application settings' do
      success Entities::ApplicationSetting
    end
    get "application/settings" do
      present current_settings, with: Entities::ApplicationSetting
    end

    desc 'Modify application settings' do
      success Entities::ApplicationSetting
    end
    params do
      optional :default_branch_protection, type: Integer, values: [0, 1, 2], desc: 'Determine if developers can push to master'
      optional :default_project_visibility, type: Integer, values: Gitlab::VisibilityLevel.values, desc: 'The default project visibility'
      optional :default_snippet_visibility, type: Integer, values: Gitlab::VisibilityLevel.values, desc: 'The default snippet visibility'
      optional :default_group_visibility, type: Integer, values: Gitlab::VisibilityLevel.values, desc: 'The default group visibility'
      optional :restricted_visibility_levels, type: Array[String], desc: 'Selected levels cannot be used by non-admin users for projects or snippets. If the public level is restricted, user profiles are only visible to logged in users.'
      optional :import_sources, type: Array[String], values: %w[github bitbucket gitlab google_code fogbugz git gitlab_project],
                                desc: 'Enabled sources for code import during project creation. OmniAuth must be configured for GitHub, Bitbucket, and GitLab.com'
      optional :disabled_oauth_sign_in_sources, type: Array[String], desc: 'Disable certain OAuth sign-in sources'
      optional :enabled_git_access_protocol, type: String, values: %w[ssh http nil], desc: 'Allow only the selected protocols to be used for Git access.'
      optional :gravatar_enabled, type: Boolean, desc: 'Flag indicating if the Gravatar service is enabled'
      optional :default_projects_limit, type: Integer, desc: 'The maximum number of personal projects'
      optional :max_attachment_size, type: Integer, desc: 'Maximum attachment size in MB'
      optional :session_expire_delay, type: Integer, desc: 'Session duration in minutes. GitLab restart is required to apply changes.'
      optional :user_oauth_applications, type: Boolean, desc: 'Allow users to register any application to use GitLab as an OAuth provider'
      optional :user_default_external, type: Boolean, desc: 'Newly registered users will by default be external'
      optional :signup_enabled, type: Boolean, desc: 'Flag indicating if sign up is enabled'
      optional :send_user_confirmation_email, type: Boolean, desc: 'Send confirmation email on sign-up'
      optional :domain_whitelist, type: String, desc: 'ONLY users with e-mail addresses that match these domain(s) will be able to sign-up. Wildcards allowed. Use separate lines for multiple entries. Ex: domain.com, *.domain.com'
      optional :domain_blacklist_enabled, type: Boolean, desc: 'Enable domain blacklist for sign ups'
      given domain_blacklist_enabled: ->(val) { val } do
        requires :domain_blacklist, type: String, desc: 'Users with e-mail addresses that match these domain(s) will NOT be able to sign-up. Wildcards allowed. Use separate lines for multiple entries. Ex: domain.com, *.domain.com'
      end
      optional :after_sign_up_text, type: String, desc: 'Text shown after sign up'
      optional :signin_enabled, type: Boolean, desc: 'Flag indicating if sign in is enabled'
      optional :require_two_factor_authentication, type: Boolean, desc: 'Require all users to setup Two-factor authentication'
      given require_two_factor_authentication: ->(val) { val } do
        requires :two_factor_grace_period, type: Integer, desc: 'Amount of time (in hours) that users are allowed to skip forced configuration of two-factor authentication'
      end
      optional :home_page_url, type: String, desc: 'We will redirect non-logged in users to this page'
      optional :after_sign_out_path, type: String, desc: 'We will redirect users to this page after they sign out'
      optional :sign_in_text, type: String, desc: 'The sign in text of the GitLab application'
      optional :help_page_text, type: String, desc: 'Custom text displayed on the help page'
      optional :shared_runners_enabled, type: Boolean, desc: 'Enable shared runners for new projects'
      given shared_runners_enabled: ->(val) { val } do
        requires :shared_runners_text, type: String, desc: 'Shared runners text '
      end
      optional :max_artifacts_size, type: Integer, desc: "Set the maximum file size each build's artifacts can have"
      optional :max_pages_size, type: Integer, desc: 'Maximum size of pages in MB'
      optional :container_registry_token_expire_delay, type: Integer, desc: 'Authorization token duration (minutes)'
      optional :metrics_enabled, type: Boolean, desc: 'Enable the InfluxDB metrics'
      given metrics_enabled: ->(val) { val } do
        requires :metrics_host, type: String, desc: 'The InfluxDB host'
        requires :metrics_port, type: Integer, desc: 'The UDP port to use for connecting to InfluxDB'
        requires :metrics_pool_size, type: Integer, desc: 'The amount of InfluxDB connections to open'
        requires :metrics_timeout, type: Integer, desc: 'The amount of seconds after which an InfluxDB connection will time out'
        requires :metrics_method_call_threshold, type: Integer, desc: 'A method call is only tracked when it takes longer to complete than the given amount of milliseconds.'
        requires :metrics_sample_interval, type: Integer, desc: 'The sampling interval in seconds'
        requires :metrics_packet_size, type: Integer, desc: 'The amount of points to store in a single UDP packet'
      end
      optional :sidekiq_throttling_enabled, type: Boolean, desc: 'Enable Sidekiq Job Throttling'
      given sidekiq_throttling_enabled: ->(val) { val } do
        requires :sidekiq_throttling_queus, type: Array[String], desc: 'Choose which queues you wish to throttle'
        requires :sidekiq_throttling_factor, type: Float, desc: 'The factor by which the queues should be throttled. A value between 0.0 and 1.0, exclusive.'
      end
      optional :recaptcha_enabled, type: Boolean, desc: 'Helps prevent bots from creating accounts'
      given recaptcha_enabled: ->(val) { val } do
        requires :recaptcha_site_key, type: String, desc: 'Generate site key at http://www.google.com/recaptcha'
        requires :recaptcha_private_key, type: String, desc: 'Generate private key at http://www.google.com/recaptcha'
      end
      optional :akismet_enabled, type: Boolean, desc: 'Helps prevent bots from creating issues'
      given akismet_enabled: ->(val) { val } do
        requires :akismet_api_key, type: String, desc: 'Generate API key at http://www.akismet.com'
      end
      optional :admin_notification_email, type: String, desc: 'Abuse reports will be sent to this address if it is set. Abuse reports are always available in the admin area.'
      optional :sentry_enabled, type: Boolean, desc: 'Sentry is an error reporting and logging tool which is currently not shipped with GitLab, get it here: https://getsentry.com'
      given sentry_enabled: ->(val) { val } do
        requires :sentry_dsn, type: String, desc: 'Sentry Data Source Name'
      end
      optional :repository_storage, type: String, desc: 'Storage paths for new projects'
      optional :repository_checks_enabled, type: Boolean, desc: "GitLab will periodically run 'git fsck' in all project and wiki repositories to look for silent disk corruption issues."
      optional :koding_enabled, type: Boolean, desc: 'Enable Koding'
      given koding_enabled: ->(val) { val } do
        requires :koding_url, type: String, desc: 'The Koding team URL'
      end
      optional :plantuml_enabled, type: Boolean, desc: 'Enable PlantUML'
      given plantuml_enabled: ->(val) { val } do
        requires :plantuml_url, type: String, desc: 'The PlantUML server URL'
      end
      optional :version_check_enabled, type: Boolean, desc: 'Let GitLab inform you when an update is available.'
      optional :email_author_in_body, type: Boolean, desc: 'Some email servers do not support overriding the email sender name. Enable this option to include the name of the author of the issue, merge request or comment in the email body instead.'
      optional :html_emails_enabled, type: Boolean, desc: 'By default GitLab sends emails in HTML and plain text formats so mail clients can choose what format to use. Disable this option if you only want to send emails in plain text format.'
      optional :housekeeping_enabled, type: Boolean, desc: 'Enable automatic repository housekeeping (git repack, git gc)'
      given housekeeping_enabled: ->(val) { val } do
        requires :housekeeping_bitmaps_enabled, type: Boolean, desc: "Creating pack file bitmaps makes housekeeping take a little longer but bitmaps should accelerate 'git clone' performance."
        requires :housekeeping_incremental_repack_period, type: Integer, desc: "Number of Git pushes after which an incremental 'git repack' is run."
        requires :housekeeping_full_repack_period, type: Integer, desc: "Number of Git pushes after which a full 'git repack' is run."
        requires :housekeeping_gc_period, type: Integer, desc: "Number of Git pushes after which 'git gc' is run."
      end
<<<<<<< HEAD
      # GitLab-EE specific settings
      optional :help_text, type: String, desc: 'GitLab server administrator information'
      optional :elasticsearch_indexing, type: Boolean, desc: 'Enable Elasticsearch indexing'
      given elasticsearch_indexing: ->(val) { val } do
        optional :elasticsearch_search, type: Boolean, desc: 'Enable Elasticsearch search'
        requires :elasticsearch_host, type: String, desc: 'The TCP/IP host to use for connecting to Elasticsearch. Use a comma-separated list to support clustering (e.g., "host1, host2")'
        requires :elasticsearch_port, type: Integer, desc: 'The TCP/IP port that Elasticsearch listens to. The default value is 9200'
      end
      optional :usage_ping_enabled, type: Boolean, desc: 'Every week GitLab will report license usage back to GitLab, Inc.'
      # TODO: Remove repository_storage in 9.0
      optional :repository_storage, type: String, desc: 'The first entry in `repository_storages`. Deprecated, but retained for compatibility reasons'
      optional :repository_storages, type: Array[String], desc: 'A list of names of enabled storage paths, taken from `gitlab.yml`. New projects will be created in one of these stores, chosen at random.'
      optional :repository_size_limit, type: Integer, desc: 'Size limit per repository (MB)'
=======
      optional :terminal_max_session_time, type: Integer, desc: 'Maximum time for web terminal websocket connection (in seconds). Set to 0 for unlimited time.'
>>>>>>> 99fceff4
      at_least_one_of :default_branch_protection, :default_project_visibility, :default_snippet_visibility,
                      :default_group_visibility, :restricted_visibility_levels, :import_sources,
                      :enabled_git_access_protocol, :gravatar_enabled, :default_projects_limit,
                      :max_attachment_size, :session_expire_delay, :disabled_oauth_sign_in_sources,
                      :user_oauth_applications, :user_default_external, :signup_enabled,
                      :send_user_confirmation_email, :domain_whitelist, :domain_blacklist_enabled,
                      :after_sign_up_text, :signin_enabled, :require_two_factor_authentication,
                      :home_page_url, :after_sign_out_path, :sign_in_text, :help_page_text,
                      :shared_runners_enabled, :max_artifacts_size, :max_pages_size, :container_registry_token_expire_delay,
                      :metrics_enabled, :sidekiq_throttling_enabled, :recaptcha_enabled,
                      :akismet_enabled, :admin_notification_email, :sentry_enabled,
                      :repository_checks_enabled, :koding_enabled, :housekeeping_enabled, :plantuml_enabled,
                      :version_check_enabled, :email_author_in_body, :html_emails_enabled,
<<<<<<< HEAD
                      # GitLab-EE specific settings
                      :help_text, :elasticsearch_indexing, :usage_ping_enabled,
                      :repository_storage, :repository_storages, :repository_size_limit
=======
                      :housekeeping_enabled, :terminal_max_session_time
>>>>>>> 99fceff4
    end
    put "application/settings" do
      if current_settings.update_attributes(declared_params(include_missing: false))
        present current_settings, with: Entities::ApplicationSetting
      else
        render_validation_error!(current_settings)
      end
    end
  end
end<|MERGE_RESOLUTION|>--- conflicted
+++ resolved
@@ -108,7 +108,7 @@
         requires :housekeeping_full_repack_period, type: Integer, desc: "Number of Git pushes after which a full 'git repack' is run."
         requires :housekeeping_gc_period, type: Integer, desc: "Number of Git pushes after which 'git gc' is run."
       end
-<<<<<<< HEAD
+      optional :terminal_max_session_time, type: Integer, desc: 'Maximum time for web terminal websocket connection (in seconds). Set to 0 for unlimited time.'
       # GitLab-EE specific settings
       optional :help_text, type: String, desc: 'GitLab server administrator information'
       optional :elasticsearch_indexing, type: Boolean, desc: 'Enable Elasticsearch indexing'
@@ -122,9 +122,6 @@
       optional :repository_storage, type: String, desc: 'The first entry in `repository_storages`. Deprecated, but retained for compatibility reasons'
       optional :repository_storages, type: Array[String], desc: 'A list of names of enabled storage paths, taken from `gitlab.yml`. New projects will be created in one of these stores, chosen at random.'
       optional :repository_size_limit, type: Integer, desc: 'Size limit per repository (MB)'
-=======
-      optional :terminal_max_session_time, type: Integer, desc: 'Maximum time for web terminal websocket connection (in seconds). Set to 0 for unlimited time.'
->>>>>>> 99fceff4
       at_least_one_of :default_branch_protection, :default_project_visibility, :default_snippet_visibility,
                       :default_group_visibility, :restricted_visibility_levels, :import_sources,
                       :enabled_git_access_protocol, :gravatar_enabled, :default_projects_limit,
@@ -136,15 +133,11 @@
                       :shared_runners_enabled, :max_artifacts_size, :max_pages_size, :container_registry_token_expire_delay,
                       :metrics_enabled, :sidekiq_throttling_enabled, :recaptcha_enabled,
                       :akismet_enabled, :admin_notification_email, :sentry_enabled,
-                      :repository_checks_enabled, :koding_enabled, :housekeeping_enabled, :plantuml_enabled,
+                      :repository_checks_enabled, :koding_enabled, :housekeeping_enabled, :terminal_max_session_time, :plantuml_enabled,
                       :version_check_enabled, :email_author_in_body, :html_emails_enabled,
-<<<<<<< HEAD
                       # GitLab-EE specific settings
                       :help_text, :elasticsearch_indexing, :usage_ping_enabled,
                       :repository_storage, :repository_storages, :repository_size_limit
-=======
-                      :housekeeping_enabled, :terminal_max_session_time
->>>>>>> 99fceff4
     end
     put "application/settings" do
       if current_settings.update_attributes(declared_params(include_missing: false))
