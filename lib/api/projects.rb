module API
  # Projects API
  class Projects < Grape::API
    before { authenticate! }

    resource :projects, requirements: { id: /[^\/]+/ } do
      helpers do
        def map_public_to_visibility_level(attrs)
          publik = attrs.delete(:public)
          if publik.present? && !attrs[:visibility_level].present?
            publik = parse_boolean(publik)
            # Since setting the public attribute to private could mean either
            # private or internal, use the more conservative option, private.
            attrs[:visibility_level] = (publik == true) ? Gitlab::VisibilityLevel::PUBLIC : Gitlab::VisibilityLevel::PRIVATE
          end
          attrs
        end
      end

      # Get a projects list for authenticated user
      #
      # Example Request:
      #   GET /projects
      get do
        @projects = current_user.authorized_projects
        @projects = filter_projects(@projects)
        @projects = paginate @projects
        present @projects, with: Entities::ProjectWithAccess, user: current_user
      end

      # Get an owned projects list for authenticated user
      #
      # Example Request:
      #   GET /projects/owned
      get '/owned' do
        @projects = current_user.owned_projects
        @projects = filter_projects(@projects)
        @projects = paginate @projects
        present @projects, with: Entities::ProjectWithAccess, user: current_user
      end

      # Gets starred project for the authenticated user
      #
      # Example Request:
      #   GET /projects/starred
      get '/starred' do
        @projects = current_user.starred_projects
        @projects = filter_projects(@projects)
        @projects = paginate @projects
        present @projects, with: Entities::Project
      end

      # Get all projects for admin user
      #
      # Example Request:
      #   GET /projects/all
      get '/all' do
        authenticated_as_admin!
        @projects = Project.all
        @projects = filter_projects(@projects)
        @projects = paginate @projects
        present @projects, with: Entities::ProjectWithAccess, user: current_user
      end

      # Get a single project
      #
      # Parameters:
      #   id (required) - The ID of a project
      # Example Request:
      #   GET /projects/:id
      get ":id" do
        present user_project, with: Entities::ProjectWithAccess, user: current_user
      end

      # Get events for a single project
      #
      # Parameters:
      #   id (required) - The ID of a project
      # Example Request:
      #   GET /projects/:id/events
      get ":id/events" do
        events = paginate user_project.events.recent
        present events, with: Entities::Event
      end

      # Create new project
      #
      # Parameters:
      #   name (required) - name for new project
      #   description (optional) - short project description
      #   issues_enabled (optional)
      #   merge_requests_enabled (optional)
      #   builds_enabled (optional)
      #   wiki_enabled (optional)
      #   snippets_enabled (optional)
      #   shared_runners_enabled (optional)
      #   namespace_id (optional) - defaults to user namespace
      #   public (optional) - if true same as setting visibility_level = 20
      #   visibility_level (optional) - 0 by default
      #   import_url (optional)
      # Example Request
      #   POST /projects
      post do
        required_attributes! [:name]
        attrs = attributes_for_keys [:name,
                                     :path,
                                     :description,
                                     :issues_enabled,
                                     :merge_requests_enabled,
                                     :builds_enabled,
                                     :wiki_enabled,
                                     :snippets_enabled,
                                     :shared_runners_enabled,
                                     :namespace_id,
                                     :public,
                                     :visibility_level,
                                     :import_url]
        attrs = map_public_to_visibility_level(attrs)
        @project = ::Projects::CreateService.new(current_user, attrs).execute
        if @project.saved?
          present @project, with: Entities::Project
        else
          if @project.errors[:limit_reached].present?
            error!(@project.errors[:limit_reached], 403)
          end
          render_validation_error!(@project)
        end
      end

      # Create new project for a specified user.  Only available to admin users.
      #
      # Parameters:
      #   user_id (required) - The ID of a user
      #   name (required) - name for new project
      #   description (optional) - short project description
      #   default_branch (optional) - 'master' by default
      #   issues_enabled (optional)
      #   merge_requests_enabled (optional)
      #   builds_enabled (optional)
      #   wiki_enabled (optional)
      #   snippets_enabled (optional)
      #   shared_runners_enabled (optional)
      #   public (optional) - if true same as setting visibility_level = 20
      #   visibility_level (optional)
      #   import_url (optional)
      # Example Request
      #   POST /projects/user/:user_id
      post "user/:user_id" do
        authenticated_as_admin!
        user = User.find(params[:user_id])
        attrs = attributes_for_keys [:name,
                                     :description,
                                     :default_branch,
                                     :issues_enabled,
                                     :merge_requests_enabled,
                                     :builds_enabled,
                                     :wiki_enabled,
                                     :snippets_enabled,
                                     :shared_runners_enabled,
                                     :public,
                                     :visibility_level,
                                     :import_url]
        attrs = map_public_to_visibility_level(attrs)
        @project = ::Projects::CreateService.new(user, attrs).execute
        if @project.saved?
          present @project, with: Entities::Project
        else
          render_validation_error!(@project)
        end
      end

      # Fork new project for the current user.
      #
      # Parameters:
      #   id (required) - The ID of a project
      # Example Request
      #   POST /projects/fork/:id
      post 'fork/:id' do
        @forked_project =
          ::Projects::ForkService.new(user_project,
                                      current_user).execute
        if @forked_project.errors.any?
          conflict!(@forked_project.errors.messages)
        else
          present @forked_project, with: Entities::Project
        end
      end

      # Update an existing project
      #
      # Parameters:
      #   id (required) - the id of a project
      #   name (optional) - name of a project
      #   path (optional) - path of a project
      #   description (optional) - short project description
      #   issues_enabled (optional)
      #   merge_requests_enabled (optional)
      #   builds_enabled (optional)
      #   wiki_enabled (optional)
      #   snippets_enabled (optional)
      #   shared_runners_enabled (optional)
      #   public (optional) - if true same as setting visibility_level = 20
      #   visibility_level (optional) - visibility level of a project
      # Example Request
      #   PUT /projects/:id
      put ':id' do
        attrs = attributes_for_keys [:name,
                                     :path,
                                     :description,
                                     :default_branch,
                                     :issues_enabled,
                                     :merge_requests_enabled,
                                     :builds_enabled,
                                     :wiki_enabled,
                                     :snippets_enabled,
                                     :shared_runners_enabled,
                                     :public,
                                     :visibility_level]
        attrs = map_public_to_visibility_level(attrs)
        authorize_admin_project
        authorize! :rename_project, user_project if attrs[:name].present?
        if attrs[:visibility_level].present?
          authorize! :change_visibility_level, user_project
        end

        ::Projects::UpdateService.new(user_project,
                                      current_user, attrs).execute

        if user_project.errors.any?
          render_validation_error!(user_project)
        else
          present user_project, with: Entities::Project
        end
      end

      # Remove project
      #
      # Parameters:
      #   id (required) - The ID of a project
      # Example Request:
      #   DELETE /projects/:id
      delete ":id" do
        authorize! :remove_project, user_project
        ::Projects::DestroyService.new(user_project, current_user, {}).execute
      end

      # Mark this project as forked from another
      #
      # Parameters:
      #   id: (required) - The ID of the project being marked as a fork
      #   forked_from_id: (required) - The ID of the project it was forked from
      # Example Request:
      #   POST /projects/:id/fork/:forked_from_id
      post ":id/fork/:forked_from_id" do
        authenticated_as_admin!
        forked_from_project = find_project(params[:forked_from_id])
        unless forked_from_project.nil?
          if user_project.forked_from_project.nil?
            user_project.create_forked_project_link(forked_to_project_id: user_project.id, forked_from_project_id: forked_from_project.id)
          else
            render_api_error!("Project already forked", 409)
          end
        else
          not_found!("Source Project")
        end

      end

      # Remove a forked_from relationship
      #
      # Parameters:
      #   id: (required) - The ID of the project being marked as a fork
      # Example Request:
      #  DELETE /projects/:id/fork
      delete ":id/fork" do
        authorize! :remove_fork_project, user_project
        if user_project.forked?
          user_project.forked_project_link.destroy
        end
      end

<<<<<<< HEAD
      # Share project with group
      #
      # Parameters:
      #   id (required) - The ID of a project
      #   group_id (required) - The ID of a group
      #   group_access (required) - Level of permissions for sharing
      #
      # Example Request:
      #   POST /projects/:id/share
      post ":id/share" do
        authorize! :admin_project, user_project
        required_attributes! [:group_id, :group_access]

        unless user_project.allowed_to_share_with_group?
          return render_api_error!("The project sharing with group is disabled", 400)
        end

        link = user_project.project_group_links.new
        link.group_id = params[:group_id]
        link.group_access = params[:group_access]
        if link.save
          present link, with: Entities::ProjectGroupLink
        else
          render_api_error!(link.errors.full_messages.first, 409)
        end
=======
      # Upload a file
      #
      # Parameters:
      #   id: (required) - The ID of the project
      #   file: (required) - The file to be uploaded
      post ":id/uploads" do
        ::Projects::UploadService.new(user_project, params[:file]).execute
>>>>>>> 587f8501
      end

      # search for projects current_user has access to
      #
      # Parameters:
      #   query (required) - A string contained in the project name
      #   per_page (optional) - number of projects to return per page
      #   page (optional) - the page to retrieve
      # Example Request:
      #   GET /projects/search/:query
      get "/search/:query" do
        ids = current_user.authorized_projects.map(&:id)
        visibility_levels = [ Gitlab::VisibilityLevel::INTERNAL, Gitlab::VisibilityLevel::PUBLIC ]
        projects = Project.where("(id in (?) OR visibility_level in (?)) AND (name LIKE (?))", ids, visibility_levels, "%#{params[:query]}%")
        sort = params[:sort] == 'desc' ? 'desc' : 'asc'

        projects = case params["order_by"]
                   when 'id' then projects.order("id #{sort}")
                   when 'name' then projects.order("name #{sort}")
                   when 'created_at' then projects.order("created_at #{sort}")
                   when 'last_activity_at' then projects.order("last_activity_at #{sort}")
                   else projects
                   end

        present paginate(projects), with: Entities::Project
      end


      # Get a users list
      #
      # Example Request:
      #  GET /users
      get ':id/users' do
        @users = User.where(id: user_project.team.users.map(&:id))
        @users = @users.search(params[:search]) if params[:search].present?
        @users = paginate @users
        present @users, with: Entities::UserBasic
      end
    end
  end
end<|MERGE_RESOLUTION|>--- conflicted
+++ resolved
@@ -279,7 +279,6 @@
         end
       end
 
-<<<<<<< HEAD
       # Share project with group
       #
       # Parameters:
@@ -305,7 +304,8 @@
         else
           render_api_error!(link.errors.full_messages.first, 409)
         end
-=======
+      end
+
       # Upload a file
       #
       # Parameters:
@@ -313,7 +313,6 @@
       #   file: (required) - The file to be uploaded
       post ":id/uploads" do
         ::Projects::UploadService.new(user_project, params[:file]).execute
->>>>>>> 587f8501
       end
 
       # search for projects current_user has access to
