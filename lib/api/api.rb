Dir["#{Rails.root}/lib/api/*.rb"].each {|file| require file}

module API
  class API < Grape::API
    include APIGuard
    version 'v3', using: :path

    rescue_from ActiveRecord::RecordNotFound do
      rack_response({ 'message' => '404 Not found' }.to_json, 404)
    end

    rescue_from :all do |exception|
      # lifted from https://github.com/rails/rails/blob/master/actionpack/lib/action_dispatch/middleware/debug_exceptions.rb#L60
      # why is this not wrapped in something reusable?
      trace = exception.backtrace

      message = "\n#{exception.class} (#{exception.message}):\n"
      message << exception.annoted_source_code.to_s if exception.respond_to?(:annoted_source_code)
      message << "  " << trace.join("\n  ")

      API.logger.add Logger::FATAL, message
      rack_response({ 'message' => '500 Internal Server Error' }.to_json, 500)
    end

    format :json
    content_type :txt, "text/plain"

    helpers Helpers

    mount Groups
    mount GroupMembers
    mount Users
    mount Projects
    mount Repositories
    mount Issues
    mount Milestones
    mount Session
    mount MergeRequests
    mount Notes
    mount Internal
    mount SystemHooks
    mount ProjectSnippets
    mount ProjectMembers
    mount DeployKeys
    mount ProjectHooks
    mount ProjectGitHook
    mount Ldap
    mount LdapGroupLinks
    mount Services
    mount Files
    mount Commits
    mount CommitStatus
    mount Namespaces
    mount Branches
    mount Labels
    mount Settings
    mount Keys
    mount Tags
<<<<<<< HEAD
    mount LicenseInfo
=======
    mount Triggers
>>>>>>> ee258322
  end
end<|MERGE_RESOLUTION|>--- conflicted
+++ resolved
@@ -56,10 +56,7 @@
     mount Settings
     mount Keys
     mount Tags
-<<<<<<< HEAD
     mount LicenseInfo
-=======
     mount Triggers
->>>>>>> ee258322
   end
 end