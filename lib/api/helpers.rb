--- conflicted
+++ resolved
@@ -384,28 +384,6 @@
 
     private
 
-<<<<<<< HEAD
-    def private_token
-      params[APIGuard::PRIVATE_TOKEN_PARAM] || env[APIGuard::PRIVATE_TOKEN_HEADER]
-    end
-
-    def warden
-      env['warden']
-    end
-
-    # Check if the request is GET/HEAD, or if CSRF token is valid.
-    def verified_request?
-      Gitlab::RequestForgeryProtection.verified?(env)
-    end
-
-    # Check the Rails session for valid authentication details
-    def find_user_from_warden
-      warden.try(:authenticate) if verified_request?
-    end
-
-    # rubocop:disable Cop/ModuleWithInstanceVariables
-=======
->>>>>>> cfc932ca
     def initial_current_user
       return @initial_current_user if defined?(@initial_current_user)
 
