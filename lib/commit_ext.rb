--- conflicted
+++ resolved
@@ -1,10 +1,6 @@
 module CommitExt
-<<<<<<< HEAD
-  
+  attr_accessor :head
   attr_accessor :refs
-=======
-  attr_accessor :head
->>>>>>> 2f790001
 
   def safe_message
     message.encode("UTF-8",
