--- conflicted
+++ resolved
@@ -1,6 +1,6 @@
 module Backup
   class Manager
-    ARCHIVES_TO_BACKUP = %w[uploads builds artifacts lfs registry]
+    ARCHIVES_TO_BACKUP = %w[uploads builds artifacts pages lfs registry]
     FOLDERS_TO_BACKUP = %w[repositories db]
 
     def pack
@@ -160,11 +160,7 @@
     end
 
     def archives_to_backup
-<<<<<<< HEAD
-      %w{uploads builds artifacts pages lfs registry}.map{ |name| (name + ".tar.gz") unless skipped?(name) }.compact
-=======
       ARCHIVES_TO_BACKUP.map{ |name| (name + ".tar.gz") unless skipped?(name) }.compact
->>>>>>> e6389dfe
     end
 
     def folders_to_backup
