--- conflicted
+++ resolved
@@ -17,15 +17,12 @@
     **approved by a [UX lead][team]**.
   1. If your merge request includes frontend and backend changes [^1], it must
     be **approved by a [frontend and a backend maintainer][projects]**.
-<<<<<<< HEAD
   1. If your merge request includes UX and frontend changes [^1], it must
     be **approved by a [UX team member and a frontend maintainer][team]**.
   1. If your merge request includes UX, frontend and backend changes [^1], it must
     be **approved by a [UX team member, a frontend and a backend maintainer][team]**.
-=======
   1. If your merge request includes a new dependency or a filesystem change, it must
     be **approved by a [Build team member][team]**. See [how to work with the Build team][build handbook] for more details.
->>>>>>> 0edf2b0d
 1. To lower the amount of merge requests maintainers need to review, you can
   ask or assign any [reviewers][projects] for a first review.
   1. If you need some guidance (e.g. it's your first merge request), feel free
