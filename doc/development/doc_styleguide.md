# Documentation styleguide

This styleguide recommends best practices to improve documentation and to keep
it organized and easy to find.

## Location and naming of documents

>**Note:**
These guidelines derive from the discussion taken place in issue [#3349][ce-3349].

The documentation hierarchy can be vastly improved by providing a better layout
and organization of directories.

Having a structured document layout, we will be able to have meaningful URLs
like `docs.gitlab.com/user/project/merge_requests.html`. With this pattern,
you can immediately tell that you are navigating a user related documentation
and is about the project and its merge requests.

The table below shows what kind of documentation goes where.

| Directory | What belongs here |
| --------- | -------------- |
| `doc/user/` | User related documentation. Anything that can be done within the GitLab UI goes here including `/admin`. |
| `doc/administration/`  | Documentation that requires the user to have access to the server where GitLab is installed. The admin settings that can be accessed via GitLab's interface go under `doc/user/admin_area/`. |
| `doc/api/` | API related documentation. |
| `doc/development/` | Documentation related to the development of GitLab. Any styleguides should go here. |
| `doc/legal/` | Legal documents about contributing to GitLab. |
| `doc/install/`| Probably the most visited directory, since `installation.md` is there. Ideally this should go under `doc/administration/`, but it's best to leave it as-is in order to avoid confusion (still debated though). |
| `doc/update/` | Same with `doc/install/`. Should be under `administration/`, but this is a well known location, better leave as-is, at least for now. |

---

**General rules:**

1. The correct naming and location of a new document, is a combination
   of the relative URL of the document in question and the GitLab Map design
   that is used for UX purposes ([source][graffle], [image][gitlab-map]).
1. When creating a new document and it has more than one word in its name,
   make sure to use underscores instead of spaces or dashes (`-`). For example,
   a proper naming would be `import_projects_from_github.md`. The same rule
   applies to images.
1. There are four main directories, `user`, `administration`, `api` and `development`.
1. The `doc/user/` directory has five main subdirectories: `project/`, `group/`,
   `profile/`, `dashboard/` and `admin_area/`.
   1. `doc/user/project/` should contain all project related documentation.
   1. `doc/user/group/` should contain all group related documentation.
   1. `doc/user/profile/` should contain all profile related documentation.
      Every page you would navigate under `/profile` should have its own document,
      i.e. `account.md`, `applications.md`, `emails.md`, etc.
   1. `doc/user/dashboard/` should contain all dashboard related documentation.
   1. `doc/user/admin_area/` should contain all admin related documentation
      describing what can be achieved by accessing GitLab's admin interface
      (_not to be confused with `doc/administration` where server access is
      required_).
      1. Every category under `/admin/application_settings` should have its
         own document located at `doc/user/admin_area/settings/`. For example,
         the **Visibility and Access Controls** category should have a document
         located at `doc/user/admin_area/settings/visibility_and_access_controls.md`.

---

If you are unsure where a document should live, you can ping `@axil` in your
merge request.

## Text

- Split up long lines, this makes it much easier to review and edit. Only
  double line breaks are shown as a full line break in [GitLab markdown][gfm].
  80-100 characters is a good line length
- Make sure that the documentation is added in the correct directory and that
  there's a link to it somewhere useful
- Do not duplicate information
- Be brief and clear
- Unless there's a logical reason not to, add documents in alphabetical order
- Write in US English
- Use [single spaces][] instead of double spaces

## Formatting

- Use dashes (`-`) for unordered lists instead of asterisks (`*`)
- Use the number one (`1`) for ordered lists
- Use underscores (`_`) to mark a word or text in italics
- Use double asterisks (`**`) to mark a word or text in bold
- When using lists, prefer not to end each item with a period. You can use
  them if there are multiple sentences, just keep the last sentence without
  a period

## Headings

- Add only one H1 title in each document, by adding `#` at the beginning of
  it (when using markdown). For subheadings, use `##`, `###` and so on
- Avoid putting numbers in headings. Numbers shift, hence documentation anchor
  links shift too, which eventually leads to dead links. If you think it is
  compelling to add numbers in headings, make sure to at least discuss it with
  someone in the Merge Request
- When introducing a new document, be careful for the headings to be
  grammatically and syntactically correct. It is advised to mention one or all
<<<<<<< HEAD
  of the following GitLab members for a review: `@axil`, `@rspeicher`, `@marcia`,
  `@SeanPackham`. This is to ensure that no document with wrong heading is going
  live without an audit, thus preventing dead links and redirection issues when
  corrected
=======
  of the following GitLab members for a review: `@axil`, `@rspeicher`,
  `@dblessing`. This is to ensure that no document
  with wrong heading is going live without an audit, thus preventing dead links
  and redirection issues when corrected
>>>>>>> 195c1057
- Leave exactly one newline after a heading

## Links

- If a link makes the paragraph to span across multiple lines, do not use
  the regular Markdown approach: `[Text](https://example.com)`. Instead use
  `[Text][identifier]` and at the very bottom of the document add:
  `[identifier]: https://example.com`. This is another way to create Markdown
  links which keeps the document clear and concise. Bonus points if you also
  add an alternative text: `[identifier]: https://example.com "Alternative text"`
  that appears when hovering your mouse on a link

## Images

- Place images in a separate directory named `img/` in the same directory where
  the `.md` document that you're working on is located. Always prepend their
  names with the name of the document that they will be included in. For
  example, if there is a document called `twitter.md`, then a valid image name
  could be `twitter_login_screen.png`.
- Images should have a specific, non-generic name that will differentiate them.
- Keep all file names in lower case.
- Consider using PNG images instead of JPEG.

Inside the document:

- The Markdown way of using an image inside a document is:
  `![Proper description what the image is about](img/document_image_title.png)`
- Always use a proper description for what the image is about. That way, when a
  browser fails to show the image, this text will be used as an alternative
  description
- If there are consecutive images with little text between them, always add
  three dashes (`---`) between the image and the text to create a horizontal
  line for better clarity
- If a heading is placed right after an image, always add three dashes (`---`)
  between the image and the heading

## Notes

- Notes should be quoted with the word `Note:` being bold. Use this form:

    ```
    >**Note:**
    This is something to note.
    ```

    which renders to:

    >**Note:**
    This is something to note.

    If the note spans across multiple lines it's OK to split the line.

## New features

- Every piece of documentation that comes with a new feature should declare the
  GitLab version that feature got introduced. Right below the heading add a
  note:

    ```
    > Introduced in GitLab 8.3.
    ```

- If possible every feature should have a link to the MR that introduced it.
  The above note would be then transformed to:

    ```
    > [Introduced][ce-1242] in GitLab 8.3.
    ```

    , where the [link identifier](#links) is named after the repository (CE) and
    the MR number.

- If the feature is only in GitLab Enterprise Edition, don't forget to mention
  it, like:

    ```
    > Introduced in GitLab Enterprise Edition 8.3.
    ```

    Otherwise, leave this mention out.

## References

- **GitLab Restart:**
  There are many cases that a restart/reconfigure of GitLab is required. To
  avoid duplication, link to the special document that can be found in
  [`doc/administration/restart_gitlab.md`][doc-restart]. Usually the text will
  read like:

    ```
    Save the file and [reconfigure GitLab](../administration/restart_gitlab.md)
    for the changes to take effect.
    ```
  If the document you are editing resides in a place other than the GitLab CE/EE
  `doc/` directory, instead of the relative link, use the full path:
  `http://docs.gitlab.com/ce/administration/restart_gitlab.html`.
  Replace `reconfigure` with `restart` where appropriate.

## Installation guide

- **Ruby:**
  In [step 2 of the installation guide](../install/installation.md#2-ruby),
  we install Ruby from source. Whenever there is a new version that needs to
  be updated, remember to change it throughout the codeblock and also replace
  the sha256sum (it can be found in the [downloads page][ruby-dl] of the Ruby
  website).

[ruby-dl]: https://www.ruby-lang.org/en/downloads/ "Ruby download website"

## Changing document location

Changing a document's location is not to be taken lightly. Remember that the
documentation is available to all installations under `help/` and not only to
GitLab.com or http://docs.gitlab.com. Make sure this is discussed with the
Documentation team beforehand.

If you indeed need to change a document's location, do NOT remove the old
document, but rather put a text in it that points to the new location, like:

```
This document was moved to [path/to/new_doc.md](path/to/new_doc.md).
```

where `path/to/new_doc.md` is the relative path to the root directory `doc/`.

---

For example, if you were to move `doc/workflow/lfs/lfs_administration.md` to
`doc/administration/lfs.md`, then the steps would be:

1. Copy `doc/workflow/lfs/lfs_administration.md` to `doc/administration/lfs.md`
1. Replace the contents of `doc/workflow/lfs/lfs_administration.md` with:

    ```
    This document was moved to [administration/lfs.md](../../administration/lfs.md).
    ```

1. Find and replace any occurrences of the old location with the new one.
   A quick way to find them is to use `git grep`. First go to the root directory
   where you cloned the `gitlab-ce` repository and then do:

    ```
    git grep -n "workflow/lfs/lfs_administration"
    git grep -n "lfs/lfs_administration"
    ```

Things to note:

- Since we also use inline documentation, except for the documentation itself,
  the document might also be referenced in the views of GitLab (`app/`) which will
  render when visiting `/help`, and sometimes in the testing suite (`spec/`).
- The above `git grep` command will search recursively in the directory you run
  it in for `workflow/lfs/lfs_administration` and `lfs/lfs_administration`
  and will print the file and the line where this file is mentioned.
  You may ask why the two greps. Since we use relative paths to link to
  documentation, sometimes it might be useful to search a path deeper.
- The `*.md` extension is not used when a document is linked to GitLab's
  built-in help page, that's why we omit it in `git grep`.

## Configuration documentation for source and Omnibus installations

GitLab currently officially supports two installation methods: installations
from source and Omnibus packages installations.

Whenever there is a setting that is configurable for both installation methods,
prefer to document it in the CE docs to avoid duplication.

Configuration settings include:

- settings that touch configuration files in `config/`
- NGINX settings and settings in `lib/support/` in general

When there is a list of steps to perform, usually that entails editing the
configuration file and reconfiguring/restarting GitLab. In such case, follow
the style below as a guide:

````
**For Omnibus installations**

1. Edit `/etc/gitlab/gitlab.rb`:

    ```ruby
    external_url "https://gitlab.example.com"
    ```

1. Save the file and [reconfigure] GitLab for the changes to take effect.

---

**For installations from source**

1. Edit `config/gitlab.yml`:

    ```yaml
    gitlab:
      host: "gitlab.example.com"
    ```

1. Save the file and [restart] GitLab for the changes to take effect.


[reconfigure]: path/to/administration/gitlab_restart.md#omnibus-gitlab-reconfigure
[restart]: path/to/administration/gitlab_restart.md#installations-from-source
````

In this case:

- before each step list the installation method is declared in bold
- three dashes (`---`) are used to create an horizontal line and separate the
  two methods
- the code blocks are indented one or more spaces under the list item to render
  correctly
- different highlighting languages are used for each config in the code block
- the [references](#references) guide is used for reconfigure/restart

## Fake tokens

There may be times where a token is needed to demonstrate an API call using
cURL or a secret variable used in CI. It is strongly advised not to use real
tokens in documentation even if the probability of a token being exploited is
low.

You can use the following fake tokens as examples.

|     **Token type**    |           **Token value**         |
| --------------------- | --------------------------------- |
| Private user token    | `9koXpg98eAheJpvBs5tK`            |
| Personal access token | `n671WNGecHugsdEDPsyo`            |
| Application ID        | `2fcb195768c39e9a94cec2c2e32c59c0aad7a3365c10892e8116b5d83d4096b6` |
| Application secret    | `04f294d1eaca42b8692017b426d53bbc8fe75f827734f0260710b83a556082df` |
| Secret CI variable    | `Li8j-mLUVA3eZYjPfd_H`            |
| Specific Runner token | `yrnZW46BrtBFqM7xDzE7dddd`        |
| Shared Runner token   | `6Vk7ZsosqQyfreAxXTZr`            |
| Trigger token         | `be20d8dcc028677c931e04f3871a9b`  |
| Webhook secret token  | `6XhDroRcYPM5by_h-HLY`            |
| Health check token    | `Tu7BgjR9qeZTEyRzGG2P`            |
| Request profile token | `7VgpS4Ax5utVD2esNstz`            |

## API

Here is a list of must-have items. Use them in the exact order that appears
on this document. Further explanation is given below.

- Every method must be described using [Grape's DSL](https://github.com/ruby-grape/grape/tree/v0.13.0#describing-methods)
  (see https://gitlab.com/gitlab-org/gitlab-ce/blob/master/lib/api/environments.rb
  for a good example):
  - `desc` for the method summary (you can pass it a block for additional details)
  - `params` for the method params (this acts as description **and** validation
    of the params)
- Every method must have the REST API request. For example:

    ```
    GET /projects/:id/repository/branches
    ```

- Every method must have a detailed
  [description of the parameters](#method-description).
- Every method must have a cURL example.
- Every method must have a response body (in JSON format).

### Method description

Use the following table headers to describe the methods. Attributes should
always be in code blocks using backticks (`).

```
| Attribute | Type | Required | Description |
| --------- | ---- | -------- | ----------- |
```

Rendered example:

| Attribute | Type | Required | Description |
| --------- | ---- | -------- | ----------- |
| `user`  | string | yes | The GitLab username |

### cURL commands

- Use `https://gitlab.example.com/api/v3/` as an endpoint.
- Wherever needed use this private token: `9koXpg98eAheJpvBs5tK`.
- Always put the request first. `GET` is the default so you don't have to
  include it.
- Use double quotes to the URL when it includes additional parameters.
- Prefer to use examples using the private token and don't pass data of
  username and password.

| Methods | Description |
| ------- | ----------- |
| `-H "PRIVATE-TOKEN: 9koXpg98eAheJpvBs5tK"` | Use this method as is, whenever authentication needed |
| `-X POST`   | Use this method when creating new objects |
| `-X PUT`    | Use this method when updating existing objects |
| `-X DELETE` | Use this method when removing existing objects |

### cURL Examples

Below is a set of [cURL][] examples that you can use in the API documentation.

#### Simple cURL command

Get the details of a group:

```bash
curl --header "PRIVATE-TOKEN: 9koXpg98eAheJpvBs5tK" https://gitlab.example.com/api/v3/groups/gitlab-org
```

#### cURL example with parameters passed in the URL

Create a new project under the authenticated user's namespace:

```bash
curl --request POST --header "PRIVATE-TOKEN: 9koXpg98eAheJpvBs5tK" "https://gitlab.example.com/api/v3/projects?name=foo"
```

#### Post data using cURL's --data

Instead of using `-X POST` and appending the parameters to the URI, you can use
cURL's `--data` option. The example below will create a new project `foo` under
the authenticated user's namespace.

```bash
curl --data "name=foo" --header "PRIVATE-TOKEN: 9koXpg98eAheJpvBs5tK" "https://gitlab.example.com/api/v3/projects"
```

#### Post data using JSON content

> **Note:** In this example we create a new group. Watch carefully the single
and double quotes.

```bash
curl --request POST --header "PRIVATE-TOKEN: 9koXpg98eAheJpvBs5tK" --header "Content-Type: application/json" --data '{"path": "my-group", "name": "My group"}' https://gitlab.example.com/api/v3/groups
```

#### Post data using form-data

Instead of using JSON or urlencode you can use multipart/form-data which
properly handles data encoding:

```bash
curl --request POST --header "PRIVATE-TOKEN: 9koXpg98eAheJpvBs5tK" --form "title=ssh-key" --form "key=ssh-rsa AAAAB3NzaC1yc2EA..." https://gitlab.example.com/api/v3/users/25/keys
```

The above example is run by and administrator and will add an SSH public key
titled ssh-key to user's account which has an id of 25.

#### Escape special characters

Spaces or slashes (`/`) may sometimes result to errors, thus it is recommended
to escape them when possible. In the example below we create a new issue which
contains spaces in its title. Observe how spaces are escaped using the `%20`
ASCII code.

```bash
curl --request POST --header "PRIVATE-TOKEN: 9koXpg98eAheJpvBs5tK" "https://gitlab.example.com/api/v3/projects/42/issues?title=Hello%20Dude"
```

Use `%2F` for slashes (`/`).

#### Pass arrays to API calls

The GitLab API sometimes accepts arrays of strings or integers. For example, to
restrict the sign-up e-mail domains of a GitLab instance to `*.example.com` and
`example.net`, you would do something like this:

```bash
curl --request PUT --header "PRIVATE-TOKEN: 9koXpg98eAheJpvBs5tK" --data "domain_whitelist[]=*.example.com" --data "domain_whitelist[]=example.net" https://gitlab.example.com/api/v3/application/settings
```

[cURL]: http://curl.haxx.se/ "cURL website"
[single spaces]: http://www.slate.com/articles/technology/technology/2011/01/space_invaders.html
[gfm]: http://docs.gitlab.com/ce/user/markdown.html#newlines "GitLab flavored markdown documentation"
[doc-restart]: ../administration/restart_gitlab.md "GitLab restart documentation"
[ce-3349]: https://gitlab.com/gitlab-org/gitlab-ce/issues/3349 "Documentation restructure"
[graffle]: https://gitlab.com/gitlab-org/gitlab-design/blob/d8d39f4a87b90fb9ae89ca12dc565347b4900d5e/production/resources/gitlab-map.graffle
[gitlab-map]: https://gitlab.com/gitlab-org/gitlab-design/raw/master/production/resources/gitlab-map.png<|MERGE_RESOLUTION|>--- conflicted
+++ resolved
@@ -95,17 +95,10 @@
   someone in the Merge Request
 - When introducing a new document, be careful for the headings to be
   grammatically and syntactically correct. It is advised to mention one or all
-<<<<<<< HEAD
   of the following GitLab members for a review: `@axil`, `@rspeicher`, `@marcia`,
   `@SeanPackham`. This is to ensure that no document with wrong heading is going
   live without an audit, thus preventing dead links and redirection issues when
   corrected
-=======
-  of the following GitLab members for a review: `@axil`, `@rspeicher`,
-  `@dblessing`. This is to ensure that no document
-  with wrong heading is going live without an audit, thus preventing dead links
-  and redirection issues when corrected
->>>>>>> 195c1057
 - Leave exactly one newline after a heading
 
 ## Links
