# GitLab Integration

GitLab integrates with multiple third-party services to allow external issue trackers and external authentication.

See the documentation below for details on how to configure these services.

- [Jira](jira.md) Integrate with the JIRA issue tracker
<<<<<<< HEAD
- [External issue tracker](external-issue-tracker.md) Redmine, bugzilla, etc.
=======
- [External issue tracker](external-issue-tracker.md) Redmine, JIRA, etc.
>>>>>>> 3b61dc47
- [LDAP](ldap.md) Set up sign in via LDAP
- [Jenkins](jenkins.md) Integrate with the Jenkins CI
- [OmniAuth](omniauth.md) Sign in via Twitter, GitHub, GitLab, and Google via OAuth.
- [SAML](saml.md) Configure GitLab as a SAML 2.0 Service Provider
- [CAS](cas.md) Configure GitLab to sign in using CAS
- [Slack](slack.md) Integrate with the Slack chat service
- [Kerberos](kerberos.md) Integrate with Kerberos
- [OAuth2 provider](oauth_provider.md) OAuth2 application creation
- [Gmail actions buttons](gmail_action_buttons_for_gitlab.md) Adds GitLab actions to messages

GitLab Enterprise Edition contains [advanced JIRA support](http://doc.gitlab.com/ee/integration/jira.html) and [advanced Jenkins support](http://doc.gitlab.com/ee/integration/jenkins.html).

## Project services

Integration with services such as Campfire, Flowdock, Gemnasium, HipChat, Pivotal Tracker, and Slack are available in the form of a Project Service.
You can find these within GitLab in the Services page under Project Settings if you are at least a master on the project.
Project Services are a bit like plugins in that they allow a lot of freedom in adding functionality to GitLab, for example there is also a service that can send an email every time someone pushes new commits.
Because GitLab is open source we can ship with the code and tests for all plugins.
This allows the community to keep the plugins up to date so that they always work in newer GitLab versions.
For an overview of what projects services are available without logging in please see the [project_services directory](https://gitlab.com/gitlab-org/gitlab-ce/tree/master/app/models/project_services).<|MERGE_RESOLUTION|>--- conflicted
+++ resolved
@@ -5,11 +5,7 @@
 See the documentation below for details on how to configure these services.
 
 - [Jira](jira.md) Integrate with the JIRA issue tracker
-<<<<<<< HEAD
-- [External issue tracker](external-issue-tracker.md) Redmine, bugzilla, etc.
-=======
 - [External issue tracker](external-issue-tracker.md) Redmine, JIRA, etc.
->>>>>>> 3b61dc47
 - [LDAP](ldap.md) Set up sign in via LDAP
 - [Jenkins](jenkins.md) Integrate with the Jenkins CI
 - [OmniAuth](omniauth.md) Sign in via Twitter, GitHub, GitLab, and Google via OAuth.
