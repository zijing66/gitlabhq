--- conflicted
+++ resolved
@@ -8,9 +8,6 @@
 
 ![Jira screenshot](jira-integration-points.png)
 
-<<<<<<< HEAD
-You can configure the integration in the gitlab.yml configuration file.
-=======
 ## Configuration
 
 ### Project Service
@@ -38,5 +35,4 @@
 
 After the template is created, the template details will be pre-filled on the project service page.
 
-Support to add your commits to the Jira ticket automatically is [available in GitLab EE](http://doc.gitlab.com/ee/integration/jira.html).
->>>>>>> 6fa752a8
+Support to add your commits to the Jira ticket automatically is [available in GitLab EE](http://doc.gitlab.com/ee/integration/jira.html).