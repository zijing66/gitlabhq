# GitHub OAuth2 OmniAuth Provider

To enable the GitHub OmniAuth provider you must register your application with GitHub. GitHub will generate a client ID and secret key for you to use.

1.  Sign in to GitHub.

1.  Navigate to your individual user settings or an organization's settings, depending on how you want the application registered. It does not matter if the application is registered as an individual or an organization - that is entirely up to you.

1.  Select "Applications" in the left menu.

1.  Select "Register new application".

1.  Provide the required details.
    - Application name: This can be anything. Consider something like "\<Organization\>'s GitLab" or "\<Your Name\>'s GitLab" or something else descriptive.
    - Homepage URL: The URL to your GitLab installation. 'https://gitlab.company.com'
    - Application description: Fill this in if you wish.
    - Authorization callback URL: 'https://gitlab.company.com/'
1.  Select "Register application".

1.  You should now see a Client ID and Client Secret near the top right of the page (see screenshot). Keep this page open as you continue configuration. ![GitHub app](github_app.png)

1.  On your GitLab server, open the configuration file.

    For omnibus package:

    ```sh
      sudo editor /etc/gitlab/gitlab.rb
    ```

    For instalations from source:

    ```sh
      cd /home/git/gitlab

      sudo -u git -H editor config/gitlab.yml
    ```

1.  See [Initial OmniAuth Configuration](README.md#initial-omniauth-configuration) for inital settings.

1.  Add the provider configuration:

    For omnibus package:

    ```ruby
      gitlab_rails['omniauth_providers'] = [
        {
          "name" => "github",
          "app_id" => "YOUR APP ID",
          "app_secret" => "YOUR APP SECRET",
          "url" => "https://github.com/",
          "args" => { "scope" => "user:email" } }
        }
      ]
    ```

    For installation from source:

    ```
<<<<<<< HEAD
        - { name: 'github', app_id: 'YOUR APP ID',
            app_secret: 'YOUR APP SECRET',
            url: "https://github.com/",
            args: { scope: 'user:email' } }
=======
      - { name: 'github', app_id: 'YOUR APP ID',
        app_secret: 'YOUR APP SECRET',
        args: { scope: 'user:email' } }
>>>>>>> 6fa752a8
    ```

    

1. If you want to use GitHub Enterprise then your configuration should look like the following:

    ```
        - { name: 'github', app_id: 'YOUR APP ID',
            app_secret: 'YOUR APP SECRET',
            url: "https://github.example.com/",
            args: { scope: 'user:email' } }
    ```


1.  Change 'YOUR APP ID' to the client ID from the GitHub application page from step 7.

1.  Change 'YOUR APP SECRET' to the client secret from the GitHub application page  from step 7.

1.  Save the configuration file.

1.  Restart GitLab for the changes to take effect.

On the sign in page there should now be a GitHub icon below the regular sign in form. Click the icon to begin the authentication process. GitHub will ask the user to sign in and authorize the GitLab application. If everything goes well the user will be returned to GitLab and will be signed in.<|MERGE_RESOLUTION|>--- conflicted
+++ resolved
@@ -56,19 +56,13 @@
     For installation from source:
 
     ```
-<<<<<<< HEAD
-        - { name: 'github', app_id: 'YOUR APP ID',
-            app_secret: 'YOUR APP SECRET',
-            url: "https://github.com/",
-            args: { scope: 'user:email' } }
-=======
       - { name: 'github', app_id: 'YOUR APP ID',
-        app_secret: 'YOUR APP SECRET',
-        args: { scope: 'user:email' } }
->>>>>>> 6fa752a8
+          app_secret: 'YOUR APP SECRET',
+          url: "https://github.com/",
+          args: { scope: 'user:email' } }
     ```
 
-    
+
 
 1. If you want to use GitHub Enterprise then your configuration should look like the following:
 
