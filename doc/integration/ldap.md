# GitLab LDAP integration

GitLab can be configured to allow your users to sign with their LDAP credentials to integrate with e.g. Active Directory.
To enable LDAP integration, edit [gitlab.rb (omnibus-gitlab)`](https://gitlab.com/gitlab-org/omnibus-gitlab/blob/master/README.md#setting-up-ldap-sign-in) or [gitlab.yml (source installations)](https://gitlab.com/gitlab-org/gitlab-ce/blob/master/config/gitlab.yml.example) on your GitLab server and restart GitLab.

The first time a user signs in with LDAP credentials, GitLab will create a new GitLab user associated with the LDAP Distinguished Name (DN) of the LDAP user.

GitLab user attributes such as nickname and email will be copied from the LDAP user entry.

## Security

GitLab assumes that LDAP users are not able to change their LDAP 'mail', 'email' or 'userPrincipalName' attribute.
An LDAP user who is allowed to change their email on the LDAP server can [take over any account](#enabling-ldap-sign-in-for-existing-gitlab-users) on your GitLab server.

We recommend against using GitLab LDAP integration if your LDAP users are allowed to change their 'mail', 'email' or 'userPrincipalName'  attribute on the LDAP server.

If a user is deleted from the LDAP server, they will be blocked in GitLab as well.
Users will be immediately blocked from logging in. However, there is an LDAP check
cache time of one hour. The means users that are already logged in or are using Git
over SSH will still be able to access GitLab for up to one hour. Manually block
the user in the GitLab Admin area to immediately block all access.

## Configuring GitLab for LDAP integration

To enable GitLab LDAP integration you need to add your LDAP server settings in `/etc/gitlab/gitlab.rb` or `/home/git/gitlab/config/gitlab.yml`.
In GitLab Enterprise Edition you can have multiple LDAP servers connected to one GitLab server.

Please note that before version 7.4, GitLab used a different syntax for configuring LDAP integration.
The old LDAP integration syntax still works in GitLab 7.4.
If your `gitlab.rb` or `gitlab.yml` file contains LDAP settings in both the old syntax and the new syntax, only the __old__ syntax will be used by GitLab.

```ruby
# For omnibus packages
gitlab_rails['ldap_enabled'] = true
gitlab_rails['ldap_servers'] = YAML.load <<-EOS # remember to close this block with 'EOS' below
main: # 'main' is the GitLab 'provider ID' of this LDAP server
  ## label
  #
  # A human-friendly name for your LDAP server. It is OK to change the label later,
  # for instance if you find out it is too large to fit on the web page.
  #
  # Example: 'Paris' or 'Acme, Ltd.'
  label: 'LDAP'

  host: '_your_ldap_server'
  port: 389
  uid: 'sAMAccountName'
  method: 'plain' # "tls" or "ssl" or "plain"
  bind_dn: '_the_full_dn_of_the_user_you_will_bind_with'
  password: '_the_password_of_the_bind_user'

<<<<<<< HEAD
  # This setting allows an LDAP group to become GitLab administrators
  admin_group: ''
=======
  # Set a timeout, in seconds, for LDAP queries. This helps avoid blocking
  # a request if the LDAP server becomes unresponsive.
  # A value of 0 means there is no timeout.
  timeout: 10
>>>>>>> 587f8501

  # This setting specifies if LDAP server is Active Directory LDAP server.
  # For non AD servers it skips the AD specific queries.
  # If your LDAP server is not AD, set this to false.
  active_directory: true

  # If allow_username_or_email_login is enabled, GitLab will ignore everything
  # after the first '@' in the LDAP username submitted by the user on login.
  #
  # Example:
  # - the user enters 'jane.doe@example.com' and 'p@ssw0rd' as LDAP credentials;
  # - GitLab queries the LDAP server with 'jane.doe' and 'p@ssw0rd'.
  #
  # If you are using "uid: 'userPrincipalName'" on ActiveDirectory you need to
  # disable this setting, because the userPrincipalName contains an '@'.
  allow_username_or_email_login: false

  # To maintain tight control over the number of active users on your GitLab installation,
  # enable this setting to keep new users blocked until they have been cleared by the admin 
  # (default: false).
  block_auto_created_users: false

  # Base where we can search for users
  #
  #   Ex. ou=People,dc=gitlab,dc=example
  #
  base: ''

  # Filter LDAP users
  #
  #   Format: RFC 4515 https://tools.ietf.org/search/rfc4515
  #   Ex. (employeeType=developer)
  #
  #   Note: GitLab does not support omniauth-ldap's custom filter syntax.
  #
  user_filter: ''

  # LDAP attributes that GitLab will use to create an account for the LDAP user.
  # The specified attribute can either be the attribute name as a string (e.g. 'mail'),
  # or an array of attribute names to try in order (e.g. ['mail', 'email']).
  # Note that the user's LDAP login will always be the attribute specified as `uid` above.
  attributes:
    # The username will be used in paths for the user's own projects
    # (like `gitlab.example.com/username/project`) and when mentioning
    # them in issues, merge request and comments (like `@username`).
    # If the attribute specified for `username` contains an email address, 
    # the GitLab username will be the part of the email address before the '@'.
    username: ['uid', 'userid', 'sAMAccountName']
    email:    ['mail', 'email', 'userPrincipalName']

    # If no full name could be found at the attribute specified for `name`,
    # the full name is determined using the attributes specified for 
    # `first_name` and `last_name`.
    name:       'cn'
    first_name: 'givenName'
    last_name:  'sn'

# GitLab EE only: add more LDAP servers
# Choose an ID made of a-z and 0-9 . This ID will be stored in the database
# so that GitLab can remember which LDAP server a user belongs to.
# uswest2:
#   label:
#   host:
#   ....
EOS
```

If you are getting 'Connection Refused' errors when trying to connect to the LDAP server please double-check the LDAP `port` and `method` settings used by GitLab.
Common combinations are `method: 'plain'` and `port: 389`, OR `method: 'ssl'` and `port: 636`.

If you are using a GitLab installation from source you can find the LDAP settings in `/home/git/gitlab/config/gitlab.yml`:

```
production:
  # snip...
  ldap:
    enabled: false
    servers:
      main: # 'main' is the GitLab 'provider ID' of this LDAP server
        ## label
        #
        # A human-friendly name for your LDAP server. It is OK to change the label later,
        # for instance if you find out it is too large to fit on the web page.
        #
        # Example: 'Paris' or 'Acme, Ltd.'
        label: 'LDAP'
        # snip...
```

## Enabling LDAP sign-in for existing GitLab users

When a user signs in to GitLab with LDAP for the first time, and their LDAP email address is the primary email address of an existing GitLab user, then the LDAP DN will be associated with the existing user.

If the LDAP email attribute is not found in GitLab's database, a new user is created.

In other words, if an existing GitLab user wants to enable LDAP sign-in for themselves, they should check that their GitLab email address matches their LDAP email address, and then sign into GitLab via their LDAP credentials.

GitLab recognizes the following LDAP attributes as email addresses: `mail`, `email` and `userPrincipalName`.

If multiple LDAP email attributes are present, e.g. `mail: foo@bar.com` and `email: foo@example.com`, then the first attribute found wins -- in this case `foo@bar.com`.

## LDAP group synchronization (GitLab Enterprise Edition)

LDAP group synchronization in GitLab Enterprise Edition allows you to synchronize the members of a GitLab group with one or more LDAP groups.

### Setting up LDAP group synchronization

Before enabling group synchronization, you need to make sure that the `group_base` field is set in your LDAP settings on
your `gitlab.rb` or `gitlab.yml` file. This setting will tell GitLab where to look for groups within your LDAP server.

```
group_base: 'OU=groups,DC=example,DC=com'
```

Suppose we want to synchronize the GitLab group 'example group' with the LDAP group 'Engineering'.

1. As an owner, go to the group settings page for 'example group'.

![LDAP group settings](ldap/select_group_cn.png)

As an admin you can also go to the group edit page in the admin area.

![LDAP group settings for admins](ldap/select_group_cn_admin.png)

2. Enter 'Engineering' as the LDAP Common Name (CN) in the 'LDAP Group cn' field.

3. Enter a default group access level in the 'LDAP Access' field; let's say Developer.

![LDAP group settings filled in](ldap/select_group_cn_engineering.png)

4. Click 'Add synchronization' to add the new LDAP group link.

Now every time a member of the 'Engineering' LDAP group signs in, they automatically become a Developer-level member of the 'example group' GitLab group. Users who are already signed in will see the change in membership after up to one hour.

### Synchronizing with more than one LDAP group (GitLab EE 7.3 and newer)

If you want to add the members of LDAP group to your GitLab group you can add an additional LDAP group link.
If you have two LDAP group links, e.g. 'cn=Engineering' at level 'Developer' and 'cn=QA' at level 'Reporter', and user Jane belongs to both the 'Engineering' and 'QA' LDAP groups, she will get the _highest_ access level of the two, namely 'Developer'.

![Two linked LDAP groups](ldap/two_linked_ldap_groups.png)

### Locking yourself out of your own group

As an LDAP-enabled GitLab user, if you create a group and then set it to synchronize with an LDAP group you do not belong to, you will be removed from the group as soon as the synchronization takes effect for you, unless you are the last owner of the group.

If you accidentally lock yourself out of your own GitLab group, ask another owner of the group or a GitLab administrator to change the LDAP synchronization settings for your group.

### Non-LDAP GitLab users

If there are also non-LDAP users in your GitLab instance, they will remain
members of the GitLab group until they choose to leave the group on their own.
Administrators, owners, and masters cannot add or remove users from GitLab
groups when LDAP group sync is enabled.

### ActiveDirectory nested group support

If you are using ActiveDirectory, it is possible to create nested LDAP groups: the 'Engineering' LDAP group may contain another LDAP group 'Software', with 'Software' containing LDAP users Alice and Bob.
GitLab will recognize Alice and Bob as members of the 'Engineering' group.

## Define GitLab admin status via LDAP

It is possible to configure GitLab Enterprise Edition (7.1 and newer) so that GitLab admin rights are bestowed on the members of a given LDAP group.
GitLab administrator users who do not have LDAP enabled are not affected by the LDAP admin group feature.

### Enabling the admin group feature

Below we assume that you have an LDAP group with the common name (CN) 'GitLab administrators' containing the users that should be GitLab administrators.
We recommend that you keep a non-LDAP GitLab administrator user around on your GitLab instance in case you accidentally remove the admin status from your own LDAP-enabled GitLab user.

For omnibus-gitlab, add the following to the LDAP part of `/etc/gitlab/gitlab.rb` under one (or more) of the servers in
the `servers:` section and run `gitlab-ctl reconfigure`.

```yaml
    admin_group: 'GitLab administrators'
```

For installations from source, add the following setting in the 'ldap' section of gitlab.yml, and run `service gitlab reload` afterwards.

```yaml
    admin_group: 'Gitlab administrators'
```

## Synchronising user SSH keys with LDAP

It is possible to configure GitLab Enterprise Edition (7.1 and newer) so that users have their SSH public keys synchronised with an attribute in their LDAP object.
Existing SSH public keys that are manually manged in GitLab are not affected by this feature.

### Enabling the key synchronisation feature

Below we assume that you have LDAP users with an attribute  'sshpublickey' containing the users ssh public key.

For omnibus-gitlab, add the following to `/etc/gitlab/gitlab.rb` and run `gitlab-ctl reconfigure`.

```ruby
gitlab_rails['ldap_sync_ssh_keys'] = 'sshpublickey'
```

For installations from source, add the following setting in the 'ldap' section of gitlab.yml, and run `service gitlab reload` afterwards.

```yaml
    sync_ssh_keys: 'sshpublickey'
```

## Using an LDAP filter to limit access to your GitLab server

If you want to limit all GitLab access to a subset of the LDAP users on your LDAP server you can set up an LDAP user filter.
The filter must comply with [RFC 4515](https://tools.ietf.org/search/rfc4515).

```ruby
# For omnibus packages; new LDAP server syntax
gitlab_rails['ldap_servers'] = YAML.load <<-EOS
main:
  # snip...
  user_filter: '(employeeType=developer)'
EOS
```

```yaml
# For installations from source; new LDAP server syntax
production:
  ldap:
    servers:
      main:
        # snip...
        user_filter: '(employeeType=developer)'
```

Tip: if you want to limit access to the nested members of an Active Directory group you can use the following syntax:

```
(memberOf:1.2.840.113556.1.4.1941:=CN=My Group,DC=Example,DC=com)
```

Please note that GitLab does not support the custom filter syntax used by omniauth-ldap.

## Integrate GitLab with more than one LDAP server (Enterprise Edition)

Starting with GitLab Enterprise Edition 7.4 it is possible to give users from more than one LDAP server access to the same GitLab server.

Please use the following steps to enable support for multiple LDAP servers.

### 1. Check your GitLab version

Go to gitlab.example.com/help and verify you are running GitLab Enterprise Edition 7.4.0 or newer.

### 2. Make sure your GitLab server uses the new LDAP syntax

```
# For omnibus packages
sudo gitlab-rails runner 'puts (Gitlab.config.ldap["host"] ? :old_syntax : :new_syntax)'

# For installations from source
cd /home/git/gitlab
bundle exec rails runner -e production 'puts (Gitlab.config.ldap["host"] ? :old_syntax : :new_syntax)'
```

If you are not using the new syntax yet, please edit `/etc/gitlab/gitlab.rb` or
`gitlab.yml` (for installations from source) and make your LDAP configuration
setting look as above. With the new syntax, LDAP server blocks are named. Your
existing LDAP server should be named 'main'.

### 3. Add new LDAP servers

Now you can add new LDAP servers via `/etc/gitlab/gitlab.rb` (omnibus packages) or `gitlab.yml` (installations from source).
Remember to run `sudo gitlab-ctl reconfigure` or `sudo service gitlab reload` for the new servers to become available.

Tip: you can assign labels to the different servers to give them human-friendly names.

```
ldap:
  servers:
    main:
      label: 'LDAP HQ'
```

## Automatic Daily LDAP Sync

GitLab Enterprise Edition will now automatically sync all LDAP members on a daily basis. You can configure the time that it happens.

LDAP group synchronization in GitLab Enterprise Edition works by GitLab periodically updating the group memberships of _active_ GitLab users.
If a GitLab user becomes _inactive_ however, their group memberships in GitLab can start to lag behind the LDAP server group memberships.
Starting with GitLab 7.5 Enterprise Edition, GitLab will also update the LDAP group memberships of inactive users, by doing a daily LDAP check for _all_ GitLab users.

> Example:
John Doe leaves the company and is removed from the LDAP server.
At this point he can no longer log in to GitLab 7.4 EE.
But because he is no longer active on the GitLab EE server (he cannot log in!), his LDAP group memberships in GitLab no longer get updated, and he stays listed as a group member on the GitLab server.

> Now with GitLab 7.5 Enterprise Edition, within 24 hours of John being removed from the LDAP server, his user will also stop being listed as member of any GitLab groups.


### Blocked users and Daily sync

If you use Active directory and you block user in AD - user will be automatically blocked in GitLab during next LDAP Sync.


## LDAP Synchronization

LDAP membership is checked for a GitLab user:

- when they sign in to the GitLab instance
- on a daily basis
- on any request that they do, once the LDAP cache has expired (default 1 hour, configurable, cache is per user)

If you want a shorter or longer LDAP sync time, you can easily set this with the `sync_time` attribute in your config.

For Omnibus package installations, simply add `"sync_time"` in `/etc/gitlab/gitlab.rb` to your LDAP config.
A typical LDAP configuration for GitLab installed with an Omnibus package might look like this:

```
gitlab_rails['ldap_servers'] = YAML.load <<-EOS
main:
  label: 'LDAP'
  host: '_your_ldap_server'
  port: 636
  uid: 'sAMAccountName'
  method: 'ssl' # "tls" or "ssl" or "plain"
  bind_dn: '_the_full_dn_of_the_user_you_will_bind_with'
  password: '_the_password_of_the_bind_user'
  active_directory: true
  allow_username_or_email_login: false
  base: ''
  user_filter: ''
  sync_time: 1800
  ## EE only
  group_base: ''
  admin_group: ''
  sync_ssh_keys: false
EOS
```

Here, `sync_time` is set to `1800` seconds, meaning the LDAP cache will expire every 30 minutes.

For manual GitLab installations, simply uncomment the `sync_time` entry in your `gitlab.yml` and set it to the value you desire.

Please note that changing the LDAP sync time can influence the performance of your GitLab instance.

## What sort of queries can my LDAP server expect from GitLab EE?

Active GitLab users trigger 'permission updates' by signing in or
interacting with GitLab, and in addtion all GitLab users (active or not) get a
permission update during the daily sweep. The number of permission updates per
day depends on how many of your GitLab users are active and on how many
LDAP-enabled GitLab users exist in your GitLab SQL database.

During a 'permission update' for a user, GitLab does 1-2 queries for the
specific user, and 1 queries for each LDAP group known to GitLab. GitLab
fetches all available attributes of LDAP user and group objects on most
queries. If you use Active Directory, GitLab performs additional
'extensibleMatch' queries to check for nested group membership and whether the
user is blocked, one of each per user and group.

Note that usually not all user and group objects in an organization's LDAP tree
will be known to GitLab. GitLab only queries LDAP user objects corresponding to
users who use or have used GitLab. Similarly, GitLab only queries LDAP group
objects that have been (manually) linked to a GitLab group by a GitLab user or
administrator.

## Limitations

GitLab's LDAP client is based on [omniauth-ldap](https://gitlab.com/gitlab-org/omniauth-ldap)
which encapsulates Ruby's `Net::LDAP` class. It provides a pure-Ruby implementation
of the LDAP client protocol. As a result, GitLab is limited by `omniauth-ldap` and may impact your LDAP 
server settings.

### TLS Client Authentication  
Not implemented by `Net::LDAP`.  
So you should disable anonymous LDAP authentication and enable simple or SASL 
authentication. TLS client authentication setting in your LDAP server cannot be
mandatory and clients cannot be authenticated with the TLS protocol. 

### TLS Server Authentication  
Not supported by GitLab's configuration options.  
When setting `method: ssl`, the underlying authentication method used by 
`omniauth-ldap` is `simple_tls`.  This method establishes TLS encryption with 
the LDAP server before any LDAP-protocol data is exchanged but no validation of
the LDAP server's SSL certificate is performed.<|MERGE_RESOLUTION|>--- conflicted
+++ resolved
@@ -49,15 +49,10 @@
   bind_dn: '_the_full_dn_of_the_user_you_will_bind_with'
   password: '_the_password_of_the_bind_user'
 
-<<<<<<< HEAD
-  # This setting allows an LDAP group to become GitLab administrators
-  admin_group: ''
-=======
   # Set a timeout, in seconds, for LDAP queries. This helps avoid blocking
   # a request if the LDAP server becomes unresponsive.
   # A value of 0 means there is no timeout.
   timeout: 10
->>>>>>> 587f8501
 
   # This setting specifies if LDAP server is Active Directory LDAP server.
   # For non AD servers it skips the AD specific queries.
@@ -76,7 +71,7 @@
   allow_username_or_email_login: false
 
   # To maintain tight control over the number of active users on your GitLab installation,
-  # enable this setting to keep new users blocked until they have been cleared by the admin 
+  # enable this setting to keep new users blocked until they have been cleared by the admin
   # (default: false).
   block_auto_created_users: false
 
@@ -103,13 +98,13 @@
     # The username will be used in paths for the user's own projects
     # (like `gitlab.example.com/username/project`) and when mentioning
     # them in issues, merge request and comments (like `@username`).
-    # If the attribute specified for `username` contains an email address, 
+    # If the attribute specified for `username` contains an email address,
     # the GitLab username will be the part of the email address before the '@'.
     username: ['uid', 'userid', 'sAMAccountName']
     email:    ['mail', 'email', 'userPrincipalName']
 
     # If no full name could be found at the attribute specified for `name`,
-    # the full name is determined using the attributes specified for 
+    # the full name is determined using the attributes specified for
     # `first_name` and `last_name`.
     name:       'cn'
     first_name: 'givenName'
@@ -420,18 +415,18 @@
 
 GitLab's LDAP client is based on [omniauth-ldap](https://gitlab.com/gitlab-org/omniauth-ldap)
 which encapsulates Ruby's `Net::LDAP` class. It provides a pure-Ruby implementation
-of the LDAP client protocol. As a result, GitLab is limited by `omniauth-ldap` and may impact your LDAP 
+of the LDAP client protocol. As a result, GitLab is limited by `omniauth-ldap` and may impact your LDAP
 server settings.
 
-### TLS Client Authentication  
-Not implemented by `Net::LDAP`.  
-So you should disable anonymous LDAP authentication and enable simple or SASL 
+### TLS Client Authentication
+Not implemented by `Net::LDAP`.
+So you should disable anonymous LDAP authentication and enable simple or SASL
 authentication. TLS client authentication setting in your LDAP server cannot be
-mandatory and clients cannot be authenticated with the TLS protocol. 
-
-### TLS Server Authentication  
-Not supported by GitLab's configuration options.  
-When setting `method: ssl`, the underlying authentication method used by 
-`omniauth-ldap` is `simple_tls`.  This method establishes TLS encryption with 
+mandatory and clients cannot be authenticated with the TLS protocol.
+
+### TLS Server Authentication
+Not supported by GitLab's configuration options.
+When setting `method: ssl`, the underlying authentication method used by
+`omniauth-ldap` is `simple_tls`.  This method establishes TLS encryption with
 the LDAP server before any LDAP-protocol data is exchanged but no validation of
 the LDAP server's SSL certificate is performed.