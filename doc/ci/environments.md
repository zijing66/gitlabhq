--- conflicted
+++ resolved
@@ -263,7 +263,7 @@
 by your deployment, so you can run shell commands and get responses in real
 time, check the logs, try out configuration or code tweaks, etc. You can open
 multiple terminals to the same environment - they each get their own shell
-session -  and even a multiplexer like `screen` or `tmux`!  
+session -  and even a multiplexer like `screen` or `tmux`!
 
 >**Note:**
 Container-based deployments often lack basic tools (like an editor), and may
@@ -459,13 +459,10 @@
 This is an example of a route map for [Middleman](https://middlemanapp.com) static websites like [http://about.gitlab.com](https://gitlab.com/gitlab-com/www-gitlab-com):
 
 ```yaml
-<<<<<<< HEAD
 # Team data
 - source: 'data/team.yml' # data/team.yml
   public: 'team/' # team/
 
-=======
->>>>>>> f3d81fd4
 # Blogposts
 - source: /source\/posts\/([0-9]{4})-([0-9]{2})-([0-9]{2})-(.+?)\..*/ # source/posts/2017-01-30-around-the-world-in-6-releases.html.md.erb
   public: '\1/\2/\3/\4/' # 2017/01/30/around-the-world-in-6-releases/
@@ -481,7 +478,6 @@
 
 Mappings are defined as entries in the root YAML array, and are identified by a `-` prefix. Within an entry, we have a hash map with two keys:
 
-<<<<<<< HEAD
 - `source`
     - a string, starting and ending with `'`, for an exact match
     - a regular expression, starting and ending with `/`, for a pattern match
@@ -494,12 +490,6 @@
       - Can include `\N` expressions to refer to capture groups in the `source` regular expression in order of their occurence, starting with `\1`.
 
 The public path for a source path is determined by finding the first `source` expression that matches it, and returning the corresponding `public` path, replacing the `\N` expressions with the values of the `()` capture groups if appropriate.
-=======
-- `source`: a regular expression, starting and ending with `/`. Can include capture groups denoted by `()` that can be referred to in the `public` path. Slashes (`/`) can, but don't have to be, escaped as `\/`.
-- `public`: a string, starting and ending with `'`. Can include `\N` expressions to refer to capture groups in the `source` regular expression in order of their occurence, starting with `\1`.
-
-The public path for a source path is determined by finding the first `source` expression that matches it, and returning the corresponding `public` path, replacing the `\N` expressions with the values of the `()` capture groups.
->>>>>>> f3d81fd4
 
 In the example above, the fact that mappings are evaluated in order of their definition is used to ensure that `source/index.html.haml` will match `/source\/(.+?\.html).*/` instead of `/source\/(.*)/`, and will result in a public path of `index.html`, instead of `index.html.haml`.
 
