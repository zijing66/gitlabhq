# Serverless

> Introduced in GitLab 11.5.

CAUTION: **Caution:**
Serverless is currently in [alpha](https://about.gitlab.com/handbook/product/#alpha).

Run serverless workloads on Kubernetes using [Knative](https://cloud.google.com/knative/).

## Overview

Knative extends Kubernetes to provide a set of middleware components that are useful to build modern, source-centric, container-based applications. Knative brings some significant benefits out of the box through its main components:

- [Serving](https://github.com/knative/serving): Request-driven compute that can scale to zero.
- [Eventing](https://github.com/knative/eventing): Management and delivery of events.

For more information on Knative, visit the [Knative docs repo](https://github.com/knative/docs).

With GitLab Serverless, you can deploy both functions-as-a-service (FaaS) and serverless applications.

## Prerequisites

To run Knative on Gitlab, you will need:

1. **Existing GitLab project:** You will need a GitLab project to associate all resources. The simplest way to get started:

    - If you are planning on deploying functions, clone the [functions example project](https://gitlab.com/knative-examples/functions) to get started.
    - If you are planning on deploying a serverless application, clone the sample [Knative Ruby App](https://gitlab.com/knative-examples/knative-ruby-app) to get started.

1. **Kubernetes Cluster:** An RBAC-enabled Kubernetes cluster is required to deploy Knative.
    The simplest way to get started is to add a cluster using [GitLab's GKE integration](../index.md#adding-and-creating-a-new-gke-cluster-via-gitlab).
    The set of minimum recommended cluster specifications to run Knative is 3 nodes, 6 vCPUs, and 22.50 GB memory.
1. **Helm Tiller:** Helm is a package manager for Kubernetes and is required to install
    Knative.
1. **GitLab Runner:** A runner is required to run the CI jobs that will deploy serverless
    applications or functions onto your cluster. You can install the GitLab Runner
    onto the existing Kubernetes cluster. See [Installing Applications](../index.md#installing-applications) for more information.
1. **Domain Name:** Knative will provide its own load balancer using Istio. It will provide an
    external IP address or hostname for all the applications served by Knative. You will be prompted to enter a
    wildcard domain where your applications will be served. Configure your DNS server to use the
    external IP address or hostname for that domain.
1. **`.gitlab-ci.yml`:** GitLab uses [Kaniko](https://github.com/GoogleContainerTools/kaniko)
    to build the application. We also use [gitlabktl](https://gitlab.com/gitlab-org/gitlabktl)
    and [TriggerMesh CLI](https://github.com/triggermesh/tm) CLIs to simplify the
    deployment of services and functions to Knative.
1. **`serverless.yml`** (for [functions only](#deploying-functions)): When using serverless to deploy functions, the `serverless.yml` file
    will contain the information for all the functions being hosted in the repository as well as a reference to the
    runtime being used.
1. **`Dockerfile`** (for [applications only](#deploying-serverless-applications): Knative requires a
    `Dockerfile` in order to build your applications. It should be included at the root of your
    project's repo and expose port `8080`. `Dockerfile` is not require if you plan to build serverless functions
    using our [runtimes](https://gitlab.com/gitlab-org/serverless/runtimes).
1. **Prometheus** (optional): Installing Prometheus allows you to monitor the scale and traffic of your serverless function/application.
    See [Installing Applications](../index.md#installing-applications) for more information.

## Installing Knative via GitLab's Kubernetes integration

NOTE: **Note:**
The minimum recommended cluster size to run Knative is 3-nodes, 6 vCPUs, and 22.50 GB memory. **RBAC must be enabled.**

1. [Add a Kubernetes cluster](../index.md) and [install Helm](../index.md#installing-applications).
1. Once Helm has been successfully installed, scroll down to the Knative app section. Enter the domain to be used with
    your application/functions (e.g. `example.com`) and click **Install**.

    ![install-knative](img/install-knative.png)

1. After the Knative installation has finished, you can wait for the IP address or hostname to be displayed in the
   **Knative Endpoint** field or [retrieve the Istio Ingress Endpoint manually](../#manually-determining-the-external-endpoint).

   NOTE: **Note:**
   Running `kubectl` commands on your cluster requires setting up access to the cluster first.
   For clusters created on GKE, see [GKE Cluster Access](https://cloud.google.com/kubernetes-engine/docs/how-to/cluster-access-for-kubectl),
   for other platforms [Install kubectl](https://kubernetes.io/docs/tasks/tools/install-kubectl/).

1. The ingress is now available at this address and will route incoming requests to the proper service based on the DNS
   name in the request. To support this, a wildcard DNS A record should be created for the desired domain name. For example,
   if your Knative base domain is `knative.info` then you need to create an A record or CNAME record with domain `*.knative.info`
   pointing the ip address or hostname of the ingress.

    ![dns entry](img/dns-entry.png)

NOTE: **Note:**
You can deploy either [functions](#deploying-functions) or [serverless applications](#deploying-serverless-applications)
on a given project but not both. The current implementation makes use of a `serverless.yml` file to signal a FaaS project.

## Deploying functions

> Introduced in GitLab 11.6.

Using functions is useful for dealing with independent
events without needing to maintain a complex unified infrastructure. This allows
you to focus on a single task that can be executed/scaled automatically and independently.

Currently the following [runtimes](https://gitlab.com/gitlab-org/serverless/runtimes) are offered:

- ruby
- node.js
- Dockerfile

You can find and import all the files referenced in this doc in the **[functions example project](https://gitlab.com/knative-examples/functions)**.

Follow these steps to deploy a function using the Node.js runtime to your Knative instance (you can skip these steps if you've cloned the example project):

1. Create a directory that will house the function. In this example we will create a directory called `echo` at the root of the project.

1. Create the file that will contain the function code. In this example, our file is called `echo.js` and is located inside the `echo` directory. If your project is:
    - Public, continue to the next step.
    - Private, you will need to [create a GitLab deploy token](../../deploy_tokens/index.md#creating-a-deploy-token) with `gitlab-deploy-token` as the name and the `read_registry` scope.

1. `.gitlab-ci.yml`: this defines a pipeline used to deploy your functions.
   It must be included at the root of your repository:

   ```yaml
   include:
     template: Serverless.gitlab-ci.yml

   functions:build:
     extends: .serverless:build:functions
     environment: production

   functions:deploy:
     extends: .serverless:deploy:functions
     environment: production
   ```

    This `.gitlab-ci.yml` creates jobs that invoke some predefined commands to
    build and deploy your functions to your cluster.

    `Serverless.gitlab-ci.yml` is a template that allows customization.
    You can either import it with `include` parameter and use `extends` to
    customize your jobs, or you can inline the entire template by choosing it
    from **Apply a template** dropdown when editing the `.gitlab-ci.yml` file through
    the user interface.

2. `serverless.yml`: this file contains the metadata for your functions,
   such as name, runtime, and environment.

   It must be included at the root of your repository.
   The following is a sample `echo` function which shows the required structure
   for the file.

   You can find the relevant files for this project in the [functions example project](https://gitlab.com/knative-examples/functions).

   ```yaml
   service: functions
   description: "GitLab Serverless functions using Knative"

   provider:
     name: triggermesh
     environment:
       FOO: value

   functions:
     echo-js:
       handler: echo-js
       source: ./echo-js
       runtime: https://gitlab.com/gitlab-org/serverless/runtimes/nodejs
       description: "node.js runtime function"
       environment:
         MY_FUNCTION: echo-js
   ```

Explanation of the fields used above:

### `service`

| Parameter | Description |
|-----------|-------------|
| `service` | Name for the Knative service which will serve the function. |
| `description` | A short description of the `service`. |

### `provider`

| Parameter | Description |
|-----------|-------------|
| `name` | Indicates which provider is used to execute the `serverless.yml` file. In this case, the TriggerMesh `tm` CLI. |
| `environment` | Includes the environment variables to be passed as part of function execution for **all** functions in the file, where `FOO` is the variable name and `BAR` are he variable contents. You may replace this with you own variables. |

### `functions`

In the `serverless.yml` example above, the function name is `echo` and the subsequent lines contain the function attributes.

| Parameter | Description |
|-----------|-------------|
| `handler` | The function's name. |
| `source` | Directory with sources of a functions. |
| `runtime` | The runtime to be used to execute the function. |
| `description` | A short description of the function. |
| `environment` | Sets an environment variable for the specific function only. |

After the `gitlab-ci.yml` template has been added and the `serverless.yml` file has been
created, pushing a commit to your project will result in a
CI pipeline being executed which will deploy each function as a Knative service.
Once the deploy stage has finished, additional details for the function will
appear under **Operations > Serverless**.

![serverless page](img/serverless-page.png)

This page contains all functions available for the project, the description for
accessing the function, and, if available, the function's runtime information.
The details are derived from the Knative installation inside each of the project's
Kubernetes cluster. Click on each function to obtain detailed scale and invocation data.

The function details can be retrieved directly from Knative on the cluster:

```bash
kubectl -n "$KUBE_NAMESPACE" get services.serving.knative.dev
```

The sample function can now be triggered from any HTTP client using a simple `POST` call:

  1. Using curl (replace the URL on the last line with the URL of your application):

      ```bash
      curl \
      --header "Content-Type: application/json" \
      --request POST \
      --data '{"GitLab":"FaaS"}' \
<<<<<<< HEAD
      http://functions-echo.functions-1.functions.example.com/
=======
      http://functions-echo.functions-1.functions.example.com
>>>>>>> e07b2b27
      ```
  2. Using a web-based tool (ie. postman, restlet, etc)

      ![function execution](img/function-execution.png)

## Deploying Serverless applications

> Introduced in GitLab 11.5.

NOTE: **Note:**
You can reference and import the sample [Knative Ruby App](https://gitlab.com/knative-examples/knative-ruby-app) to get started.

Add the following `.gitlab-ci.yml` to the root of your repository
(you may skip this step if you've previously cloned the sample [Knative Ruby App](https://gitlab.com/knative-examples/knative-ruby-app) mentioned above):

```yaml
include:
  template: Serverless.gitlab-ci.yml

build:
  extends: .serverless:build:image

deploy:
  extends: .serverless:deploy:image
```

`Serverless.gitlab-ci.yml` is a template that allows customization.
You can either import it with `include` parameter and use `extends` to
customize your jobs, or you can inline the entire template by choosing it
from **Apply a template** dropdown when editing the `.gitlab-ci.yml` file through
the user interface.

### Deploy the application with Knative

With all the pieces in place, the next time a CI pipeline runs, the Knative application will be deployed. Navigate to
**CI/CD > Pipelines** and click the most recent pipeline.

### Obtain the URL for the Knative deployment

Go to the **CI/CD > Pipelines** and click on the pipeline that deployed your app. Once all the stages of the pipeline finish, click the **deploy** stage.

![deploy stage](img/deploy-stage.png)

The output will look like this:

```bash
Running with gitlab-runner 11.5.0~beta.844.g96d88322 (96d88322)
  on docker-auto-scale 72989761
Using Docker executor with image gcr.io/triggermesh/tm@sha256:e3ee74db94d215bd297738d93577481f3e4db38013326c90d57f873df7ab41d5 ...
Pulling docker image gcr.io/triggermesh/tm@sha256:e3ee74db94d215bd297738d93577481f3e4db38013326c90d57f873df7ab41d5 ...
Using docker image sha256:6b3f6590a9b30bd7aafb9573f047d930c70066e43955b4beb18a1eee175f6de1 for gcr.io/triggermesh/tm@sha256:e3ee74db94d215bd297738d93577481f3e4db38013326c90d57f873df7ab41d5 ...
Running on runner-72989761-project-4342902-concurrent-0 via runner-72989761-stg-srm-1541795796-27929c96...
Cloning repository...
Cloning into '/builds/danielgruesso/knative'...
Checking out 8671ad20 as master...
Skipping Git submodules setup
$ echo "$CI_REGISTRY_IMAGE"
registry.staging.gitlab.com/danielgruesso/knative
$ tm -n "$KUBE_NAMESPACE" --config "$KUBECONFIG" deploy service "$CI_PROJECT_NAME" --from-image "$CI_REGISTRY_IMAGE" --wait
Deployment started. Run "tm -n knative-4342902 describe service knative" to see the details
Waiting for ready state.......
Service domain: knative.knative-4342902.example.com
Job succeeded
```

The second to last line, labeled **Service domain** contains the URL for the deployment. Copy and paste the domain into your
browser to see the app live.

![knative app](img/knative-app.png)

## Function details

Go to the **Operations > Serverless** page and click on one of the function
rows to bring up the function details page.

![function_details](img/function-details-loaded.png)

The pod count will give you the number of pods running the serverless function instances on a given cluster.

### Prometheus support

For the Knative function invocations to appear,
[Prometheus must be installed](../index.md#installing-applications).

Once Prometheus is installed, a message may appear indicating that the metrics data _is
loading or is not available at this time._  It will appear upon the first access of the
page, but should go away after a few seconds. If the message does not disappear, then it
is possible that GitLab is unable to connect to the Prometheus instance running on the
cluster.<|MERGE_RESOLUTION|>--- conflicted
+++ resolved
@@ -216,11 +216,7 @@
       --header "Content-Type: application/json" \
       --request POST \
       --data '{"GitLab":"FaaS"}' \
-<<<<<<< HEAD
       http://functions-echo.functions-1.functions.example.com/
-=======
-      http://functions-echo.functions-1.functions.example.com
->>>>>>> e07b2b27
       ```
   2. Using a web-based tool (ie. postman, restlet, etc)
 
