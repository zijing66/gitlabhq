--- conflicted
+++ resolved
@@ -114,20 +114,11 @@
 
 ## Using with private projects
 
-<<<<<<< HEAD
-If a project is private, credentials will need to be provided for authorization.
-The preferred way to do this, is by using personal access tokens, which can be
-created under `/profile/personal_access_tokens`. The minimal scope needed is:
-`read_registry`.
-
-This feature was introduced in GitLab 9.3.
-=======
 > [Introduced][ce-11845] in GitLab 9.3.
 
 If a project is private, credentials will need to be provided for authorization.
 The preferred way to do this, is by using [personal access tokens][pat].
 The minimal scope needed is `read_registry`.
->>>>>>> 134ba0b5
 
 ## Troubleshooting the GitLab Container Registry
 
@@ -272,10 +263,6 @@
 Once the right permissions were set, the error will go away.
 
 [ce-4040]: https://gitlab.com/gitlab-org/gitlab-ce/merge_requests/4040
-<<<<<<< HEAD
-[docker-docs]: https://docs.docker.com/engine/userguide/intro/
-=======
 [ce-11845]: https://gitlab.com/gitlab-org/gitlab-ce/merge_requests/11845
 [docker-docs]: https://docs.docker.com/engine/userguide/intro/
-[pat]: ../profile/personal_access_tokens.md
->>>>>>> 134ba0b5
+[pat]: ../profile/personal_access_tokens.md