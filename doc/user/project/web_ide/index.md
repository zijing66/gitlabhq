--- conflicted
+++ resolved
@@ -1,12 +1,7 @@
 # Web IDE
 
-<<<<<<< HEAD
-> Introduced in [GitLab Ultimate][ee] 10.4.
-> Brought to [GitLab CE][ce] in 10.7.
-=======
 > [Introduced in](https://gitlab.com/gitlab-org/gitlab-ee/issues/4539) [GitLab Ultimate][ee] 10.4.
 > [Brought to GitLab Core][core](https://gitlab.com/gitlab-org/gitlab-ce/issues/44157) in 10.7.
->>>>>>> c80329b3
 
 The Web IDE editor makes it faster and easier to contribute changes to your
 projects by providing an advanced editor with commit staging.
