--- conflicted
+++ resolved
@@ -48,11 +48,7 @@
 | `api` | Grants complete access to the API (read/write) ([introduced][ce-5951] in GitLab 8.15). Required for accessing Git repositories over HTTP when 2FA is enabled. |
 | `read_registry` | Allows to read [container registry] images if a project is private and authorization is required ([introduced][ce-11845] in GitLab 9.3). |
 | `sudo` | Allows performing API actions as any user in the system (if the authenticated user is an admin) ([introduced][ce-14838] in GitLab 10.2). |
-<<<<<<< HEAD
-| `read_repository` | Allows read-access to the repository through git clone). |
-=======
 | `read_repository` | Allows read-access to the repository through git clone. |
->>>>>>> ca7a5bf6
 
 [2fa]: ../account/two_factor_authentication.md
 [api]: ../../api/README.md
