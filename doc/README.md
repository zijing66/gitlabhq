# Documentation

## User documentation

- [API](api/README.md) Automate GitLab via a simple and powerful API.
- [CI/CD](ci/README.md) GitLab Continuous Integration (CI) and Continuous Delivery (CD) getting started, `.gitlab-ci.yml` options, and examples.
- [GitLab as OAuth2 authentication service provider](integration/oauth_provider.md). It allows you to login to other applications from GitLab.
- [Container Registry](container_registry/README.md) Learn how to use GitLab Container Registry.
- [GitLab Basics](gitlab-basics/README.md) Find step by step how to start working on your commandline and on GitLab.
<<<<<<< HEAD
- [Importing to GitLab](workflow/importing/README.md).
- [Importing and exporting projects between instances](user/project/settings/import_export.md).
=======
- [Importing to GitLab](workflow/importing/README.md)
>>>>>>> df8dd6de
- [Markdown](markdown/markdown.md) GitLab's advanced formatting system.
- [Migrating from SVN](workflow/importing/migrating_from_svn.md) Convert a SVN repository to Git and GitLab.
- [Permissions](permissions/permissions.md) Learn what each role in a project (external/guest/reporter/developer/master/owner) can do.
- [Profile Settings](profile/README.md)
- [Project Services](project_services/project_services.md) Integrate a project with external services, such as CI and chat.
- [Public access](public_access/public_access.md) Learn how you can allow public and internal access to projects.
- [SSH](ssh/README.md) Setup your ssh keys and deploy keys for secure access to your projects.
- [Webhooks](web_hooks/web_hooks.md) Let GitLab notify you when new code has been pushed to your project.
- [Workflow](workflow/README.md) Using GitLab functionality and importing projects from GitHub and SVN.

## Administrator documentation

- [Authentication/Authorization](administration/auth/README.md) Configure
  external authentication with LDAP, SAML, CAS and additional Omniauth providers.
- [Custom git hooks](hooks/custom_hooks.md) Custom git hooks (on the filesystem) for when webhooks aren't enough.
- [Install](install/README.md) Requirements, directory structures and installation from source.
- [Restart GitLab](administration/restart_gitlab.md) Learn how to restart GitLab and its components.
- [Integration](integration/README.md) How to integrate with systems such as JIRA, Redmine, Twitter.
- [Issue closing](customization/issue_closing.md) Customize how to close an issue from commit messages.
- [Libravatar](customization/libravatar.md) Use Libravatar for user avatars.
- [Log system](administration/logs.md) Log system.
- [Environment Variables](administration/environment_variables.md) to configure GitLab.
- [Operations](operations/README.md) Keeping GitLab up and running.
- [Raketasks](raketasks/README.md) Backups, maintenance, automatic webhook setup and the importing of projects.
- [Repository checks](administration/repository_checks.md) Periodic Git repository checks.
- [Security](security/README.md) Learn what you can do to further secure your GitLab instance.
- [System hooks](system_hooks/system_hooks.md) Notifications when users, projects and keys are changed.
- [Update](update/README.md) Update guides to upgrade your installation.
- [Welcome message](customization/welcome_message.md) Add a custom welcome message to the sign-in page.
- [Reply by email](incoming_email/README.md) Allow users to comment on issues and merge requests by replying to notification emails.
- [Migrate GitLab CI to CE/EE](migrate_ci_to_ce/README.md) Follow this guide to migrate your existing GitLab CI data to GitLab CE/EE.
- [Git LFS configuration](workflow/lfs/lfs_administration.md)
- [Housekeeping](administration/housekeeping.md) Keep your Git repository tidy and fast.
- [GitLab Performance Monitoring](monitoring/performance/introduction.md) Configure GitLab and InfluxDB for measuring performance metrics.
- [Monitoring uptime](monitoring/health_check.md) Check the server status using the health check endpoint.
- [Sidekiq Troubleshooting](administration/troubleshooting/sidekiq.md) Debug when Sidekiq appears hung and is not processing jobs.
- [High Availability](administration/high_availability/README.md) Configure multiple servers for scaling or high availability.
- [Container Registry](administration/container_registry.md) Configure Docker Registry with GitLab.

## Contributor documentation

- [Documentation styleguide](development/doc_styleguide.md) Use this styleguide if you are
  contributing to documentation.
- [Development](development/README.md) Explains the architecture and the guidelines for shell commands.
- [Legal](legal/README.md) Contributor license agreements.<|MERGE_RESOLUTION|>--- conflicted
+++ resolved
@@ -7,12 +7,8 @@
 - [GitLab as OAuth2 authentication service provider](integration/oauth_provider.md). It allows you to login to other applications from GitLab.
 - [Container Registry](container_registry/README.md) Learn how to use GitLab Container Registry.
 - [GitLab Basics](gitlab-basics/README.md) Find step by step how to start working on your commandline and on GitLab.
-<<<<<<< HEAD
 - [Importing to GitLab](workflow/importing/README.md).
 - [Importing and exporting projects between instances](user/project/settings/import_export.md).
-=======
-- [Importing to GitLab](workflow/importing/README.md)
->>>>>>> df8dd6de
 - [Markdown](markdown/markdown.md) GitLab's advanced formatting system.
 - [Migrating from SVN](workflow/importing/migrating_from_svn.md) Convert a SVN repository to Git and GitLab.
 - [Permissions](permissions/permissions.md) Learn what each role in a project (external/guest/reporter/developer/master/owner) can do.
