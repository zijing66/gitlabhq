# Documentation

## User documentation

- [API](api/README.md) Automate GitLab via a simple and powerful API.
- [GitLab as OAuth2 authentication service provider](integration/oauth_provider.md). It allows you to login to other applications from GitLab.
- [GitLab Basics](gitlab-basics/README.md) Find step by step how to start working on your commandline and on GitLab.
- [Importing to GitLab](workflow/importing/README.md).
- [Markdown](markdown/markdown.md) GitLab's advanced formatting system.
- [Permissions](permissions/permissions.md) Learn what each role in a project (guest/reporter/developer/master/owner) can do.
- [Profile Settings](profile/README.md)
- [Project Services](project_services/project_services.md) Integrate a project with external services, such as CI and chat.
- [Public access](public_access/public_access.md) Learn how you can allow public and internal access to projects.
- [SSH](ssh/README.md) Setup your ssh keys and deploy keys for secure access to your projects.
- [Web hooks](web_hooks/web_hooks.md) Let GitLab notify you when new code has been pushed to your project.
- [Workflow](workflow/README.md) Using GitLab functionality and importing projects from GitHub and SVN.

## CI Documentation

- [Quick Start](ci/quick_start/README.md)
- [Configuring project (.gitlab-ci.yml)](ci/yaml/README.md)
- [Configuring runner](ci/runners/README.md)
- [Configuring deployment](ci/deployment/README.md)
- [Using Docker Images](ci/docker/using_docker_images.md)
- [Using Docker Build](ci/docker/using_docker_build.md)
- [Using Variables](ci/variables/README.md)
- [User permissions](ci/permissions/README.md)
- [API](ci/api/README.md)

### CI Examples

- [Test and deploy Ruby applications to Heroku](ci/examples/test-and-deploy-ruby-application-to-heroku.md)
- [Test and deploy Python applications to Heroku](ci/examples/test-and-deploy-python-application-to-heroku.md)
- [Test Clojure applications](ci/examples/test-clojure-application.md)
- Help your favorite programming language and GitLab by sending a merge request with a guide for that language.

## Administrator documentation

- [Audit Events](administration/audit_events.md) Check how user access changed in projects and groups.
- [Changing the appearance of the login page](customization/branded_login_page.md) Make the login page branded for your GitLab instance.
- [Custom git hooks](hooks/custom_hooks.md) Custom git hooks (on the filesystem) for when web hooks aren't enough.
- [Email](tools/email.md) Email GitLab users from GitLab
- [Git Hooks](git_hooks/git_hooks.md) Advanced push rules for your project.
- [Help message](customization/help_message.md) Set information about administrators of your GitLab instance.
- [Install](install/README.md) Requirements, directory structures and installation from source.
- [Integration](integration/README.md) How to integrate with systems such as JIRA, Redmine, LDAP and Twitter.
- [Issue closing](customization/issue_closing.md) Customize how to close an issue from commit messages.
- [Libravatar](customization/libravatar.md) Use Libravatar for user avatars.
- [Log system](logs/logs.md) Log system.
- [Operations](operations/README.md) Keeping GitLab up and running
- [Raketasks](raketasks/README.md) Backups, maintenance, automatic web hook setup and the importing of projects.
- [Security](security/README.md) Learn what you can do to further secure your GitLab instance.
- [System hooks](system_hooks/system_hooks.md) Notifications when users, projects and keys are changed.
- [Update](update/README.md) Update guides to upgrade your installation.
- [Welcome message](customization/welcome_message.md) Add a custom welcome message to the sign-in page.
- [Reply by email](incoming_email/README.md) Allow users to comment on issues and merge requests by replying to notification emails.
- [Migrate GitLab CI to CE/EE](migrate_ci_to_ce/README.md) Follow this guide to migrate your existing GitLab CI data to GitLab CE/EE.
<<<<<<< HEAD
- [Downgrade back to CE](downgrade_ee_to_ce/README.md) Follow this guide if you need to downgrade from EE to CE.
=======
- [Git LFS configuration](workflow/lfs/lfs_administration.md)
>>>>>>> 8c0f2aca

## Contributor documentation

- [Development](development/README.md) Explains the architecture and the guidelines for shell commands.
- [Legal](legal/README.md) Contributor license agreements.
- [Release](release/README.md) How to make the monthly and security releases.<|MERGE_RESOLUTION|>--- conflicted
+++ resolved
@@ -55,11 +55,8 @@
 - [Welcome message](customization/welcome_message.md) Add a custom welcome message to the sign-in page.
 - [Reply by email](incoming_email/README.md) Allow users to comment on issues and merge requests by replying to notification emails.
 - [Migrate GitLab CI to CE/EE](migrate_ci_to_ce/README.md) Follow this guide to migrate your existing GitLab CI data to GitLab CE/EE.
-<<<<<<< HEAD
 - [Downgrade back to CE](downgrade_ee_to_ce/README.md) Follow this guide if you need to downgrade from EE to CE.
-=======
 - [Git LFS configuration](workflow/lfs/lfs_administration.md)
->>>>>>> 8c0f2aca
 
 ## Contributor documentation
 
