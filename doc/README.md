--- conflicted
+++ resolved
@@ -57,16 +57,12 @@
 
 ## Administrator documentation
 
-<<<<<<< HEAD
 - [Audit Events](administration/audit_events.md) Check how user access changed in projects and groups.
 - [Changing the appearance of the login page](customization/branded_login_page.md) Make the login page branded for your GitLab instance.
-- [Custom git hooks](hooks/custom_hooks.md) Custom git hooks (on the filesystem) for when web hooks aren't enough.
+- [Custom git hooks](hooks/custom_hooks.md) Custom git hooks (on the filesystem) for when webhooks aren't enough.
 - [Email](tools/email.md) Email GitLab users from GitLab
 - [Git Hooks](git_hooks/git_hooks.md) Advanced push rules for your project.
 - [Help message](customization/help_message.md) Set information about administrators of your GitLab instance.
-=======
-- [Custom git hooks](hooks/custom_hooks.md) Custom git hooks (on the filesystem) for when webhooks aren't enough.
->>>>>>> f7da99ae
 - [Install](install/README.md) Requirements, directory structures and installation from source.
 - [Restart GitLab](administration/restart_gitlab.md) Learn how to restart GitLab and its components
 - [Installing your license](license/README.md)
