# Documentation

## User documentation

- [API](api/README.md) Automate GitLab via a simple and powerful API.
- [CI](ci/README.md) GitLab Continuous Integration (CI) getting started, .gitlab-ci.yml options, and examples.
- [GitLab as OAuth2 authentication service provider](integration/oauth_provider.md). It allows you to login to other applications from GitLab.
- [GitLab Basics](gitlab-basics/README.md) Find step by step how to start working on your commandline and on GitLab.
- [Importing to GitLab](workflow/importing/README.md).
- [Markdown](markdown/markdown.md) GitLab's advanced formatting system.
- [Migrating from SVN](workflow/importing/migrating_from_svn.md) Convert a SVN repository to Git and GitLab
- [Permissions](permissions/permissions.md) Learn what each role in a project (external/guest/reporter/developer/master/owner) can do.
- [Profile Settings](profile/README.md)
- [Project Services](project_services/project_services.md) Integrate a project with external services, such as CI and chat.
- [Public access](public_access/public_access.md) Learn how you can allow public and internal access to projects.
- [Analytics](analytics/README.md)
- [SSH](ssh/README.md) Setup your ssh keys and deploy keys for secure access to your projects.
- [Webhooks](web_hooks/web_hooks.md) Let GitLab notify you when new code has been pushed to your project.
- [Workflow](workflow/README.md) Using GitLab functionality and importing projects from GitHub and SVN.
- [GitLab Pages](pages/README.md) Using GitLab Pages.
- [Custom templates for issues and merge requests](customization/issue_and_merge_request_template.md) Pre-fill the description of issues and merge requests to your liking.

## Administrator documentation

<<<<<<< HEAD
- [Audit Events](administration/audit_events.md) Check how user access changed in projects and groups.
- [Changing the appearance of the login page](customization/branded_login_page.md) Make the login page branded for your GitLab instance.
=======
- [Authentication/Authorization](administration/auth/README.md) Configure
  external authentication with LDAP, SAML, CAS and additional Omniauth providers.
>>>>>>> 41c478cb
- [Custom git hooks](hooks/custom_hooks.md) Custom git hooks (on the filesystem) for when webhooks aren't enough.
- [Email](tools/email.md) Email GitLab users from GitLab
- [Git Hooks](git_hooks/git_hooks.md) Advanced push rules for your project.
- [Help message](customization/help_message.md) Set information about administrators of your GitLab instance.
- [Install](install/README.md) Requirements, directory structures and installation from source.
- [Restart GitLab](administration/restart_gitlab.md) Learn how to restart GitLab and its components
<<<<<<< HEAD
- [Installing your license](license/README.md)
- [Integration](integration/README.md) How to integrate with systems such as JIRA, Redmine, LDAP and Twitter.
=======
- [Integration](integration/README.md) How to integrate with systems such as JIRA, Redmine, Twitter.
>>>>>>> 41c478cb
- [Issue closing](customization/issue_closing.md) Customize how to close an issue from commit messages.
- [Libravatar](customization/libravatar.md) Use Libravatar for user avatars.
- [Log system](logs/logs.md) Log system.
- [Environment Variables](administration/environment_variables.md) to configure GitLab.
- [Operations](operations/README.md) Keeping GitLab up and running
- [Raketasks](raketasks/README.md) Backups, maintenance, automatic webhook setup and the importing of projects.
- [Security](security/README.md) Learn what you can do to further secure your GitLab instance.
- [System hooks](system_hooks/system_hooks.md) Notifications when users, projects and keys are changed.
- [Update](update/README.md) Update guides to upgrade your installation.
- [Welcome message](customization/welcome_message.md) Add a custom welcome message to the sign-in page.
- [Reply by email](incoming_email/README.md) Allow users to comment on issues and merge requests by replying to notification emails.
- [Migrate GitLab CI to CE/EE](migrate_ci_to_ce/README.md) Follow this guide to migrate your existing GitLab CI data to GitLab CE/EE.
- [Downgrade back to CE](downgrade_ee_to_ce/README.md) Follow this guide if you need to downgrade from EE to CE.
- [git-annex configuration](workflow/git_annex.md#configuration)
- [Git LFS configuration](workflow/lfs/lfs_administration.md)
- [Housekeeping](administration/housekeeping.md) Keep your Git repository tidy and fast.
- [GitLab Pages configuration](pages/administration.md)
- [Elasticsearch](integration/elasticsearch.md) Enable Elasticsearch
- [GitLab Performance Monitoring](monitoring/performance/introduction.md) Configure GitLab and InfluxDB for measuring performance metrics
- [GitLab GEO](gitlab-geo/README.md) Configure GitLab GEO, a
  secondary read-only GitLab instance

## Contributor documentation

- [Documentation styleguide](development/doc_styleguide.md) Use this styleguide if you are
  contributing to documentation.
- [Development](development/README.md) Explains the architecture and the guidelines for shell commands.
- [Legal](legal/README.md) Contributor license agreements.<|MERGE_RESOLUTION|>--- conflicted
+++ resolved
@@ -22,25 +22,18 @@
 
 ## Administrator documentation
 
-<<<<<<< HEAD
 - [Audit Events](administration/audit_events.md) Check how user access changed in projects and groups.
-- [Changing the appearance of the login page](customization/branded_login_page.md) Make the login page branded for your GitLab instance.
-=======
 - [Authentication/Authorization](administration/auth/README.md) Configure
   external authentication with LDAP, SAML, CAS and additional Omniauth providers.
->>>>>>> 41c478cb
+- [Changing the appearance of the login page](customization/branded_login_page.md) Make the login page branded for your GitLab instance.
 - [Custom git hooks](hooks/custom_hooks.md) Custom git hooks (on the filesystem) for when webhooks aren't enough.
 - [Email](tools/email.md) Email GitLab users from GitLab
 - [Git Hooks](git_hooks/git_hooks.md) Advanced push rules for your project.
 - [Help message](customization/help_message.md) Set information about administrators of your GitLab instance.
 - [Install](install/README.md) Requirements, directory structures and installation from source.
-- [Restart GitLab](administration/restart_gitlab.md) Learn how to restart GitLab and its components
-<<<<<<< HEAD
 - [Installing your license](license/README.md)
 - [Integration](integration/README.md) How to integrate with systems such as JIRA, Redmine, LDAP and Twitter.
-=======
-- [Integration](integration/README.md) How to integrate with systems such as JIRA, Redmine, Twitter.
->>>>>>> 41c478cb
+- [Restart GitLab](administration/restart_gitlab.md) Learn how to restart GitLab and its components
 - [Issue closing](customization/issue_closing.md) Customize how to close an issue from commit messages.
 - [Libravatar](customization/libravatar.md) Use Libravatar for user avatars.
 - [Log system](logs/logs.md) Log system.
