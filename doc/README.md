--- conflicted
+++ resolved
@@ -76,12 +76,9 @@
 - [Migrate GitLab CI to CE/EE](migrate_ci_to_ce/README.md) Follow this guide to migrate your existing GitLab CI data to GitLab CE/EE.
 - [Downgrade back to CE](downgrade_ee_to_ce/README.md) Follow this guide if you need to downgrade from EE to CE.
 - [Git LFS configuration](workflow/lfs/lfs_administration.md)
-<<<<<<< HEAD
 - [GitLab Pages configuration](pages/administration.md)
 - [Elasticsearch (EE-only)](integration/elasticsearch.md) Enable Elasticsearch
-=======
 - [GitLab Performance Monitoring](monitoring/performance/introduction.md) Configure GitLab and InfluxDB for measuring performance metrics
->>>>>>> 268fb004
 
 ## Contributor documentation
 
