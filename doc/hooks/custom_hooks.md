# Custom Git Hooks

<<<<<<< HEAD
**Note: Custom git hooks must be configured on the filesystem of the GitLab
server. Only GitLab server administrators will be able to complete these tasks.
Please explore [webhooks](../web_hooks/web_hooks.md) as an option if you do not have filesystem access. For a user configurable Push Rules interface, please see [GitLab Enterprise Edition Push Rules](http://docs.gitlab.com/ee/push_rules/push_rules.html).**

Git natively supports hooks that are executed on different actions.
Examples of server-side git hooks include pre-receive, post-receive, and update.
See
[Git SCM Server-Side Hooks](https://git-scm.com/book/en/v2/Customizing-Git-Git-Hooks#Server-Side-Hooks)
for more information about each hook type.

As of gitlab-shell version 2.2.0 (which requires GitLab 7.5+), GitLab
administrators can add custom git hooks to any GitLab project.

## Setup

Normally, git hooks are placed in the repository or project's `hooks` directory.
GitLab creates a symlink from each project's `hooks` directory to the
gitlab-shell `hooks` directory for ease of maintenance between gitlab-shell
upgrades. As such, custom hooks are implemented a little differently. Behavior
is exactly the same once the hook is created, though. Follow these steps to
set up a custom hook.

1. Pick a project that needs a custom git hook.
1. On the GitLab server, navigate to the project's repository directory.
For an installation from source the path is usually
`/home/git/repositories/<group>/<project>.git`. For Omnibus installs the path is
usually `/var/opt/gitlab/git-data/repositories/<group>/<project>.git`.
1. Create a new directory in this location called `custom_hooks`.
1. Inside the new `custom_hooks` directory, create a file with a name matching
the hook type. For a pre-receive hook the file name should be `pre-receive` with
no extension.
1. Make the hook file executable and make sure it's owned by git.
1. Write the code to make the git hook function as expected. Hooks can be
in any language. Ensure the 'shebang' at the top properly reflects the language
type. For example, if the script is in Ruby the shebang will probably be
`#!/usr/bin/env ruby`.

That's it! Assuming the hook code is properly implemented the hook will fire
as appropriate.
=======
This document was moved to [administration/custom_hooks.md](../administration/custom_hooks.md).
>>>>>>> 96684317
<|MERGE_RESOLUTION|>--- conflicted
+++ resolved
@@ -1,45 +1,3 @@
 # Custom Git Hooks
 
-<<<<<<< HEAD
-**Note: Custom git hooks must be configured on the filesystem of the GitLab
-server. Only GitLab server administrators will be able to complete these tasks.
-Please explore [webhooks](../web_hooks/web_hooks.md) as an option if you do not have filesystem access. For a user configurable Push Rules interface, please see [GitLab Enterprise Edition Push Rules](http://docs.gitlab.com/ee/push_rules/push_rules.html).**
-
-Git natively supports hooks that are executed on different actions.
-Examples of server-side git hooks include pre-receive, post-receive, and update.
-See
-[Git SCM Server-Side Hooks](https://git-scm.com/book/en/v2/Customizing-Git-Git-Hooks#Server-Side-Hooks)
-for more information about each hook type.
-
-As of gitlab-shell version 2.2.0 (which requires GitLab 7.5+), GitLab
-administrators can add custom git hooks to any GitLab project.
-
-## Setup
-
-Normally, git hooks are placed in the repository or project's `hooks` directory.
-GitLab creates a symlink from each project's `hooks` directory to the
-gitlab-shell `hooks` directory for ease of maintenance between gitlab-shell
-upgrades. As such, custom hooks are implemented a little differently. Behavior
-is exactly the same once the hook is created, though. Follow these steps to
-set up a custom hook.
-
-1. Pick a project that needs a custom git hook.
-1. On the GitLab server, navigate to the project's repository directory.
-For an installation from source the path is usually
-`/home/git/repositories/<group>/<project>.git`. For Omnibus installs the path is
-usually `/var/opt/gitlab/git-data/repositories/<group>/<project>.git`.
-1. Create a new directory in this location called `custom_hooks`.
-1. Inside the new `custom_hooks` directory, create a file with a name matching
-the hook type. For a pre-receive hook the file name should be `pre-receive` with
-no extension.
-1. Make the hook file executable and make sure it's owned by git.
-1. Write the code to make the git hook function as expected. Hooks can be
-in any language. Ensure the 'shebang' at the top properly reflects the language
-type. For example, if the script is in Ruby the shebang will probably be
-`#!/usr/bin/env ruby`.
-
-That's it! Assuming the hook code is properly implemented the hook will fire
-as appropriate.
-=======
-This document was moved to [administration/custom_hooks.md](../administration/custom_hooks.md).
->>>>>>> 96684317
+This document was moved to [administration/custom_hooks.md](../administration/custom_hooks.md).