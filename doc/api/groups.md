# Groups

## List groups

Get a list of groups. (As user: my groups, as admin: all groups)

```
GET /groups
```

```json
[
  {
    "id": 1,
    "name": "Foobar Group",
    "path": "foo-bar",
    "description": "An interesting group"
  }
]
```

You can search for groups by name or path, see below.

## List a group's projects

Get a list of projects in this group.

```
GET /groups/:id/projects
```

Parameters:

- `archived` (optional) - if passed, limit by archived status
- `visibility` (optional) - if passed, limit by visibility `public`, `internal`, `private`
- `order_by` (optional) - Return requests ordered by `id`, `name`, `path`, `created_at`, `updated_at` or `last_activity_at` fields. Default is `created_at`
- `sort` (optional) - Return requests sorted in `asc` or `desc` order. Default is `desc`
- `search` (optional) - Return list of authorized projects according to a search criteria
- `ci_enabled_first` - Return projects ordered by ci_enabled flag. Projects with enabled GitLab CI go first

```json
[
  {
    "id": 4,
    "description": null,
    "default_branch": "master",
    "public": false,
    "visibility_level": 0,
    "ssh_url_to_repo": "git@example.com:diaspora/diaspora-client.git",
    "http_url_to_repo": "http://example.com/diaspora/diaspora-client.git",
    "web_url": "http://example.com/diaspora/diaspora-client",
    "tag_list": [
      "example",
      "disapora client"
    ],
    "owner": {
      "id": 3,
      "name": "Diaspora",
      "created_at": "2013-09-30T13: 46: 02Z"
    },
    "name": "Diaspora Client",
    "name_with_namespace": "Diaspora / Diaspora Client",
    "path": "diaspora-client",
    "path_with_namespace": "diaspora/diaspora-client",
    "issues_enabled": true,
    "merge_requests_enabled": true,
    "builds_enabled": true,
    "wiki_enabled": true,
    "snippets_enabled": false,
    "created_at": "2013-09-30T13: 46: 02Z",
    "last_activity_at": "2013-09-30T13: 46: 02Z",
    "creator_id": 3,
    "namespace": {
      "created_at": "2013-09-30T13: 46: 02Z",
      "description": "",
      "id": 3,
      "name": "Diaspora",
      "owner_id": 1,
      "path": "diaspora",
      "updated_at": "2013-09-30T13: 46: 02Z"
    },
    "archived": false,
    "avatar_url": "http://example.com/uploads/project/avatar/4/uploads/avatar.png"
  }
]
```

## Details of a group

Get all details of a group.

```
GET /groups/:id
```

Parameters:

- `id` (required) - The ID or path of a group

## New group

Creates a new project group. Available only for users who can create groups.

```
POST /groups
```

Parameters:

- `name` (required) - The name of the group
- `path` (required) - The path of the group
- `description` (optional) - The group's description
<<<<<<< HEAD
- `membership_lock` (optional, boolean) - Prevent adding new members to project membership within this group
- `share_with_group_lock` (optional, boolean) - Prevent sharing a project with another group within this group

## Update group

Updates a project group. Available only for users who can manage this group.

```
PUT /groups/:id
```

Parameters:

- `name` (required) - The name of the group
- `path` (required) - The path of the group
- `description` (optional) - The group's description
- `membership_lock` (optional, boolean) - Prevent adding new members to project membership within this group
- `share_with_group_lock` (optional, boolean) - Prevent sharing a project with another group within this group
=======
- `visibility_level` (optional) - The group's visibility. 0 for private, 10 for internal, 20 for public.
>>>>>>> fb1a7553

## Transfer project to group

Transfer a project to the Group namespace. Available only for admin

```
POST  /groups/:id/projects/:project_id
```

Parameters:

- `id` (required) - The ID or path of a group
- `project_id` (required) - The ID of a project

## Remove group

Removes group with all projects inside.

```
DELETE /groups/:id
```

Parameters:

- `id` (required) - The ID or path of a user group

## Search for group

Get all groups that match your string in their name or path.

```
GET /groups?search=foobar
```

```json
[
  {
    "id": 1,
    "name": "Foobar Group",
    "path": "foo-bar",
    "description": "An interesting group"
  }
]
```

## Group members

**Group access levels**

The group access levels are defined in the `Gitlab::Access` module. Currently, these levels are recognized:

```
GUEST     = 10
REPORTER  = 20
DEVELOPER = 30
MASTER    = 40
OWNER     = 50
```

### List group members

Get a list of group members viewable by the authenticated user.

```
GET /groups/:id/members
```

```json
[
  {
    "id": 1,
    "username": "raymond_smith",
    "email": "ray@smith.org",
    "name": "Raymond Smith",
    "state": "active",
    "created_at": "2012-10-22T14:13:35Z",
    "access_level": 30
  },
  {
    "id": 2,
    "username": "john_doe",
    "email": "joh@doe.org",
    "name": "John Doe",
    "state": "active",
    "created_at": "2012-10-22T14:13:35Z",
    "access_level": 30
  }
]
```

### Add group member

Adds a user to the list of group members.

```
POST /groups/:id/members
```

Parameters:

- `id` (required) - The ID or path of a group
- `user_id` (required) - The ID of a user to add
- `access_level` (required) - Project access level

### Edit group team member

Updates a group team member to a specified access level.

```
PUT /groups/:id/members/:user_id
```

Parameters:

- `id` (required) - The ID of a group
- `user_id` (required) - The ID of a group member
- `access_level` (required) - Project access level

### Remove user team member

Removes user from user team.

```
DELETE /groups/:id/members/:user_id
```

Parameters:

- `id` (required) - The ID or path of a user group
- `user_id` (required) - The ID of a group member

### Add LDAP group link

Adds LDAP group link

```
POST /groups/:id/ldap_group_links
```

Parameters:

- `id` (required) - The ID of a group
- `cn` (required) - The CN of a LDAP group
- `group_access` (required) - Minimum access level for members of the LDAP group
- `provider` (required) - LDAP provider for the LDAP group (when using several providers) 

### Delete LDAP group link

Deletes a LDAP group link

```
DELETE /groups/:id/ldap_group_links/:cn
```

Parameters:

- `id` (required) - The ID of a group
- `cn` (required) - The CN of a LDAP group

Deletes a LDAP group link for a specific LDAP provider

```
DELETE /groups/:id/ldap_group_links/:provider/:cn
```

Parameters:

- `id` (required) - The ID of a group
- `cn` (required) - The CN of a LDAP group
- `provider` (required) - Name of a LDAP provider

## Namespaces in groups

By default, groups only get 20 namespaces at a time because the API results are paginated.

To get more (up to 100), pass the following as an argument to the API call:
```
/groups?per_page=100
```

And to switch pages add:
```
/groups?per_page=100&page=2
```
<|MERGE_RESOLUTION|>--- conflicted
+++ resolved
@@ -1,318 +1,315 @@
-# Groups
-
-## List groups
-
-Get a list of groups. (As user: my groups, as admin: all groups)
-
-```
-GET /groups
-```
-
-```json
-[
-  {
-    "id": 1,
-    "name": "Foobar Group",
-    "path": "foo-bar",
-    "description": "An interesting group"
-  }
-]
-```
-
-You can search for groups by name or path, see below.
-
-## List a group's projects
-
-Get a list of projects in this group.
-
-```
-GET /groups/:id/projects
-```
-
-Parameters:
-
-- `archived` (optional) - if passed, limit by archived status
-- `visibility` (optional) - if passed, limit by visibility `public`, `internal`, `private`
-- `order_by` (optional) - Return requests ordered by `id`, `name`, `path`, `created_at`, `updated_at` or `last_activity_at` fields. Default is `created_at`
-- `sort` (optional) - Return requests sorted in `asc` or `desc` order. Default is `desc`
-- `search` (optional) - Return list of authorized projects according to a search criteria
-- `ci_enabled_first` - Return projects ordered by ci_enabled flag. Projects with enabled GitLab CI go first
-
-```json
-[
-  {
-    "id": 4,
-    "description": null,
-    "default_branch": "master",
-    "public": false,
-    "visibility_level": 0,
-    "ssh_url_to_repo": "git@example.com:diaspora/diaspora-client.git",
-    "http_url_to_repo": "http://example.com/diaspora/diaspora-client.git",
-    "web_url": "http://example.com/diaspora/diaspora-client",
-    "tag_list": [
-      "example",
-      "disapora client"
-    ],
-    "owner": {
-      "id": 3,
-      "name": "Diaspora",
-      "created_at": "2013-09-30T13: 46: 02Z"
-    },
-    "name": "Diaspora Client",
-    "name_with_namespace": "Diaspora / Diaspora Client",
-    "path": "diaspora-client",
-    "path_with_namespace": "diaspora/diaspora-client",
-    "issues_enabled": true,
-    "merge_requests_enabled": true,
-    "builds_enabled": true,
-    "wiki_enabled": true,
-    "snippets_enabled": false,
-    "created_at": "2013-09-30T13: 46: 02Z",
-    "last_activity_at": "2013-09-30T13: 46: 02Z",
-    "creator_id": 3,
-    "namespace": {
-      "created_at": "2013-09-30T13: 46: 02Z",
-      "description": "",
-      "id": 3,
-      "name": "Diaspora",
-      "owner_id": 1,
-      "path": "diaspora",
-      "updated_at": "2013-09-30T13: 46: 02Z"
-    },
-    "archived": false,
-    "avatar_url": "http://example.com/uploads/project/avatar/4/uploads/avatar.png"
-  }
-]
-```
-
-## Details of a group
-
-Get all details of a group.
-
-```
-GET /groups/:id
-```
-
-Parameters:
-
-- `id` (required) - The ID or path of a group
-
-## New group
-
-Creates a new project group. Available only for users who can create groups.
-
-```
-POST /groups
-```
-
-Parameters:
-
-- `name` (required) - The name of the group
-- `path` (required) - The path of the group
-- `description` (optional) - The group's description
-<<<<<<< HEAD
-- `membership_lock` (optional, boolean) - Prevent adding new members to project membership within this group
-- `share_with_group_lock` (optional, boolean) - Prevent sharing a project with another group within this group
-
-## Update group
-
-Updates a project group. Available only for users who can manage this group.
-
-```
-PUT /groups/:id
-```
-
-Parameters:
-
-- `name` (required) - The name of the group
-- `path` (required) - The path of the group
-- `description` (optional) - The group's description
-- `membership_lock` (optional, boolean) - Prevent adding new members to project membership within this group
-- `share_with_group_lock` (optional, boolean) - Prevent sharing a project with another group within this group
-=======
-- `visibility_level` (optional) - The group's visibility. 0 for private, 10 for internal, 20 for public.
->>>>>>> fb1a7553
-
-## Transfer project to group
-
-Transfer a project to the Group namespace. Available only for admin
-
-```
-POST  /groups/:id/projects/:project_id
-```
-
-Parameters:
-
-- `id` (required) - The ID or path of a group
-- `project_id` (required) - The ID of a project
-
-## Remove group
-
-Removes group with all projects inside.
-
-```
-DELETE /groups/:id
-```
-
-Parameters:
-
-- `id` (required) - The ID or path of a user group
-
-## Search for group
-
-Get all groups that match your string in their name or path.
-
-```
-GET /groups?search=foobar
-```
-
-```json
-[
-  {
-    "id": 1,
-    "name": "Foobar Group",
-    "path": "foo-bar",
-    "description": "An interesting group"
-  }
-]
-```
-
-## Group members
-
-**Group access levels**
-
-The group access levels are defined in the `Gitlab::Access` module. Currently, these levels are recognized:
-
-```
-GUEST     = 10
-REPORTER  = 20
-DEVELOPER = 30
-MASTER    = 40
-OWNER     = 50
-```
-
-### List group members
-
-Get a list of group members viewable by the authenticated user.
-
-```
-GET /groups/:id/members
-```
-
-```json
-[
-  {
-    "id": 1,
-    "username": "raymond_smith",
-    "email": "ray@smith.org",
-    "name": "Raymond Smith",
-    "state": "active",
-    "created_at": "2012-10-22T14:13:35Z",
-    "access_level": 30
-  },
-  {
-    "id": 2,
-    "username": "john_doe",
-    "email": "joh@doe.org",
-    "name": "John Doe",
-    "state": "active",
-    "created_at": "2012-10-22T14:13:35Z",
-    "access_level": 30
-  }
-]
-```
-
-### Add group member
-
-Adds a user to the list of group members.
-
-```
-POST /groups/:id/members
-```
-
-Parameters:
-
-- `id` (required) - The ID or path of a group
-- `user_id` (required) - The ID of a user to add
-- `access_level` (required) - Project access level
-
-### Edit group team member
-
-Updates a group team member to a specified access level.
-
-```
-PUT /groups/:id/members/:user_id
-```
-
-Parameters:
-
-- `id` (required) - The ID of a group
-- `user_id` (required) - The ID of a group member
-- `access_level` (required) - Project access level
-
-### Remove user team member
-
-Removes user from user team.
-
-```
-DELETE /groups/:id/members/:user_id
-```
-
-Parameters:
-
-- `id` (required) - The ID or path of a user group
-- `user_id` (required) - The ID of a group member
-
-### Add LDAP group link
-
-Adds LDAP group link
-
-```
-POST /groups/:id/ldap_group_links
-```
-
-Parameters:
-
-- `id` (required) - The ID of a group
-- `cn` (required) - The CN of a LDAP group
-- `group_access` (required) - Minimum access level for members of the LDAP group
-- `provider` (required) - LDAP provider for the LDAP group (when using several providers) 
-
-### Delete LDAP group link
-
-Deletes a LDAP group link
-
-```
-DELETE /groups/:id/ldap_group_links/:cn
-```
-
-Parameters:
-
-- `id` (required) - The ID of a group
-- `cn` (required) - The CN of a LDAP group
-
-Deletes a LDAP group link for a specific LDAP provider
-
-```
-DELETE /groups/:id/ldap_group_links/:provider/:cn
-```
-
-Parameters:
-
-- `id` (required) - The ID of a group
-- `cn` (required) - The CN of a LDAP group
-- `provider` (required) - Name of a LDAP provider
-
-## Namespaces in groups
-
-By default, groups only get 20 namespaces at a time because the API results are paginated.
-
-To get more (up to 100), pass the following as an argument to the API call:
-```
-/groups?per_page=100
-```
-
-And to switch pages add:
-```
-/groups?per_page=100&page=2
-```
+# Groups
+
+## List groups
+
+Get a list of groups. (As user: my groups, as admin: all groups)
+
+```
+GET /groups
+```
+
+```json
+[
+  {
+    "id": 1,
+    "name": "Foobar Group",
+    "path": "foo-bar",
+    "description": "An interesting group"
+  }
+]
+```
+
+You can search for groups by name or path, see below.
+
+## List a group's projects
+
+Get a list of projects in this group.
+
+```
+GET /groups/:id/projects
+```
+
+Parameters:
+
+- `archived` (optional) - if passed, limit by archived status
+- `visibility` (optional) - if passed, limit by visibility `public`, `internal`, `private`
+- `order_by` (optional) - Return requests ordered by `id`, `name`, `path`, `created_at`, `updated_at` or `last_activity_at` fields. Default is `created_at`
+- `sort` (optional) - Return requests sorted in `asc` or `desc` order. Default is `desc`
+- `search` (optional) - Return list of authorized projects according to a search criteria
+- `ci_enabled_first` - Return projects ordered by ci_enabled flag. Projects with enabled GitLab CI go first
+
+```json
+[
+  {
+    "id": 4,
+    "description": null,
+    "default_branch": "master",
+    "public": false,
+    "visibility_level": 0,
+    "ssh_url_to_repo": "git@example.com:diaspora/diaspora-client.git",
+    "http_url_to_repo": "http://example.com/diaspora/diaspora-client.git",
+    "web_url": "http://example.com/diaspora/diaspora-client",
+    "tag_list": [
+      "example",
+      "disapora client"
+    ],
+    "owner": {
+      "id": 3,
+      "name": "Diaspora",
+      "created_at": "2013-09-30T13: 46: 02Z"
+    },
+    "name": "Diaspora Client",
+    "name_with_namespace": "Diaspora / Diaspora Client",
+    "path": "diaspora-client",
+    "path_with_namespace": "diaspora/diaspora-client",
+    "issues_enabled": true,
+    "merge_requests_enabled": true,
+    "builds_enabled": true,
+    "wiki_enabled": true,
+    "snippets_enabled": false,
+    "created_at": "2013-09-30T13: 46: 02Z",
+    "last_activity_at": "2013-09-30T13: 46: 02Z",
+    "creator_id": 3,
+    "namespace": {
+      "created_at": "2013-09-30T13: 46: 02Z",
+      "description": "",
+      "id": 3,
+      "name": "Diaspora",
+      "owner_id": 1,
+      "path": "diaspora",
+      "updated_at": "2013-09-30T13: 46: 02Z"
+    },
+    "archived": false,
+    "avatar_url": "http://example.com/uploads/project/avatar/4/uploads/avatar.png"
+  }
+]
+```
+
+## Details of a group
+
+Get all details of a group.
+
+```
+GET /groups/:id
+```
+
+Parameters:
+
+- `id` (required) - The ID or path of a group
+
+## New group
+
+Creates a new project group. Available only for users who can create groups.
+
+```
+POST /groups
+```
+
+Parameters:
+
+- `name` (required) - The name of the group
+- `path` (required) - The path of the group
+- `description` (optional) - The group's description
+- `membership_lock` (optional, boolean) - Prevent adding new members to project membership within this group
+- `share_with_group_lock` (optional, boolean) - Prevent sharing a project with another group within this group
+
+## Update group
+
+Updates a project group. Available only for users who can manage this group.
+
+```
+PUT /groups/:id
+```
+
+Parameters:
+
+- `name` (required) - The name of the group
+- `path` (required) - The path of the group
+- `description` (optional) - The group's description
+- `membership_lock` (optional, boolean) - Prevent adding new members to project membership within this group
+- `share_with_group_lock` (optional, boolean) - Prevent sharing a project with another group within this group
+- `visibility_level` (optional) - The group's visibility. 0 for private, 10 for internal, 20 for public.
+
+## Transfer project to group
+
+Transfer a project to the Group namespace. Available only for admin
+
+```
+POST  /groups/:id/projects/:project_id
+```
+
+Parameters:
+
+- `id` (required) - The ID or path of a group
+- `project_id` (required) - The ID of a project
+
+## Remove group
+
+Removes group with all projects inside.
+
+```
+DELETE /groups/:id
+```
+
+Parameters:
+
+- `id` (required) - The ID or path of a user group
+
+## Search for group
+
+Get all groups that match your string in their name or path.
+
+```
+GET /groups?search=foobar
+```
+
+```json
+[
+  {
+    "id": 1,
+    "name": "Foobar Group",
+    "path": "foo-bar",
+    "description": "An interesting group"
+  }
+]
+```
+
+## Group members
+
+**Group access levels**
+
+The group access levels are defined in the `Gitlab::Access` module. Currently, these levels are recognized:
+
+```
+GUEST     = 10
+REPORTER  = 20
+DEVELOPER = 30
+MASTER    = 40
+OWNER     = 50
+```
+
+### List group members
+
+Get a list of group members viewable by the authenticated user.
+
+```
+GET /groups/:id/members
+```
+
+```json
+[
+  {
+    "id": 1,
+    "username": "raymond_smith",
+    "email": "ray@smith.org",
+    "name": "Raymond Smith",
+    "state": "active",
+    "created_at": "2012-10-22T14:13:35Z",
+    "access_level": 30
+  },
+  {
+    "id": 2,
+    "username": "john_doe",
+    "email": "joh@doe.org",
+    "name": "John Doe",
+    "state": "active",
+    "created_at": "2012-10-22T14:13:35Z",
+    "access_level": 30
+  }
+]
+```
+
+### Add group member
+
+Adds a user to the list of group members.
+
+```
+POST /groups/:id/members
+```
+
+Parameters:
+
+- `id` (required) - The ID or path of a group
+- `user_id` (required) - The ID of a user to add
+- `access_level` (required) - Project access level
+
+### Edit group team member
+
+Updates a group team member to a specified access level.
+
+```
+PUT /groups/:id/members/:user_id
+```
+
+Parameters:
+
+- `id` (required) - The ID of a group
+- `user_id` (required) - The ID of a group member
+- `access_level` (required) - Project access level
+
+### Remove user team member
+
+Removes user from user team.
+
+```
+DELETE /groups/:id/members/:user_id
+```
+
+Parameters:
+
+- `id` (required) - The ID or path of a user group
+- `user_id` (required) - The ID of a group member
+
+### Add LDAP group link
+
+Adds LDAP group link
+
+```
+POST /groups/:id/ldap_group_links
+```
+
+Parameters:
+
+- `id` (required) - The ID of a group
+- `cn` (required) - The CN of a LDAP group
+- `group_access` (required) - Minimum access level for members of the LDAP group
+- `provider` (required) - LDAP provider for the LDAP group (when using several providers) 
+
+### Delete LDAP group link
+
+Deletes a LDAP group link
+
+```
+DELETE /groups/:id/ldap_group_links/:cn
+```
+
+Parameters:
+
+- `id` (required) - The ID of a group
+- `cn` (required) - The CN of a LDAP group
+
+Deletes a LDAP group link for a specific LDAP provider
+
+```
+DELETE /groups/:id/ldap_group_links/:provider/:cn
+```
+
+Parameters:
+
+- `id` (required) - The ID of a group
+- `cn` (required) - The CN of a LDAP group
+- `provider` (required) - Name of a LDAP provider
+
+## Namespaces in groups
+
+By default, groups only get 20 namespaces at a time because the API results are paginated.
+
+To get more (up to 100), pass the following as an argument to the API call:
+```
+/groups?per_page=100
+```
+
+And to switch pages add:
+```
+/groups?per_page=100&page=2
+```