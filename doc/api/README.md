# GitLab API

Automate GitLab via a simple and powerful API. All definitions can be found
under [`/lib/api`](https://gitlab.com/gitlab-org/gitlab-ce/tree/master/lib/api).

## Resources

Documentation for various API resources can be found separately in the
following locations:

- [Award Emoji](award_emoji.md)
- [Branches](branches.md)
- [Broadcast Messages](broadcast_messages.md)
- [Build Variables](build_variables.md)
- [Commits](commits.md)
- [Deployments](deployments.md)
- [Deploy Keys](deploy_keys.md)
- [Environments](environments.md)
- [Events](events.md)
- [Gitignores templates](templates/gitignores.md)
- [GitLab CI Config templates](templates/gitlab_ci_ymls.md)
- [Groups](groups.md)
- [Group Access Requests](access_requests.md)
- [Group Members](members.md)
- [Issues](issues.md)
- [Issue Boards](boards.md)
- [Jobs](jobs.md)
- [Keys](keys.md)
- [Labels](labels.md)
- [Merge Requests](merge_requests.md)
- [Milestones](milestones.md)
- [Namespaces](namespaces.md)
- [Notes](notes.md) (comments)
- [Notification settings](notification_settings.md)
- [Open source license templates](templates/licenses.md)
- [Pipelines](pipelines.md)
- [Pipeline Triggers](pipeline_triggers.md)
- [Pipeline Schedules](pipeline_schedules.md)
- [Projects](projects.md) including setting Webhooks
- [Project Access Requests](access_requests.md)
- [Project Members](members.md)
- [Project Snippets](project_snippets.md)
- [Repositories](repositories.md)
- [Repository Files](repository_files.md)
- [Runners](runners.md)
- [Services](services.md)
- [Session](session.md)
- [Settings](settings.md)
- [Sidekiq metrics](sidekiq_metrics.md)
- [System Hooks](system_hooks.md)
- [Tags](tags.md)
- [Todos](todos.md)
- [Users](users.md)
- [Validate CI configuration](ci/lint.md)
- [V3 to V4](v3_to_v4.md)
- [Version](version.md)

<<<<<<< HEAD
## Road to GraphQL

Going forward, we will start on moving to
[GraphQL](http://graphql.org/learn/best-practices/) and deprecate the use of
controller-specific endpoints. GraphQL has a number of benefits:

1. We avoid having to maintain two different APIs.
2. Callers of the API can request only what they need.
3. It is versioned by default.

It will co-exist with the current V4 REST API. If we have a V5 API, this should be
compatability layer on top of GraphQL.

### Internal CI API

=======
>>>>>>> 134ba0b5
The following documentation is for the [internal CI API](ci/README.md):

- [Builds](ci/builds.md)
- [Runners](ci/runners.md)

## Road to GraphQL

Going forward, we will start on moving to
[GraphQL](http://graphql.org/learn/best-practices/) and deprecate the use of
controller-specific endpoints. GraphQL has a number of benefits:

1. We avoid having to maintain two different APIs.
2. Callers of the API can request only what they need.
3. It is versioned by default.

It will co-exist with the current v4 REST API. If we have a v5 API, this should
be a compatibility layer on top of GraphQL.

## Authentication

Most API requests require authentication via a session cookie or token. For
those cases where it is not required, this will be mentioned in the documentation
for each individual endpoint. For example, the [`/projects/:id` endpoint](projects.md).

There are three types of access tokens available:

1. [OAuth2 tokens](#oauth2-tokens)
1. [Private tokens](#private-tokens)
1. [Personal access tokens](#personal-access-tokens)

If authentication information is invalid or omitted, an error message will be
returned with status code `401`:

```json
{
  "message": "401 Unauthorized"
}
```

### Session cookie

When signing in to GitLab as an ordinary user, a `_gitlab_session` cookie is
set. The API will use this cookie for authentication if it is present, but using
the API to generate a new session cookie is currently not supported.

### OAuth2 tokens

You can use an OAuth 2 token to authenticate with the API by passing it either in the
`access_token` parameter or in the `Authorization` header.

Example of using the OAuth2 token in the header:

```shell
curl --header "Authorization: Bearer OAUTH-TOKEN" https://gitlab.example.com/api/v4/projects
```

Read more about [GitLab as an OAuth2 client](oauth2.md).

### Private tokens

Private tokens provide full access to the GitLab API. Anyone with access to
them can interact with GitLab as if they were you. You can find or reset your
private token in your account page (`/profile/account`).

For examples of usage, [read the basic usage section](#basic-usage).

### Personal access tokens

Instead of using your private token which grants full access to your account,
personal access tokens could be a better fit because of their granular
permissions.

Once you have your token, pass it to the API using either the `private_token`
parameter or the `PRIVATE-TOKEN` header. For examples of usage,
[read the basic usage section](#basic-usage).

[Read more about personal access tokens.][pat]

### Impersonation tokens

> [Introduced][ce-9099] in GitLab 9.0. Needs admin permissions.

Impersonation tokens are a type of [personal access token][pat]
that can only be created by an admin for a specific user.

They are a better alternative to using the user's password/private token
or using the [Sudo](#sudo) feature which also requires the admin's password
or private token, since the password/token can change over time. Impersonation
tokens are a great fit if you want to build applications or tools which
authenticate with the API as a specific user.

For more information, refer to the
[users API](users.md#retrieve-user-impersonation-tokens) docs.

For examples of usage, [read the basic usage section](#basic-usage).

### Sudo

> Needs admin permissions.

All API requests support performing an API call as if you were another user,
provided your private token is from an administrator account. You need to pass
the `sudo` parameter either via query string or a header with an ID/username of
the user you want to perform the operation as. If passed as a header, the
header name must be `SUDO` (uppercase).

If a non administrative `private_token` is provided, then an error message will
be returned with status code `403`:

```json
{
  "message": "403 Forbidden - Must be admin to use sudo"
}
```

If the sudo user ID or username cannot be found, an error message will be
returned with status code `404`:

```json
{
  "message": "404 Not Found: No user id or username for: <id/username>"
}
```

---

Example of a valid API call and a request using cURL with sudo request,
providing a username:

```
GET /projects?private_token=9koXpg98eAheJpvBs5tK&sudo=username
```

```shell
curl --header "PRIVATE-TOKEN: 9koXpg98eAheJpvBs5tK" --header "SUDO: username" "https://gitlab.example.com/api/v4/projects"
```

Example of a valid API call and a request using cURL with sudo request,
providing an ID:

```
GET /projects?private_token=9koXpg98eAheJpvBs5tK&sudo=23
```

```shell
curl --header "PRIVATE-TOKEN: 9koXpg98eAheJpvBs5tK" --header "SUDO: 23" "https://gitlab.example.com/api/v4/projects"
```

## Basic usage

API requests should be prefixed with `api` and the API version. The API version
is defined in [`lib/api.rb`][lib-api-url].

For endpoints that require [authentication](#authentication), you need to pass
a `private_token` parameter via query string or header. If passed as a header,
the header name must be `PRIVATE-TOKEN` (uppercase and with a dash instead of
an underscore).

Example of a valid API request:

```
GET /projects?private_token=9koXpg98eAheJpvBs5tK
```

Example of a valid API request using cURL and authentication via header:

```shell
curl --header "PRIVATE-TOKEN: 9koXpg98eAheJpvBs5tK" "https://gitlab.example.com/api/v4/projects"
```

Example of a valid API request using cURL and authentication via a query string:

```shell
curl "https://gitlab.example.com/api/v4/projects?private_token=9koXpg98eAheJpvBs5tK"
```

The API uses JSON to serialize data. You don't need to specify `.json` at the
end of an API URL.

## Status codes

The API is designed to return different status codes according to context and
action. This way, if a request results in an error, the caller is able to get
insight into what went wrong.

The following table gives an overview of how the API functions generally behave.

| Request type | Description |
| ------------ | ----------- |
| `GET`   | Access one or more resources and return the result as JSON. |
| `POST`  | Return `201 Created` if the resource is successfully created and return the newly created resource as JSON. |
| `GET` / `PUT` / `DELETE` | Return `200 OK` if the resource is accessed, modified or deleted successfully. The (modified) result is returned as JSON. |
| `DELETE` | Designed to be idempotent, meaning a request to a resource still returns `200 OK` even it was deleted before or is not available. The reasoning behind this, is that the user is not really interested if the resource existed before or not. |

The following table shows the possible return codes for API requests.

| Return values | Description |
| ------------- | ----------- |
| `200 OK` | The `GET`, `PUT` or `DELETE` request was successful, the resource(s) itself is returned as JSON. |
| `204 No Content` | The server has successfully fulfilled the request and that there is no additional content to send in the response payload body. |
| `201 Created` | The `POST` request was successful and the resource is returned as JSON. |
| `304 Not Modified` | Indicates that the resource has not been modified since the last request. |
| `400 Bad Request` | A required attribute of the API request is missing, e.g., the title of an issue is not given. |
| `401 Unauthorized` | The user is not authenticated, a valid [user token](#authentication) is necessary. |
| `403 Forbidden` | The request is not allowed, e.g., the user is not allowed to delete a project. |
| `404 Not Found` | A resource could not be accessed, e.g., an ID for a resource could not be found. |
| `405 Method Not Allowed` | The request is not supported. |
| `409 Conflict` | A conflicting resource already exists, e.g., creating a project with a name that already exists. |
| `422 Unprocessable` | The entity could not be processed. |
| `500 Server Error` | While handling the request something went wrong server-side. |

## Pagination

Sometimes the returned result will span across many pages. When listing
resources you can pass the following parameters:

| Parameter | Description |
| --------- | ----------- |
| `page`    | Page number (default: `1`) |
| `per_page`| Number of items to list per page (default: `20`, max: `100`) |

In the example below, we list 50 [namespaces](namespaces.md) per page.

```bash
curl --request PUT --header "PRIVATE-TOKEN: 9koXpg98eAheJpvBs5tK" "https://gitlab.example.com/api/v4/namespaces?per_page=50
```

### Pagination Link header

[Link headers](http://www.w3.org/wiki/LinkHeader) are sent back with each
response. They have `rel` set to prev/next/first/last and contain the relevant
URL. Please use these links instead of generating your own URLs.

In the cURL example below, we limit the output to 3 items per page (`per_page=3`)
and we request the second page (`page=2`) of [comments](notes.md) of the issue
with ID `8` which belongs to the project with ID `8`:

```bash
curl --head --header "PRIVATE-TOKEN: 9koXpg98eAheJpvBs5tK" https://gitlab.example.com/api/v4/projects/8/issues/8/notes?per_page=3&page=2
```

The response will then be:

```
HTTP/1.1 200 OK
Cache-Control: no-cache
Content-Length: 1103
Content-Type: application/json
Date: Mon, 18 Jan 2016 09:43:18 GMT
Link: <https://gitlab.example.com/api/v4/projects/8/issues/8/notes?page=1&per_page=3>; rel="prev", <https://gitlab.example.com/api/v4/projects/8/issues/8/notes?page=3&per_page=3>; rel="next", <https://gitlab.example.com/api/v4/projects/8/issues/8/notes?page=1&per_page=3>; rel="first", <https://gitlab.example.com/api/v4/projects/8/issues/8/notes?page=3&per_page=3>; rel="last"
Status: 200 OK
Vary: Origin
X-Next-Page: 3
X-Page: 2
X-Per-Page: 3
X-Prev-Page: 1
X-Request-Id: 732ad4ee-9870-4866-a199-a9db0cde3c86
X-Runtime: 0.108688
X-Total: 8
X-Total-Pages: 3
```

### Other pagination headers

Additional pagination headers are also sent back.

| Header | Description |
| ------ | ----------- |
| `X-Total`       | The total number of items |
| `X-Total-Pages` | The total number of pages |
| `X-Per-Page`    | The number of items per page |
| `X-Page`        | The index of the current page (starting at 1) |
| `X-Next-Page`   | The index of the next page |
| `X-Prev-Page`   | The index of the previous page |

## Namespaced path encoding

If using namespaced API calls, make sure that the `NAMESPACE/PROJECT_NAME` is
URL-encoded.

For example, `/` is represented by `%2F`:

```
/api/v4/projects/diaspora%2Fdiaspora
```

## `id` vs `iid`

When you work with the API, you may notice two similar fields in API entities:
`id` and `iid`. The main difference between them is scope.

For example, an issue might have `id: 46` and `iid: 5`.

| Parameter | Description |
| --------- | ----------- |
| `id`  | Is unique across all issues and is used for any API call |
| `iid` | Is unique only in scope of a single project. When you browse issues or merge requests with the Web UI, you see the `iid` |

That means that if you want to get an issue via the API you should use the `id`:

```
GET /projects/42/issues/:id
```

On the other hand, if you want to create a link to a web page you should use
the `iid`:

```
GET /projects/42/issues/:iid
```

## Data validation and error reporting

When working with the API you may encounter validation errors, in which case
the API will answer with an HTTP `400` status.

Such errors appear in two cases:

- A required attribute of the API request is missing, e.g., the title of an
  issue is not given
- An attribute did not pass the validation, e.g., user bio is too long

When an attribute is missing, you will get something like:

```
HTTP/1.1 400 Bad Request
Content-Type: application/json
{
    "message":"400 (Bad request) \"title\" not given"
}
```

When a validation error occurs, error messages will be different. They will
hold all details of validation errors:

```
HTTP/1.1 400 Bad Request
Content-Type: application/json
{
    "message": {
        "bio": [
            "is too long (maximum is 255 characters)"
        ]
    }
}
```

This makes error messages more machine-readable. The format can be described as
follows:

```json
{
    "message": {
        "<property-name>": [
            "<error-message>",
            "<error-message>",
            ...
        ],
        "<embed-entity>": {
            "<property-name>": [
                "<error-message>",
                "<error-message>",
                ...
            ],
        }
    }
}
```

## Unknown route

When you try to access an API URL that does not exist you will receive 404 Not Found.

```
HTTP/1.1 404 Not Found
Content-Type: application/json
{
    "error": "404 Not Found"
}
```

## Clients

There are many unofficial GitLab API Clients for most of the popular
programming languages. Visit the [GitLab website] for a complete list.

[GitLab website]: https://about.gitlab.com/applications/#api-clients "Clients using the GitLab API"
[lib-api-url]: https://gitlab.com/gitlab-org/gitlab-ce/tree/master/lib/api/api.rb
[ce-3749]: https://gitlab.com/gitlab-org/gitlab-ce/merge_requests/3749
[ce-5951]: https://gitlab.com/gitlab-org/gitlab-ce/merge_requests/5951
[ce-9099]: https://gitlab.com/gitlab-org/gitlab-ce/merge_requests/9099
[pat]: ../user/profile/personal_access_tokens.md<|MERGE_RESOLUTION|>--- conflicted
+++ resolved
@@ -55,24 +55,6 @@
 - [V3 to V4](v3_to_v4.md)
 - [Version](version.md)
 
-<<<<<<< HEAD
-## Road to GraphQL
-
-Going forward, we will start on moving to
-[GraphQL](http://graphql.org/learn/best-practices/) and deprecate the use of
-controller-specific endpoints. GraphQL has a number of benefits:
-
-1. We avoid having to maintain two different APIs.
-2. Callers of the API can request only what they need.
-3. It is versioned by default.
-
-It will co-exist with the current V4 REST API. If we have a V5 API, this should be
-compatability layer on top of GraphQL.
-
-### Internal CI API
-
-=======
->>>>>>> 134ba0b5
 The following documentation is for the [internal CI API](ci/README.md):
 
 - [Builds](ci/builds.md)
