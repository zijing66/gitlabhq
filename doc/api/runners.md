# Runners API

> [Introduced][ce-2640] in GitLab 8.5

[ce-2640]: https://gitlab.com/gitlab-org/gitlab-ce/merge_requests/2640

## List owned runners

Get a list of specific runners available to the user.

```
GET /runners
GET /runners?scope=active
```

| Attribute | Type    | Required | Description         |
|-----------|---------|----------|---------------------|
| `scope`   | string  | no       | The scope of specific runners to show, one of: `active`, `paused`, `online`; showing all runners if none provided |

```
curl --header "PRIVATE-TOKEN: 9koXpg98eAheJpvBs5tK" "https://gitlab.example.com/api/v4/runners"
```

Example response:

```json
[
    {
        "active": true,
        "description": "test-1-20150125",
        "id": 6,
        "is_shared": false,
        "name": null
    },
    {
        "active": true,
        "description": "test-2-20150125",
        "id": 8,
        "is_shared": false,
        "name": null
    }
]
```

## List all runners

Get a list of all runners in the GitLab instance (specific and shared). Access
is restricted to users with `admin` privileges.

```
GET /runners/all
GET /runners/all?scope=online
```

| Attribute | Type    | Required | Description         |
|-----------|---------|----------|---------------------|
| `scope`   | string  | no       | The scope of runners to show, one of: `specific`, `shared`, `active`, `paused`, `online`; showing all runners if none provided |

```
curl --header "PRIVATE-TOKEN: 9koXpg98eAheJpvBs5tK" "https://gitlab.example.com/api/v4/runners/all"
```

Example response:

```json
[
    {
        "active": true,
        "description": "shared-runner-1",
        "id": 1,
        "is_shared": true,
        "name": null
    },
    {
        "active": true,
        "description": "shared-runner-2",
        "id": 3,
        "is_shared": true,
        "name": null
    },
    {
        "active": true,
        "description": "test-1-20150125",
        "id": 6,
        "is_shared": false,
        "name": null
    },
    {
        "active": true,
        "description": "test-2-20150125",
        "id": 8,
        "is_shared": false,
        "name": null
    }
]
```

## Get runner's details

Get details of a runner.

```
GET /runners/:id
```

| Attribute | Type    | Required | Description         |
|-----------|---------|----------|---------------------|
| `id`      | integer | yes      | The ID of a runner  |

```
curl --header "PRIVATE-TOKEN: 9koXpg98eAheJpvBs5tK" "https://gitlab.example.com/api/v4/runners/6"
```

Example response:

```json
{
    "active": true,
    "architecture": null,
    "description": "test-1-20150125",
    "id": 6,
    "is_shared": false,
    "contacted_at": "2016-01-25T16:39:48.066Z",
    "name": null,
    "platform": null,
    "projects": [
        {
            "id": 1,
            "name": "GitLab Community Edition",
            "name_with_namespace": "GitLab.org / GitLab Community Edition",
            "path": "gitlab-ce",
            "path_with_namespace": "gitlab-org/gitlab-ce"
        }
    ],
    "token": "205086a8e3b9a2b818ffac9b89d102",
    "revision": null,
    "tag_list": [
        "ruby",
        "mysql"
    ],
    "version": null
}
```

## Update runner's details

Update details of a runner.

```
PUT /runners/:id
```

| Attribute     | Type    | Required | Description         |
|---------------|---------|----------|---------------------|
| `id`          | integer | yes      | The ID of a runner  |
| `description` | string  | no       | The description of a runner |
| `active`      | boolean | no       | The state of a runner; can be set to `true` or `false` |
| `tag_list`    | array   | no       | The list of tags for a runner; put array of tags, that should be finally assigned to a runner |

```
curl --request PUT --header "PRIVATE-TOKEN: 9koXpg98eAheJpvBs5tK" "https://gitlab.example.com/api/v4/runners/6" --form "description=test-1-20150125-test" --form "tag_list=ruby,mysql,tag1,tag2"
```

Example response:

```json
{
    "active": true,
    "architecture": null,
    "description": "test-1-20150125-test",
    "id": 6,
    "is_shared": false,
    "contacted_at": "2016-01-25T16:39:48.066Z",
    "name": null,
    "platform": null,
    "projects": [
        {
            "id": 1,
            "name": "GitLab Community Edition",
            "name_with_namespace": "GitLab.org / GitLab Community Edition",
            "path": "gitlab-ce",
            "path_with_namespace": "gitlab-org/gitlab-ce"
        }
    ],
    "token": "205086a8e3b9a2b818ffac9b89d102",
    "revision": null,
    "tag_list": [
        "ruby",
        "mysql",
        "tag1",
        "tag2"
    ],
    "version": null
}
```

## Remove a runner

Remove a runner.

```
DELETE /runners/:id
```

| Attribute | Type    | Required | Description         |
|-----------|---------|----------|---------------------|
| `id`      | integer | yes      | The ID of a runner  |

```
curl --request DELETE --header "PRIVATE-TOKEN: 9koXpg98eAheJpvBs5tK" "https://gitlab.example.com/api/v4/runners/6"
```

## List project's runners

List all runners (specific and shared) available in the project. Shared runners
are listed if at least one shared runner is defined **and** shared runners
usage is enabled in the project's settings.

```
GET /projects/:id/runners
```

| Attribute | Type    | Required | Description         |
|-----------|---------|----------|---------------------|
| `id`      | integer | yes      | The ID of a project |

```
curl --header "PRIVATE-TOKEN: 9koXpg98eAheJpvBs5tK" "https://gitlab.example.com/api/v4/projects/9/runners"
```

Example response:

```json
[
    {
        "active": true,
        "description": "test-2-20150125",
        "id": 8,
        "is_shared": false,
        "name": null
    },
    {
        "active": true,
        "description": "development_runner",
        "id": 5,
        "is_shared": true,
        "name": null
    }
]
```

## Enable a runner in project

Enable an available specific runner in the project.

```
POST /projects/:id/runners
```

| Attribute   | Type    | Required | Description         |
|-------------|---------|----------|---------------------|
| `id`        | integer | yes      | The ID of a project |
| `runner_id` | integer | yes      | The ID of a runner  |

```
curl --request POST --header "PRIVATE-TOKEN: 9koXpg98eAheJpvBs5tK" "https://gitlab.example.com/api/v4/projects/9/runners" --form "runner_id=9"
```

Example response:

```json
{
    "active": true,
    "description": "test-2016-02-01",
    "id": 9,
    "is_shared": false,
    "name": null
}
```

## Disable a runner from project

Disable a specific runner from the project. It works only if the project isn't
the only project associated with the specified runner. If so, an error is
returned. Use the [Remove a runner](#remove-a-runner) call instead.

```
DELETE /projects/:id/runners/:runner_id
```

| Attribute   | Type    | Required | Description         |
|-------------|---------|----------|---------------------|
| `id`        | integer | yes      | The ID of a project |
| `runner_id` | integer | yes      | The ID of a runner  |

```
<<<<<<< HEAD
curl --request DELETE --header "PRIVATE-TOKEN: 9koXpg98eAheJpvBs5tK" "https://gitlab.example.com/api/v4/projects/9/runners/9"
```

Example response:

```json
{
    "active": true,
    "description": "test-2016-02-01",
    "id": 9,
    "is_shared": false,
    "name": null
}
=======
curl --request DELETE --header "PRIVATE-TOKEN: 9koXpg98eAheJpvBs5tK" "https://gitlab.example.com/api/v3/projects/9/runners/9"
>>>>>>> 164942db
```<|MERGE_RESOLUTION|>--- conflicted
+++ resolved
@@ -294,21 +294,5 @@
 | `runner_id` | integer | yes      | The ID of a runner  |
 
 ```
-<<<<<<< HEAD
 curl --request DELETE --header "PRIVATE-TOKEN: 9koXpg98eAheJpvBs5tK" "https://gitlab.example.com/api/v4/projects/9/runners/9"
-```
-
-Example response:
-
-```json
-{
-    "active": true,
-    "description": "test-2016-02-01",
-    "id": 9,
-    "is_shared": false,
-    "name": null
-}
-=======
-curl --request DELETE --header "PRIVATE-TOKEN: 9koXpg98eAheJpvBs5tK" "https://gitlab.example.com/api/v3/projects/9/runners/9"
->>>>>>> 164942db
 ```