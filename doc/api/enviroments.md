# Environments

## List environments

Get all environments for a given project.

```
GET /projects/:id/environments
```

| Attribute | Type    | Required | Description           |
| --------- | ------- | -------- | --------------------- |
| `id`      | integer | yes      | The ID of the project |

```bash
curl --header "PRIVATE-TOKEN: 9koXpg98eAheJpvBs5tK" https://gitlab.example.com/api/v4/projects/1/environments
```

Example response:

```json
[
  {
    "id": 1,
    "name": "review/fix-foo",
    "slug": "review-fix-foo-dfjre3",
    "external_url": "https://review-fix-foo-dfjre3.example.gitlab.com"
  }
]
```

## Create a new environment

Creates a new environment with the given name and external_url.

It returns 201 if the environment was successfully created, 400 for wrong parameters.

```
POST /projects/:id/environment
```

| Attribute     | Type    | Required | Description                  |
| ------------- | ------- | -------- | ---------------------------- |
| `id`          | integer | yes      | The ID of the project        |
| `name`        | string  | yes      | The name of the environment  |
| `external_url` | string  | no     | Place to link to for this environment |

```bash
curl --data "name=deploy&external_url=https://deploy.example.gitlab.com" --header "PRIVATE-TOKEN: 9koXpg98eAheJpvBs5tK" "https://gitlab.example.com/api/v4/projects/1/environments"
```

Example response:

```json
{
  "id": 1,
  "name": "deploy",
  "slug": "deploy",
  "external_url": "https://deploy.example.gitlab.com"
}
```

## Edit an existing environment

Updates an existing environment's name and/or external_url.

It returns 200 if the environment was successfully updated. In case of an error, a status code 400 is returned.

```
PUT /projects/:id/environments/:environments_id
```

| Attribute       | Type    | Required                          | Description                      |
| --------------- | ------- | --------------------------------- | -------------------------------  |
| `id`            | integer | yes                               | The ID of the project            |
| `environment_id` | integer | yes | The ID of the environment  | The ID of the environment        |
| `name`          | string  | no                                | The new name of the environment  |
| `external_url`  | string  | no                                | The new external_url             |

```bash
curl --request PUT --data "name=staging&external_url=https://staging.example.gitlab.com" --header "PRIVATE-TOKEN: 9koXpg98eAheJpvBs5tK" "https://gitlab.example.com/api/v4/projects/1/environments/1"
```

Example response:

```json
{
  "id": 1,
  "name": "staging",
  "slug": "staging",
  "external_url": "https://staging.example.gitlab.com"
}
```

## Delete an environment

It returns 200 if the environment was successfully deleted, and 404 if the environment does not exist.

```
DELETE /projects/:id/environments/:environment_id
```

| Attribute | Type    | Required | Description           |
| --------- | ------- | -------- | --------------------- |
| `id` | integer | yes | The ID of the project |
| `environment_id` | integer | yes | The ID of the environment |

```bash
<<<<<<< HEAD
curl --request DELETE --header "PRIVATE-TOKEN: 9koXpg98eAheJpvBs5tK" "https://gitlab.example.com/api/v4/projects/1/environments/1"
```

Example response:

```json
{
  "id": 1,
  "name": "deploy",
  "slug": "deploy",
  "external_url": "https://deploy.example.gitlab.com"
}
=======
curl --request DELETE --header "PRIVATE-TOKEN: 9koXpg98eAheJpvBs5tK" "https://gitlab.example.com/api/v3/projects/1/environments/1"
>>>>>>> 164942db
```<|MERGE_RESOLUTION|>--- conflicted
+++ resolved
@@ -106,20 +106,5 @@
 | `environment_id` | integer | yes | The ID of the environment |
 
 ```bash
-<<<<<<< HEAD
 curl --request DELETE --header "PRIVATE-TOKEN: 9koXpg98eAheJpvBs5tK" "https://gitlab.example.com/api/v4/projects/1/environments/1"
-```
-
-Example response:
-
-```json
-{
-  "id": 1,
-  "name": "deploy",
-  "slug": "deploy",
-  "external_url": "https://deploy.example.gitlab.com"
-}
-=======
-curl --request DELETE --header "PRIVATE-TOKEN: 9koXpg98eAheJpvBs5tK" "https://gitlab.example.com/api/v3/projects/1/environments/1"
->>>>>>> 164942db
 ```