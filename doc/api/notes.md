# Notes

Notes are comments on snippets, issues or merge requests.

## Issues

### List project issue notes

Gets a list of all notes for a single issue.

```
GET /projects/:id/issues/:issue_id/notes
```

Parameters:

- `id` (required) - The ID of a project
- `issue_id` (required) - The ID of an issue

```json
[
  {
    "id": 302,
    "body": "closed",
    "attachment": null,
    "author": {
      "id": 1,
      "username": "pipin",
      "email": "admin@example.com",
      "name": "Pip",
      "state": "active",
      "created_at": "2013-09-30T13:46:01Z"
    },
    "created_at": "2013-10-02T09:22:45Z",
    "updated_at": "2013-10-02T10:22:45Z",
    "system": true,
    "noteable_id": 377,
    "noteable_type": "Issue"
  },
  {
    "id": 305,
    "body": "Text of the comment\r\n",
    "attachment": null,
    "author": {
      "id": 1,
      "username": "pipin",
      "email": "admin@example.com",
      "name": "Pip",
      "state": "active",
      "created_at": "2013-09-30T13:46:01Z"
    },
    "created_at": "2013-10-02T09:56:03Z",
    "updated_at": "2013-10-02T09:56:03Z",
    "system": true,
    "noteable_id": 121,
    "noteable_type": "Issue"
  }
]
```

### Get single issue note

Returns a single note for a specific project issue

```
GET /projects/:id/issues/:issue_id/notes/:note_id
```

Parameters:

- `id` (required) - The ID of a project
- `issue_id` (required) - The ID of a project issue
- `note_id` (required) - The ID of an issue note

### Create new issue note

Creates a new note to a single project issue. If you create a note where the body
only contains an Award Emoji, you'll receive this object back.

```
POST /projects/:id/issues/:issue_id/notes
```

Parameters:

- `id` (required) - The ID of a project
- `issue_id` (required) - The ID of an issue
- `body` (required) - The content of a note
- `created_at` (optional) - Date time string, ISO 8601 formatted, e.g. 2016-03-11T03:45:40Z

### Modify existing issue note

Modify existing note of an issue.

```
PUT /projects/:id/issues/:issue_id/notes/:note_id
```

Parameters:

- `id` (required) - The ID of a project
- `issue_id` (required) - The ID of an issue
- `note_id` (required) - The ID of a note
- `body` (required) - The content of a note

### Delete an issue note

Deletes an existing note of an issue.

```
DELETE /projects/:id/issues/:issue_id/notes/:note_id
```

Parameters:

| Attribute | Type | Required | Description |
| --------- | ---- | -------- | ----------- |
| `id` | integer | yes | The ID of a project |
| `issue_id` | integer | yes | The ID of an issue |
| `note_id` | integer | yes | The ID of a note |

```bash
curl --request DELETE --header "PRIVATE-TOKEN: 9koXpg98eAheJpvBs5tK" https://gitlab.example.com/api/v4/projects/5/issues/11/notes/636
```

## Snippets

### List all snippet notes

Gets a list of all notes for a single snippet. Snippet notes are comments users can post to a snippet.

```
GET /projects/:id/snippets/:snippet_id/notes
```

Parameters:

- `id` (required) - The ID of a project
- `snippet_id` (required) - The ID of a project snippet

### Get single snippet note

Returns a single note for a given snippet.

```
GET /projects/:id/snippets/:snippet_id/notes/:note_id
```

Parameters:

- `id` (required) - The ID of a project
- `snippet_id` (required) - The ID of a project snippet
- `note_id` (required) - The ID of an snippet note

```json
{
  "id": 52,
  "title": "Snippet",
  "file_name": "snippet.rb",
  "author": {
    "id": 1,
    "username": "pipin",
    "email": "admin@example.com",
    "name": "Pip",
    "state": "active",
    "created_at": "2013-09-30T13:46:01Z"
  },
  "expires_at": null,
  "updated_at": "2013-10-02T07:34:20Z",
  "created_at": "2013-10-02T07:34:20Z"
}
```

### Create new snippet note

Creates a new note for a single snippet. Snippet notes are comments users can post to a snippet.
If you create a note where the body only contains an Award Emoji, you'll receive this object back.

```
POST /projects/:id/snippets/:snippet_id/notes
```

Parameters:

- `id` (required) - The ID of a project
- `snippet_id` (required) - The ID of a snippet
- `body` (required) - The content of a note

### Modify existing snippet note

Modify existing note of a snippet.

```
PUT /projects/:id/snippets/:snippet_id/notes/:note_id
```

Parameters:

- `id` (required) - The ID of a project
- `snippet_id` (required) - The ID of a snippet
- `note_id` (required) - The ID of a note
- `body` (required) - The content of a note

### Delete a snippet note

Deletes an existing note of a snippet.

```
DELETE /projects/:id/snippets/:snippet_id/notes/:note_id
```

Parameters:

| Attribute | Type | Required | Description |
| --------- | ---- | -------- | ----------- |
| `id` | integer | yes | The ID of a project |
| `snippet_id` | integer | yes | The ID of a snippet |
| `note_id` | integer | yes | The ID of a note |

```bash
curl --request DELETE --header "PRIVATE-TOKEN: 9koXpg98eAheJpvBs5tK" https://gitlab.example.com/api/v4/projects/5/snippets/52/notes/1659
```

## Merge Requests

### List all merge request notes

Gets a list of all notes for a single merge request.

```
GET /projects/:id/merge_requests/:merge_request_id/notes
```

Parameters:

- `id` (required) - The ID of a project
- `merge_request_id` (required) - The ID of a project merge request

### Get single merge request note

Returns a single note for a given merge request.

```
GET /projects/:id/merge_requests/:merge_request_id/notes/:note_id
```

Parameters:

- `id` (required) - The ID of a project
- `merge_request_id` (required) - The ID of a project merge request
- `note_id` (required) - The ID of a merge request note

```json
{
  "id": 301,
  "body": "Comment for MR",
  "attachment": null,
  "author": {
    "id": 1,
    "username": "pipin",
    "email": "admin@example.com",
    "name": "Pip",
    "state": "active",
    "created_at": "2013-09-30T13:46:01Z"
  },
  "created_at": "2013-10-02T08:57:14Z",
  "updated_at": "2013-10-02T08:57:14Z",
  "system": false,
  "noteable_id": 2,
  "noteable_type": "MergeRequest"
}
```

### Create new merge request note

Creates a new note for a single merge request.
If you create a note where the body only contains an Award Emoji, you'll receive
this object back.

```
POST /projects/:id/merge_requests/:merge_request_id/notes
```

Parameters:

- `id` (required) - The ID of a project
- `merge_request_id` (required) - The ID of a merge request
- `body` (required) - The content of a note

### Modify existing merge request note

Modify existing note of a merge request.

```
PUT /projects/:id/merge_requests/:merge_request_id/notes/:note_id
```

Parameters:

- `id` (required) - The ID of a project
- `merge_request_id` (required) - The ID of a merge request
- `note_id` (required) - The ID of a note
- `body` (required) - The content of a note

### Delete a merge request note

Deletes an existing note of a merge request.

```
DELETE /projects/:id/merge_requests/:merge_request_id/notes/:note_id
```

Parameters:

| Attribute | Type | Required | Description |
| --------- | ---- | -------- | ----------- |
| `id` | integer | yes | The ID of a project |
| `merge_request_id` | integer | yes | The ID of a merge request |
| `note_id` | integer | yes | The ID of a note |

```bash
<<<<<<< HEAD
curl --request DELETE --header "PRIVATE-TOKEN: 9koXpg98eAheJpvBs5tK" https://gitlab.example.com/api/v4/projects/5/merge_requests/7/notes/1602
```

Example Response:

```json
{
  "id": 1602,
  "body": "This is a good idea.",
  "attachment": null,
  "author": {
    "id": 1,
    "username": "pipin",
    "email": "admin@example.com",
    "name": "Pip",
    "state": "active",
    "created_at": "2013-09-30T13:46:01Z",
    "avatar_url": "http://www.gravatar.com/avatar/5224fd70153710e92fb8bcf79ac29d67?s=80&d=identicon",
    "web_url": "https://gitlab.example.com/pipin"
  },
  "created_at": "2016-04-05T22:11:59.923Z",
  "system": false,
  "noteable_id": 7,
  "noteable_type": "MergeRequest"
}
=======
curl --request DELETE --header "PRIVATE-TOKEN: 9koXpg98eAheJpvBs5tK" https://gitlab.example.com/api/v3/projects/5/merge_requests/7/notes/1602
>>>>>>> 164942db
```<|MERGE_RESOLUTION|>--- conflicted
+++ resolved
@@ -319,33 +319,5 @@
 | `note_id` | integer | yes | The ID of a note |
 
 ```bash
-<<<<<<< HEAD
 curl --request DELETE --header "PRIVATE-TOKEN: 9koXpg98eAheJpvBs5tK" https://gitlab.example.com/api/v4/projects/5/merge_requests/7/notes/1602
-```
-
-Example Response:
-
-```json
-{
-  "id": 1602,
-  "body": "This is a good idea.",
-  "attachment": null,
-  "author": {
-    "id": 1,
-    "username": "pipin",
-    "email": "admin@example.com",
-    "name": "Pip",
-    "state": "active",
-    "created_at": "2013-09-30T13:46:01Z",
-    "avatar_url": "http://www.gravatar.com/avatar/5224fd70153710e92fb8bcf79ac29d67?s=80&d=identicon",
-    "web_url": "https://gitlab.example.com/pipin"
-  },
-  "created_at": "2016-04-05T22:11:59.923Z",
-  "system": false,
-  "noteable_id": 7,
-  "noteable_type": "MergeRequest"
-}
-=======
-curl --request DELETE --header "PRIVATE-TOKEN: 9koXpg98eAheJpvBs5tK" https://gitlab.example.com/api/v3/projects/5/merge_requests/7/notes/1602
->>>>>>> 164942db
 ```