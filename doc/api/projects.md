--- conflicted
+++ resolved
@@ -566,7 +566,6 @@
 + `id` (required) - The ID of the project
 
 
-<<<<<<< HEAD
 ### Share project with group
 
 Shares project with group. In order to share project with several groups - do several requests.
@@ -575,24 +574,23 @@
 
 ```
 POST /projects/:id/share
-=======
-## Search for projects by name
-
-Search for projects by name which are public or the calling user has access to
-
-```
-GET /projects/search/:query
->>>>>>> 9c3e95f6
-```
-
-Parameters:
-
-<<<<<<< HEAD
+```
+Parameters:
+
 + `id` (required) - The ID of a project
 + `group_id` (required) - The ID of a group to share with
 + `group_access` (required) - Group access level
-=======
+
+## Search for projects by name
+
+Search for projects by name which are public or the calling user has access to
+
+```
+GET /projects/search/:query
+```
+
+Parameters:
+
 +   query (required) - A string contained in the project name
 +   per_page (optional) - number of projects to return per page
-+   page (optional) - the page to retrieve
->>>>>>> 9c3e95f6
++   page (optional) - the page to retrieve