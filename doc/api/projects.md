# Projects API

### Project visibility level

Project in GitLab can be either private, internal or public.
This is determined by the `visibility` field in the project.

Values for the project visibility level are:

* `private`:
  Project access must be granted explicitly for each user.

* `internal`:
  The project can be cloned by any logged in user.

* `public`:
  The project can be cloned without any authentication.

## List projects

Get a list of visible projects for authenticated user. When accessed without authentication, only public projects are returned.

```
GET /projects
```

Parameters:

| Attribute | Type | Required | Description |
| --------- | ---- | -------- | ----------- |
| `archived` | boolean | no | Limit by archived status |
| `visibility` | string | no | Limit by visibility `public`, `internal`, or `private` |
| `order_by` | string | no | Return projects ordered by `id`, `name`, `path`, `created_at`, `updated_at`, or `last_activity_at` fields. Default is `created_at` |
| `sort` | string | no | Return projects sorted in `asc` or `desc` order. Default is `desc` |
| `search` | string | no | Return list of projects matching the search criteria |
| `simple` | boolean | no | Return only the ID, URL, name, and path of each project |
| `owned` | boolean | no | Limit by projects owned by the current user |
| `membership` | boolean | no | Limit by projects that the current user is a member of |
| `starred` | boolean | no | Limit by projects starred by the current user |
| `statistics` | boolean | no | Include project statistics |
| `with_issues_enabled` | boolean | no | Limit by enabled issues feature |
| `with_merge_requests_enabled` | boolean | no | Limit by enabled merge requests feature |

```json
[
  {
    "id": 4,
    "description": null,
    "default_branch": "master",
    "visibility": "private",
    "ssh_url_to_repo": "git@example.com:diaspora/diaspora-client.git",
    "http_url_to_repo": "http://example.com/diaspora/diaspora-client.git",
    "web_url": "http://example.com/diaspora/diaspora-client",
    "tag_list": [
      "example",
      "disapora client"
    ],
    "owner": {
      "id": 3,
      "name": "Diaspora",
      "created_at": "2013-09-30T13:46:02Z"
    },
    "name": "Diaspora Client",
    "name_with_namespace": "Diaspora / Diaspora Client",
    "path": "diaspora-client",
    "path_with_namespace": "diaspora/diaspora-client",
    "issues_enabled": true,
    "open_issues_count": 1,
    "merge_requests_enabled": true,
    "jobs_enabled": true,
    "wiki_enabled": true,
    "snippets_enabled": false,
    "container_registry_enabled": false,
    "created_at": "2013-09-30T13:46:02Z",
    "last_activity_at": "2013-09-30T13:46:02Z",
    "creator_id": 3,
    "namespace": {
      "id": 3,
      "name": "Diaspora",
      "path": "diaspora",
      "kind": "group",
      "full_path": "diaspora"
    },
    "import_status": "none",
    "archived": false,
    "avatar_url": "http://example.com/uploads/project/avatar/4/uploads/avatar.png",
    "shared_runners_enabled": true,
    "forks_count": 0,
    "star_count": 0,
    "runners_token": "b8547b1dc37721d05889db52fa2f02",
    "public_jobs": true,
    "shared_with_groups": [],
    "only_allow_merge_if_pipeline_succeeds": false,
    "only_allow_merge_if_all_discussions_are_resolved": false,
    "request_access_enabled": false,
    "statistics": {
      "commit_count": 37,
      "storage_size": 1038090,
      "repository_size": 1038090,
      "lfs_objects_size": 0,
      "job_artifacts_size": 0
    }
  },
  {
    "id": 6,
    "description": null,
    "default_branch": "master",
    "visibility": "private",
    "ssh_url_to_repo": "git@example.com:brightbox/puppet.git",
    "http_url_to_repo": "http://example.com/brightbox/puppet.git",
    "web_url": "http://example.com/brightbox/puppet",
    "tag_list": [
      "example",
      "puppet"
    ],
    "owner": {
      "id": 4,
      "name": "Brightbox",
      "created_at": "2013-09-30T13:46:02Z"
    },
    "name": "Puppet",
    "name_with_namespace": "Brightbox / Puppet",
    "path": "puppet",
    "path_with_namespace": "brightbox/puppet",
    "issues_enabled": true,
    "open_issues_count": 1,
    "merge_requests_enabled": true,
    "jobs_enabled": true,
    "wiki_enabled": true,
    "snippets_enabled": false,
    "container_registry_enabled": false,
    "created_at": "2013-09-30T13:46:02Z",
    "last_activity_at": "2013-09-30T13:46:02Z",
    "creator_id": 3,
    "namespace": {
      "id": 4,
      "name": "Brightbox",
      "path": "brightbox",
      "kind": "group",
      "full_path": "brightbox"
    },
    "import_status": "none",
    "import_error": null,
    "permissions": {
      "project_access": {
        "access_level": 10,
        "notification_level": 3
      },
      "group_access": {
        "access_level": 50,
        "notification_level": 3
      }
    },
    "archived": false,
    "avatar_url": null,
    "shared_runners_enabled": true,
    "forks_count": 0,
    "star_count": 0,
    "runners_token": "b8547b1dc37721d05889db52fa2f02",
    "public_jobs": true,
    "shared_with_groups": [],
    "only_allow_merge_if_pipeline_succeeds": false,
    "only_allow_merge_if_all_discussions_are_resolved": false,
    "request_access_enabled": false,
    "statistics": {
      "commit_count": 12,
      "storage_size": 2066080,
      "repository_size": 2066080,
      "lfs_objects_size": 0,
      "job_artifacts_size": 0
    }
  }
]
```

### Get single project

Get a specific project. This endpoint can be accessed without authentication if
the project is publicly accessible.

```
GET /projects/:id
```

Parameters:

| Attribute | Type | Required | Description |
| --------- | ---- | -------- | ----------- |
| `id` | integer/string | yes | The ID or [URL-encoded path of the project](README.md#namespaced-path-encoding) |
| `statistics` | boolean | no | Include project statistics |

```json
{
  "id": 3,
  "description": null,
  "default_branch": "master",
  "visibility": "private",
  "ssh_url_to_repo": "git@example.com:diaspora/diaspora-project-site.git",
  "http_url_to_repo": "http://example.com/diaspora/diaspora-project-site.git",
  "web_url": "http://example.com/diaspora/diaspora-project-site",
  "tag_list": [
    "example",
    "disapora project"
  ],
  "owner": {
    "id": 3,
    "name": "Diaspora",
    "created_at": "2013-09-30T13:46:02Z"
  },
  "name": "Diaspora Project Site",
  "name_with_namespace": "Diaspora / Diaspora Project Site",
  "path": "diaspora-project-site",
  "path_with_namespace": "diaspora/diaspora-project-site",
  "issues_enabled": true,
  "open_issues_count": 1,
  "merge_requests_enabled": true,
  "jobs_enabled": true,
  "wiki_enabled": true,
  "snippets_enabled": false,
  "container_registry_enabled": false,
  "created_at": "2013-09-30T13:46:02Z",
  "last_activity_at": "2013-09-30T13:46:02Z",
  "creator_id": 3,
  "namespace": {
    "id": 3,
    "name": "Diaspora",
    "path": "diaspora",
    "kind": "group",
    "full_path": "diaspora"
  },
  "import_status": "none",
  "import_error": null,
  "permissions": {
    "project_access": {
      "access_level": 10,
      "notification_level": 3
    },
    "group_access": {
      "access_level": 50,
      "notification_level": 3
    }
  },
  "archived": false,
  "avatar_url": "http://example.com/uploads/project/avatar/3/uploads/avatar.png",
  "shared_runners_enabled": true,
  "forks_count": 0,
  "star_count": 0,
  "runners_token": "b8bc4a7a29eb76ea83cf79e4908c2b",
  "public_jobs": true,
  "shared_with_groups": [
    {
      "group_id": 4,
      "group_name": "Twitter",
      "group_access_level": 30
    },
    {
      "group_id": 3,
      "group_name": "Gitlab Org",
      "group_access_level": 10
    }
  ],
  "only_allow_merge_if_pipeline_succeeds": false,
  "only_allow_merge_if_all_discussions_are_resolved": false,
  "printing_merge_requests_link_enabled": true,
  "request_access_enabled": false,
  "statistics": {
    "commit_count": 37,
    "storage_size": 1038090,
    "repository_size": 1038090,
    "lfs_objects_size": 0,
    "job_artifacts_size": 0
  }
}
```

## Get project users

Get the users list of a project.


Parameters:

| Attribute | Type | Required | Description |
| --------- | ---- | -------- | ----------- |
| `search` | string | no | Search for specific users |

```
GET /projects/:id/users
```

```json
[
  {
    "id": 1,
    "username": "john_smith",
    "name": "John Smith",
    "state": "active",
    "avatar_url": "http://localhost:3000/uploads/user/avatar/1/cd8.jpeg",
    "web_url": "http://localhost:3000/john_smith"
  },
  {
    "id": 2,
    "username": "jack_smith",
    "name": "Jack Smith",
    "state": "blocked",
    "avatar_url": "http://gravatar.com/../e32131cd8.jpeg",
    "web_url": "http://localhost:3000/jack_smith"
  }
]
```

### Get project events

Please refer to the [Events API documentation](events.md#list-a-projects-visible-events)

### Create project

Creates a new project owned by the authenticated user.

```
POST /projects
```

Parameters:

| Attribute | Type | Required | Description |
| --------- | ---- | -------- | ----------- |
| `name` | string | yes if path is not provided | The name of the new project. Equals path if not provided. |
| `path` | string | yes if name is not provided | Repository name for new project. Generated based on name if not provided (generated lowercased with dashes). |
| `namespace_id` | integer | no | Namespace for the new project (defaults to the current user's namespace) |
| `description` | string | no | Short project description |
| `issues_enabled` | boolean | no | Enable issues for this project |
| `merge_requests_enabled` | boolean | no | Enable merge requests for this project |
| `jobs_enabled` | boolean | no | Enable jobs for this project |
| `wiki_enabled` | boolean | no | Enable wiki for this project |
| `snippets_enabled` | boolean | no | Enable snippets for this project |
| `container_registry_enabled` | boolean | no | Enable container registry for this project |
| `shared_runners_enabled` | boolean | no | Enable shared runners for this project |
| `visibility` | String | no | See [project visibility level](#project-visibility-level) |
| `import_url` | string | no | URL to import repository from |
| `public_jobs` | boolean | no | If `true`, jobs can be viewed by non-project-members |
| `only_allow_merge_if_pipeline_succeeds` | boolean | no | Set whether merge requests can only be merged with successful jobs |
| `only_allow_merge_if_all_discussions_are_resolved` | boolean | no | Set whether merge requests can only be merged when all the discussions are resolved |
| `lfs_enabled` | boolean | no | Enable LFS |
| `request_access_enabled` | boolean | no | Allow users to request member access |
<<<<<<< HEAD
| `ci_config_file` | boolean | no | The relative path to the CI config file (E.g. my/path or my/path/.gitlab-ci.yml or my/path/my-config.yml) |
=======
| `tag_list`    | array   | no       | The list of tags for a project; put array of tags, that should be finally assigned to a project |
| `avatar`    | mixed   | no      | Image file for avatar of the project                |
| `printing_merge_request_link_enabled` | boolean | no | Show link to create/view merge request when pushing from the command line |
>>>>>>> 08ad0af4

### Create project for user

Creates a new project owned by the specified user. Available only for admins.

```
POST /projects/user/:user_id
```

Parameters:

| Attribute | Type | Required | Description |
| --------- | ---- | -------- | ----------- |
| `user_id` | integer | yes | The user ID of the project owner |
| `name` | string | yes | The name of the new project |
| `path` | string | no | Custom repository name for new project. By default generated based on name |
| `default_branch` | string | no | `master` by default |
| `namespace_id` | integer | no | Namespace for the new project (defaults to the current user's namespace) |
| `description` | string | no | Short project description |
| `issues_enabled` | boolean | no | Enable issues for this project |
| `merge_requests_enabled` | boolean | no | Enable merge requests for this project |
| `jobs_enabled` | boolean | no | Enable jobs for this project |
| `wiki_enabled` | boolean | no | Enable wiki for this project |
| `snippets_enabled` | boolean | no | Enable snippets for this project |
| `container_registry_enabled` | boolean | no | Enable container registry for this project |
| `shared_runners_enabled` | boolean | no | Enable shared runners for this project |
| `visibility` | string | no | See [project visibility level](#project-visibility-level) |
| `import_url` | string | no | URL to import repository from |
| `public_jobs` | boolean | no | If `true`, jobs can be viewed by non-project-members |
| `only_allow_merge_if_pipeline_succeeds` | boolean | no | Set whether merge requests can only be merged with successful jobs |
| `only_allow_merge_if_all_discussions_are_resolved` | boolean | no | Set whether merge requests can only be merged when all the discussions are resolved |
| `lfs_enabled` | boolean | no | Enable LFS |
| `request_access_enabled` | boolean | no | Allow users to request member access |
<<<<<<< HEAD
| `ci_config_file` | boolean | no | The relative path to the CI config file (E.g. my/path or my/path/.gitlab-ci.yml or my/path/my-config.yml) |
=======
| `tag_list`    | array   | no       | The list of tags for a project; put array of tags, that should be finally assigned to a project |
| `avatar`    | mixed   | no      | Image file for avatar of the project                |
| `printing_merge_request_link_enabled` | boolean | no | Show link to create/view merge request when pushing from the command line |
>>>>>>> 08ad0af4

### Edit project

Updates an existing project.

```
PUT /projects/:id
```

Parameters:

| Attribute | Type | Required | Description |
| --------- | ---- | -------- | ----------- |
| `id` | integer/string | yes | The ID or [URL-encoded path of the project](README.md#namespaced-path-encoding) |
| `name` | string | yes | The name of the project |
| `path` | string | no | Custom repository name for the project. By default generated based on name |
| `default_branch` | string | no | `master` by default |
| `description` | string | no | Short project description |
| `issues_enabled` | boolean | no | Enable issues for this project |
| `merge_requests_enabled` | boolean | no | Enable merge requests for this project |
| `jobs_enabled` | boolean | no | Enable jobs for this project |
| `wiki_enabled` | boolean | no | Enable wiki for this project |
| `snippets_enabled` | boolean | no | Enable snippets for this project |
| `container_registry_enabled` | boolean | no | Enable container registry for this project |
| `shared_runners_enabled` | boolean | no | Enable shared runners for this project |
| `visibility` | string | no | See [project visibility level](#project-visibility-level) |
| `import_url` | string | no | URL to import repository from |
| `public_jobs` | boolean | no | If `true`, jobs can be viewed by non-project-members |
| `only_allow_merge_if_pipeline_succeeds` | boolean | no | Set whether merge requests can only be merged with successful jobs |
| `only_allow_merge_if_all_discussions_are_resolved` | boolean | no | Set whether merge requests can only be merged when all the discussions are resolved |
| `lfs_enabled` | boolean | no | Enable LFS |
| `request_access_enabled` | boolean | no | Allow users to request member access |
<<<<<<< HEAD
| `ci_config_file` | boolean | no | The relative path to the CI config file (E.g. my/path or my/path/.gitlab-ci.yml or my/path/my-config.yml) |

On success, method returns 200 with the updated project. If parameters are
invalid, 400 is returned.
=======
| `tag_list`    | array   | no       | The list of tags for a project; put array of tags, that should be finally assigned to a project |
| `avatar`    | mixed   | no      | Image file for avatar of the project                |
>>>>>>> 08ad0af4

### Fork project

Forks a project into the user namespace of the authenticated user or the one provided.

The forking operation for a project is asynchronous and is completed in a background job. The request will return immediately. To determine whether the fork of the project has completed, query the `import_status` for the new project.

```
POST /projects/:id/fork
```

Parameters:

| Attribute | Type | Required | Description |
| --------- | ---- | -------- | ----------- |
| `id` | integer/string | yes | The ID or [URL-encoded path of the project](README.md#namespaced-path-encoding) |
| `namespace` | integer/string | yes | The ID or path of the namespace that the project will be forked to |

### Star a project

Stars a given project. Returns status code `304` if the project is already starred.

```
POST /projects/:id/star
```

Parameters:

| Attribute | Type | Required | Description |
| --------- | ---- | -------- | ----------- |
| `id` | integer/string | yes | The ID or [URL-encoded path of the project](README.md#namespaced-path-encoding) |

```bash
curl --request POST --header "PRIVATE-TOKEN: 9koXpg98eAheJpvBs5tK" "https://gitlab.example.com/api/v4/projects/5/star"
```

Example response:

```json
{
  "id": 3,
  "description": null,
  "default_branch": "master",
  "visibility": "internal",
  "ssh_url_to_repo": "git@example.com:diaspora/diaspora-project-site.git",
  "http_url_to_repo": "http://example.com/diaspora/diaspora-project-site.git",
  "web_url": "http://example.com/diaspora/diaspora-project-site",
  "tag_list": [
    "example",
    "disapora project"
  ],
  "name": "Diaspora Project Site",
  "name_with_namespace": "Diaspora / Diaspora Project Site",
  "path": "diaspora-project-site",
  "path_with_namespace": "diaspora/diaspora-project-site",
  "issues_enabled": true,
  "open_issues_count": 1,
  "merge_requests_enabled": true,
  "jobs_enabled": true,
  "wiki_enabled": true,
  "snippets_enabled": false,
  "container_registry_enabled": false,
  "created_at": "2013-09-30T13:46:02Z",
  "last_activity_at": "2013-09-30T13:46:02Z",
  "creator_id": 3,
  "namespace": {
    "id": 3,
    "name": "Diaspora",
    "path": "diaspora",
    "kind": "group",
    "full_path": "diaspora"
  },
  "import_status": "none",
  "archived": true,
  "avatar_url": "http://example.com/uploads/project/avatar/3/uploads/avatar.png",
  "shared_runners_enabled": true,
  "forks_count": 0,
  "star_count": 1,
  "public_jobs": true,
  "shared_with_groups": [],
  "only_allow_merge_if_pipeline_succeeds": false,
  "only_allow_merge_if_all_discussions_are_resolved": false,
  "request_access_enabled": false
}
```

### Unstar a project

Unstars a given project. Returns status code `304` if the project is not starred.

```
POST /projects/:id/unstar
```

| Attribute | Type | Required | Description |
| --------- | ---- | -------- | ----------- |
| `id` | integer/string | yes | The ID or [URL-encoded path of the project](README.md#namespaced-path-encoding) |

```bash
curl --request POST --header "PRIVATE-TOKEN: 9koXpg98eAheJpvBs5tK" "https://gitlab.example.com/api/v4/projects/5/unstar"
```

Example response:

```json
{
  "id": 3,
  "description": null,
  "default_branch": "master",
  "visibility": "internal",
  "ssh_url_to_repo": "git@example.com:diaspora/diaspora-project-site.git",
  "http_url_to_repo": "http://example.com/diaspora/diaspora-project-site.git",
  "web_url": "http://example.com/diaspora/diaspora-project-site",
  "tag_list": [
    "example",
    "disapora project"
  ],
  "name": "Diaspora Project Site",
  "name_with_namespace": "Diaspora / Diaspora Project Site",
  "path": "diaspora-project-site",
  "path_with_namespace": "diaspora/diaspora-project-site",
  "issues_enabled": true,
  "open_issues_count": 1,
  "merge_requests_enabled": true,
  "jobs_enabled": true,
  "wiki_enabled": true,
  "snippets_enabled": false,
  "container_registry_enabled": false,
  "created_at": "2013-09-30T13:46:02Z",
  "last_activity_at": "2013-09-30T13:46:02Z",
  "creator_id": 3,
  "namespace": {
    "id": 3,
    "name": "Diaspora",
    "path": "diaspora",
    "kind": "group",
    "full_path": "diaspora"
  },
  "import_status": "none",
  "archived": true,
  "avatar_url": "http://example.com/uploads/project/avatar/3/uploads/avatar.png",
  "shared_runners_enabled": true,
  "forks_count": 0,
  "star_count": 0,
  "public_jobs": true,
  "shared_with_groups": [],
  "only_allow_merge_if_pipeline_succeeds": false,
  "only_allow_merge_if_all_discussions_are_resolved": false,
  "request_access_enabled": false
}
```

### Archive a project

Archives the project if the user is either admin or the project owner of this project. This action is
idempotent, thus archiving an already archived project will not change the project.

```
POST /projects/:id/archive
```

| Attribute | Type | Required | Description |
| --------- | ---- | -------- | ----------- |
| `id` | integer/string | yes | The ID or [URL-encoded path of the project](README.md#namespaced-path-encoding) |

```bash
curl --request POST --header "PRIVATE-TOKEN: 9koXpg98eAheJpvBs5tK" "https://gitlab.example.com/api/v4/projects/5/archive"
```

Example response:

```json
{
  "id": 3,
  "description": null,
  "default_branch": "master",
  "visibility": "private",
  "ssh_url_to_repo": "git@example.com:diaspora/diaspora-project-site.git",
  "http_url_to_repo": "http://example.com/diaspora/diaspora-project-site.git",
  "web_url": "http://example.com/diaspora/diaspora-project-site",
  "tag_list": [
    "example",
    "disapora project"
  ],
  "owner": {
    "id": 3,
    "name": "Diaspora",
    "created_at": "2013-09-30T13:46:02Z"
  },
  "name": "Diaspora Project Site",
  "name_with_namespace": "Diaspora / Diaspora Project Site",
  "path": "diaspora-project-site",
  "path_with_namespace": "diaspora/diaspora-project-site",
  "issues_enabled": true,
  "open_issues_count": 1,
  "merge_requests_enabled": true,
  "jobs_enabled": true,
  "wiki_enabled": true,
  "snippets_enabled": false,
  "container_registry_enabled": false,
  "created_at": "2013-09-30T13:46:02Z",
  "last_activity_at": "2013-09-30T13:46:02Z",
  "creator_id": 3,
  "namespace": {
    "id": 3,
    "name": "Diaspora",
    "path": "diaspora",
    "kind": "group",
    "full_path": "diaspora"
  },
  "import_status": "none",
  "import_error": null,
  "permissions": {
    "project_access": {
      "access_level": 10,
      "notification_level": 3
    },
    "group_access": {
      "access_level": 50,
      "notification_level": 3
    }
  },
  "archived": true,
  "avatar_url": "http://example.com/uploads/project/avatar/3/uploads/avatar.png",
  "shared_runners_enabled": true,
  "forks_count": 0,
  "star_count": 0,
  "runners_token": "b8bc4a7a29eb76ea83cf79e4908c2b",
  "public_jobs": true,
  "shared_with_groups": [],
  "only_allow_merge_if_pipeline_succeeds": false,
  "only_allow_merge_if_all_discussions_are_resolved": false,
  "request_access_enabled": false
}
```

### Unarchive a project

Unarchives the project if the user is either admin or the project owner of this project. This action is
idempotent, thus unarchiving an non-archived project will not change the project.

```
POST /projects/:id/unarchive
```

| Attribute | Type | Required | Description |
| --------- | ---- | -------- | ----------- |
| `id` | integer/string | yes | The ID or [URL-encoded path of the project](README.md#namespaced-path-encoding) |

```bash
curl --request POST --header "PRIVATE-TOKEN: 9koXpg98eAheJpvBs5tK" "https://gitlab.example.com/api/v4/projects/5/unarchive"
```

Example response:

```json
{
  "id": 3,
  "description": null,
  "default_branch": "master",
  "visibility": "private",
  "ssh_url_to_repo": "git@example.com:diaspora/diaspora-project-site.git",
  "http_url_to_repo": "http://example.com/diaspora/diaspora-project-site.git",
  "web_url": "http://example.com/diaspora/diaspora-project-site",
  "tag_list": [
    "example",
    "disapora project"
  ],
  "owner": {
    "id": 3,
    "name": "Diaspora",
    "created_at": "2013-09-30T13:46:02Z"
  },
  "name": "Diaspora Project Site",
  "name_with_namespace": "Diaspora / Diaspora Project Site",
  "path": "diaspora-project-site",
  "path_with_namespace": "diaspora/diaspora-project-site",
  "issues_enabled": true,
  "open_issues_count": 1,
  "merge_requests_enabled": true,
  "jobs_enabled": true,
  "wiki_enabled": true,
  "snippets_enabled": false,
  "container_registry_enabled": false,
  "created_at": "2013-09-30T13:46:02Z",
  "last_activity_at": "2013-09-30T13:46:02Z",
  "creator_id": 3,
  "namespace": {
    "id": 3,
    "name": "Diaspora",
    "path": "diaspora",
    "kind": "group",
    "full_path": "diaspora"
  },
  "import_status": "none",
  "import_error": null,
  "permissions": {
    "project_access": {
      "access_level": 10,
      "notification_level": 3
    },
    "group_access": {
      "access_level": 50,
      "notification_level": 3
    }
  },
  "archived": false,
  "avatar_url": "http://example.com/uploads/project/avatar/3/uploads/avatar.png",
  "shared_runners_enabled": true,
  "forks_count": 0,
  "star_count": 0,
  "runners_token": "b8bc4a7a29eb76ea83cf79e4908c2b",
  "public_jobs": true,
  "shared_with_groups": [],
  "only_allow_merge_if_pipeline_succeeds": false,
  "only_allow_merge_if_all_discussions_are_resolved": false,
  "request_access_enabled": false
}
```

### Remove project

Removes a project including all associated resources (issues, merge requests etc.)

```
DELETE /projects/:id
```

Parameters:

| Attribute | Type | Required | Description |
| --------- | ---- | -------- | ----------- |
| `id` | integer/string | yes | The ID or [URL-encoded path of the project](README.md#namespaced-path-encoding) |

## Uploads

### Upload a file

Uploads a file to the specified project to be used in an issue or merge request description, or a comment.

```
POST /projects/:id/uploads
```

Parameters:

| Attribute | Type | Required | Description |
| --------- | ---- | -------- | ----------- |
| `id` | integer/string | yes | The ID or [URL-encoded path of the project](README.md#namespaced-path-encoding) |
| `file` | string | yes | The file to be uploaded |

To upload a file from your filesystem, use the `--form` argument. This causes
cURL to post data using the header `Content-Type: multipart/form-data`.
The `file=` parameter must point to a file on your filesystem and be preceded
by `@`. For example:

```bash
curl --request POST --header "PRIVATE-TOKEN: 9koXpg98eAheJpvBs5tK" --form "file=@dk.png" https://gitlab.example.com/api/v3/projects/5/uploads
```

Returned object:

```json
{
  "alt": "dk",
  "url": "/uploads/66dbcd21ec5d24ed6ea225176098d52b/dk.png",
  "markdown": "![dk](/uploads/66dbcd21ec5d24ed6ea225176098d52b/dk.png)"
}
```

**Note**: The returned `url` is relative to the project path.
In Markdown contexts, the link is automatically expanded when the format in
`markdown` is used.

## Project members

Please consult the [Project Members](members.md) documentation.

### Share project with group

Allow to share project with group.

```
POST /projects/:id/share
```

Parameters:

| Attribute | Type | Required | Description |
| --------- | ---- | -------- | ----------- |
| `id` | integer/string | yes | The ID or [URL-encoded path of the project](README.md#namespaced-path-encoding) |
| `group_id` | integer | yes | The ID of the group to share with |
| `group_access` | integer | yes | The permissions level to grant the group |
| `expires_at` | string | no | Share expiration date in ISO 8601 format: 2016-09-26 |

### Delete a shared project link within a group

Unshare the project from the group. Returns `204` and no content on success.

```
DELETE /projects/:id/share/:group_id
```

Parameters:

| Attribute | Type | Required | Description |
| --------- | ---- | -------- | ----------- |
| `id` | integer/string | yes | The ID or [URL-encoded path of the project](README.md#namespaced-path-encoding) |
| `group_id` | integer | yes | The ID of the group |

```bash
curl --request DELETE --header "PRIVATE-TOKEN: 9koXpg98eAheJpvBs5tK" https://gitlab.example.com/api/v4/projects/5/share/17
```

## Hooks

Also called Project Hooks and Webhooks.
These are different for [System Hooks](system_hooks.md) that are system wide.

### List project hooks

Get a list of project hooks.

```
GET /projects/:id/hooks
```

Parameters:

| Attribute | Type | Required | Description |
| --------- | ---- | -------- | ----------- |
| `id` | integer/string | yes | The ID or [URL-encoded path of the project](README.md#namespaced-path-encoding) |

### Get project hook

Get a specific hook for a project.

```
GET /projects/:id/hooks/:hook_id
```

Parameters:

| Attribute | Type | Required | Description |
| --------- | ---- | -------- | ----------- |
| `id` | integer/string | yes | The ID or [URL-encoded path of the project](README.md#namespaced-path-encoding) |
| `hook_id` | integer | yes | The ID of a project hook |

```json
{
  "id": 1,
  "url": "http://example.com/hook",
  "project_id": 3,
  "push_events": true,
  "issues_events": true,
  "merge_requests_events": true,
  "tag_push_events": true,
  "note_events": true,
  "job_events": true,
  "pipeline_events": true,
  "wiki_page_events": true,
  "enable_ssl_verification": true,
  "created_at": "2012-10-12T17:04:47Z"
}
```

### Add project hook

Adds a hook to a specified project.

```
POST /projects/:id/hooks
```

Parameters:

| Attribute | Type | Required | Description |
| --------- | ---- | -------- | ----------- |
| `id` | integer/string | yes | The ID or [URL-encoded path of the project](README.md#namespaced-path-encoding) |
| `url` | string | yes | The hook URL |
| `push_events` | boolean | no | Trigger hook on push events |
| `issues_events` | boolean | no | Trigger hook on issues events |
| `merge_requests_events` | boolean | no | Trigger hook on merge requests events |
| `tag_push_events` | boolean | no | Trigger hook on tag push events |
| `note_events` | boolean | no | Trigger hook on note events |
| `job_events` | boolean | no | Trigger hook on job events |
| `pipeline_events` | boolean | no | Trigger hook on pipeline events |
| `wiki_events` | boolean | no | Trigger hook on wiki events |
| `enable_ssl_verification` | boolean | no | Do SSL verification when triggering the hook |
| `token` | string | no | Secret token to validate received payloads; this will not be returned in the response |

### Edit project hook

Edits a hook for a specified project.

```
PUT /projects/:id/hooks/:hook_id
```

Parameters:

| Attribute | Type | Required | Description |
| --------- | ---- | -------- | ----------- |
| `id` | integer/string | yes | The ID or [URL-encoded path of the project](README.md#namespaced-path-encoding) |
| `hook_id` | integer | yes | The ID of the project hook |
| `url` | string | yes | The hook URL |
| `push_events` | boolean | no | Trigger hook on push events |
| `issues_events` | boolean | no | Trigger hook on issues events |
| `merge_requests_events` | boolean | no | Trigger hook on merge requests events |
| `tag_push_events` | boolean | no | Trigger hook on tag push events |
| `note_events` | boolean | no | Trigger hook on note events |
| `job_events` | boolean | no | Trigger hook on job events |
| `pipeline_events` | boolean | no | Trigger hook on pipeline events |
| `wiki_events` | boolean | no | Trigger hook on wiki events |
| `enable_ssl_verification` | boolean | no | Do SSL verification when triggering the hook |
| `token` | string | no | Secret token to validate received payloads; this will not be returned in the response |

### Delete project hook

Removes a hook from a project. This is an idempotent method and can be called multiple times.
Either the hook is available or not.

```
DELETE /projects/:id/hooks/:hook_id
```

Parameters:

| Attribute | Type | Required | Description |
| --------- | ---- | -------- | ----------- |
| `id` | integer/string | yes | The ID or [URL-encoded path of the project](README.md#namespaced-path-encoding) |
| `hook_id` | integer | yes | The ID of the project hook |

Note the JSON response differs if the hook is available or not. If the project hook
is available before it is returned in the JSON response or an empty response is returned.

## Branches

For more information please consult the [Branches](branches.md) documentation.

### List branches

Lists all branches of a project.

```
GET /projects/:id/repository/branches
```

Parameters:

| Attribute | Type | Required | Description |
| --------- | ---- | -------- | ----------- |
| `id` | integer/string | yes | The ID or [URL-encoded path of the project](README.md#namespaced-path-encoding) |

```json
[
  {
    "name": "async",
    "commit": {
      "id": "a2b702edecdf41f07b42653eb1abe30ce98b9fca",
      "parent_ids": [
        "3f94fc7c85061973edc9906ae170cc269b07ca55"
      ],
      "message": "give Caolan credit where it's due (up top)",
      "author_name": "Jeremy Ashkenas",
      "author_email": "jashkenas@example.com",
      "authored_date": "2010-12-08T21:28:50+00:00",
      "committer_name": "Jeremy Ashkenas",
      "committer_email": "jashkenas@example.com",
      "committed_date": "2010-12-08T21:28:50+00:00"
    },
    "protected": false,
    "developers_can_push": false,
    "developers_can_merge": false
  },
  {
    "name": "gh-pages",
    "commit": {
      "id": "101c10a60019fe870d21868835f65c25d64968fc",
      "parent_ids": [
          "9c15d2e26945a665131af5d7b6d30a06ba338aaa"
      ],
      "message": "Underscore.js 1.5.2",
      "author_name": "Jeremy Ashkenas",
      "author_email": "jashkenas@example.com",
      "authored_date": "2013-09-07T12:58:21+00:00",
      "committer_name": "Jeremy Ashkenas",
      "committer_email": "jashkenas@example.com",
      "committed_date": "2013-09-07T12:58:21+00:00"
    },
    "protected": false,
    "developers_can_push": false,
    "developers_can_merge": false
  }
]
```

### Single branch

A specific branch of a project.

```
GET /projects/:id/repository/branches/:branch
```

Parameters:

| Attribute | Type | Required | Description |
| --------- | ---- | -------- | ----------- |
| `id` | integer/string | yes | The ID or [URL-encoded path of the project](README.md#namespaced-path-encoding) |
| `branch` | string | yes | The name of the branch |
| `developers_can_push` | boolean | no | Flag if developers can push to the branch |
| `developers_can_merge` | boolean | no | Flag if developers can merge to the branch |

### Protect single branch

Protects a single branch of a project.

```
PUT /projects/:id/repository/branches/:branch/protect
```

Parameters:

| Attribute | Type | Required | Description |
| --------- | ---- | -------- | ----------- |
| `id` | integer/string | yes | The ID or [URL-encoded path of the project](README.md#namespaced-path-encoding) |
| `branch` | string | yes | The name of the branch |

### Unprotect single branch

Unprotects a single branch of a project.

```
PUT /projects/:id/repository/branches/:branch/unprotect
```

Parameters:

| Attribute | Type | Required | Description |
| --------- | ---- | -------- | ----------- |
| `id` | integer/string | yes | The ID or [URL-encoded path of the project](README.md#namespaced-path-encoding) |
| `branch` | string | yes | The name of the branch |

## Admin fork relation

Allows modification of the forked relationship between existing projects. Available only for admins.

### Create a forked from/to relation between existing projects.

```
POST /projects/:id/fork/:forked_from_id
```

Parameters:

| Attribute | Type | Required | Description |
| --------- | ---- | -------- | ----------- |
| `id` | integer/string | yes | The ID or [URL-encoded path of the project](README.md#namespaced-path-encoding) |
| `forked_from_id` | ID | yes | The ID of the project that was forked from |

### Delete an existing forked from relationship

```
DELETE /projects/:id/fork
```

Parameter:

| Attribute | Type | Required | Description |
| --------- | ---- | -------- | ----------- |
| `id` | integer/string | yes | The ID or [URL-encoded path of the project](README.md#namespaced-path-encoding) |

## Search for projects by name

Search for projects by name which are accessible to the authenticated user. This
endpoint can be accessed without authentication if the project is publicly
accessible.

```
GET /projects/search/:query
```

Parameters:

| Attribute | Type | Required | Description |
| --------- | ---- | -------- | ----------- |
| `query` | string | yes | A string contained in the project name |
| `order_by` | string | no | Return requests ordered by `id`, `name`, `created_at` or `last_activity_at` fields |
| `sort` | string | no | Return requests sorted in `asc` or `desc` order |

## Start the Housekeeping task for a Project

>**Note:** This feature was introduced in GitLab 9.0

```
POST /projects/:id/housekeeping
```

Parameters:

| Attribute | Type | Required | Description |
| --------- | ---- | -------- | ----------- |
| `id` | integer/string | yes | The ID of the project or NAMESPACE/PROJECT_NAME |<|MERGE_RESOLUTION|>--- conflicted
+++ resolved
@@ -343,13 +343,10 @@
 | `only_allow_merge_if_all_discussions_are_resolved` | boolean | no | Set whether merge requests can only be merged when all the discussions are resolved |
 | `lfs_enabled` | boolean | no | Enable LFS |
 | `request_access_enabled` | boolean | no | Allow users to request member access |
-<<<<<<< HEAD
-| `ci_config_file` | boolean | no | The relative path to the CI config file (E.g. my/path or my/path/.gitlab-ci.yml or my/path/my-config.yml) |
-=======
 | `tag_list`    | array   | no       | The list of tags for a project; put array of tags, that should be finally assigned to a project |
 | `avatar`    | mixed   | no      | Image file for avatar of the project                |
 | `printing_merge_request_link_enabled` | boolean | no | Show link to create/view merge request when pushing from the command line |
->>>>>>> 08ad0af4
+| `ci_config_file` | boolean | no | The relative path to the CI config file (E.g. my/path or my/path/.gitlab-ci.yml or my/path/my-config.yml) |
 
 ### Create project for user
 
@@ -383,13 +380,10 @@
 | `only_allow_merge_if_all_discussions_are_resolved` | boolean | no | Set whether merge requests can only be merged when all the discussions are resolved |
 | `lfs_enabled` | boolean | no | Enable LFS |
 | `request_access_enabled` | boolean | no | Allow users to request member access |
-<<<<<<< HEAD
-| `ci_config_file` | boolean | no | The relative path to the CI config file (E.g. my/path or my/path/.gitlab-ci.yml or my/path/my-config.yml) |
-=======
 | `tag_list`    | array   | no       | The list of tags for a project; put array of tags, that should be finally assigned to a project |
 | `avatar`    | mixed   | no      | Image file for avatar of the project                |
 | `printing_merge_request_link_enabled` | boolean | no | Show link to create/view merge request when pushing from the command line |
->>>>>>> 08ad0af4
+| `ci_config_file` | boolean | no | The relative path to the CI config file (E.g. my/path or my/path/.gitlab-ci.yml or my/path/my-config.yml) |
 
 ### Edit project
 
@@ -422,15 +416,9 @@
 | `only_allow_merge_if_all_discussions_are_resolved` | boolean | no | Set whether merge requests can only be merged when all the discussions are resolved |
 | `lfs_enabled` | boolean | no | Enable LFS |
 | `request_access_enabled` | boolean | no | Allow users to request member access |
-<<<<<<< HEAD
-| `ci_config_file` | boolean | no | The relative path to the CI config file (E.g. my/path or my/path/.gitlab-ci.yml or my/path/my-config.yml) |
-
-On success, method returns 200 with the updated project. If parameters are
-invalid, 400 is returned.
-=======
 | `tag_list`    | array   | no       | The list of tags for a project; put array of tags, that should be finally assigned to a project |
 | `avatar`    | mixed   | no      | Image file for avatar of the project                |
->>>>>>> 08ad0af4
+| `ci_config_file` | boolean | no | The relative path to the CI config file (E.g. my/path or my/path/.gitlab-ci.yml or my/path/my-config.yml) |
 
 ### Fork project
 
