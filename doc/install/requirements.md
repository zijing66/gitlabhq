# Requirements

## Operating Systems

### Supported Unix distributions

- Ubuntu
- Debian
- CentOS
- Red Hat Enterprise Linux (please use the CentOS packages and instructions)
- Scientific Linux (please use the CentOS packages and instructions)
- Oracle Linux (please use the CentOS packages and instructions)

For the installations options please see [the installation page on the GitLab website](https://about.gitlab.com/installation/).

### Unsupported Unix distributions

- OS X
- Arch Linux
- Fedora
- Gentoo
- FreeBSD

On the above unsupported distributions is still possible to install GitLab yourself.
Please see the [installation from source guide](https://github.com/gitlabhq/gitlabhq/blob/master/doc/install/installation.md) and the [unofficial installation guides](https://github.com/gitlabhq/gitlab-public-wiki/wiki/Unofficial-Installation-Guides) on the public wiki for more information.

### Non-Unix operating systems such as Windows

GitLab is developed for Unix operating systems.
GitLab does **not** run on Windows and we have no plans of supporting it in the near future.
Please consider using a virtual machine to run GitLab.

## Ruby versions

GitLab requires Ruby (MRI) 2.0 or 2.1
You will have to use the standard MRI implementation of Ruby.
We love [JRuby](http://jruby.org/) and [Rubinius](http://rubini.us/) but GitLab needs several Gems that have native extensions.

## Hardware requirements

### Storage

The necessary hard drive space largely depends on the size of the repos you want to store in GitLab but as a *rule of thumb* you should have at least twice as much free space as all your repos combined take up. You need twice the storage because [GitLab satellites](structure.md) contain an extra copy of each repo.

If you want to be flexible about growing your hard drive space in the future consider mounting it using LVM so you can add more hard drives when you need them.

Apart from a local hard drive you can also mount a volume that supports the network file system (NFS) protocol. This volume might be located on a file server, a network attached storage (NAS) device, a storage area network (SAN) or on an Amazon Web Services (AWS) Elastic Block Store (EBS) volume.

If you have enough RAM memory and a recent CPU the speed of GitLab is mainly limited by hard drive seek times. Having a fast drive (7200 RPM and up) or a solid state drive (SSD) will improve the responsiveness of GitLab.

### CPU

- 1 core works supports up to 100 users but the application can be a bit slower due to having all workers and background jobs running on the same core
- **2 cores** is the **recommended** number of cores and supports up to 500 users
- 4 cores supports up to 2,000 users
- 8 cores supports up to 5,000 users
- 16 cores supports up to 10,000 users
- 32 cores supports up to 20,000 users
- 64 cores supports up to 40,000 users
- More users? Run it on [multiple application servers](https://about.gitlab.com/high-availability/)

### Memory

You need at least 2GB of addressable memory (RAM + swap) to install and use GitLab!
With less memory GitLab will give strange errors during the reconfigure run and 500 errors during usage.

- 512MB RAM + 1.5GB of swap is the absolute minimum but we strongly **advise against** this amount of memory. See the unicorn worker section below for more advise.
<<<<<<< HEAD
- 1GB RAM + 1GB swap supports up to 100 users but it will be slow
- **2GB RAM** is the **recommended** memory size and supports up to 100 users
- 4GB RAM supports up to 1,000 users
- 8GB RAM supports up to 2,000 users
- 16GB RAM supports up to 4,000 users
- 32GB RAM supports up to 8,000 users
- 64GB RAM supports up to 16,000 users
- 128GB RAM supports up to 32,000 users

Notice: The 25 workers of Sidekiq will show up as separate processes in your process overview (such as top or htop) but they share the same RAM allocation since Sidekiq is a multithreaded application. Please see the section below about Unicorn workers.
=======
- 1GB RAM + 1GB swap supports up to 100 users
- **2GB RAM** is the **recommended** memory size and supports up to 500 users
- 4GB RAM supports up to 2,000 users
- 8GB RAM supports up to 5,000 users
- 16GB RAM supports up to 10,000 users
- 32GB RAM supports up to 20,000 users
- 64GB RAM supports up to 40,000 users
- More users? Run it on [multiple application servers](https://about.gitlab.com/high-availability/)

Notice: The 25 workers of Sidekiq will show up as separate processes in your process overview (such as top or htop) but they share the same RAM allocation since Sidekiq is a multithreaded application.
>>>>>>> d8c9d948

## Unicorn Workers

It's possible to increase the amount of unicorn workers and this will usually help for to reduce the response time of the applications and increase the ability to handle parallel requests.

For most instances we recommend using: CPU cores + 1 = unicorn workers.
So for a machine with 2 cores, 3 unicorn workers is ideal.

For all machines that have 1GB and up we recommend a minimum of three unicorn workers.
If you have a 512MB machine with a magnetic (non-SSD) swap drive we recommend to configure only one Unicorn worker to prevent excessive swapping.
With one Unicorn worker only git over ssh access will work because the git over HTTP access requires two running workers (one worker to receive the user request and one worker for the authorization check).
If you have a 512MB machine with a SSD drive you can use two Unicorn workers, this will allow HTTP access although it will be slow due to swapping.

To change the Unicorn workers when you have the Omnibus package please see [the Unicorn settings in the Omnibus GitLab documentation](https://gitlab.com/gitlab-org/omnibus-gitlab/blob/master/doc/settings/unicorn.md#unicorn-settings).

## Database

If you want to run the database separately, the **recommended** database size is **1 MB per user**.

## Redis and Sidekiq

Redis stores all user sessions and the background task queue.
The storage requirements for Redis are minimal, about 25kB per user.
Sidekiq processes the background jobs with a multithreaded process.
This process starts with the entire Rails stack (200MB+) but it can grow over time due to memory leaks.
On a very active server (10,000 active users) the Sidekiq process can use 1GB+ of memory.

## Supported web browsers

- Chrome (Latest stable version)
- Firefox (Latest released version and [latest ESR version](https://www.mozilla.org/en-US/firefox/organizations/))
- Safari 7+ (known problem: required fields in html5 do not work)
- Opera (Latest released version)
- IE 10+<|MERGE_RESOLUTION|>--- conflicted
+++ resolved
@@ -65,7 +65,6 @@
 With less memory GitLab will give strange errors during the reconfigure run and 500 errors during usage.
 
 - 512MB RAM + 1.5GB of swap is the absolute minimum but we strongly **advise against** this amount of memory. See the unicorn worker section below for more advise.
-<<<<<<< HEAD
 - 1GB RAM + 1GB swap supports up to 100 users but it will be slow
 - **2GB RAM** is the **recommended** memory size and supports up to 100 users
 - 4GB RAM supports up to 1,000 users
@@ -74,20 +73,9 @@
 - 32GB RAM supports up to 8,000 users
 - 64GB RAM supports up to 16,000 users
 - 128GB RAM supports up to 32,000 users
-
-Notice: The 25 workers of Sidekiq will show up as separate processes in your process overview (such as top or htop) but they share the same RAM allocation since Sidekiq is a multithreaded application. Please see the section below about Unicorn workers.
-=======
-- 1GB RAM + 1GB swap supports up to 100 users
-- **2GB RAM** is the **recommended** memory size and supports up to 500 users
-- 4GB RAM supports up to 2,000 users
-- 8GB RAM supports up to 5,000 users
-- 16GB RAM supports up to 10,000 users
-- 32GB RAM supports up to 20,000 users
-- 64GB RAM supports up to 40,000 users
 - More users? Run it on [multiple application servers](https://about.gitlab.com/high-availability/)
 
-Notice: The 25 workers of Sidekiq will show up as separate processes in your process overview (such as top or htop) but they share the same RAM allocation since Sidekiq is a multithreaded application.
->>>>>>> d8c9d948
+Notice: The 25 workers of Sidekiq will show up as separate processes in your process overview (such as top or htop) but they share the same RAM allocation since Sidekiq is a multithreaded application. Please see the section below about Unicorn workers for information about many you need of those.
 
 ## Unicorn Workers
 
