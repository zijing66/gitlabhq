--- conflicted
+++ resolved
@@ -269,13 +269,9 @@
 ### Clone the Source
 
     # Clone GitLab repository
-<<<<<<< HEAD
-    sudo -u git -H git clone https://gitlab.com/gitlab-org/gitlab-ce.git -b 8-7-stable-ee gitlab
-=======
-    sudo -u git -H git clone https://gitlab.com/gitlab-org/gitlab-ce.git -b 8-8-stable gitlab
->>>>>>> 6aef2567
-
-**Note:** You can change `8-7-stable-ee` to `master` if you want the *bleeding edge* version, but never install master on a production server!
+    sudo -u git -H git clone https://gitlab.com/gitlab-org/gitlab-ee.git -b 8-8-stable-ee gitlab
+
+**Note:** You can change `8-8-stable-ee` to `master` if you want the *bleeding edge* version, but never install master on a production server!
 
 ### Configure It
 
