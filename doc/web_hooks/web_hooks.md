# Webhooks

> **Note:** As of GitLab 8.5:
>
> - the `repository` key is deprecated in favor of the `project` key
> - the `project.ssh_url` key is deprecated in favor of the `project.git_ssh_url` key
> - the `project.http_url` key is deprecated in favor of the `project.git_http_url` key

Project webhooks allow you to trigger an URL if new code is pushed or a new issue is created.

You can configure webhooks to listen for specific events like pushes, issues or merge requests. GitLab will send a POST request with data to the webhook URL.

Webhooks can be used to update an external issue tracker, trigger CI builds, update a backup mirror, or even deploy to your production server.

<<<<<<< HEAD
In GitLab Enterprise Edition you can configure web hooks globally for the whole
group. You can add the group level web hooks on the group settings page
**Settings > Webhooks**.
=======
## Webhook endpoint tips

If you are writing your own endpoint (web server) that will receive
GitLab webhooks keep in mind the following things:

-   Your endpoint should send its HTTP response as fast as possible. If
    you wait too long, GitLab may decide the hook failed and retry it.
-   Your endpoint should ALWAYS return a valid HTTP response. If you do
    not do this then GitLab will think the hook failed and retry it.
    Most HTTP libraries take care of this for you automatically but if
    you are writing a low-level hook this is important to remember.
-   GitLab ignores the HTTP status code returned by your endpoint.
>>>>>>> 6aef2567

## SSL Verification

By default, the SSL certificate of the webhook endpoint is verified based on
an internal list of Certificate Authorities,
which means the certificate cannot be self-signed.

You can turn this off in the webhook settings in your GitLab projects.

![SSL Verification](ssl.png)

## Push events

Triggered when you push to the repository except when pushing tags.

**Request header**:

```
X-Gitlab-Event: Push Hook
```

**Request body:**

```json
{
  "object_kind": "push",
  "before": "95790bf891e76fee5e1747ab589903a6a1f80f22",
  "after": "da1560886d4f094c3e6c9ef40349f7d38b5d27d7",
  "ref": "refs/heads/master",
  "checkout_sha": "da1560886d4f094c3e6c9ef40349f7d38b5d27d7",
  "user_id": 4,
  "user_name": "John Smith",
  "user_email": "john@example.com",
  "user_avatar": "https://s.gravatar.com/avatar/d4c74594d841139328695756648b6bd6?s=8://s.gravatar.com/avatar/d4c74594d841139328695756648b6bd6?s=80",
  "project_id": 15,
  "project":{
    "name":"Diaspora",
    "description":"",
    "web_url":"http://example.com/mike/diaspora",
    "avatar_url":null,
    "git_ssh_url":"git@example.com:mike/diaspora.git",
    "git_http_url":"http://example.com/mike/diaspora.git",
    "namespace":"Mike",
    "visibility_level":0,
    "path_with_namespace":"mike/diaspora",
    "default_branch":"master",
    "homepage":"http://example.com/mike/diaspora",
    "url":"git@example.com:mike/diaspora.git",
    "ssh_url":"git@example.com:mike/diaspora.git",
    "http_url":"http://example.com/mike/diaspora.git"
  },
  "repository":{
    "name": "Diaspora",
    "url": "git@example.com:mike/diaspora.git",
    "description": "",
    "homepage": "http://example.com/mike/diaspora",
    "git_http_url":"http://example.com/mike/diaspora.git",
    "git_ssh_url":"git@example.com:mike/diaspora.git",
    "visibility_level":0
  },
  "commits": [
    {
      "id": "b6568db1bc1dcd7f8b4d5a946b0b91f9dacd7327",
      "message": "Update Catalan translation to e38cb41.",
      "timestamp": "2011-12-12T14:27:31+02:00",
      "url": "http://example.com/mike/diaspora/commit/b6568db1bc1dcd7f8b4d5a946b0b91f9dacd7327",
      "author": {
        "name": "Jordi Mallach",
        "email": "jordi@softcatala.org"
      },
      "added": ["CHANGELOG"],
      "modified": ["app/controller/application.rb"],
      "removed": []
    },
    {
      "id": "da1560886d4f094c3e6c9ef40349f7d38b5d27d7",
      "message": "fixed readme",
      "timestamp": "2012-01-03T23:36:29+02:00",
      "url": "http://example.com/mike/diaspora/commit/da1560886d4f094c3e6c9ef40349f7d38b5d27d7",
      "author": {
        "name": "GitLab dev user",
        "email": "gitlabdev@dv6700.(none)"
      },
      "added": ["CHANGELOG"],
      "modified": ["app/controller/application.rb"],
      "removed": []
    }
  ],
  "total_commits_count": 4
}
```

## Tag events

Triggered when you create (or delete) tags to the repository.

**Request header**:

```
X-Gitlab-Event: Tag Push Hook
```

**Request body:**

```json
{
  "object_kind": "tag_push",
  "before": "0000000000000000000000000000000000000000",
  "after": "82b3d5ae55f7080f1e6022629cdb57bfae7cccc7",
  "ref": "refs/tags/v1.0.0",
  "checkout_sha": "82b3d5ae55f7080f1e6022629cdb57bfae7cccc7",
  "user_id": 1,
  "user_name": "John Smith",
  "user_avatar": "https://s.gravatar.com/avatar/d4c74594d841139328695756648b6bd6?s=8://s.gravatar.com/avatar/d4c74594d841139328695756648b6bd6?s=80",
  "project_id": 1,
  "project":{
    "name":"Example",
    "description":"",
    "web_url":"http://example.com/jsmith/example",
    "avatar_url":null,
    "git_ssh_url":"git@example.com:jsmith/example.git",
    "git_http_url":"http://example.com/jsmith/example.git",
    "namespace":"Jsmith",
    "visibility_level":0,
    "path_with_namespace":"jsmith/example",
    "default_branch":"master",
    "homepage":"http://example.com/jsmith/example",
    "url":"git@example.com:jsmith/example.git",
    "ssh_url":"git@example.com:jsmith/example.git",
    "http_url":"http://example.com/jsmith/example.git"
  },
  "repository":{
    "name": "Example",
    "url": "ssh://git@example.com/jsmith/example.git",
    "description": "",
    "homepage": "http://example.com/jsmith/example",
    "git_http_url":"http://example.com/jsmith/example.git",
    "git_ssh_url":"git@example.com:jsmith/example.git",
    "visibility_level":0
  },
  "commits": [],
  "total_commits_count": 0
}
```

## Issues events

Triggered when a new issue is created or an existing issue was updated/closed/reopened.

**Request header**:

```
X-Gitlab-Event: Issue Hook
```

**Request body:**

```json
{
  "object_kind": "issue",
  "user": {
    "name": "Administrator",
    "username": "root",
    "avatar_url": "http://www.gravatar.com/avatar/e64c7d89f26bd1972efa854d13d7dd61?s=40\u0026d=identicon"
  },
  "project":{
    "name":"Gitlab Test",
    "description":"Aut reprehenderit ut est.",
    "web_url":"http://example.com/gitlabhq/gitlab-test",
    "avatar_url":null,
    "git_ssh_url":"git@example.com:gitlabhq/gitlab-test.git",
    "git_http_url":"http://example.com/gitlabhq/gitlab-test.git",
    "namespace":"GitlabHQ",
    "visibility_level":20,
    "path_with_namespace":"gitlabhq/gitlab-test",
    "default_branch":"master",
    "homepage":"http://example.com/gitlabhq/gitlab-test",
    "url":"http://example.com/gitlabhq/gitlab-test.git",
    "ssh_url":"git@example.com:gitlabhq/gitlab-test.git",
    "http_url":"http://example.com/gitlabhq/gitlab-test.git"
  },
  "repository":{
    "name": "Gitlab Test",
    "url": "http://example.com/gitlabhq/gitlab-test.git",
    "description": "Aut reprehenderit ut est.",
    "homepage": "http://example.com/gitlabhq/gitlab-test"
  },
  "object_attributes": {
    "id": 301,
    "title": "New API: create/update/delete file",
    "assignee_id": 51,
    "author_id": 51,
    "project_id": 14,
    "created_at": "2013-12-03T17:15:43Z",
    "updated_at": "2013-12-03T17:15:43Z",
    "position": 0,
    "branch_name": null,
    "description": "Create new API for manipulations with repository",
    "milestone_id": null,
    "state": "opened",
    "iid": 23,
    "url": "http://example.com/diaspora/issues/23",
    "action": "open"
  },
  "assignee": {
    "name": "User1",
    "username": "user1",
    "avatar_url": "http://www.gravatar.com/avatar/e64c7d89f26bd1972efa854d13d7dd61?s=40\u0026d=identicon"
  }
}
```
## Comment events

Triggered when a new comment is made on commits, merge requests, issues, and code snippets.
The note data will be stored in `object_attributes` (e.g. `note`, `noteable_type`). The
payload will also include information about the target of the comment. For example,
a comment on a issue will include the specific issue information under the `issue` key.
Valid target types:

1. `commit`
2. `merge_request`
3. `issue`
4. `snippet`

### Comment on commit

**Request header**:

```
X-Gitlab-Event: Note Hook
```

**Request body:**

```json
{
  "object_kind": "note",
  "user": {
    "name": "Administrator",
    "username": "root",
    "avatar_url": "http://www.gravatar.com/avatar/e64c7d89f26bd1972efa854d13d7dd61?s=40\u0026d=identicon"
  },
  "project_id": 5,
  "project":{
    "name":"Gitlab Test",
    "description":"Aut reprehenderit ut est.",
    "web_url":"http://example.com/gitlabhq/gitlab-test",
    "avatar_url":null,
    "git_ssh_url":"git@example.com:gitlabhq/gitlab-test.git",
    "git_http_url":"http://example.com/gitlabhq/gitlab-test.git",
    "namespace":"GitlabHQ",
    "visibility_level":20,
    "path_with_namespace":"gitlabhq/gitlab-test",
    "default_branch":"master",
    "homepage":"http://example.com/gitlabhq/gitlab-test",
    "url":"http://example.com/gitlabhq/gitlab-test.git",
    "ssh_url":"git@example.com:gitlabhq/gitlab-test.git",
    "http_url":"http://example.com/gitlabhq/gitlab-test.git"
  },
  "repository":{
    "name": "Gitlab Test",
    "url": "http://example.com/gitlab-org/gitlab-test.git",
    "description": "Aut reprehenderit ut est.",
    "homepage": "http://example.com/gitlab-org/gitlab-test"
  },
  "object_attributes": {
    "id": 1243,
    "note": "This is a commit comment. How does this work?",
    "noteable_type": "Commit",
    "author_id": 1,
    "created_at": "2015-05-17 18:08:09 UTC",
    "updated_at": "2015-05-17 18:08:09 UTC",
    "project_id": 5,
    "attachment":null,
    "line_code": "bec9703f7a456cd2b4ab5fb3220ae016e3e394e3_0_1",
    "commit_id": "cfe32cf61b73a0d5e9f13e774abde7ff789b1660",
    "noteable_id": null,
    "system": false,
    "st_diff": {
      "diff": "--- /dev/null\n+++ b/six\n@@ -0,0 +1 @@\n+Subproject commit 409f37c4f05865e4fb208c771485f211a22c4c2d\n",
      "new_path": "six",
      "old_path": "six",
      "a_mode": "0",
      "b_mode": "160000",
      "new_file": true,
      "renamed_file": false,
      "deleted_file": false
    },
    "url": "http://example.com/gitlab-org/gitlab-test/commit/cfe32cf61b73a0d5e9f13e774abde7ff789b1660#note_1243"
  },
  "commit": {
    "id": "cfe32cf61b73a0d5e9f13e774abde7ff789b1660",
    "message": "Add submodule\n\nSigned-off-by: Dmitriy Zaporozhets \u003cdmitriy.zaporozhets@gmail.com\u003e\n",
    "timestamp": "2014-02-27T10:06:20+02:00",
    "url": "http://example.com/gitlab-org/gitlab-test/commit/cfe32cf61b73a0d5e9f13e774abde7ff789b1660",
    "author": {
      "name": "Dmitriy Zaporozhets",
      "email": "dmitriy.zaporozhets@gmail.com"
    }
  }
}
```

### Comment on merge request

**Request header**:

```
X-Gitlab-Event: Note Hook
```

**Request body:**

```json
{
  "object_kind": "note",
  "user": {
    "name": "Administrator",
    "username": "root",
    "avatar_url": "http://www.gravatar.com/avatar/e64c7d89f26bd1972efa854d13d7dd61?s=40\u0026d=identicon"
  },
  "project_id": 5,
  "project":{
    "name":"Gitlab Test",
    "description":"Aut reprehenderit ut est.",
    "web_url":"http://example.com/gitlab-org/gitlab-test",
    "avatar_url":null,
    "git_ssh_url":"git@example.com:gitlab-org/gitlab-test.git",
    "git_http_url":"http://example.com/gitlab-org/gitlab-test.git",
    "namespace":"Gitlab Org",
    "visibility_level":10,
    "path_with_namespace":"gitlab-org/gitlab-test",
    "default_branch":"master",
    "homepage":"http://example.com/gitlab-org/gitlab-test",
    "url":"http://example.com/gitlab-org/gitlab-test.git",
    "ssh_url":"git@example.com:gitlab-org/gitlab-test.git",
    "http_url":"http://example.com/gitlab-org/gitlab-test.git"
  },
  "repository":{
    "name": "Gitlab Test",
    "url": "http://localhost/gitlab-org/gitlab-test.git",
    "description": "Aut reprehenderit ut est.",
    "homepage": "http://example.com/gitlab-org/gitlab-test"
  },
  "object_attributes": {
    "id": 1244,
    "note": "This MR needs work.",
    "noteable_type": "MergeRequest",
    "author_id": 1,
    "created_at": "2015-05-17 18:21:36 UTC",
    "updated_at": "2015-05-17 18:21:36 UTC",
    "project_id": 5,
    "attachment": null,
    "line_code": null,
    "commit_id": "",
    "noteable_id": 7,
    "system": false,
    "st_diff": null,
    "url": "http://example.com/gitlab-org/gitlab-test/merge_requests/1#note_1244"
  },
  "merge_request": {
    "id": 7,
    "target_branch": "markdown",
    "source_branch": "master",
    "source_project_id": 5,
    "author_id": 8,
    "assignee_id": 28,
    "title": "Tempora et eos debitis quae laborum et.",
    "created_at": "2015-03-01 20:12:53 UTC",
    "updated_at": "2015-03-21 18:27:27 UTC",
    "milestone_id": 11,
    "state": "opened",
    "merge_status": "cannot_be_merged",
    "target_project_id": 5,
    "iid": 1,
    "description": "Et voluptas corrupti assumenda temporibus. Architecto cum animi eveniet amet asperiores. Vitae numquam voluptate est natus sit et ad id.",
    "position": 0,
    "locked_at": null,
    "source":{
      "name":"Gitlab Test",
      "description":"Aut reprehenderit ut est.",
      "web_url":"http://example.com/gitlab-org/gitlab-test",
      "avatar_url":null,
      "git_ssh_url":"git@example.com:gitlab-org/gitlab-test.git",
      "git_http_url":"http://example.com/gitlab-org/gitlab-test.git",
      "namespace":"Gitlab Org",
      "visibility_level":10,
      "path_with_namespace":"gitlab-org/gitlab-test",
      "default_branch":"master",
      "homepage":"http://example.com/gitlab-org/gitlab-test",
      "url":"http://example.com/gitlab-org/gitlab-test.git",
      "ssh_url":"git@example.com:gitlab-org/gitlab-test.git",
      "http_url":"http://example.com/gitlab-org/gitlab-test.git"
    },
    "target": {
      "name":"Gitlab Test",
      "description":"Aut reprehenderit ut est.",
      "web_url":"http://example.com/gitlab-org/gitlab-test",
      "avatar_url":null,
      "git_ssh_url":"git@example.com:gitlab-org/gitlab-test.git",
      "git_http_url":"http://example.com/gitlab-org/gitlab-test.git",
      "namespace":"Gitlab Org",
      "visibility_level":10,
      "path_with_namespace":"gitlab-org/gitlab-test",
      "default_branch":"master",
      "homepage":"http://example.com/gitlab-org/gitlab-test",
      "url":"http://example.com/gitlab-org/gitlab-test.git",
      "ssh_url":"git@example.com:gitlab-org/gitlab-test.git",
      "http_url":"http://example.com/gitlab-org/gitlab-test.git"
    },
    "last_commit": {
      "id": "562e173be03b8ff2efb05345d12df18815438a4b",
      "message": "Merge branch 'another-branch' into 'master'\n\nCheck in this test\n",
      "timestamp": "2015-04-08T21: 00:25-07:00",
      "url": "http://example.com/gitlab-org/gitlab-test/commit/562e173be03b8ff2efb05345d12df18815438a4b",
      "author": {
        "name": "John Smith",
        "email": "john@example.com"
      }
    },
    "work_in_progress": false,
    "assignee": {
      "name": "User1",
      "username": "user1",
      "avatar_url": "http://www.gravatar.com/avatar/e64c7d89f26bd1972efa854d13d7dd61?s=40\u0026d=identicon"
    }
  }
}
```

### Comment on issue

**Request header**:

```
X-Gitlab-Event: Note Hook
```

**Request body:**

```json
{
  "object_kind": "note",
  "user": {
    "name": "Administrator",
    "username": "root",
    "avatar_url": "http://www.gravatar.com/avatar/e64c7d89f26bd1972efa854d13d7dd61?s=40\u0026d=identicon"
  },
  "project_id": 5,
  "project":{
    "name":"Gitlab Test",
    "description":"Aut reprehenderit ut est.",
    "web_url":"http://example.com/gitlab-org/gitlab-test",
    "avatar_url":null,
    "git_ssh_url":"git@example.com:gitlab-org/gitlab-test.git",
    "git_http_url":"http://example.com/gitlab-org/gitlab-test.git",
    "namespace":"Gitlab Org",
    "visibility_level":10,
    "path_with_namespace":"gitlab-org/gitlab-test",
    "default_branch":"master",
    "homepage":"http://example.com/gitlab-org/gitlab-test",
    "url":"http://example.com/gitlab-org/gitlab-test.git",
    "ssh_url":"git@example.com:gitlab-org/gitlab-test.git",
    "http_url":"http://example.com/gitlab-org/gitlab-test.git"
  },
  "repository":{
    "name":"diaspora",
    "url":"git@example.com:mike/diaspora.git",
    "description":"",
    "homepage":"http://example.com/mike/diaspora"
  },
  "object_attributes": {
    "id": 1241,
    "note": "Hello world",
    "noteable_type": "Issue",
    "author_id": 1,
    "created_at": "2015-05-17 17:06:40 UTC",
    "updated_at": "2015-05-17 17:06:40 UTC",
    "project_id": 5,
    "attachment": null,
    "line_code": null,
    "commit_id": "",
    "noteable_id": 92,
    "system": false,
    "st_diff": null,
    "url": "http://example.com/gitlab-org/gitlab-test/issues/17#note_1241"
  },
  "issue": {
    "id": 92,
    "title": "test",
    "assignee_id": null,
    "author_id": 1,
    "project_id": 5,
    "created_at": "2015-04-12 14:53:17 UTC",
    "updated_at": "2015-04-26 08:28:42 UTC",
    "position": 0,
    "branch_name": null,
    "description": "test",
    "milestone_id": null,
    "state": "closed",
    "iid": 17
  }
}
```

### Comment on code snippet

**Request header**:

```
X-Gitlab-Event: Note Hook
```

**Request body:**

```json
{
  "object_kind": "note",
  "user": {
    "name": "Administrator",
    "username": "root",
    "avatar_url": "http://www.gravatar.com/avatar/e64c7d89f26bd1972efa854d13d7dd61?s=40\u0026d=identicon"
  },
  "project_id": 5,
  "project":{
    "name":"Gitlab Test",
    "description":"Aut reprehenderit ut est.",
    "web_url":"http://example.com/gitlab-org/gitlab-test",
    "avatar_url":null,
    "git_ssh_url":"git@example.com:gitlab-org/gitlab-test.git",
    "git_http_url":"http://example.com/gitlab-org/gitlab-test.git",
    "namespace":"Gitlab Org",
    "visibility_level":10,
    "path_with_namespace":"gitlab-org/gitlab-test",
    "default_branch":"master",
    "homepage":"http://example.com/gitlab-org/gitlab-test",
    "url":"http://example.com/gitlab-org/gitlab-test.git",
    "ssh_url":"git@example.com:gitlab-org/gitlab-test.git",
    "http_url":"http://example.com/gitlab-org/gitlab-test.git"
  },
  "repository":{
    "name":"Gitlab Test",
    "url":"http://example.com/gitlab-org/gitlab-test.git",
    "description":"Aut reprehenderit ut est.",
    "homepage":"http://example.com/gitlab-org/gitlab-test"
  },
  "object_attributes": {
    "id": 1245,
    "note": "Is this snippet doing what it's supposed to be doing?",
    "noteable_type": "Snippet",
    "author_id": 1,
    "created_at": "2015-05-17 18:35:50 UTC",
    "updated_at": "2015-05-17 18:35:50 UTC",
    "project_id": 5,
    "attachment": null,
    "line_code": null,
    "commit_id": "",
    "noteable_id": 53,
    "system": false,
    "st_diff": null,
    "url": "http://example.com/gitlab-org/gitlab-test/snippets/53#note_1245"
  },
  "snippet": {
    "id": 53,
    "title": "test",
    "content": "puts 'Hello world'",
    "author_id": 1,
    "project_id": 5,
    "created_at": "2015-04-09 02:40:38 UTC",
    "updated_at": "2015-04-09 02:40:38 UTC",
    "file_name": "test.rb",
    "expires_at": null,
    "type": "ProjectSnippet",
    "visibility_level": 0
  }
}
```

## Merge request events

Triggered when a new merge request is created, an existing merge request was
updated/merged/closed/approved, or a commit is added in the source branch.

> **Note:** A webhook for the `approved` action is only fired once the total
> number of required approvals is met, _not_ after each individual approval.

**Request header**:

```
X-Gitlab-Event: Merge Request Hook
```

**Request body:**

```json
{
  "object_kind": "merge_request",
  "user": {
    "name": "Administrator",
    "username": "root",
    "avatar_url": "http://www.gravatar.com/avatar/e64c7d89f26bd1972efa854d13d7dd61?s=40\u0026d=identicon"
  },
  "object_attributes": {
    "id": 99,
    "target_branch": "master",
    "source_branch": "ms-viewport",
    "source_project_id": 14,
    "author_id": 51,
    "assignee_id": 6,
    "title": "MS-Viewport",
    "created_at": "2013-12-03T17:23:34Z",
    "updated_at": "2013-12-03T17:23:34Z",
    "st_commits": null,
    "st_diffs": null,
    "milestone_id": null,
    "state": "opened",
    "merge_status": "unchecked",
    "target_project_id": 14,
    "iid": 1,
    "description": "",
    "source":{
      "name":"Awesome Project",
      "description":"Aut reprehenderit ut est.",
      "web_url":"http://example.com/awesome_space/awesome_project",
      "avatar_url":null,
      "git_ssh_url":"git@example.com:awesome_space/awesome_project.git",
      "git_http_url":"http://example.com/awesome_space/awesome_project.git",
      "namespace":"Awesome Space",
      "visibility_level":20,
      "path_with_namespace":"awesome_space/awesome_project",
      "default_branch":"master",
      "homepage":"http://example.com/awesome_space/awesome_project",
      "url":"http://example.com/awesome_space/awesome_project.git",
      "ssh_url":"git@example.com:awesome_space/awesome_project.git",
      "http_url":"http://example.com/awesome_space/awesome_project.git"
    },
    "target": {
      "name":"Awesome Project",
      "description":"Aut reprehenderit ut est.",
      "web_url":"http://example.com/awesome_space/awesome_project",
      "avatar_url":null,
      "git_ssh_url":"git@example.com:awesome_space/awesome_project.git",
      "git_http_url":"http://example.com/awesome_space/awesome_project.git",
      "namespace":"Awesome Space",
      "visibility_level":20,
      "path_with_namespace":"awesome_space/awesome_project",
      "default_branch":"master",
      "homepage":"http://example.com/awesome_space/awesome_project",
      "url":"http://example.com/awesome_space/awesome_project.git",
      "ssh_url":"git@example.com:awesome_space/awesome_project.git",
      "http_url":"http://example.com/awesome_space/awesome_project.git"
    },
    "last_commit": {
      "id": "da1560886d4f094c3e6c9ef40349f7d38b5d27d7",
      "message": "fixed readme",
      "timestamp": "2012-01-03T23:36:29+02:00",
      "url": "http://example.com/awesome_space/awesome_project/commits/da1560886d4f094c3e6c9ef40349f7d38b5d27d7",
      "author": {
        "name": "GitLab dev user",
        "email": "gitlabdev@dv6700.(none)"
      }
    },
    "work_in_progress": false,
    "url": "http://example.com/diaspora/merge_requests/1",
    "action": "open",
    "assignee": {
      "name": "User1",
      "username": "user1",
      "avatar_url": "http://www.gravatar.com/avatar/e64c7d89f26bd1972efa854d13d7dd61?s=40\u0026d=identicon"
    }
  }
}
```

#### Example webhook receiver

If you want to see GitLab's webhooks in action for testing purposes you can use
a simple echo script running in a console session.

Save the following file as `print_http_body.rb`.

```ruby
require 'webrick'

server = WEBrick::HTTPServer.new(:Port => ARGV.first)
server.mount_proc '/' do |req, res|
  puts req.body
end

trap 'INT' do
  server.shutdown
end
server.start
```

Pick an unused port (e.g. 8000) and start the script: `ruby print_http_body.rb
8000`.  Then add your server as a webhook receiver in GitLab as
`http://my.host:8000/`.

When you press 'Test Hook' in GitLab, you should see something like this in the console.

```
{"before":"077a85dd266e6f3573ef7e9ef8ce3343ad659c4e","after":"95cd4a99e93bc4bbabacfa2cd10e6725b1403c60",<SNIP>}
example.com - - [14/May/2014:07:45:26 EDT] "POST / HTTP/1.1" 200 0
- -> /
```<|MERGE_RESOLUTION|>--- conflicted
+++ resolved
@@ -12,11 +12,10 @@
 
 Webhooks can be used to update an external issue tracker, trigger CI builds, update a backup mirror, or even deploy to your production server.
 
-<<<<<<< HEAD
 In GitLab Enterprise Edition you can configure web hooks globally for the whole
 group. You can add the group level web hooks on the group settings page
 **Settings > Webhooks**.
-=======
+
 ## Webhook endpoint tips
 
 If you are writing your own endpoint (web server) that will receive
@@ -29,7 +28,6 @@
     Most HTTP libraries take care of this for you automatically but if
     you are writing a low-level hook this is important to remember.
 -   GitLab ignores the HTTP status code returned by your endpoint.
->>>>>>> 6aef2567
 
 ## SSL Verification
 
