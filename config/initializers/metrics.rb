if Gitlab::Metrics.enabled?
  require 'pathname'
  require 'influxdb'
  require 'connection_pool'
  require 'method_source'

  # These are manually require'd so the classes are registered properly with
  # ActiveSupport.
  require 'gitlab/metrics/subscribers/action_view'
  require 'gitlab/metrics/subscribers/active_record'
  require 'gitlab/metrics/subscribers/rails_cache'

  Gitlab::Application.configure do |config|
    config.middleware.use(Gitlab::Metrics::RackMiddleware)
    config.middleware.use(Gitlab::Middleware::RailsQueueDuration)
  end

  Sidekiq.configure_server do |config|
    config.server_middleware do |chain|
      chain.add Gitlab::Metrics::SidekiqMiddleware
    end
  end

  # This instruments all methods residing in app/models that (appear to) use any
  # of the ActiveRecord methods. This has to take place _after_ initializing as
  # for some unknown reason calling eager_load! earlier breaks Devise.
  Gitlab::Application.config.after_initialize do
    Rails.application.eager_load!

    models = Rails.root.join('app', 'models').to_s

    regex = Regexp.union(
      ActiveRecord::Querying.public_instance_methods(false).map(&:to_s)
    )

    Gitlab::Metrics::Instrumentation.
      instrument_class_hierarchy(ActiveRecord::Base) do |klass, method|
        # Instrumenting the ApplicationSetting class can lead to an infinite
        # loop. Since the data is cached any way we don't really need to
        # instrument it.
        if klass == ApplicationSetting
          false
        else
          loc = method.source_location

          loc && loc[0].start_with?(models) && method.source =~ regex
        end
      end
  end

  Gitlab::Metrics::Instrumentation.configure do |config|
    config.instrument_instance_methods(Gitlab::Shell)

    config.instrument_methods(Gitlab::Git)

    Gitlab::Git.constants.each do |name|
      const = Gitlab::Git.const_get(name)

      next unless const.is_a?(Module)

      config.instrument_methods(const)
      config.instrument_instance_methods(const)
    end

    # Path to search => prefix to strip from constant
    paths_to_instrument = {
      ['app', 'finders']                    => ['app', 'finders'],
      ['app', 'mailers', 'emails']          => ['app', 'mailers'],
      ['app', 'services', '**']             => ['app', 'services'],
      ['lib', 'gitlab', 'diff']             => ['lib'],
      ['lib', 'gitlab', 'email', 'message'] => ['lib']
    }

    paths_to_instrument.each do |(path, prefix)|
      prefix = Rails.root.join(*prefix)

      Dir[Rails.root.join(*path + ['*.rb'])].each do |file_path|
        path = Pathname.new(file_path).relative_path_from(prefix)
        const = path.to_s.sub('.rb', '').camelize.constantize

        config.instrument_methods(const)
        config.instrument_instance_methods(const)
      end
    end

    config.instrument_methods(Premailer::Adapter::Nokogiri)
    config.instrument_instance_methods(Premailer::Adapter::Nokogiri)

    [
      :Blame, :Branch, :BranchCollection, :Blob, :Commit, :Diff, :Repository,
      :Tag, :TagCollection, :Tree
    ].each do |name|
      const = Rugged.const_get(name)

      config.instrument_methods(const)
      config.instrument_instance_methods(const)
    end

    # Instruments all Banzai filters and reference parsers
    {
      Filter: Rails.root.join('lib', 'banzai', 'filter', '*.rb'),
      ReferenceParser: Rails.root.join('lib', 'banzai', 'reference_parser', '*.rb')
    }.each do |const_name, path|
      Dir[path].each do |file|
        klass = File.basename(file, File.extname(file)).camelize
        const = Banzai.const_get(const_name).const_get(klass)

        config.instrument_methods(const)
        config.instrument_instance_methods(const)
      end
    end

    config.instrument_methods(Banzai::Renderer)
    config.instrument_methods(Banzai::Querying)

    [Issuable, Mentionable, Participable].each do |klass|
      config.instrument_instance_methods(klass)
      config.instrument_instance_methods(klass::ClassMethods)
    end

    config.instrument_methods(Gitlab::ReferenceExtractor)
    config.instrument_instance_methods(Gitlab::ReferenceExtractor)

    # Instrument the classes used for checking if somebody has push access.
    config.instrument_instance_methods(Gitlab::GitAccess)
    config.instrument_instance_methods(Gitlab::GitAccessWiki)

    config.instrument_instance_methods(API::Helpers)

    config.instrument_instance_methods(RepositoryCheck::SingleRepositoryWorker)
  end

  GC::Profiler.enable

  Gitlab::Metrics::Sampler.new.start

<<<<<<< HEAD
  Gitlab::Metrics::Instrumentation.configure do |config|
    config.instrument_instance_methods(Gitlab::InsecureKeyFingerprint)
=======
  module TrackNewRedisConnections
    def connect(*args)
      val = super

      if current_transaction = Gitlab::Metrics::Transaction.current
        current_transaction.increment(:new_redis_connections, 1)
      end

      val
    end
  end

  class ::Redis::Client
    prepend TrackNewRedisConnections
>>>>>>> 32a5ff70
  end
end<|MERGE_RESOLUTION|>--- conflicted
+++ resolved
@@ -134,10 +134,10 @@
 
   Gitlab::Metrics::Sampler.new.start
 
-<<<<<<< HEAD
   Gitlab::Metrics::Instrumentation.configure do |config|
     config.instrument_instance_methods(Gitlab::InsecureKeyFingerprint)
-=======
+  end
+
   module TrackNewRedisConnections
     def connect(*args)
       val = super
@@ -152,6 +152,5 @@
 
   class ::Redis::Client
     prepend TrackNewRedisConnections
->>>>>>> 32a5ff70
   end
 end