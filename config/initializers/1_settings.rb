require 'gitlab' # Load lib/gitlab.rb as soon as possible

class Settings < Settingslogic
  source ENV.fetch('GITLAB_CONFIG') { "#{Rails.root}/config/gitlab.yml" }
  namespace Rails.env

  class << self
    def gitlab_on_standard_port?
      on_standard_port?(gitlab)
    end

    # get host without www, thanks to http://stackoverflow.com/a/6674363/1233435
    def get_host_without_www(url)
      url = URI.encode(url)
      uri = URI.parse(url)
      uri = URI.parse("http://#{url}") if uri.scheme.nil?
      host = uri.host.downcase
      host.start_with?('www.') ? host[4..-1] : host
    end

    def build_gitlab_ci_url
      if on_standard_port?(gitlab)
        custom_port = nil
      else
        custom_port = ":#{gitlab.port}"
      end
      [ gitlab.protocol,
        "://",
        gitlab.host,
        custom_port,
        gitlab.relative_url_root
      ].join('')
    end

    def build_pages_url
      base_url(pages).join('')
    end

    def build_gitlab_shell_ssh_path_prefix
      user_host = "#{gitlab_shell.ssh_user}@#{gitlab_shell.ssh_host}"

      if gitlab_shell.ssh_port != 22
        "ssh://#{user_host}:#{gitlab_shell.ssh_port}/"
      else
        if gitlab_shell.ssh_host.include? ':'
          "[#{user_host}]:"
        else
          "#{user_host}:"
        end
      end
    end

    def build_base_gitlab_url
      base_url(gitlab).join('')
    end

    def build_gitlab_url
      (base_url(gitlab) + [gitlab.relative_url_root]).join('')
    end

    def kerberos_protocol
      kerberos.https ? "https" : "http"
    end

    def kerberos_port
      kerberos.use_dedicated_port ? kerberos.port : gitlab.port
    end

    # Curl expects username/password for authentication. However when using GSS-Negotiate not credentials should be needed.
    # By inserting in the Kerberos dedicated URL ":@", we give to curl an empty username and password and GSS auth goes ahead
    # Known bug reported in http://sourceforge.net/p/curl/bugs/440/ and http://curl.haxx.se/docs/knownbugs.html
    def build_gitlab_kerberos_url
      [ kerberos_protocol,
        "://:@",
        gitlab.host,
        ":#{kerberos_port}",
        gitlab.relative_url_root
      ].join('')
    end

    def alternative_gitlab_kerberos_url?
      kerberos.enabled && (build_gitlab_kerberos_url != build_gitlab_url)
    end

    # check that values in `current` (string or integer) is a contant in `modul`.
    def verify_constant_array(modul, current, default)
      values = default || []
      if !current.nil?
        values = []
        current.each do |constant|
          values.push(verify_constant(modul, constant, nil))
        end
        values.delete_if { |value| value.nil? }
      end
      values
    end

    # check that `current` (string or integer) is a contant in `modul`.
    def verify_constant(modul, current, default)
      constant = modul.constants.find{ |name| modul.const_get(name) == current }
      value = constant.nil? ? default : modul.const_get(constant)
      if current.is_a? String
        value = modul.const_get(current.upcase) rescue default
      end
      value
    end

    private

    def base_url(config)
      custom_port = on_standard_port?(config) ? nil : ":#{config.port}"
      [ config.protocol,
        "://",
        config.host,
        custom_port
      ]
    end

    def on_standard_port?(config)
      config.port.to_i == (config.https ? 443 : 80)
    end
  end
end

# Default settings
Settings['ldap'] ||= Settingslogic.new({})
Settings.ldap['enabled'] = false if Settings.ldap['enabled'].nil?
Settings.ldap['sync_time'] = 3600 if Settings.ldap['sync_time'].nil?
Settings.ldap['schedule_sync_daily'] = 1 if Settings.ldap['schedule_sync_daily'].nil?
Settings.ldap['schedule_sync_hour'] = 1 if Settings.ldap['schedule_sync_hour'].nil?
Settings.ldap['schedule_sync_minute'] = 30  if Settings.ldap['schedule_sync_minute'].nil?

# backwards compatibility, we only have one host
if Settings.ldap['enabled'] || Rails.env.test?
  if Settings.ldap['host'].present?
    # We detected old LDAP configuration syntax. Update the config to make it
    # look like it was entered with the new syntax.
    server = Settings.ldap.except('sync_time')
    Settings.ldap['servers'] = {
      'main' => server
    }
  end

  Settings.ldap['servers'].each do |key, server|
    server = Settingslogic.new(server)
    server['label'] ||= 'LDAP'
    server['block_auto_created_users'] = false if server['block_auto_created_users'].nil?
    server['allow_username_or_email_login'] = false if server['allow_username_or_email_login'].nil?
    server['active_directory'] = true if server['active_directory'].nil?
    server['attributes'] = {} if server['attributes'].nil?
    server['provider_name'] ||= "ldap#{key}".downcase
    server['sync_time'] = 3600 if server['sync_time'].nil?
    server['provider_class'] = OmniAuth::Utils.camelize(server['provider_name'])
    Settings.ldap['servers'][key] = server
  end
end


Settings['omniauth'] ||= Settingslogic.new({})
Settings.omniauth['enabled']      = false if Settings.omniauth['enabled'].nil?
Settings.omniauth['auto_sign_in_with_provider'] = false if Settings.omniauth['auto_sign_in_with_provider'].nil?
Settings.omniauth['allow_single_sign_on'] = false if Settings.omniauth['allow_single_sign_on'].nil?
Settings.omniauth['block_auto_created_users'] = true if Settings.omniauth['block_auto_created_users'].nil?
Settings.omniauth['auto_link_ldap_user'] = false if Settings.omniauth['auto_link_ldap_user'].nil?

Settings.omniauth['providers']  ||= []
Settings.omniauth['cas3'] ||= Settingslogic.new({})
Settings.omniauth.cas3['session_duration'] ||= 8.hours
Settings.omniauth['session_tickets'] ||= Settingslogic.new({})
Settings.omniauth.session_tickets['cas3'] = 'ticket'

<<<<<<< HEAD
# Fill out omniauth-gitlab settings. It is needed for easy set up GHE or GH by just specifying url.

github_default_url = "https://github.com"
github_settings = Settings.omniauth['providers'].find { |provider| provider["name"] == "github"}

if github_settings
  # For compatibility with old config files (before 7.8)
  # where people dont have url in github settings
  if github_settings['url'].blank?
    github_settings['url'] = github_default_url
  end

  if github_settings["url"].include?(github_default_url)
    github_settings["args"]["client_options"] = OmniAuth::Strategies::GitHub.default_options[:client_options]
  else
    github_settings["args"]["client_options"] = {
      "site" =>          File.join(github_settings["url"], "api/v3"),
      "authorize_url" => File.join(github_settings["url"], "login/oauth/authorize"),
      "token_url" =>     File.join(github_settings["url"], "login/oauth/access_token")
    }
  end
end
=======
>>>>>>> 561acdeb

Settings['shared'] ||= Settingslogic.new({})
Settings.shared['path'] = File.expand_path(Settings.shared['path'] || "shared", Rails.root)

Settings['issues_tracker']  ||= {}

#
# GitLab
#
Settings['gitlab'] ||= Settingslogic.new({})
Settings.gitlab['default_projects_limit'] ||= 10
Settings.gitlab['default_branch_protection'] ||= 2
Settings.gitlab['default_can_create_group'] = true if Settings.gitlab['default_can_create_group'].nil?
Settings.gitlab['default_theme'] = Gitlab::Themes::APPLICATION_DEFAULT if Settings.gitlab['default_theme'].nil?
Settings.gitlab['host']       ||= ENV['GITLAB_HOST'] || 'localhost'
Settings.gitlab['ssh_host']   ||= Settings.gitlab.host
Settings.gitlab['https']        = false if Settings.gitlab['https'].nil?
Settings.gitlab['port']       ||= Settings.gitlab.https ? 443 : 80
Settings.gitlab['relative_url_root'] ||= ENV['RAILS_RELATIVE_URL_ROOT'] || ''
Settings.gitlab['protocol']   ||= Settings.gitlab.https ? "https" : "http"
Settings.gitlab['email_enabled'] ||= true if Settings.gitlab['email_enabled'].nil?
Settings.gitlab['email_from'] ||= ENV['GITLAB_EMAIL_FROM'] || "gitlab@#{Settings.gitlab.host}"
Settings.gitlab['email_display_name'] ||= ENV['GITLAB_EMAIL_DISPLAY_NAME'] || 'GitLab'
Settings.gitlab['email_reply_to'] ||= ENV['GITLAB_EMAIL_REPLY_TO'] || "noreply@#{Settings.gitlab.host}"
Settings.gitlab['base_url']   ||= Settings.send(:build_base_gitlab_url)
Settings.gitlab['url']        ||= Settings.send(:build_gitlab_url)
Settings.gitlab['user']       ||= 'git'
Settings.gitlab['user_home']  ||= begin
  Etc.getpwnam(Settings.gitlab['user']).dir
rescue ArgumentError # no user configured
  '/home/' + Settings.gitlab['user']
end
Settings.gitlab['time_zone']  ||= nil
Settings.gitlab['signup_enabled'] ||= true if Settings.gitlab['signup_enabled'].nil?
Settings.gitlab['signin_enabled'] ||= true if Settings.gitlab['signin_enabled'].nil?
Settings.gitlab['twitter_sharing_enabled'] ||= true if Settings.gitlab['twitter_sharing_enabled'].nil?
Settings.gitlab['restricted_visibility_levels'] = Settings.send(:verify_constant_array, Gitlab::VisibilityLevel, Settings.gitlab['restricted_visibility_levels'], [])
Settings.gitlab['username_changing_enabled'] = true if Settings.gitlab['username_changing_enabled'].nil?
Settings.gitlab['issue_closing_pattern'] = '((?:[Cc]los(?:e[sd]?|ing)|[Ff]ix(?:e[sd]|ing)?|[Rr]esolv(?:e[sd]?|ing)) +(?:(?:issues? +)?%{issue_ref}(?:(?:, *| +and +)?)|([A-Z]*-\d*))+)' if Settings.gitlab['issue_closing_pattern'].nil?
Settings.gitlab['default_projects_features'] ||= {}
Settings.gitlab['webhook_timeout'] ||= 10
Settings.gitlab['max_attachment_size'] ||= 10
Settings.gitlab['session_expire_delay'] ||= 10080
Settings.gitlab.default_projects_features['issues']         = true if Settings.gitlab.default_projects_features['issues'].nil?
Settings.gitlab.default_projects_features['merge_requests'] = true if Settings.gitlab.default_projects_features['merge_requests'].nil?
Settings.gitlab.default_projects_features['wiki']           = true if Settings.gitlab.default_projects_features['wiki'].nil?
Settings.gitlab.default_projects_features['snippets']       = false if Settings.gitlab.default_projects_features['snippets'].nil?
Settings.gitlab.default_projects_features['builds']         = true if Settings.gitlab.default_projects_features['builds'].nil?
Settings.gitlab.default_projects_features['visibility_level']    = Settings.send(:verify_constant, Gitlab::VisibilityLevel, Settings.gitlab.default_projects_features['visibility_level'], Gitlab::VisibilityLevel::PRIVATE)
Settings.gitlab['repository_downloads_path'] = File.join(Settings.shared['path'], 'cache/archive') if Settings.gitlab['repository_downloads_path'].nil?
Settings.gitlab['restricted_signup_domains'] ||= []
Settings.gitlab['import_sources'] ||= ['github','bitbucket','gitlab','gitorious','google_code','fogbugz','git']


#
# CI
#
Settings['gitlab_ci'] ||= Settingslogic.new({})
Settings.gitlab_ci['shared_runners_enabled'] = true if Settings.gitlab_ci['shared_runners_enabled'].nil?
Settings.gitlab_ci['all_broken_builds']     = true if Settings.gitlab_ci['all_broken_builds'].nil?
Settings.gitlab_ci['add_pusher']            = false if Settings.gitlab_ci['add_pusher'].nil?
Settings.gitlab_ci['url']                   ||= Settings.send(:build_gitlab_ci_url)
Settings.gitlab_ci['builds_path']           = File.expand_path(Settings.gitlab_ci['builds_path'] || "builds/", Rails.root)

#
# Reply by email
#
Settings['incoming_email'] ||= Settingslogic.new({})
Settings.incoming_email['enabled']    = false if Settings.incoming_email['enabled'].nil?
Settings.incoming_email['port']       = 143 if Settings.incoming_email['port'].nil?
Settings.incoming_email['ssl']        = false if Settings.incoming_email['ssl'].nil?
Settings.incoming_email['start_tls']  = false if Settings.incoming_email['start_tls'].nil?
Settings.incoming_email['mailbox']    = "inbox" if Settings.incoming_email['mailbox'].nil?

#
# Build Artifacts
#
Settings['artifacts'] ||= Settingslogic.new({})
Settings.artifacts['enabled']      = true if Settings.artifacts['enabled'].nil?
Settings.artifacts['path']         = File.expand_path(Settings.artifacts['path'] || File.join(Settings.shared['path'], "artifacts"), Rails.root)
Settings.artifacts['max_size']    ||= 100 # in megabytes

#
# Pages
#
Settings['pages'] ||= Settingslogic.new({})
Settings.pages['enabled']         = false if Settings.pages['enabled'].nil?
Settings.pages['path']            = File.expand_path(Settings.pages['path'] || File.join(Settings.shared['path'], "pages"), Rails.root)
Settings.pages['host']            ||= "example.com"
Settings.pages['https']           = false if Settings.pages['https'].nil?
Settings.pages['port']            ||= Settings.pages.https ? 443 : 80
Settings.pages['protocol']        ||= Settings.pages.https ? "https" : "http"
Settings.pages['url']             ||= Settings.send(:build_pages_url)

#
# Git LFS
#
Settings['lfs'] ||= Settingslogic.new({})
Settings.lfs['enabled']      = true if Settings.lfs['enabled'].nil?
Settings.lfs['storage_path'] = File.expand_path(Settings.lfs['storage_path'] || File.join(Settings.shared['path'], "lfs-objects"), Rails.root)

#
# Gravatar
#
Settings['gravatar'] ||= Settingslogic.new({})
Settings.gravatar['enabled']      = true if Settings.gravatar['enabled'].nil?
Settings.gravatar['plain_url']  ||= 'http://www.gravatar.com/avatar/%{hash}?s=%{size}&d=identicon'
Settings.gravatar['ssl_url']    ||= 'https://secure.gravatar.com/avatar/%{hash}?s=%{size}&d=identicon'
Settings.gravatar['host']         = Settings.get_host_without_www(Settings.gravatar['plain_url'])

#
# Cron Jobs
#
Settings['cron_jobs'] ||= Settingslogic.new({})
Settings.cron_jobs['stuck_ci_builds_worker'] ||= Settingslogic.new({})
Settings.cron_jobs['stuck_ci_builds_worker']['cron'] ||= '0 0 * * *'
Settings.cron_jobs['stuck_ci_builds_worker']['job_class'] = 'StuckCiBuildsWorker'
Settings.cron_jobs['historical_data_worker'] ||= Settingslogic.new({})
Settings.cron_jobs['historical_data_worker']['cron'] ||= '0 12 * * *'
Settings.cron_jobs['historical_data_worker']['job_class'] = 'HistoricalDataWorker'
Settings.cron_jobs['update_all_mirrors_worker'] ||= Settingslogic.new({})
Settings.cron_jobs['update_all_mirrors_worker']['cron'] ||= '0 * * * *'
Settings.cron_jobs['update_all_mirrors_worker']['job_class'] = 'UpdateAllMirrorsWorker'
Settings.cron_jobs['ldap_sync_worker'] ||= Settingslogic.new({})
Settings.cron_jobs['ldap_sync_worker']['cron'] ||= '30 1 * * *'
Settings.cron_jobs['ldap_sync_worker']['job_class'] = 'LdapSyncWorker'

#
# GitLab Shell
#
Settings['gitlab_shell'] ||= Settingslogic.new({})
Settings.gitlab_shell['path']         ||= Settings.gitlab['user_home'] + '/gitlab-shell/'
Settings.gitlab_shell['hooks_path']   ||= Settings.gitlab['user_home'] + '/gitlab-shell/hooks/'
Settings.gitlab_shell['secret_file'] ||= Rails.root.join('.gitlab_shell_secret')
Settings.gitlab_shell['receive_pack']   = true if Settings.gitlab_shell['receive_pack'].nil?
Settings.gitlab_shell['upload_pack']    = true if Settings.gitlab_shell['upload_pack'].nil?
Settings.gitlab_shell['repos_path']   ||= Settings.gitlab['user_home'] + '/repositories/'
Settings.gitlab_shell['ssh_host']     ||= Settings.gitlab.ssh_host
Settings.gitlab_shell['ssh_port']     ||= 22
Settings.gitlab_shell['ssh_user']     ||= Settings.gitlab.user
Settings.gitlab_shell['owner_group']  ||= Settings.gitlab.user
Settings.gitlab_shell['ssh_path_prefix'] ||= Settings.send(:build_gitlab_shell_ssh_path_prefix)

#
# Backup
#
Settings['backup'] ||= Settingslogic.new({})
Settings.backup['keep_time']  ||= 0
Settings.backup['pg_schema']    = nil
Settings.backup['path']         = File.expand_path(Settings.backup['path'] || "tmp/backups/", Rails.root)
Settings.backup['archive_permissions']          ||= 0600
Settings.backup['upload'] ||= Settingslogic.new({ 'remote_directory' => nil, 'connection' => nil })
# Convert upload connection settings to use symbol keys, to make Fog happy
if Settings.backup['upload']['connection']
  Settings.backup['upload']['connection'] = Hash[Settings.backup['upload']['connection'].map { |k, v| [k.to_sym, v] }]
end
Settings.backup['upload']['multipart_chunk_size'] ||= 104857600
Settings.backup['upload']['encryption'] ||= nil

#
# Git
#
Settings['git'] ||= Settingslogic.new({})
Settings.git['max_size']  ||= 20971520 # 20.megabytes
Settings.git['bin_path']  ||= '/usr/bin/git'
Settings.git['timeout']   ||= 10

# Important: keep the satellites.path setting until GitLab 9.0 at
# least. This setting is fed to 'rm -rf' in
# db/migrate/20151023144219_remove_satellites.rb
Settings['satellites'] ||= Settingslogic.new({})
Settings.satellites['path'] = File.expand_path(Settings.satellites['path'] || "tmp/repo_satellites/", Rails.root)


#
# Kerberos
#
Settings['kerberos'] ||= Settingslogic.new({})
Settings.kerberos['enabled'] = false if Settings.kerberos['enabled'].nil?
Settings.kerberos['keytab'] = nil if Settings.kerberos['keytab'].blank? #nil means use default keytab
Settings.kerberos['service_principal_name'] = nil if Settings.kerberos['service_principal_name'].blank? #nil means any SPN in keytab
Settings.kerberos['use_dedicated_port'] = false if Settings.kerberos['use_dedicated_port'].nil?
Settings.kerberos['https'] = Settings.gitlab.https if Settings.kerberos['https'].nil?
Settings.kerberos['port'] ||= Settings.kerberos.https ? 8443 : 8088

#
# Extra customization
#
Settings['extra'] ||= Settingslogic.new({})

#
# Rack::Attack settings
#
Settings['rack_attack'] ||= Settingslogic.new({})
Settings.rack_attack['git_basic_auth'] ||= Settingslogic.new({})
Settings.rack_attack.git_basic_auth['enabled'] = true if Settings.rack_attack.git_basic_auth['enabled'].nil?
Settings.rack_attack.git_basic_auth['ip_whitelist'] ||= %w{127.0.0.1}
Settings.rack_attack.git_basic_auth['maxretry'] ||= 10
Settings.rack_attack.git_basic_auth['findtime'] ||= 1.minute
Settings.rack_attack.git_basic_auth['bantime'] ||= 1.hour

#
# Testing settings
#
if Rails.env.test?
  Settings.gitlab['default_projects_limit']   = 42
  Settings.gitlab['default_can_create_group'] = true
  Settings.gitlab['default_can_create_team']  = false
end

# Force a refresh of application settings at startup
begin
  ApplicationSetting.expire
  Ci::ApplicationSetting.expire
rescue
  # Gracefully handle when Redis is not available. For example,
  # omnibus may fail here during assets:precompile.
end<|MERGE_RESOLUTION|>--- conflicted
+++ resolved
@@ -169,7 +169,6 @@
 Settings.omniauth['session_tickets'] ||= Settingslogic.new({})
 Settings.omniauth.session_tickets['cas3'] = 'ticket'
 
-<<<<<<< HEAD
 # Fill out omniauth-gitlab settings. It is needed for easy set up GHE or GH by just specifying url.
 
 github_default_url = "https://github.com"
@@ -192,8 +191,6 @@
     }
   end
 end
-=======
->>>>>>> 561acdeb
 
 Settings['shared'] ||= Settingslogic.new({})
 Settings.shared['path'] = File.expand_path(Settings.shared['path'] || "shared", Rails.root)
