--- conflicted
+++ resolved
@@ -73,15 +73,11 @@
 
       resource :mattermost, only: [:new, :create]
 
-<<<<<<< HEAD
       namespace :prometheus do
         get :active_metrics
       end
 
-      resources :deploy_keys, constraints: { id: /\d+/ }, only: [:index, :new, :create] do
-=======
       resources :deploy_keys, constraints: { id: /\d+/ }, only: [:index, :new, :create, :edit, :update] do
->>>>>>> 5f42009f
         member do
           put :enable
           put :disable
