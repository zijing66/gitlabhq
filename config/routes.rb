--- conflicted
+++ resolved
@@ -111,7 +111,6 @@
       end
     end
 
-<<<<<<< HEAD
     resource :appearances, path: 'appearance' do
       member do
         get :preview
@@ -119,10 +118,8 @@
         delete :header_logos
       end
     end
-=======
+
     resource :application_settings, only: [:show, :update]
->>>>>>> d531de0b
-
     root to: "dashboard#index"
   end
 
