--- conflicted
+++ resolved
@@ -473,7 +473,6 @@
 
       resource :avatar, only: [:destroy]
       resources :milestones, constraints: { id: /[^\/]+/ }, only: [:index, :show, :update, :new, :create]
-<<<<<<< HEAD
       resource :notification_setting, only: [:update]
       resources :audit_events, only: [:index]
     end
@@ -482,8 +481,6 @@
       member do
         get :test
       end
-=======
->>>>>>> 0115ab7f
     end
   end
 
