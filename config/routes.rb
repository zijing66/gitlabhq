require 'sidekiq/web'
require 'sidekiq/cron/web'
require 'api/api'

Rails.application.routes.draw do
  if Gitlab::Sherlock.enabled?
    namespace :sherlock do
      resources :transactions, only: [:index, :show] do
        resources :queries, only: [:show]
        resources :file_samples, only: [:show]

        collection do
          delete :destroy_all
        end
      end
    end
  end

  if Rails.env.development?
    # Make the built-in Rails routes available in development, otherwise they'd
    # get swallowed by the `namespace/project` route matcher below.
    #
    # See https://git.io/va79N
    get '/rails/mailers'         => 'rails/mailers#index'
    get '/rails/mailers/:path'   => 'rails/mailers#preview'
    get '/rails/info/properties' => 'rails/info#properties'
    get '/rails/info/routes'     => 'rails/info#routes'
    get '/rails/info'            => 'rails/info#index'

    mount LetterOpenerWeb::Engine, at: '/rails/letter_opener'
  end

  concern :access_requestable do
    post :request_access, on: :collection
    post :approve_access_request, on: :member
  end

  namespace :ci do
    # CI API
    Ci::API::API.logger Rails.logger
    mount Ci::API::API => '/api'

    resource :lint, only: [:show, :create]

    resources :projects, only: [:index, :show] do
      member do
        get :status, to: 'projects#badge'
      end
    end

    root to: 'projects#index'
  end

  use_doorkeeper do
    controllers applications: 'oauth/applications',
                authorized_applications: 'oauth/authorized_applications',
                authorizations: 'oauth/authorizations'
  end

  namespace :oauth do
    scope path: 'geo', controller: :geo_auth, as: :geo do
      get 'auth'
      get 'callback'
      get 'logout'
    end
  end

  # Autocomplete
  get '/autocomplete/users' => 'autocomplete#users'
  get '/autocomplete/users/:id' => 'autocomplete#user'
  get '/autocomplete/projects' => 'autocomplete#projects'

  # Emojis
  resources :emojis, only: :index

  # Search
  get 'search' => 'search#show'
  get 'search/autocomplete' => 'search#autocomplete', as: :search_autocomplete

  # JSON Web Token
  get 'jwt/auth' => 'jwt#auth'

  # API
  API::API.logger Rails.logger
  mount API::API => '/api'

  constraint = lambda { |request| request.env['warden'].authenticate? and request.env['warden'].user.admin? }
  constraints constraint do
    mount Sidekiq::Web, at: '/admin/sidekiq', as: :sidekiq
  end

  # Health check
  get 'health_check(/:checks)' => 'health_check#index', as: :health_check

  # Help
  get 'help'           => 'help#index'
  get 'help/shortcuts' => 'help#shortcuts'
  get 'help/ui'        => 'help#ui'
  get 'help/*path'     => 'help#show', as: :help_page

  #
  # Koding route
  #
  get 'koding' => 'koding#index'

  #
  # Global snippets
  #
  resources :snippets do
    member do
      get 'raw'
    end
  end

  get '/s/:username', to: redirect('/u/%{username}/snippets'),
                      constraints: { username: /[a-zA-Z.0-9_\-]+(?<!\.atom)/ }

  #
  # Invites
  #

  resources :invites, only: [:show], constraints: { id: /[A-Za-z0-9_-]+/ } do
    member do
      post :accept
      match :decline, via: [:get, :post]
    end
  end

  resources :sent_notifications, only: [], constraints: { id: /\h{32}/ } do
    member do
      get :unsubscribe
    end
  end

  #
  # Spam reports
  #
  resources :abuse_reports, only: [:new, :create]

  #
  # Notification settings
  #
  resources :notification_settings, only: [:create, :update]

  #
  # Import
  #
  namespace :import do
    resource :github, only: [:create, :new], controller: :github do
      post :personal_access_token
      get :status
      get :callback
      get :jobs
    end

    resource :gitlab, only: [:create], controller: :gitlab do
      get :status
      get :callback
      get :jobs
    end

    resource :bitbucket, only: [:create], controller: :bitbucket do
      get :status
      get :callback
      get :jobs
    end

    resource :google_code, only: [:create, :new], controller: :google_code do
      get :status
      post :callback
      get :jobs

      get   :new_user_map,    path: :user_map
      post  :create_user_map, path: :user_map
    end

    resource :fogbugz, only: [:create, :new], controller: :fogbugz do
      get :status
      post :callback
      get :jobs

      get   :new_user_map,    path: :user_map
      post  :create_user_map, path: :user_map
    end

    resource :gitlab_project, only: [:create, :new] do
      post :create
    end
  end

  #
  # Uploads
  #

  scope path: :uploads do
    # Note attachments and User/Group/Project avatars
    get ":model/:mounted_as/:id/:filename",
        to:           "uploads#show",
        constraints:  { model: /note|user|group|project/, mounted_as: /avatar|attachment/, filename: /[^\/]+/ }

    # Appearance
    get ":model/:mounted_as/:id/:filename",
        to:           "uploads#show",
        constraints:  { model: /appearance/, mounted_as: /logo|header_logo/, filename: /.+/ }

    # Project markdown uploads
    get ":namespace_id/:project_id/:secret/:filename",
      to:           "projects/uploads#show",
      constraints:  { namespace_id: /[a-zA-Z.0-9_\-]+/, project_id: /[a-zA-Z.0-9_\-]+/, filename: /[^\/]+/ }
  end

  # Redirect old note attachments path to new uploads path.
  get "files/note/:id/:filename",
    to:           redirect("uploads/note/attachment/%{id}/%{filename}"),
    constraints:  { filename: /[^\/]+/ }

  #
  # Explore area
  #
  namespace :explore do
    resources :projects, only: [:index] do
      collection do
        get :trending
        get :starred
      end
    end

    resources :groups, only: [:index]
    resources :snippets, only: [:index]
    root to: 'projects#trending'
  end

  # Compatibility with old routing
  get 'public' => 'explore/projects#index'
  get 'public/projects' => 'explore/projects#index'

  #
  # Admin Area
  #
  namespace :admin do
    resources :users, constraints: { id: /[a-zA-Z.\/0-9_\-]+/ } do
      resources :keys, only: [:show, :destroy]
      resources :identities, except: [:show]

      member do
        get :projects
        get :keys
        get :groups
        put :block
        put :unblock
        put :unlock
        put :confirm
        post :impersonate
        patch :disable_two_factor
        delete 'remove/:email_id', action: 'remove_email', as: 'remove_email'
      end
    end

    resources :push_rules, only: [:index, :update]

    resource :impersonation, only: :destroy

    resources :abuse_reports, only: [:index, :destroy]
    resources :spam_logs, only: [:index, :destroy] do
      member do
        post :mark_as_ham
      end
    end

    resources :applications

    resources :groups, constraints: { id: /[^\/]+/ } do
      member do
        put :members_update
      end
    end

    resources :deploy_keys, only: [:index, :new, :create, :destroy]

    resources :hooks, only: [:index, :create, :destroy] do
      get :test
    end

    resources :broadcast_messages, only: [:index, :edit, :create, :update, :destroy] do
      post :preview, on: :collection
    end

    resource :logs, only: [:show]
    resource :health_check, controller: 'health_check', only: [:show]
    resource :background_jobs, controller: 'background_jobs', only: [:show]
    resource :email, only: [:show, :create]
    resource :system_info, controller: 'system_info', only: [:show]
    resources :requests_profiles, only: [:index, :show], param: :name, constraints: { name: /.+\.html/ }

    resources :namespaces, path: '/projects', constraints: { id: /[a-zA-Z.0-9_\-]+/ }, only: [] do
      root to: 'projects#index', as: :projects

      resources(:projects,
                path: '/',
                constraints: { id: /[a-zA-Z.0-9_\-]+/ },
                only: [:index, :show]) do
        root to: 'projects#show'

        member do
          put :transfer
          post :repository_check
        end

        resources :runner_projects, only: [:create, :destroy]
      end
    end

    resource :appearances, only: [:show, :create, :update], path: 'appearance' do
      member do
        get :preview
        delete :logo
        delete :header_logos
      end
    end

    resource :application_settings, only: [:show, :update] do
      resources :services, only: [:index, :edit, :update]
      put :reset_runners_token
      put :reset_health_check_token
      put :clear_repository_check_states
    end

    resource :license, only: [:show, :new, :create, :destroy] do
      get :download, on: :member
    end

    resources :geo_nodes, only: [:index, :create, :destroy] do
      member do
        post :repair
      end
    end

    resources :labels

    resources :runners, only: [:index, :show, :update, :destroy] do
      member do
        get :resume
        get :pause
      end
    end

    resources :builds, only: :index do
      collection do
        post :cancel_all
      end
    end

    root to: 'dashboard#index'
  end

  #
  # Profile Area
  #
  resource :profile, only: [:show, :update] do
    member do
      get :audit_log
      get :applications, to: 'oauth/applications#index'

      put :reset_private_token
      put :update_username
    end

    scope module: :profiles do
      resource :account, only: [:show] do
        member do
          delete :unlink
        end
      end
      resource :notifications, only: [:show, :update]
      resource :password, only: [:new, :create, :edit, :update] do
        member do
          put :reset
        end
      end
      resource :preferences, only: [:show, :update]
      resources :keys, only: [:index, :show, :new, :create, :destroy]
      resources :emails, only: [:index, :create, :destroy]
      resource :avatar, only: [:destroy]

      resources :personal_access_tokens, only: [:index, :create] do
        member do
          put :revoke
        end
      end

      resource :two_factor_auth, only: [:show, :create, :destroy] do
        member do
          post :create_u2f
          post :codes
          patch :skip
        end
      end

      resources :u2f_registrations, only: [:destroy]
    end
  end

  scope(path: 'u/:username',
        as: :user,
        constraints: { username: /[a-zA-Z.0-9_\-]+(?<!\.atom)/ },
        controller: :users) do
    get :calendar
    get :calendar_activities
    get :groups
    get :projects
    get :contributed, as: :contributed_projects
    get :snippets
    get '/', action: :show
  end

  #
  # Dashboard Area
  #
  resource :dashboard, controller: 'dashboard', only: [] do
    get :issues
    get :merge_requests
    get :activity

    scope module: :dashboard do
      resources :milestones, only: [:index, :show]
      resources :labels, only: [:index]

      resources :groups, only: [:index]
      resources :snippets, only: [:index]

      resources :todos, only: [:index, :destroy] do
        collection do
          delete :destroy_all
        end
      end

      resources :projects, only: [:index] do
        collection do
          get :starred
        end
      end
    end

    root to: "dashboard/projects#index"
  end

  #
  # Groups Area
  #
  resources :groups, constraints: { id: /[a-zA-Z.0-9_\-]+(?<!\.atom)/ }  do
    member do
      get :issues
      get :merge_requests
      get :projects
      get :activity
    end

    collection do
      get :autocomplete
    end

    scope module: :groups do
      resource :analytics, only: [:show]
      resource :ldap, only: [] do
        member do
<<<<<<< HEAD
          put :reset_access
=======
          put :sync
>>>>>>> 4d58ddc2
        end
      end

      resources :ldap_group_links, only: [:index, :create, :destroy]
      resources :group_members, only: [:index, :create, :update, :destroy], concerns: :access_requestable do
        post :resend_invite, on: :member
        delete :leave, on: :collection
      end

      resource :avatar, only: [:destroy]
      resources :milestones, constraints: { id: /[^\/]+/ }, only: [:index, :show, :update, :new, :create]
      resource :notification_setting, only: [:update]
      resources :audit_events, only: [:index]
    end

    resources :hooks, only: [:index, :create, :destroy], constraints: { id: /\d+/ }, module: :groups do
      member do
        get :test
      end
    end
  end

  get  'unsubscribes/:email', to: 'unsubscribes#show', as: :unsubscribe
  post 'unsubscribes/:email', to: 'unsubscribes#create'
  resources :projects, constraints: { id: /[^\/]+/ }, only: [:index, :new, :create]

  devise_for :users, controllers: { omniauth_callbacks: :omniauth_callbacks,
                                    registrations: :registrations,
                                    passwords: :passwords,
                                    sessions: :sessions,
                                    confirmations: :confirmations }

  devise_scope :user do
    get '/users/auth/:provider/omniauth_error' => 'omniauth_callbacks#omniauth_error', as: :omniauth_error
    get '/users/almost_there' => 'confirmations#almost_there'
    get '/users/auth/kerberos_spnego/negotiate' => 'omniauth_kerberos_spnego#negotiate'
  end

  root to: "root#index"

  #
  # Project Area
  #
  resources :namespaces, path: '/', constraints: { id: /[a-zA-Z.0-9_\-]+/ }, only: [] do
    resources(:projects, constraints: { id: /[a-zA-Z.0-9_\-]+(?<!\.atom)/ }, except:
              [:new, :create, :index], path: "/") do
      member do
        put :transfer
        delete :remove_fork
        post :archive
        post :unarchive
        post :housekeeping
        post :toggle_star
        post :preview_markdown
        post :export
        post :remove_export
        post :generate_new_export
        get :download_export
        get :autocomplete_sources
        get :activity
        get :refs
      end

      scope module: :projects do
        scope constraints: { id: /.+\.git/, format: nil } do
          # Git HTTP clients ('git clone' etc.)
          get '/info/refs', to: 'git_http#info_refs'
          post '/git-upload-pack', to: 'git_http#git_upload_pack'
          post '/git-receive-pack', to: 'git_http#git_receive_pack'

          # Git LFS API (metadata)
          post '/info/lfs/objects/batch', to: 'lfs_api#batch'
          post '/info/lfs/objects', to: 'lfs_api#deprecated'
          get '/info/lfs/objects/*oid', to: 'lfs_api#deprecated'

          # GitLab LFS object storage
          scope constraints: { oid: /[a-f0-9]{64}/ } do
            get '/gitlab-lfs/objects/*oid', to: 'lfs_storage#download'

            scope constraints: { size: /[0-9]+/ } do
              put '/gitlab-lfs/objects/*oid/*size/authorize', to: 'lfs_storage#upload_authorize'
              put '/gitlab-lfs/objects/*oid/*size', to: 'lfs_storage#upload_finalize'
            end
          end
        end

        # Allow /info/refs, /info/refs?service=git-upload-pack, and
        # /info/refs?service=git-receive-pack, but nothing else.
        #
        git_http_handshake = lambda do |request|
          request.query_string.blank? ||
            request.query_string.match(/\Aservice=git-(upload|receive)-pack\z/)
        end

        ref_redirect = redirect do |params, request|
          path = "#{params[:namespace_id]}/#{params[:project_id]}.git/info/refs"
          path << "?#{request.query_string}" unless request.query_string.blank?
          path
        end

        get '/info/refs', constraints: git_http_handshake, to: ref_redirect

        # Blob routes:
        get '/new/*id', to: 'blob#new', constraints: { id: /.+/ }, as: 'new_blob'
        post '/create/*id', to: 'blob#create', constraints: { id: /.+/ }, as: 'create_blob'
        get '/edit/*id', to: 'blob#edit', constraints: { id: /.+/ }, as: 'edit_blob'
        put '/update/*id', to: 'blob#update', constraints: { id: /.+/ }, as: 'update_blob'
        post '/preview/*id', to: 'blob#preview', constraints: { id: /.+/ }, as: 'preview_blob'

        #
        # Templates
        #
        get '/templates/:template_type/:key' => 'templates#show', as: :template

        scope do
          get(
            '/blob/*id/diff',
            to: 'blob#diff',
            constraints: { id: /.+/, format: false },
            as: :blob_diff
          )
          get(
            '/blob/*id',
            to: 'blob#show',
            constraints: { id: /.+/, format: false },
            as: :blob
          )
          delete(
            '/blob/*id',
            to: 'blob#destroy',
            constraints: { id: /.+/, format: false }
          )
          put(
            '/blob/*id',
            to: 'blob#update',
            constraints: { id: /.+/, format: false }
          )
          post(
            '/blob/*id',
            to: 'blob#create',
            constraints: { id: /.+/, format: false }
          )
        end

        scope do
          get(
            '/raw/*id',
            to: 'raw#show',
            constraints: { id: /.+/, format: /(html|js)/ },
            as: :raw
          )
        end

        scope do
          get(
            '/tree/*id',
            to: 'tree#show',
            constraints: { id: /.+/, format: /(html|js)/ },
            as: :tree
          )
        end

        scope do
          get(
            '/find_file/*id',
            to: 'find_file#show',
            constraints: { id: /.+/, format: /html/ },
            as: :find_file
          )
        end

        scope do
          get(
            '/files/*id',
            to: 'find_file#list',
            constraints: { id: /(?:[^.]|\.(?!json$))+/, format: /json/ },
            as: :files
          )
        end

        scope do
          post(
            '/create_dir/*id',
              to: 'tree#create_dir',
              constraints: { id: /.+/ },
              as: 'create_dir'
          )
        end

        scope do
          get(
            '/blame/*id',
            to: 'blame#show',
            constraints: { id: /.+/, format: /(html|js)/ },
            as: :blame
          )
        end

        scope do
          get(
            '/commits/*id',
            to: 'commits#show',
            constraints: { id: /(?:[^.]|\.(?!atom$))+/, format: /atom/ },
            as: :commits
          )
        end

        resource  :avatar, only: [:show, :destroy]
        resources :commit, only: [:show], constraints: { id: /\h{7,40}/ } do
          member do
            get :branches
            get :builds
            post :cancel_builds
            post :retry_builds
            post :revert
            post :cherry_pick
            get :diff_for_path
          end
        end

        resource :pages, only: [:show, :destroy] do
          resources :domains, only: [:show, :new, :create, :destroy], controller: 'pages_domains'
        end

        resources :compare, only: [:index, :create] do
          collection do
            get :diff_for_path
          end
        end

        get '/compare/:from...:to', to: 'compare#show', as: 'compare', constraints: { from: /.+/, to: /.+/ }

        # Don't use format parameter as file extension (old 3.0.x behavior)
        # See http://guides.rubyonrails.org/routing.html#route-globbing-and-wildcard-segments
        scope format: false do
          resources :network, only: [:show], constraints: { id: Gitlab::Regex.git_reference_regex }

          resources :graphs, only: [:show], constraints: { id: Gitlab::Regex.git_reference_regex } do
            member do
              get :commits
              get :ci
              get :languages
            end
          end
        end

        resources :snippets, constraints: { id: /\d+/ } do
          member do
            get 'raw'
          end
        end

        WIKI_SLUG_ID = { id: /\S+/ } unless defined? WIKI_SLUG_ID

        scope do
          # Order matters to give priority to these matches
          get '/wikis/git_access', to: 'wikis#git_access'
          get '/wikis/pages', to: 'wikis#pages', as: 'wiki_pages'
          post '/wikis', to: 'wikis#create'

          get '/wikis/*id/history', to: 'wikis#history', as: 'wiki_history', constraints: WIKI_SLUG_ID
          get '/wikis/*id/edit', to: 'wikis#edit', as: 'wiki_edit', constraints: WIKI_SLUG_ID

          get '/wikis/*id', to: 'wikis#show', as: 'wiki', constraints: WIKI_SLUG_ID
          delete '/wikis/*id', to: 'wikis#destroy', constraints: WIKI_SLUG_ID
          put '/wikis/*id', to: 'wikis#update', constraints: WIKI_SLUG_ID
          post '/wikis/*id/preview_markdown', to: 'wikis#preview_markdown', constraints: WIKI_SLUG_ID, as: 'wiki_preview_markdown'
        end

        resource :repository, only: [:create] do
          member do
            get 'archive', constraints: { format: Gitlab::Regex.archive_formats_regex }
          end
        end

        resources :services, constraints: { id: /[^\/]+/ }, only: [:index, :edit, :update] do
          member do
            get :test
          end
        end

        resources :deploy_keys, constraints: { id: /\d+/ }, only: [:index, :new, :create] do
          member do
            put :enable
            put :disable
          end
        end

        resources :forks, only: [:index, :new, :create]
        resource :import, only: [:new, :create, :show]

        resources :refs, only: [] do
          collection do
            get 'switch'
          end

          member do
            # tree viewer logs
            get 'logs_tree', constraints: { id: Gitlab::Regex.git_reference_regex }
            # Directories with leading dots erroneously get rejected if git
            # ref regex used in constraints. Regex verification now done in controller.
            get 'logs_tree/*path' => 'refs#logs_tree', as: :logs_file, constraints: {
              id: /.*/,
              path: /.*/
            }
          end
        end

        resources :merge_requests, constraints: { id: /\d+/ } do
          member do
            get :commits
            get :diffs
            get :conflicts
            get :builds
            get :pipelines
            get :merge_check
            post :merge
            post :cancel_merge_when_build_succeeds
            get :ci_status
            post :toggle_subscription
            post :approve
            post :rebase
            post :toggle_award_emoji
            post :remove_wip
            get :diff_for_path
            post :resolve_conflicts
          end

          collection do
            get :branch_from
            get :branch_to
            get :update_branches
            get :diff_for_path
            post :bulk_update
          end

          resources :approvers, only: :destroy

          resources :discussions, only: [], constraints: { id: /\h{40}/ } do
            member do
              post :resolve
              delete :resolve, action: :unresolve
            end
          end
        end

        resources :branches, only: [:index, :new, :create, :destroy], constraints: { id: Gitlab::Regex.git_reference_regex }
        resources :tags, only: [:index, :show, :new, :create, :destroy], constraints: { id: Gitlab::Regex.git_reference_regex } do
          resource :release, only: [:edit, :update]
        end
        resources :path_locks, only: [:index, :destroy] do
          collection do
            post :toggle
          end
        end

        resources :protected_branches, only: [:index, :show, :create, :update, :destroy, :patch], constraints: { id: Gitlab::Regex.git_reference_regex } do
          scope module: :protected_branches do
            resources :merge_access_levels, only: [:destroy]
            resources :push_access_levels, only: [:destroy]
          end
        end

        resources :variables, only: [:index, :show, :update, :create, :destroy]
        resources :triggers, only: [:index, :create, :destroy]
        resource :mirror, only: [:show, :update] do
          member do
            post :update_now
          end
        end
        resources :push_rules, constraints: { id: /\d+/ }

        resources :pipelines, only: [:index, :new, :create, :show] do
          collection do
            resource :pipelines_settings, path: 'settings', only: [:show, :update]
          end

          member do
            post :cancel
            post :retry
          end
        end

        resources :environments

        resources :builds, only: [:index, :show], constraints: { id: /\d+/ } do
          collection do
            post :cancel_all

            resources :artifacts, only: [] do
              collection do
                get :latest_succeeded,
                  path: '*ref_name_and_path',
                  format: false
              end
            end
          end

          member do
            get :status
            post :cancel
            post :retry
            post :play
            post :erase
            get :trace
            get :raw
          end

          resource :artifacts, only: [] do
            get :download
            get :browse, path: 'browse(/*path)', format: false
            get :file, path: 'file/*path', format: false
            post :keep
          end
        end

        resources :hooks, only: [:index, :create, :destroy], constraints: { id: /\d+/ } do
          member do
            get :test
          end
        end

        resources :container_registry, only: [:index, :destroy], constraints: { id: Gitlab::Regex.container_registry_reference_regex }

        resources :milestones, constraints: { id: /\d+/ } do
          member do
            put :sort_issues
            put :sort_merge_requests
          end
        end

        resources :labels, except: [:show], constraints: { id: /\d+/ } do
          collection do
            post :generate
            post :set_priorities
          end

          member do
            post :toggle_subscription
            delete :remove_priority
          end
        end

        resources :issues, constraints: { id: /\d+/ } do
          member do
            post :toggle_subscription
            post :toggle_award_emoji
            post :mark_as_spam
            get :referenced_merge_requests
            get :related_branches
            get :can_create_branch
          end
          collection do
            post  :bulk_update
          end
        end

        resources :project_members, except: [:show, :new, :edit], constraints: { id: /[a-zA-Z.\/0-9_\-#%+]+/ }, concerns: :access_requestable do
          collection do
            delete :leave

            # Used for import team
            # from another project
            get :import
            post :apply_import
          end

          member do
            post :resend_invite
          end
        end

        resources :group_links, only: [:index, :create, :destroy], constraints: { id: /\d+/ }

        resources :notes, only: [:index, :create, :destroy, :update], constraints: { id: /\d+/ } do
          member do
            post :toggle_award_emoji
            delete :delete_attachment
            post :resolve
            delete :resolve, action: :unresolve
          end
        end

        resource :board, only: [:show] do
          scope module: :boards do
            resources :issues, only: [:update]

            resources :lists, only: [:index, :create, :update, :destroy] do
              collection do
                post :generate
              end

              resources :issues, only: [:index]
            end
          end
        end

        resources :todos, only: [:create]

        resources :uploads, only: [:create] do
          collection do
            get ":secret/:filename", action: :show, as: :show, constraints: { filename: /[^\/]+/ }
          end
        end

        resources :runners, only: [:index, :edit, :update, :destroy, :show] do
          member do
            get :resume
            get :pause
          end

          collection do
            post :toggle_shared_runners
          end
        end

        resources :approvers, only: :destroy
        resources :runner_projects, only: [:create, :destroy]
        resources :badges, only: [:index] do
          collection do
            scope '*ref', constraints: { ref: Gitlab::Regex.git_reference_regex } do
              constraints format: /svg/ do
                get :build
                get :coverage
              end
            end
          end
        end
        resources :audit_events, only: [:index]
      end
    end
  end

  # Get all keys of user
  get ':username.keys' => 'profiles/keys#get_keys', constraints: { username: /.*/ }

  get ':id' => 'namespaces#show', constraints: { id: /(?:[^.]|\.(?!atom$))+/, format: /atom/ }
end<|MERGE_RESOLUTION|>--- conflicted
+++ resolved
@@ -463,11 +463,7 @@
       resource :analytics, only: [:show]
       resource :ldap, only: [] do
         member do
-<<<<<<< HEAD
-          put :reset_access
-=======
           put :sync
->>>>>>> 4d58ddc2
         end
       end
 
