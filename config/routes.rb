require 'sidekiq/web'
require 'sidekiq/cron/web'
require 'api/api'

class ActionDispatch::Routing::Mapper
  def draw(routes_name)
    instance_eval(File.read(Rails.root.join("config/routes/#{routes_name}.rb")))
  end
end

Rails.application.routes.draw do
  concern :access_requestable do
    post :request_access, on: :collection
    post :approve_access_request, on: :member
  end

  concern :awardable do
    post :toggle_award_emoji, on: :member
  end

  draw :sherlock
  draw :development
  draw :ci

  use_doorkeeper do
    controllers applications: 'oauth/applications',
                authorized_applications: 'oauth/authorized_applications',
                authorizations: 'oauth/authorizations'
  end

  namespace :oauth do
    scope path: 'geo', controller: :geo_auth, as: :geo do
      get 'auth'
      get 'callback'
      get 'logout'
    end
  end

  # Autocomplete
  get '/autocomplete/users' => 'autocomplete#users'
  get '/autocomplete/users/:id' => 'autocomplete#user'
  get '/autocomplete/projects' => 'autocomplete#projects'

  # Emojis
  resources :emojis, only: :index

  # Search
  get 'search' => 'search#show'
  get 'search/autocomplete' => 'search#autocomplete', as: :search_autocomplete

  # JSON Web Token
  get 'jwt/auth' => 'jwt#auth'

  # Health check
  get 'health_check(/:checks)' => 'health_check#index', as: :health_check

  # Koding route
  get 'koding' => 'koding#index'

  draw :api
  draw :sidekiq
  draw :help
  draw :snippets

  # Invites
  resources :invites, only: [:show], constraints: { id: /[A-Za-z0-9_-]+/ } do
    member do
      post :accept
      match :decline, via: [:get, :post]
    end
  end

  resources :sent_notifications, only: [], constraints: { id: /\h{32}/ } do
    member do
      get :unsubscribe
    end
  end

  # Spam reports
  resources :abuse_reports, only: [:new, :create]

  # Notification settings
  resources :notification_settings, only: [:create, :update]

<<<<<<< HEAD
  #
  # Import
  #
  namespace :import do
    resource :github, only: [:create, :new], controller: :github do
      post :personal_access_token
      get :status
      get :callback
      get :jobs
    end

    resource :gitlab, only: [:create], controller: :gitlab do
      get :status
      get :callback
      get :jobs
    end

    resource :bitbucket, only: [:create], controller: :bitbucket do
      get :status
      get :callback
      get :jobs
    end

    resource :google_code, only: [:create, :new], controller: :google_code do
      get :status
      post :callback
      get :jobs

      get   :new_user_map,    path: :user_map
      post  :create_user_map, path: :user_map
    end

    resource :fogbugz, only: [:create, :new], controller: :fogbugz do
      get :status
      post :callback
      get :jobs

      get   :new_user_map,    path: :user_map
      post  :create_user_map, path: :user_map
    end

    resource :gitlab_project, only: [:create, :new] do
      post :create
    end
  end

  #
  # Uploads
  #

  scope path: :uploads do
    # Note attachments and User/Group/Project avatars
    get ":model/:mounted_as/:id/:filename",
        to:           "uploads#show",
        constraints:  { model: /note|user|group|project/, mounted_as: /avatar|attachment/, filename: /[^\/]+/ }

    # Appearance
    get ":model/:mounted_as/:id/:filename",
        to:           "uploads#show",
        constraints:  { model: /appearance/, mounted_as: /logo|header_logo/, filename: /.+/ }

    # Project markdown uploads
    get ":namespace_id/:project_id/:secret/:filename",
      to:           "projects/uploads#show",
      constraints:  { namespace_id: /[a-zA-Z.0-9_\-]+/, project_id: /[a-zA-Z.0-9_\-]+/, filename: /[^\/]+/ }
  end

  # Redirect old note attachments path to new uploads path.
  get "files/note/:id/:filename",
    to:           redirect("uploads/note/attachment/%{id}/%{filename}"),
    constraints:  { filename: /[^\/]+/ }

  #
  # Explore area
  #
  namespace :explore do
    resources :projects, only: [:index] do
      collection do
        get :trending
        get :starred
      end
    end

    resources :groups, only: [:index]
    resources :snippets, only: [:index]
    root to: 'projects#trending'
  end

  # Compatibility with old routing
  get 'public' => 'explore/projects#index'
  get 'public/projects' => 'explore/projects#index'

  #
  # Admin Area
  #
  namespace :admin do
    resources :users, constraints: { id: /[a-zA-Z.\/0-9_\-]+/ } do
      resources :keys, only: [:show, :destroy]
      resources :identities, except: [:show]

      member do
        get :projects
        get :keys
        get :groups
        put :block
        put :unblock
        put :unlock
        put :confirm
        post :impersonate
        patch :disable_two_factor
        delete 'remove/:email_id', action: 'remove_email', as: 'remove_email'
      end
    end

    resource :push_rule, only: [:show, :update]

    resource :impersonation, only: :destroy

    resources :abuse_reports, only: [:index, :destroy]
    resources :spam_logs, only: [:index, :destroy] do
      member do
        post :mark_as_ham
      end
    end

    resources :applications

    resources :groups, constraints: { id: /[^\/]+/ } do
      member do
        put :members_update
      end
    end

    resources :deploy_keys, only: [:index, :new, :create, :destroy]

    resources :hooks, only: [:index, :create, :destroy] do
      get :test
    end

    resources :broadcast_messages, only: [:index, :edit, :create, :update, :destroy] do
      post :preview, on: :collection
    end

    resource :logs, only: [:show]
    resource :health_check, controller: 'health_check', only: [:show]
    resource :background_jobs, controller: 'background_jobs', only: [:show]
    resource :email, only: [:show, :create]
    resource :system_info, controller: 'system_info', only: [:show]
    resources :requests_profiles, only: [:index, :show], param: :name, constraints: { name: /.+\.html/ }

    resources :namespaces, path: '/projects', constraints: { id: /[a-zA-Z.0-9_\-]+/ }, only: [] do
      root to: 'projects#index', as: :projects

      resources(:projects,
                path: '/',
                constraints: { id: /[a-zA-Z.0-9_\-]+/ },
                only: [:index, :show]) do
        root to: 'projects#show'

        member do
          put :transfer
          post :repository_check
        end

        resources :runner_projects, only: [:create, :destroy]
      end
    end

    resource :appearances, only: [:show, :create, :update], path: 'appearance' do
      member do
        get :preview
        delete :logo
        delete :header_logos
      end
    end

    resource :application_settings, only: [:show, :update] do
      resources :services, only: [:index, :edit, :update]
      get :usage_data
      put :reset_runners_token
      put :reset_health_check_token
      put :clear_repository_check_states
    end

    resource :license, only: [:show, :new, :create, :destroy] do
      get :download, on: :member
    end

    resources :geo_nodes, only: [:index, :create, :destroy] do
      member do
        post :repair
      end
    end

    resources :labels

    resources :runners, only: [:index, :show, :update, :destroy] do
      member do
        get :resume
        get :pause
      end
    end

    resources :builds, only: :index do
      collection do
        post :cancel_all
      end
    end

    root to: 'dashboard#index'
  end

  #
  # Profile Area
  #
  resource :profile, only: [:show, :update] do
    member do
      get :audit_log
      get :applications, to: 'oauth/applications#index'

      put :reset_private_token
      put :update_username
    end

    scope module: :profiles do
      resource :account, only: [:show] do
        member do
          delete :unlink
        end
      end
      resource :notifications, only: [:show, :update]
      resource :password, only: [:new, :create, :edit, :update] do
        member do
          put :reset
        end
      end
      resource :preferences, only: [:show, :update]
      resources :keys, only: [:index, :show, :new, :create, :destroy]
      resources :emails, only: [:index, :create, :destroy]
      resource :avatar, only: [:destroy]

      resources :personal_access_tokens, only: [:index, :create] do
        member do
          put :revoke
        end
      end

      resource :two_factor_auth, only: [:show, :create, :destroy] do
        member do
          post :create_u2f
          post :codes
          patch :skip
        end
      end

      resources :u2f_registrations, only: [:destroy]
    end
  end

  scope(path: 'u/:username',
        as: :user,
        constraints: { username: /[a-zA-Z.0-9_\-]+(?<!\.atom)/ },
        controller: :users) do
    get :calendar
    get :calendar_activities
    get :groups
    get :projects
    get :contributed, as: :contributed_projects
    get :snippets
    get '/', action: :show
  end

  #
  # Dashboard Area
  #
  resource :dashboard, controller: 'dashboard', only: [] do
    get :issues
    get :merge_requests
    get :activity

    scope module: :dashboard do
      resources :milestones, only: [:index, :show]
      resources :labels, only: [:index]

      resources :groups, only: [:index]
      resources :snippets, only: [:index]

      resources :todos, only: [:index, :destroy] do
        collection do
          delete :destroy_all
        end
      end

      resources :projects, only: [:index] do
        collection do
          get :starred
        end
      end
    end

    root to: "dashboard/projects#index"
  end

  #
  # Groups Area
  #
  resources :groups, constraints: { id: /[a-zA-Z.0-9_\-]+(?<!\.atom)/ }  do
    member do
      get :issues
      get :merge_requests
      get :projects
      get :activity
    end

    collection do
      get :autocomplete
    end

    scope module: :groups do
      resource :analytics, only: [:show]
      resource :ldap, only: [] do
        member do
          put :sync
        end
      end

      resources :ldap_group_links, only: [:index, :create, :destroy]
      resources :group_members, only: [:index, :create, :update, :destroy], concerns: :access_requestable do
        post :resend_invite, on: :member
        delete :leave, on: :collection
      end

      resource :avatar, only: [:destroy]
      resources :milestones, constraints: { id: /[^\/]+/ }, only: [:index, :show, :update, :new, :create]
      resource :notification_setting, only: [:update]
      resources :audit_events, only: [:index]
    end

    resources :hooks, only: [:index, :create, :destroy], constraints: { id: /\d+/ }, module: :groups do
      member do
        get :test
      end
    end
  end

  get  'unsubscribes/:email', to: 'unsubscribes#show', as: :unsubscribe
  post 'unsubscribes/:email', to: 'unsubscribes#create'
  resources :projects, constraints: { id: /[^\/]+/ }, only: [:index, :new, :create]

  devise_for :users, controllers: { omniauth_callbacks: :omniauth_callbacks,
                                    registrations: :registrations,
                                    passwords: :passwords,
                                    sessions: :sessions,
                                    confirmations: :confirmations }

  devise_scope :user do
    get '/users/auth/:provider/omniauth_error' => 'omniauth_callbacks#omniauth_error', as: :omniauth_error
    get '/users/almost_there' => 'confirmations#almost_there'
    get '/users/auth/kerberos_spnego/negotiate' => 'omniauth_kerberos_spnego#negotiate'
  end

  root to: "root#index"

  #
  # Project Area
  #
  resources :namespaces, path: '/', constraints: { id: /[a-zA-Z.0-9_\-]+/ }, only: [] do
    resources(:projects, constraints: { id: /[a-zA-Z.0-9_\-]+(?<!\.atom)/ }, except:
              [:new, :create, :index], path: "/") do
      member do
        put :transfer
        delete :remove_fork
        post :archive
        post :unarchive
        post :housekeeping
        post :toggle_star
        post :preview_markdown
        post :export
        post :remove_export
        post :generate_new_export
        get :download_export
        get :autocomplete_sources
        get :activity
        get :refs
      end

      scope module: :projects do
        scope constraints: { id: /.+\.git/, format: nil } do
          # Git HTTP clients ('git clone' etc.)
          get '/info/refs', to: 'git_http#info_refs'
          post '/git-upload-pack', to: 'git_http#git_upload_pack'
          post '/git-receive-pack', to: 'git_http#git_receive_pack'

          # Git LFS API (metadata)
          post '/info/lfs/objects/batch', to: 'lfs_api#batch'
          post '/info/lfs/objects', to: 'lfs_api#deprecated'
          get '/info/lfs/objects/*oid', to: 'lfs_api#deprecated'

          # GitLab LFS object storage
          scope constraints: { oid: /[a-f0-9]{64}/ } do
            get '/gitlab-lfs/objects/*oid', to: 'lfs_storage#download'

            scope constraints: { size: /[0-9]+/ } do
              put '/gitlab-lfs/objects/*oid/*size/authorize', to: 'lfs_storage#upload_authorize'
              put '/gitlab-lfs/objects/*oid/*size', to: 'lfs_storage#upload_finalize'
            end
          end
        end

        # Allow /info/refs, /info/refs?service=git-upload-pack, and
        # /info/refs?service=git-receive-pack, but nothing else.
        #
        git_http_handshake = lambda do |request|
          request.query_string.blank? ||
            request.query_string.match(/\Aservice=git-(upload|receive)-pack\z/)
        end

        ref_redirect = redirect do |params, request|
          path = "#{params[:namespace_id]}/#{params[:project_id]}.git/info/refs"
          path << "?#{request.query_string}" unless request.query_string.blank?
          path
        end

        get '/info/refs', constraints: git_http_handshake, to: ref_redirect

        # Blob routes:
        get '/new/*id', to: 'blob#new', constraints: { id: /.+/ }, as: 'new_blob'
        post '/create/*id', to: 'blob#create', constraints: { id: /.+/ }, as: 'create_blob'
        get '/edit/*id', to: 'blob#edit', constraints: { id: /.+/ }, as: 'edit_blob'
        put '/update/*id', to: 'blob#update', constraints: { id: /.+/ }, as: 'update_blob'
        post '/preview/*id', to: 'blob#preview', constraints: { id: /.+/ }, as: 'preview_blob'

        #
        # Templates
        #
        get '/templates/:template_type/:key' => 'templates#show', as: :template

        scope do
          get(
            '/blob/*id/diff',
            to: 'blob#diff',
            constraints: { id: /.+/, format: false },
            as: :blob_diff
          )
          get(
            '/blob/*id',
            to: 'blob#show',
            constraints: { id: /.+/, format: false },
            as: :blob
          )
          delete(
            '/blob/*id',
            to: 'blob#destroy',
            constraints: { id: /.+/, format: false }
          )
          put(
            '/blob/*id',
            to: 'blob#update',
            constraints: { id: /.+/, format: false }
          )
          post(
            '/blob/*id',
            to: 'blob#create',
            constraints: { id: /.+/, format: false }
          )
        end

        scope do
          get(
            '/raw/*id',
            to: 'raw#show',
            constraints: { id: /.+/, format: /(html|js)/ },
            as: :raw
          )
        end

        scope do
          get(
            '/tree/*id',
            to: 'tree#show',
            constraints: { id: /.+/, format: /(html|js)/ },
            as: :tree
          )
        end

        scope do
          get(
            '/find_file/*id',
            to: 'find_file#show',
            constraints: { id: /.+/, format: /html/ },
            as: :find_file
          )
        end

        scope do
          get(
            '/files/*id',
            to: 'find_file#list',
            constraints: { id: /(?:[^.]|\.(?!json$))+/, format: /json/ },
            as: :files
          )
        end

        scope do
          post(
            '/create_dir/*id',
              to: 'tree#create_dir',
              constraints: { id: /.+/ },
              as: 'create_dir'
          )
        end

        scope do
          get(
            '/blame/*id',
            to: 'blame#show',
            constraints: { id: /.+/, format: /(html|js)/ },
            as: :blame
          )
        end

        scope do
          get(
            '/commits/*id',
            to: 'commits#show',
            constraints: { id: /(?:[^.]|\.(?!atom$))+/, format: /atom/ },
            as: :commits
          )
        end

        resource  :avatar, only: [:show, :destroy]
        resources :commit, only: [:show], constraints: { id: /\h{7,40}/ } do
          member do
            get :branches
            get :builds
            get :pipelines
            post :cancel_builds
            post :retry_builds
            post :revert
            post :cherry_pick
            get :diff_for_path
          end
        end

        resource :pages, only: [:show, :destroy] do
          resources :domains, only: [:show, :new, :create, :destroy], controller: 'pages_domains'
        end

        resources :compare, only: [:index, :create] do
          collection do
            get :diff_for_path
          end
        end

        get '/compare/:from...:to', to: 'compare#show', as: 'compare', constraints: { from: /.+/, to: /.+/ }

        # Don't use format parameter as file extension (old 3.0.x behavior)
        # See http://guides.rubyonrails.org/routing.html#route-globbing-and-wildcard-segments
        scope format: false do
          resources :network, only: [:show], constraints: { id: Gitlab::Regex.git_reference_regex }

          resources :graphs, only: [:show], constraints: { id: Gitlab::Regex.git_reference_regex } do
            member do
              get :commits
              get :ci
              get :languages
            end
          end
        end

        resources :snippets, concerns: :awardable, constraints: { id: /\d+/ } do
          member do
            get 'raw'
          end
        end

        WIKI_SLUG_ID = { id: /\S+/ } unless defined? WIKI_SLUG_ID

        scope do
          # Order matters to give priority to these matches
          get '/wikis/git_access', to: 'wikis#git_access'
          get '/wikis/pages', to: 'wikis#pages', as: 'wiki_pages'
          post '/wikis', to: 'wikis#create'

          get '/wikis/*id/history', to: 'wikis#history', as: 'wiki_history', constraints: WIKI_SLUG_ID
          get '/wikis/*id/edit', to: 'wikis#edit', as: 'wiki_edit', constraints: WIKI_SLUG_ID

          get '/wikis/*id', to: 'wikis#show', as: 'wiki', constraints: WIKI_SLUG_ID
          delete '/wikis/*id', to: 'wikis#destroy', constraints: WIKI_SLUG_ID
          put '/wikis/*id', to: 'wikis#update', constraints: WIKI_SLUG_ID
          post '/wikis/*id/preview_markdown', to: 'wikis#preview_markdown', constraints: WIKI_SLUG_ID, as: 'wiki_preview_markdown'
        end

        resource :repository, only: [:create] do
          member do
            get 'archive', constraints: { format: Gitlab::Regex.archive_formats_regex }
          end
        end

        resources :services, constraints: { id: /[^\/]+/ }, only: [:index, :edit, :update] do
          member do
            get :test
          end
        end

        resources :deploy_keys, constraints: { id: /\d+/ }, only: [:index, :new, :create] do
          member do
            put :enable
            put :disable
          end
        end

        resources :forks, only: [:index, :new, :create]
        resource :import, only: [:new, :create, :show]

        resources :refs, only: [] do
          collection do
            get 'switch'
          end

          member do
            # tree viewer logs
            get 'logs_tree', constraints: { id: Gitlab::Regex.git_reference_regex }
            # Directories with leading dots erroneously get rejected if git
            # ref regex used in constraints. Regex verification now done in controller.
            get 'logs_tree/*path' => 'refs#logs_tree', as: :logs_file, constraints: {
              id: /.*/,
              path: /.*/
            }
          end
        end

        resources :merge_requests, concerns: :awardable, constraints: { id: /\d+/ } do
          member do
            get :commits
            get :diffs
            get :conflicts
            get :builds
            get :pipelines
            get :merge_check
            post :merge
            post :cancel_merge_when_build_succeeds
            get :ci_status
            post :toggle_subscription
            post :approve
            post :rebase
            post :remove_wip
            get :diff_for_path
            post :resolve_conflicts
          end

          collection do
            get :branch_from
            get :branch_to
            get :update_branches
            get :diff_for_path
            post :bulk_update
          end

          resources :approvers, only: :destroy

          resources :discussions, only: [], constraints: { id: /\h{40}/ } do
            member do
              post :resolve
              delete :resolve, action: :unresolve
            end
          end
        end

        resources :branches, only: [:index, :new, :create, :destroy], constraints: { id: Gitlab::Regex.git_reference_regex }
        resources :tags, only: [:index, :show, :new, :create, :destroy], constraints: { id: Gitlab::Regex.git_reference_regex } do
          resource :release, only: [:edit, :update]
        end
        resources :path_locks, only: [:index, :destroy] do
          collection do
            post :toggle
          end
        end

        resources :protected_branches, only: [:index, :show, :create, :update, :destroy, :patch], constraints: { id: Gitlab::Regex.git_reference_regex } do
          scope module: :protected_branches do
            resources :merge_access_levels, only: [:destroy]
            resources :push_access_levels, only: [:destroy]
          end
        end

        resources :variables, only: [:index, :show, :update, :create, :destroy]
        resources :triggers, only: [:index, :create, :destroy]
        resource :mirror, only: [:show, :update] do
          member do
            post :update_now
          end
        end
        resources :push_rules, constraints: { id: /\d+/ }

        resources :pipelines, only: [:index, :new, :create, :show] do
          collection do
            resource :pipelines_settings, path: 'settings', only: [:show, :update]
          end

          member do
            post :cancel
            post :retry
          end
        end

        resources :environments

        resource :cycle_analytics, only: [:show]

        resources :builds, only: [:index, :show], constraints: { id: /\d+/ } do
          collection do
            post :cancel_all

            resources :artifacts, only: [] do
              collection do
                get :latest_succeeded,
                  path: '*ref_name_and_path',
                  format: false
              end
            end
          end

          member do
            get :status
            post :cancel
            post :retry
            post :play
            post :erase
            get :trace
            get :raw
          end

          resource :artifacts, only: [] do
            get :download
            get :browse, path: 'browse(/*path)', format: false
            get :file, path: 'file/*path', format: false
            post :keep
          end
        end

        resources :hooks, only: [:index, :create, :destroy], constraints: { id: /\d+/ } do
          member do
            get :test
          end
        end

        resources :container_registry, only: [:index, :destroy], constraints: { id: Gitlab::Regex.container_registry_reference_regex }

        resources :milestones, constraints: { id: /\d+/ } do
          member do
            put :sort_issues
            put :sort_merge_requests
          end
        end

        resources :labels, except: [:show], constraints: { id: /\d+/ } do
          collection do
            post :generate
            post :set_priorities
          end

          member do
            post :toggle_subscription
            delete :remove_priority
          end
        end

        resources :issues, concerns: :awardable, constraints: { id: /\d+/ } do
          member do
            post :toggle_subscription
            post :mark_as_spam
            get :referenced_merge_requests
            get :related_branches
            get :can_create_branch
          end
          collection do
            post  :bulk_update
          end
        end

        resources :project_members, except: [:show, :new, :edit], constraints: { id: /[a-zA-Z.\/0-9_\-#%+]+/ }, concerns: :access_requestable do
          collection do
            delete :leave

            # Used for import team
            # from another project
            get :import
            post :apply_import
          end

          member do
            post :resend_invite
          end
        end

        resources :group_links, only: [:index, :create, :destroy], constraints: { id: /\d+/ }

        resources :notes, only: [:index, :create, :destroy, :update], concerns: :awardable, constraints: { id: /\d+/ } do
          member do
            delete :delete_attachment
            post :resolve
            delete :resolve, action: :unresolve
          end
        end

        resource :board, only: [:show] do
          scope module: :boards do
            resources :issues, only: [:update]

            resources :lists, only: [:index, :create, :update, :destroy] do
              collection do
                post :generate
              end

              resources :issues, only: [:index]
            end
          end
        end

        resources :todos, only: [:create]

        resources :uploads, only: [:create] do
          collection do
            get ":secret/:filename", action: :show, as: :show, constraints: { filename: /[^\/]+/ }
          end
        end

        resources :runners, only: [:index, :edit, :update, :destroy, :show] do
          member do
            get :resume
            get :pause
          end

          collection do
            post :toggle_shared_runners
          end
        end

        resources :approvers, only: :destroy
        resources :runner_projects, only: [:create, :destroy]
        resources :badges, only: [:index] do
          collection do
            scope '*ref', constraints: { ref: Gitlab::Regex.git_reference_regex } do
              constraints format: /svg/ do
                get :build
                get :coverage
              end
            end
          end
        end
        resources :audit_events, only: [:index]
      end
    end
  end
=======
  draw :import
  draw :uploads
  draw :explore
  draw :admin
  draw :profile
  draw :dashboard
  draw :group
  draw :user
  draw :project
>>>>>>> f90b5d5d

  # Get all keys of user
  get ':username.keys' => 'profiles/keys#get_keys', constraints: { username: /.*/ }

  get ':id' => 'namespaces#show', constraints: { id: /(?:[^.]|\.(?!atom$))+/, format: /atom/ }

  root to: "root#index"
end<|MERGE_RESOLUTION|>--- conflicted
+++ resolved
@@ -82,863 +82,6 @@
   # Notification settings
   resources :notification_settings, only: [:create, :update]
 
-<<<<<<< HEAD
-  #
-  # Import
-  #
-  namespace :import do
-    resource :github, only: [:create, :new], controller: :github do
-      post :personal_access_token
-      get :status
-      get :callback
-      get :jobs
-    end
-
-    resource :gitlab, only: [:create], controller: :gitlab do
-      get :status
-      get :callback
-      get :jobs
-    end
-
-    resource :bitbucket, only: [:create], controller: :bitbucket do
-      get :status
-      get :callback
-      get :jobs
-    end
-
-    resource :google_code, only: [:create, :new], controller: :google_code do
-      get :status
-      post :callback
-      get :jobs
-
-      get   :new_user_map,    path: :user_map
-      post  :create_user_map, path: :user_map
-    end
-
-    resource :fogbugz, only: [:create, :new], controller: :fogbugz do
-      get :status
-      post :callback
-      get :jobs
-
-      get   :new_user_map,    path: :user_map
-      post  :create_user_map, path: :user_map
-    end
-
-    resource :gitlab_project, only: [:create, :new] do
-      post :create
-    end
-  end
-
-  #
-  # Uploads
-  #
-
-  scope path: :uploads do
-    # Note attachments and User/Group/Project avatars
-    get ":model/:mounted_as/:id/:filename",
-        to:           "uploads#show",
-        constraints:  { model: /note|user|group|project/, mounted_as: /avatar|attachment/, filename: /[^\/]+/ }
-
-    # Appearance
-    get ":model/:mounted_as/:id/:filename",
-        to:           "uploads#show",
-        constraints:  { model: /appearance/, mounted_as: /logo|header_logo/, filename: /.+/ }
-
-    # Project markdown uploads
-    get ":namespace_id/:project_id/:secret/:filename",
-      to:           "projects/uploads#show",
-      constraints:  { namespace_id: /[a-zA-Z.0-9_\-]+/, project_id: /[a-zA-Z.0-9_\-]+/, filename: /[^\/]+/ }
-  end
-
-  # Redirect old note attachments path to new uploads path.
-  get "files/note/:id/:filename",
-    to:           redirect("uploads/note/attachment/%{id}/%{filename}"),
-    constraints:  { filename: /[^\/]+/ }
-
-  #
-  # Explore area
-  #
-  namespace :explore do
-    resources :projects, only: [:index] do
-      collection do
-        get :trending
-        get :starred
-      end
-    end
-
-    resources :groups, only: [:index]
-    resources :snippets, only: [:index]
-    root to: 'projects#trending'
-  end
-
-  # Compatibility with old routing
-  get 'public' => 'explore/projects#index'
-  get 'public/projects' => 'explore/projects#index'
-
-  #
-  # Admin Area
-  #
-  namespace :admin do
-    resources :users, constraints: { id: /[a-zA-Z.\/0-9_\-]+/ } do
-      resources :keys, only: [:show, :destroy]
-      resources :identities, except: [:show]
-
-      member do
-        get :projects
-        get :keys
-        get :groups
-        put :block
-        put :unblock
-        put :unlock
-        put :confirm
-        post :impersonate
-        patch :disable_two_factor
-        delete 'remove/:email_id', action: 'remove_email', as: 'remove_email'
-      end
-    end
-
-    resource :push_rule, only: [:show, :update]
-
-    resource :impersonation, only: :destroy
-
-    resources :abuse_reports, only: [:index, :destroy]
-    resources :spam_logs, only: [:index, :destroy] do
-      member do
-        post :mark_as_ham
-      end
-    end
-
-    resources :applications
-
-    resources :groups, constraints: { id: /[^\/]+/ } do
-      member do
-        put :members_update
-      end
-    end
-
-    resources :deploy_keys, only: [:index, :new, :create, :destroy]
-
-    resources :hooks, only: [:index, :create, :destroy] do
-      get :test
-    end
-
-    resources :broadcast_messages, only: [:index, :edit, :create, :update, :destroy] do
-      post :preview, on: :collection
-    end
-
-    resource :logs, only: [:show]
-    resource :health_check, controller: 'health_check', only: [:show]
-    resource :background_jobs, controller: 'background_jobs', only: [:show]
-    resource :email, only: [:show, :create]
-    resource :system_info, controller: 'system_info', only: [:show]
-    resources :requests_profiles, only: [:index, :show], param: :name, constraints: { name: /.+\.html/ }
-
-    resources :namespaces, path: '/projects', constraints: { id: /[a-zA-Z.0-9_\-]+/ }, only: [] do
-      root to: 'projects#index', as: :projects
-
-      resources(:projects,
-                path: '/',
-                constraints: { id: /[a-zA-Z.0-9_\-]+/ },
-                only: [:index, :show]) do
-        root to: 'projects#show'
-
-        member do
-          put :transfer
-          post :repository_check
-        end
-
-        resources :runner_projects, only: [:create, :destroy]
-      end
-    end
-
-    resource :appearances, only: [:show, :create, :update], path: 'appearance' do
-      member do
-        get :preview
-        delete :logo
-        delete :header_logos
-      end
-    end
-
-    resource :application_settings, only: [:show, :update] do
-      resources :services, only: [:index, :edit, :update]
-      get :usage_data
-      put :reset_runners_token
-      put :reset_health_check_token
-      put :clear_repository_check_states
-    end
-
-    resource :license, only: [:show, :new, :create, :destroy] do
-      get :download, on: :member
-    end
-
-    resources :geo_nodes, only: [:index, :create, :destroy] do
-      member do
-        post :repair
-      end
-    end
-
-    resources :labels
-
-    resources :runners, only: [:index, :show, :update, :destroy] do
-      member do
-        get :resume
-        get :pause
-      end
-    end
-
-    resources :builds, only: :index do
-      collection do
-        post :cancel_all
-      end
-    end
-
-    root to: 'dashboard#index'
-  end
-
-  #
-  # Profile Area
-  #
-  resource :profile, only: [:show, :update] do
-    member do
-      get :audit_log
-      get :applications, to: 'oauth/applications#index'
-
-      put :reset_private_token
-      put :update_username
-    end
-
-    scope module: :profiles do
-      resource :account, only: [:show] do
-        member do
-          delete :unlink
-        end
-      end
-      resource :notifications, only: [:show, :update]
-      resource :password, only: [:new, :create, :edit, :update] do
-        member do
-          put :reset
-        end
-      end
-      resource :preferences, only: [:show, :update]
-      resources :keys, only: [:index, :show, :new, :create, :destroy]
-      resources :emails, only: [:index, :create, :destroy]
-      resource :avatar, only: [:destroy]
-
-      resources :personal_access_tokens, only: [:index, :create] do
-        member do
-          put :revoke
-        end
-      end
-
-      resource :two_factor_auth, only: [:show, :create, :destroy] do
-        member do
-          post :create_u2f
-          post :codes
-          patch :skip
-        end
-      end
-
-      resources :u2f_registrations, only: [:destroy]
-    end
-  end
-
-  scope(path: 'u/:username',
-        as: :user,
-        constraints: { username: /[a-zA-Z.0-9_\-]+(?<!\.atom)/ },
-        controller: :users) do
-    get :calendar
-    get :calendar_activities
-    get :groups
-    get :projects
-    get :contributed, as: :contributed_projects
-    get :snippets
-    get '/', action: :show
-  end
-
-  #
-  # Dashboard Area
-  #
-  resource :dashboard, controller: 'dashboard', only: [] do
-    get :issues
-    get :merge_requests
-    get :activity
-
-    scope module: :dashboard do
-      resources :milestones, only: [:index, :show]
-      resources :labels, only: [:index]
-
-      resources :groups, only: [:index]
-      resources :snippets, only: [:index]
-
-      resources :todos, only: [:index, :destroy] do
-        collection do
-          delete :destroy_all
-        end
-      end
-
-      resources :projects, only: [:index] do
-        collection do
-          get :starred
-        end
-      end
-    end
-
-    root to: "dashboard/projects#index"
-  end
-
-  #
-  # Groups Area
-  #
-  resources :groups, constraints: { id: /[a-zA-Z.0-9_\-]+(?<!\.atom)/ }  do
-    member do
-      get :issues
-      get :merge_requests
-      get :projects
-      get :activity
-    end
-
-    collection do
-      get :autocomplete
-    end
-
-    scope module: :groups do
-      resource :analytics, only: [:show]
-      resource :ldap, only: [] do
-        member do
-          put :sync
-        end
-      end
-
-      resources :ldap_group_links, only: [:index, :create, :destroy]
-      resources :group_members, only: [:index, :create, :update, :destroy], concerns: :access_requestable do
-        post :resend_invite, on: :member
-        delete :leave, on: :collection
-      end
-
-      resource :avatar, only: [:destroy]
-      resources :milestones, constraints: { id: /[^\/]+/ }, only: [:index, :show, :update, :new, :create]
-      resource :notification_setting, only: [:update]
-      resources :audit_events, only: [:index]
-    end
-
-    resources :hooks, only: [:index, :create, :destroy], constraints: { id: /\d+/ }, module: :groups do
-      member do
-        get :test
-      end
-    end
-  end
-
-  get  'unsubscribes/:email', to: 'unsubscribes#show', as: :unsubscribe
-  post 'unsubscribes/:email', to: 'unsubscribes#create'
-  resources :projects, constraints: { id: /[^\/]+/ }, only: [:index, :new, :create]
-
-  devise_for :users, controllers: { omniauth_callbacks: :omniauth_callbacks,
-                                    registrations: :registrations,
-                                    passwords: :passwords,
-                                    sessions: :sessions,
-                                    confirmations: :confirmations }
-
-  devise_scope :user do
-    get '/users/auth/:provider/omniauth_error' => 'omniauth_callbacks#omniauth_error', as: :omniauth_error
-    get '/users/almost_there' => 'confirmations#almost_there'
-    get '/users/auth/kerberos_spnego/negotiate' => 'omniauth_kerberos_spnego#negotiate'
-  end
-
-  root to: "root#index"
-
-  #
-  # Project Area
-  #
-  resources :namespaces, path: '/', constraints: { id: /[a-zA-Z.0-9_\-]+/ }, only: [] do
-    resources(:projects, constraints: { id: /[a-zA-Z.0-9_\-]+(?<!\.atom)/ }, except:
-              [:new, :create, :index], path: "/") do
-      member do
-        put :transfer
-        delete :remove_fork
-        post :archive
-        post :unarchive
-        post :housekeeping
-        post :toggle_star
-        post :preview_markdown
-        post :export
-        post :remove_export
-        post :generate_new_export
-        get :download_export
-        get :autocomplete_sources
-        get :activity
-        get :refs
-      end
-
-      scope module: :projects do
-        scope constraints: { id: /.+\.git/, format: nil } do
-          # Git HTTP clients ('git clone' etc.)
-          get '/info/refs', to: 'git_http#info_refs'
-          post '/git-upload-pack', to: 'git_http#git_upload_pack'
-          post '/git-receive-pack', to: 'git_http#git_receive_pack'
-
-          # Git LFS API (metadata)
-          post '/info/lfs/objects/batch', to: 'lfs_api#batch'
-          post '/info/lfs/objects', to: 'lfs_api#deprecated'
-          get '/info/lfs/objects/*oid', to: 'lfs_api#deprecated'
-
-          # GitLab LFS object storage
-          scope constraints: { oid: /[a-f0-9]{64}/ } do
-            get '/gitlab-lfs/objects/*oid', to: 'lfs_storage#download'
-
-            scope constraints: { size: /[0-9]+/ } do
-              put '/gitlab-lfs/objects/*oid/*size/authorize', to: 'lfs_storage#upload_authorize'
-              put '/gitlab-lfs/objects/*oid/*size', to: 'lfs_storage#upload_finalize'
-            end
-          end
-        end
-
-        # Allow /info/refs, /info/refs?service=git-upload-pack, and
-        # /info/refs?service=git-receive-pack, but nothing else.
-        #
-        git_http_handshake = lambda do |request|
-          request.query_string.blank? ||
-            request.query_string.match(/\Aservice=git-(upload|receive)-pack\z/)
-        end
-
-        ref_redirect = redirect do |params, request|
-          path = "#{params[:namespace_id]}/#{params[:project_id]}.git/info/refs"
-          path << "?#{request.query_string}" unless request.query_string.blank?
-          path
-        end
-
-        get '/info/refs', constraints: git_http_handshake, to: ref_redirect
-
-        # Blob routes:
-        get '/new/*id', to: 'blob#new', constraints: { id: /.+/ }, as: 'new_blob'
-        post '/create/*id', to: 'blob#create', constraints: { id: /.+/ }, as: 'create_blob'
-        get '/edit/*id', to: 'blob#edit', constraints: { id: /.+/ }, as: 'edit_blob'
-        put '/update/*id', to: 'blob#update', constraints: { id: /.+/ }, as: 'update_blob'
-        post '/preview/*id', to: 'blob#preview', constraints: { id: /.+/ }, as: 'preview_blob'
-
-        #
-        # Templates
-        #
-        get '/templates/:template_type/:key' => 'templates#show', as: :template
-
-        scope do
-          get(
-            '/blob/*id/diff',
-            to: 'blob#diff',
-            constraints: { id: /.+/, format: false },
-            as: :blob_diff
-          )
-          get(
-            '/blob/*id',
-            to: 'blob#show',
-            constraints: { id: /.+/, format: false },
-            as: :blob
-          )
-          delete(
-            '/blob/*id',
-            to: 'blob#destroy',
-            constraints: { id: /.+/, format: false }
-          )
-          put(
-            '/blob/*id',
-            to: 'blob#update',
-            constraints: { id: /.+/, format: false }
-          )
-          post(
-            '/blob/*id',
-            to: 'blob#create',
-            constraints: { id: /.+/, format: false }
-          )
-        end
-
-        scope do
-          get(
-            '/raw/*id',
-            to: 'raw#show',
-            constraints: { id: /.+/, format: /(html|js)/ },
-            as: :raw
-          )
-        end
-
-        scope do
-          get(
-            '/tree/*id',
-            to: 'tree#show',
-            constraints: { id: /.+/, format: /(html|js)/ },
-            as: :tree
-          )
-        end
-
-        scope do
-          get(
-            '/find_file/*id',
-            to: 'find_file#show',
-            constraints: { id: /.+/, format: /html/ },
-            as: :find_file
-          )
-        end
-
-        scope do
-          get(
-            '/files/*id',
-            to: 'find_file#list',
-            constraints: { id: /(?:[^.]|\.(?!json$))+/, format: /json/ },
-            as: :files
-          )
-        end
-
-        scope do
-          post(
-            '/create_dir/*id',
-              to: 'tree#create_dir',
-              constraints: { id: /.+/ },
-              as: 'create_dir'
-          )
-        end
-
-        scope do
-          get(
-            '/blame/*id',
-            to: 'blame#show',
-            constraints: { id: /.+/, format: /(html|js)/ },
-            as: :blame
-          )
-        end
-
-        scope do
-          get(
-            '/commits/*id',
-            to: 'commits#show',
-            constraints: { id: /(?:[^.]|\.(?!atom$))+/, format: /atom/ },
-            as: :commits
-          )
-        end
-
-        resource  :avatar, only: [:show, :destroy]
-        resources :commit, only: [:show], constraints: { id: /\h{7,40}/ } do
-          member do
-            get :branches
-            get :builds
-            get :pipelines
-            post :cancel_builds
-            post :retry_builds
-            post :revert
-            post :cherry_pick
-            get :diff_for_path
-          end
-        end
-
-        resource :pages, only: [:show, :destroy] do
-          resources :domains, only: [:show, :new, :create, :destroy], controller: 'pages_domains'
-        end
-
-        resources :compare, only: [:index, :create] do
-          collection do
-            get :diff_for_path
-          end
-        end
-
-        get '/compare/:from...:to', to: 'compare#show', as: 'compare', constraints: { from: /.+/, to: /.+/ }
-
-        # Don't use format parameter as file extension (old 3.0.x behavior)
-        # See http://guides.rubyonrails.org/routing.html#route-globbing-and-wildcard-segments
-        scope format: false do
-          resources :network, only: [:show], constraints: { id: Gitlab::Regex.git_reference_regex }
-
-          resources :graphs, only: [:show], constraints: { id: Gitlab::Regex.git_reference_regex } do
-            member do
-              get :commits
-              get :ci
-              get :languages
-            end
-          end
-        end
-
-        resources :snippets, concerns: :awardable, constraints: { id: /\d+/ } do
-          member do
-            get 'raw'
-          end
-        end
-
-        WIKI_SLUG_ID = { id: /\S+/ } unless defined? WIKI_SLUG_ID
-
-        scope do
-          # Order matters to give priority to these matches
-          get '/wikis/git_access', to: 'wikis#git_access'
-          get '/wikis/pages', to: 'wikis#pages', as: 'wiki_pages'
-          post '/wikis', to: 'wikis#create'
-
-          get '/wikis/*id/history', to: 'wikis#history', as: 'wiki_history', constraints: WIKI_SLUG_ID
-          get '/wikis/*id/edit', to: 'wikis#edit', as: 'wiki_edit', constraints: WIKI_SLUG_ID
-
-          get '/wikis/*id', to: 'wikis#show', as: 'wiki', constraints: WIKI_SLUG_ID
-          delete '/wikis/*id', to: 'wikis#destroy', constraints: WIKI_SLUG_ID
-          put '/wikis/*id', to: 'wikis#update', constraints: WIKI_SLUG_ID
-          post '/wikis/*id/preview_markdown', to: 'wikis#preview_markdown', constraints: WIKI_SLUG_ID, as: 'wiki_preview_markdown'
-        end
-
-        resource :repository, only: [:create] do
-          member do
-            get 'archive', constraints: { format: Gitlab::Regex.archive_formats_regex }
-          end
-        end
-
-        resources :services, constraints: { id: /[^\/]+/ }, only: [:index, :edit, :update] do
-          member do
-            get :test
-          end
-        end
-
-        resources :deploy_keys, constraints: { id: /\d+/ }, only: [:index, :new, :create] do
-          member do
-            put :enable
-            put :disable
-          end
-        end
-
-        resources :forks, only: [:index, :new, :create]
-        resource :import, only: [:new, :create, :show]
-
-        resources :refs, only: [] do
-          collection do
-            get 'switch'
-          end
-
-          member do
-            # tree viewer logs
-            get 'logs_tree', constraints: { id: Gitlab::Regex.git_reference_regex }
-            # Directories with leading dots erroneously get rejected if git
-            # ref regex used in constraints. Regex verification now done in controller.
-            get 'logs_tree/*path' => 'refs#logs_tree', as: :logs_file, constraints: {
-              id: /.*/,
-              path: /.*/
-            }
-          end
-        end
-
-        resources :merge_requests, concerns: :awardable, constraints: { id: /\d+/ } do
-          member do
-            get :commits
-            get :diffs
-            get :conflicts
-            get :builds
-            get :pipelines
-            get :merge_check
-            post :merge
-            post :cancel_merge_when_build_succeeds
-            get :ci_status
-            post :toggle_subscription
-            post :approve
-            post :rebase
-            post :remove_wip
-            get :diff_for_path
-            post :resolve_conflicts
-          end
-
-          collection do
-            get :branch_from
-            get :branch_to
-            get :update_branches
-            get :diff_for_path
-            post :bulk_update
-          end
-
-          resources :approvers, only: :destroy
-
-          resources :discussions, only: [], constraints: { id: /\h{40}/ } do
-            member do
-              post :resolve
-              delete :resolve, action: :unresolve
-            end
-          end
-        end
-
-        resources :branches, only: [:index, :new, :create, :destroy], constraints: { id: Gitlab::Regex.git_reference_regex }
-        resources :tags, only: [:index, :show, :new, :create, :destroy], constraints: { id: Gitlab::Regex.git_reference_regex } do
-          resource :release, only: [:edit, :update]
-        end
-        resources :path_locks, only: [:index, :destroy] do
-          collection do
-            post :toggle
-          end
-        end
-
-        resources :protected_branches, only: [:index, :show, :create, :update, :destroy, :patch], constraints: { id: Gitlab::Regex.git_reference_regex } do
-          scope module: :protected_branches do
-            resources :merge_access_levels, only: [:destroy]
-            resources :push_access_levels, only: [:destroy]
-          end
-        end
-
-        resources :variables, only: [:index, :show, :update, :create, :destroy]
-        resources :triggers, only: [:index, :create, :destroy]
-        resource :mirror, only: [:show, :update] do
-          member do
-            post :update_now
-          end
-        end
-        resources :push_rules, constraints: { id: /\d+/ }
-
-        resources :pipelines, only: [:index, :new, :create, :show] do
-          collection do
-            resource :pipelines_settings, path: 'settings', only: [:show, :update]
-          end
-
-          member do
-            post :cancel
-            post :retry
-          end
-        end
-
-        resources :environments
-
-        resource :cycle_analytics, only: [:show]
-
-        resources :builds, only: [:index, :show], constraints: { id: /\d+/ } do
-          collection do
-            post :cancel_all
-
-            resources :artifacts, only: [] do
-              collection do
-                get :latest_succeeded,
-                  path: '*ref_name_and_path',
-                  format: false
-              end
-            end
-          end
-
-          member do
-            get :status
-            post :cancel
-            post :retry
-            post :play
-            post :erase
-            get :trace
-            get :raw
-          end
-
-          resource :artifacts, only: [] do
-            get :download
-            get :browse, path: 'browse(/*path)', format: false
-            get :file, path: 'file/*path', format: false
-            post :keep
-          end
-        end
-
-        resources :hooks, only: [:index, :create, :destroy], constraints: { id: /\d+/ } do
-          member do
-            get :test
-          end
-        end
-
-        resources :container_registry, only: [:index, :destroy], constraints: { id: Gitlab::Regex.container_registry_reference_regex }
-
-        resources :milestones, constraints: { id: /\d+/ } do
-          member do
-            put :sort_issues
-            put :sort_merge_requests
-          end
-        end
-
-        resources :labels, except: [:show], constraints: { id: /\d+/ } do
-          collection do
-            post :generate
-            post :set_priorities
-          end
-
-          member do
-            post :toggle_subscription
-            delete :remove_priority
-          end
-        end
-
-        resources :issues, concerns: :awardable, constraints: { id: /\d+/ } do
-          member do
-            post :toggle_subscription
-            post :mark_as_spam
-            get :referenced_merge_requests
-            get :related_branches
-            get :can_create_branch
-          end
-          collection do
-            post  :bulk_update
-          end
-        end
-
-        resources :project_members, except: [:show, :new, :edit], constraints: { id: /[a-zA-Z.\/0-9_\-#%+]+/ }, concerns: :access_requestable do
-          collection do
-            delete :leave
-
-            # Used for import team
-            # from another project
-            get :import
-            post :apply_import
-          end
-
-          member do
-            post :resend_invite
-          end
-        end
-
-        resources :group_links, only: [:index, :create, :destroy], constraints: { id: /\d+/ }
-
-        resources :notes, only: [:index, :create, :destroy, :update], concerns: :awardable, constraints: { id: /\d+/ } do
-          member do
-            delete :delete_attachment
-            post :resolve
-            delete :resolve, action: :unresolve
-          end
-        end
-
-        resource :board, only: [:show] do
-          scope module: :boards do
-            resources :issues, only: [:update]
-
-            resources :lists, only: [:index, :create, :update, :destroy] do
-              collection do
-                post :generate
-              end
-
-              resources :issues, only: [:index]
-            end
-          end
-        end
-
-        resources :todos, only: [:create]
-
-        resources :uploads, only: [:create] do
-          collection do
-            get ":secret/:filename", action: :show, as: :show, constraints: { filename: /[^\/]+/ }
-          end
-        end
-
-        resources :runners, only: [:index, :edit, :update, :destroy, :show] do
-          member do
-            get :resume
-            get :pause
-          end
-
-          collection do
-            post :toggle_shared_runners
-          end
-        end
-
-        resources :approvers, only: :destroy
-        resources :runner_projects, only: [:create, :destroy]
-        resources :badges, only: [:index] do
-          collection do
-            scope '*ref', constraints: { ref: Gitlab::Regex.git_reference_regex } do
-              constraints format: /svg/ do
-                get :build
-                get :coverage
-              end
-            end
-          end
-        end
-        resources :audit_events, only: [:index]
-      end
-    end
-  end
-=======
   draw :import
   draw :uploads
   draw :explore
@@ -948,7 +91,6 @@
   draw :group
   draw :user
   draw :project
->>>>>>> f90b5d5d
 
   # Get all keys of user
   get ':username.keys' => 'profiles/keys#get_keys', constraints: { username: /.*/ }
