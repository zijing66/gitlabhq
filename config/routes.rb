require 'sidekiq/web'
require 'api/api'

Gitlab::Application.routes.draw do
  #
  # Search
  #
  get 'search' => "search#show"

  # API
  API::API.logger Rails.logger
  mount API::API => '/api'

  constraint = lambda { |request| request.env["warden"].authenticate? and request.env['warden'].user.admin? }
  constraints constraint do
    mount Sidekiq::Web, at: "/admin/sidekiq", as: :sidekiq
  end

  # Enable Grack support
  mount Grack::Bundle.new({
    git_path:     Gitlab.config.git.bin_path,
    project_root: Gitlab.config.gitlab_shell.repos_path,
    upload_pack:  Gitlab.config.gitlab_shell.upload_pack,
    receive_pack: Gitlab.config.gitlab_shell.receive_pack
  }), at: '/', constraints: lambda { |request| /[-\/\w\.]+\.git\//.match(request.path_info) }

  #
  # Help
  #
  get 'help'                => 'help#index'
  get 'help/api'            => 'help#api'
  get 'help/api/:category'  => 'help#api', as: 'help_api_file'
  get 'help/markdown'       => 'help#markdown'
  get 'help/permissions'    => 'help#permissions'
  get 'help/public_access'  => 'help#public_access'
  get 'help/raketasks'      => 'help#raketasks'
  get 'help/ssh'            => 'help#ssh'
  get 'help/system_hooks'   => 'help#system_hooks'
  get 'help/web_hooks'      => 'help#web_hooks'
  get 'help/workflow'       => 'help#workflow'
  get 'help/shortcuts'

  #
  # Global snippets
  #
  resources :snippets do
    member do
      get "raw"
    end
  end
  get "/s/:username" => "snippets#user_index", as: :user_snippets, constraints: { username: /.*/ }

  #
  # Public namespace
  #
  namespace :public do
    resources :projects, only: [:index]
    resources :projects, constraints: { id: /[a-zA-Z.\/0-9_\-]+/ }, only: [:show]

    root to: "projects#index"
  end

  #
  # Attachments serving
  #
  get 'files/:type/:id/:filename' => 'files#download', constraints: { id: /\d+/, type: /[a-z]+/, filename:  /.+/ }

  #
  # Admin Area
  #
  namespace :admin do
    resources :users, constraints: { id: /[a-zA-Z.\/0-9_\-]+/ } do
      member do
        put :team_update
        put :block
        put :unblock
      end
    end

    resources :groups, constraints: { id: /[^\/]+/ } do
      member do
        put :project_teams_update
      end
    end

    resources :hooks, only: [:index, :create, :destroy] do
      get :test
    end

    resource :logs, only: [:show]
    resource :background_jobs, controller: 'background_jobs', only: [:show]
    resources :projects, constraints: { id: /[a-zA-Z.\/0-9_\-]+/ }, only: [:index, :show]
    root to: "dashboard#index"
  end

  get "errors/githost"

  #
  # Profile Area
  #
  resource :profile, only: [:show, :update] do
    member do
      get :account
      get :history
      get :token
      get :design

      put :update_password
      put :reset_private_token
      put :update_username
    end

    scope module: :profiles do
      resource :notifications, only: [:show, :update]
      resource :password, only: [:new, :create]
      resources :keys
      resources :groups, only: [:index] do
        member do
          delete :leave
        end
      end
    end
  end

  match "/u/:username" => "users#show", as: :user, constraints: { username: /.*/ }



  #
  # Dashboard Area
  #
  resource :dashboard, controller: "dashboard", only: [:show] do
    member do
      get :projects
      get :issues
      get :merge_requests
    end
  end

  #
  # Groups Area
  #
  resources :groups, constraints: {id: /(?:[^.]|\.(?!atom$))+/, format: /atom/}  do
    member do
      get :issues
      get :merge_requests
      get :members
    end

    resources :users_groups, only: [:create, :update, :destroy]
  end

  resources :projects, constraints: { id: /[^\/]+/ }, only: [:new, :create]

  devise_for :users, controllers: { omniauth_callbacks: :omniauth_callbacks, registrations: :registrations }

  #
  # Project Area
  #
  resources :projects, constraints: { id: /[a-zA-Z.0-9_\-]+\/[a-zA-Z.0-9_\-]+/ }, except: [:new, :create, :index], path: "/" do
    member do
      put :transfer
      post :fork
      get :autocomplete_sources
    end

    scope module: :projects do
      resources :blob,    only: [:show], constraints: {id: /.+/}
      resources :raw,    only: [:show], constraints: {id: /.+/}
      resources :tree,    only: [:show], constraints: {id: /.+/, format: /(html|js)/ }
      resources :edit_tree,    only: [:show, :update], constraints: {id: /.+/}, path: 'edit'
      resources :commit,  only: [:show], constraints: {id: /[[:alnum:]]{6,40}/}
      resources :commits, only: [:show], constraints: {id: /(?:[^.]|\.(?!atom$))+/, format: /atom/}
      resources :compare, only: [:index, :create]
      resources :blame,   only: [:show], constraints: {id: /.+/}
      resources :network,   only: [:show], constraints: {id: /(?:[^.]|\.(?!json$))+/, format: /json/}
      resources :graphs, only: [:show], constraints: {id: /(?:[^.]|\.(?!json$))+/, format: /json/}
      match "/compare/:from...:to" => "compare#show", as: "compare", via: [:get, :post], constraints: {from: /.+/, to: /.+/}

        resources :snippets, constraints: {id: /\d+/} do
          member do
            get "raw"
          end
        end

      resources :wikis, only: [:show, :edit, :destroy, :create], constraints: {id: /[a-zA-Z.0-9_\-]+/} do
        collection do
          get :pages
          put ':id' => 'wikis#update'
          get :git_access
        end

        member do
          get "history"
        end
      end

      resource :wall, only: [:show], constraints: {id: /\d+/} do
        member do
          get 'notes'
        end
      end

      resource :repository, only: [:show] do
        member do
          get "stats"
          get "archive"
        end
      end

      resources :services, constraints: { id: /[^\/]+/ }, only: [:index, :edit, :update] do
        member do
          get :test
        end
      end

      resources :deploy_keys, constraints: {id: /\d+/} do
        member do
          put :enable
          put :disable
        end
      end

      resources :branches, only: [:index, :new, :create, :destroy], constraints: { id: /[a-zA-Z.\/0-9_\-#%+]+/ } do
        collection do
          get :recent
        end
      end

      resources :tags, only: [:index, :new, :create, :destroy], constraints: { id: /[a-zA-Z.\/0-9_\-#%+]+/ }
      resources :protected_branches, only: [:index, :create, :destroy], constraints: { id: /[a-zA-Z.\/0-9_\-#%+]+/ }

      resources :refs, only: [] do
        collection do
          get "switch"
        end

        member do
          # tree viewer logs
          get "logs_tree", constraints: { id: /[a-zA-Z.\/0-9_\-#%+]+/ }
          get "logs_tree/:path" => "refs#logs_tree",
            as: :logs_file,
            constraints: {
              id:   /[a-zA-Z.0-9\/_\-#%+]+/,
              path: /.*/
            }
        end
      end

      resources :merge_requests, constraints: {id: /\d+/}, except: [:destroy] do
        member do
          get :diffs
          get :automerge
          get :automerge_check
          get :ci_status
        end

        collection do
          get :branch_from
          get :branch_to
          get :update_branches
        end
      end

      resources :hooks, only: [:index, :create, :destroy], constraints: {id: /\d+/} do
        member do
          get :test
        end
      end

      resources :team, controller: 'team_members', only: [:index]
      resources :milestones, except: [:destroy], constraints: {id: /\d+/}

      resources :labels, only: [:index] do
        collection do
          post :generate
        end
      end

      resources :issues, constraints: {id: /\d+/}, except: [:destroy] do
        collection do
          post  :bulk_update
        end
      end

      resources :team_members, except: [:index, :edit], constraints: { id: /[a-zA-Z.\/0-9_\-#%+]+/ } do
        collection do

          # Used for import team
          # from another project
          get :import
          post :apply_import
        end
      end

<<<<<<< HEAD
      resources :group_links, only: [:index, :create, :destroy]

      resources :notes, only: [:index, :create, :destroy, :update] do
=======
      resources :notes, only: [:index, :create, :destroy, :update], constraints: {id: /\d+/} do
>>>>>>> 82f3446f
        member do
          delete :delete_attachment
        end

        collection do
          post :preview
        end
      end
    end
  end

  root to: "dashboard#show"
end<|MERGE_RESOLUTION|>--- conflicted
+++ resolved
@@ -293,13 +293,9 @@
         end
       end
 
-<<<<<<< HEAD
       resources :group_links, only: [:index, :create, :destroy]
 
-      resources :notes, only: [:index, :create, :destroy, :update] do
-=======
       resources :notes, only: [:index, :create, :destroy, :update], constraints: {id: /\d+/} do
->>>>>>> 82f3446f
         member do
           delete :delete_attachment
         end
