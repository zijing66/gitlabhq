require 'sidekiq/web'
require 'sidekiq/cron/web'
require 'api/api'

Rails.application.routes.draw do
  if Gitlab::Sherlock.enabled?
    namespace :sherlock do
      resources :transactions, only: [:index, :show] do
        resources :queries, only: [:show]
        resources :file_samples, only: [:show]

        collection do
          delete :destroy_all
        end
      end
    end
  end

  if Rails.env.development?
    # Make the built-in Rails routes available in development, otherwise they'd
    # get swallowed by the `namespace/project` route matcher below.
    #
    # See https://git.io/va79N
    get '/rails/mailers'         => 'rails/mailers#index'
    get '/rails/mailers/:path'   => 'rails/mailers#preview'
    get '/rails/info/properties' => 'rails/info#properties'
    get '/rails/info/routes'     => 'rails/info#routes'
    get '/rails/info'            => 'rails/info#index'

    mount LetterOpenerWeb::Engine, at: '/rails/letter_opener'
  end

  namespace :ci do
    # CI API
    Ci::API::API.logger Rails.logger
    mount Ci::API::API => '/api'

    resource :lint, only: [:show, :create]

    resources :projects do
      member do
        get :status, to: 'projects#badge'
        get :integration
      end
    end

    root to: 'projects#index'
  end

  use_doorkeeper do
    controllers applications: 'oauth/applications',
                authorized_applications: 'oauth/authorized_applications',
                authorizations: 'oauth/authorizations'
  end

  # Autocomplete
  get '/autocomplete/users' => 'autocomplete#users'
  get '/autocomplete/users/:id' => 'autocomplete#user'
  get '/autocomplete/projects' => 'autocomplete#projects'

  # Emojis
  resources :emojis, only: :index

  # Search
  get 'search' => 'search#show'
  get 'search/autocomplete' => 'search#autocomplete', as: :search_autocomplete

  # JSON Web Token
  get 'jwt/auth' => 'jwt#auth'

  # API
  API::API.logger Rails.logger
  mount API::API => '/api'

  constraint = lambda { |request| request.env['warden'].authenticate? and request.env['warden'].user.admin? }
  constraints constraint do
    mount Sidekiq::Web, at: '/admin/sidekiq', as: :sidekiq
  end

<<<<<<< HEAD
  # Enable Grack support (for LFS only)
  mount Grack::AuthSpawner, at: '/', constraints: lambda { |request| /[-\/\w\.]+\.git\/(info\/lfs|gitlab-lfs)/.match(request.path_info) }, via: [:get, :post, :put]
=======
  # Health check
  get 'health_check(/:checks)' => 'health_check#index', as: :health_check

  # Enable Grack support
  mount Grack::AuthSpawner, at: '/', constraints: lambda { |request| /[-\/\w\.]+\.git\//.match(request.path_info) }, via: [:get, :post, :put]
>>>>>>> acfbeced

  # Help
  get 'help'                  => 'help#index'
  get 'help/:category/:file'  => 'help#show', as: :help_page, constraints: { category: /.*/, file: /[^\/\.]+/ }
  get 'help/shortcuts'
  get 'help/ui' => 'help#ui'

  #
  # Global snippets
  #
  resources :snippets do
    member do
      get 'raw'
    end
  end

  get '/s/:username', to: redirect('/u/%{username}/snippets'),
                      constraints: { username: /[a-zA-Z.0-9_\-]+(?<!\.atom)/ }

  #
  # Invites
  #

  resources :invites, only: [:show], constraints: { id: /[A-Za-z0-9_-]+/ } do
    member do
      post :accept
      match :decline, via: [:get, :post]
    end
  end

  resources :sent_notifications, only: [], constraints: { id: /\h{32}/ } do
    member do
      get :unsubscribe
    end
  end

  # Spam reports
  resources :abuse_reports, only: [:new, :create]

  #
  # Import
  #
  namespace :import do
    resource :github, only: [:create, :new], controller: :github do
      get :status
      get :callback
      get :jobs
    end

    resource :gitlab, only: [:create, :new], controller: :gitlab do
      get :status
      get :callback
      get :jobs
    end

    resource :bitbucket, only: [:create, :new], controller: :bitbucket do
      get :status
      get :callback
      get :jobs
    end

    resource :gitorious, only: [:create, :new], controller: :gitorious do
      get :status
      get :callback
      get :jobs
    end

    resource :google_code, only: [:create, :new], controller: :google_code do
      get :status
      post :callback
      get :jobs

      get   :new_user_map,    path: :user_map
      post  :create_user_map, path: :user_map
    end

    resource :fogbugz, only: [:create, :new], controller: :fogbugz do
      get :status
      post :callback
      get :jobs

      get   :new_user_map,    path: :user_map
      post  :create_user_map, path: :user_map
    end
  end

  #
  # Uploads
  #

  scope path: :uploads do
    # Note attachments and User/Group/Project avatars
    get ":model/:mounted_as/:id/:filename",
        to:           "uploads#show",
        constraints:  { model: /note|user|group|project/, mounted_as: /avatar|attachment/, filename: /[^\/]+/ }

    # Appearance
    get ":model/:mounted_as/:id/:filename",
        to:           "uploads#show",
        constraints:  { model: /appearance/, mounted_as: /logo|header_logo/, filename: /.+/ }

    # Project markdown uploads
    get ":namespace_id/:project_id/:secret/:filename",
      to:           "projects/uploads#show",
      constraints:  { namespace_id: /[a-zA-Z.0-9_\-]+/, project_id: /[a-zA-Z.0-9_\-]+/, filename: /[^\/]+/ }
  end

  # Redirect old note attachments path to new uploads path.
  get "files/note/:id/:filename",
    to:           redirect("uploads/note/attachment/%{id}/%{filename}"),
    constraints:  { filename: /[^\/]+/ }

  #
  # Explore area
  #
  namespace :explore do
    resources :projects, only: [:index] do
      collection do
        get :trending
        get :starred
      end
    end

    resources :groups, only: [:index]
    resources :snippets, only: [:index]
    root to: 'projects#trending'
  end

  # Compatibility with old routing
  get 'public' => 'explore/projects#index'
  get 'public/projects' => 'explore/projects#index'

  #
  # Admin Area
  #
  namespace :admin do
    resources :users, constraints: { id: /[a-zA-Z.\/0-9_\-]+/ } do
      resources :keys, only: [:show, :destroy]
      resources :identities, except: [:show]

      member do
        get :projects
        get :keys
        get :groups
        put :team_update
        put :block
        put :unblock
        put :unlock
        put :confirm
        post :impersonate
        patch :disable_two_factor
        delete 'remove/:email_id', action: 'remove_email', as: 'remove_email'
      end
    end

    resource :impersonation, only: :destroy

    resources :abuse_reports, only: [:index, :destroy]
    resources :spam_logs, only: [:index, :destroy]

    resources :applications

    resources :groups, constraints: { id: /[^\/]+/ } do
      member do
        put :members_update
      end
    end

    resources :deploy_keys, only: [:index, :new, :create, :destroy]

    resources :hooks, only: [:index, :create, :destroy] do
      get :test
    end

    resources :broadcast_messages, only: [:index, :edit, :create, :update, :destroy] do
      post :preview, on: :collection
    end

    resource :logs, only: [:show]
    resource :health_check, controller: 'health_check', only: [:show]
    resource :background_jobs, controller: 'background_jobs', only: [:show]

    resources :namespaces, path: '/projects', constraints: { id: /[a-zA-Z.0-9_\-]+/ }, only: [] do
      root to: 'projects#index', as: :projects

      resources(:projects,
                path: '/',
                constraints: { id: /[a-zA-Z.0-9_\-]+/ },
                only: [:index, :show]) do
        root to: 'projects#show'

        member do
          put :transfer
          post :repository_check
        end

        resources :runner_projects
      end
    end

    resource :appearances, path: 'appearance' do
      member do
        get :preview
        delete :logo
        delete :header_logos
      end
    end

    resource :application_settings, only: [:show, :update] do
      resources :services
      put :reset_runners_token
      put :reset_health_check_token
      put :clear_repository_check_states
    end

    resources :labels

    resources :runners, only: [:index, :show, :update, :destroy] do
      member do
        get :resume
        get :pause
      end
    end

    resources :builds, only: :index do
      collection do
        post :cancel_all
      end
    end

    root to: 'dashboard#index'
  end

  #
  # Profile Area
  #
  resource :profile, only: [:show, :update] do
    member do
      get :audit_log
      get :applications, to: 'oauth/applications#index'

      put :reset_private_token
      put :update_username
    end

    scope module: :profiles do
      resource :account, only: [:show, :update] do
        member do
          delete :unlink
        end
      end
      resource :notifications, only: [:show, :update]
      resource :password, only: [:new, :create, :edit, :update] do
        member do
          put :reset
        end
      end
      resource :preferences, only: [:show, :update]
      resources :keys
      resources :emails, only: [:index, :create, :destroy]
      resource :avatar, only: [:destroy]
      resource :two_factor_auth, only: [:new, :create, :destroy] do
        member do
          post :codes
          patch :skip
        end
      end
    end
  end

  scope(path: 'u/:username',
        as: :user,
        constraints: { username: /[a-zA-Z.0-9_\-]+(?<!\.atom)/ },
        controller: :users) do
    get :calendar
    get :calendar_activities
    get :groups
    get :projects
    get :contributed, as: :contributed_projects
    get :snippets
    get '/', action: :show
  end

  #
  # Dashboard Area
  #
  resource :dashboard, controller: 'dashboard', only: [] do
    get :issues
    get :merge_requests
    get :activity

    scope module: :dashboard do
      resources :milestones, only: [:index, :show]
      resources :labels, only: [:index]

      resources :groups, only: [:index]
      resources :snippets, only: [:index]

      resources :todos, only: [:index, :destroy] do
        collection do
          delete :destroy_all
        end
      end

      resources :projects, only: [:index] do
        collection do
          get :starred
        end
      end
    end

    root to: "dashboard/projects#index"
  end

  #
  # Groups Area
  #
  resources :groups, constraints: { id: /[a-zA-Z.0-9_\-]+(?<!\.atom)/ }  do
    member do
      get :issues
      get :merge_requests
      get :projects
      get :activity
    end

    scope module: :groups do
      resources :group_members, only: [:index, :create, :update, :destroy] do
        post :resend_invite, on: :member
        delete :leave, on: :collection
      end

      resource :avatar, only: [:destroy]
      resources :milestones, constraints: { id: /[^\/]+/ }, only: [:index, :show, :update, :new, :create]
      resource :notification_setting, only: [:update]
    end
  end

  resources :projects, constraints: { id: /[^\/]+/ }, only: [:index, :new, :create]

  devise_for :users, controllers: { omniauth_callbacks: :omniauth_callbacks,
                                    registrations: :registrations,
                                    passwords: :passwords,
                                    sessions: :sessions,
                                    confirmations: :confirmations }

  devise_scope :user do
    get '/users/auth/:provider/omniauth_error' => 'omniauth_callbacks#omniauth_error', as: :omniauth_error
    get '/users/almost_there' => 'confirmations#almost_there'
  end

  root to: "root#index"

  #
  # Project Area
  #
  resources :namespaces, path: '/', constraints: { id: /[a-zA-Z.0-9_\-]+/ }, only: [] do
    resources(:projects, constraints: { id: /[a-zA-Z.0-9_\-]+(?<!\.atom)/ }, except:
              [:new, :create, :index], path: "/") do
      member do
        put :transfer
        delete :remove_fork
        post :archive
        post :unarchive
        post :housekeeping
        post :toggle_star
        post :markdown_preview
        get :autocomplete_sources
        get :activity
      end

      scope module: :projects do
        # Git HTTP clients ('git clone' etc.)
        scope constraints: { format: /(git|wiki\.git)/ } do
          get '/info/refs', to: 'git_http#info_refs'
          post '/git-upload-pack', to: 'git_http#git_upload_pack'
          post '/git-receive-pack', to: 'git_http#git_receive_pack'
        end

        # Blob routes:
        get '/new/*id', to: 'blob#new', constraints: { id: /.+/ }, as: 'new_blob'
        post '/create/*id', to: 'blob#create', constraints: { id: /.+/ }, as: 'create_blob'
        get '/edit/*id', to: 'blob#edit', constraints: { id: /.+/ }, as: 'edit_blob'
        put '/update/*id', to: 'blob#update', constraints: { id: /.+/ }, as: 'update_blob'
        post '/preview/*id', to: 'blob#preview', constraints: { id: /.+/ }, as: 'preview_blob'

        scope do
          get(
            '/blob/*id/diff',
            to: 'blob#diff',
            constraints: { id: /.+/, format: false },
            as: :blob_diff
          )
          get(
            '/blob/*id',
            to: 'blob#show',
            constraints: { id: /.+/, format: false },
            as: :blob
          )
          delete(
            '/blob/*id',
            to: 'blob#destroy',
            constraints: { id: /.+/, format: false }
          )
          put(
            '/blob/*id',
            to: 'blob#update',
            constraints: { id: /.+/, format: false }
          )
          post(
            '/blob/*id',
            to: 'blob#create',
            constraints: { id: /.+/, format: false }
          )
        end

        scope do
          get(
            '/raw/*id',
            to: 'raw#show',
            constraints: { id: /.+/, format: /(html|js)/ },
            as: :raw
          )
        end

        scope do
          get(
            '/tree/*id',
            to: 'tree#show',
            constraints: { id: /.+/, format: /(html|js)/ },
            as: :tree
          )
        end

        scope do
          get(
            '/find_file/*id',
            to: 'find_file#show',
            constraints: { id: /.+/, format: /html/ },
            as: :find_file
          )
        end

        scope do
          get(
            '/files/*id',
            to: 'find_file#list',
            constraints: { id: /(?:[^.]|\.(?!json$))+/, format: /json/ },
            as: :files
          )
        end

        scope do
          post(
            '/create_dir/*id',
              to: 'tree#create_dir',
              constraints: { id: /.+/ },
              as: 'create_dir'
          )
        end

        scope do
          get(
            '/blame/*id',
            to: 'blame#show',
            constraints: { id: /.+/, format: /(html|js)/ },
            as: :blame
          )
        end

        scope do
          get(
            '/commits/*id',
            to: 'commits#show',
            constraints: { id: /(?:[^.]|\.(?!atom$))+/, format: /atom/ },
            as: :commits
          )
        end

        resource  :avatar, only: [:show, :destroy]
        resources :commit, only: [:show], constraints: { id: /\h{7,40}/ } do
          member do
            get :branches
            get :builds
            post :cancel_builds
            post :retry_builds
            post :revert
            post :cherry_pick
          end
        end

        resources :compare, only: [:index, :create]
        resources :network, only: [:show], constraints: { id: /(?:[^.]|\.(?!json$))+/, format: /json/ }

        resources :graphs, only: [:show], constraints: { id: /(?:[^.]|\.(?!json$))+/, format: /json/ } do
          member do
            get :commits
            get :ci
            get :languages
          end
        end

        get '/compare/:from...:to' => 'compare#show', :as => 'compare',
            :constraints => { from: /.+/, to: /.+/ }

        resources :snippets, constraints: { id: /\d+/ } do
          member do
            get 'raw'
          end
        end

        WIKI_SLUG_ID = { id: /\S+/ } unless defined? WIKI_SLUG_ID

        scope do
          # Order matters to give priority to these matches
          get '/wikis/git_access', to: 'wikis#git_access'
          get '/wikis/pages', to: 'wikis#pages', as: 'wiki_pages'
          post '/wikis/markdown_preview', to:'wikis#markdown_preview'
          post '/wikis', to: 'wikis#create'

          get '/wikis/*id/history', to: 'wikis#history', as: 'wiki_history', constraints: WIKI_SLUG_ID
          get '/wikis/*id/edit', to: 'wikis#edit', as: 'wiki_edit', constraints: WIKI_SLUG_ID

          get '/wikis/*id', to: 'wikis#show', as: 'wiki', constraints: WIKI_SLUG_ID
          delete '/wikis/*id', to: 'wikis#destroy', constraints: WIKI_SLUG_ID
          put '/wikis/*id', to: 'wikis#update', constraints: WIKI_SLUG_ID
        end

        resource :repository, only: [:show, :create] do
          member do
            get 'archive', constraints: { format: Gitlab::Regex.archive_formats_regex }
          end
        end

        resources :services, constraints: { id: /[^\/]+/ }, only: [:index, :edit, :update] do
          member do
            get :test
          end
        end

        resources :deploy_keys, constraints: { id: /\d+/ }, only: [:index, :new, :create] do
          member do
            put :enable
            put :disable
          end
        end

        resources :forks, only: [:index, :new, :create]
        resource :import, only: [:new, :create, :show]
        resource :notification_setting, only: [:update]

        resources :refs, only: [] do
          collection do
            get 'switch'
          end

          member do
            # tree viewer logs
            get 'logs_tree', constraints: { id: Gitlab::Regex.git_reference_regex }
            # Directories with leading dots erroneously get rejected if git
            # ref regex used in constraints. Regex verification now done in controller.
            get 'logs_tree/*path' => 'refs#logs_tree', as: :logs_file, constraints: {
              id: /.*/,
              path: /.*/
            }
          end
        end

        resources :merge_requests, constraints: { id: /\d+/ } do
          member do
            get :commits
            get :diffs
            get :builds
            get :merge_check
            post :merge
            post :cancel_merge_when_build_succeeds
            get :ci_status
            post :toggle_subscription
            post :remove_wip
          end

          collection do
            get :branch_from
            get :branch_to
            get :update_branches
          end
        end

        resources :branches, only: [:index, :new, :create, :destroy], constraints: { id: Gitlab::Regex.git_reference_regex }
        resources :tags, only: [:index, :show, :new, :create, :destroy], constraints: { id: Gitlab::Regex.git_reference_regex } do
          resource :release, only: [:edit, :update]
        end

        resources :protected_branches, only: [:index, :create, :update, :destroy], constraints: { id: Gitlab::Regex.git_reference_regex }
        resources :variables, only: [:index, :show, :update, :create, :destroy]
        resources :triggers, only: [:index, :create, :destroy]

        resources :pipelines, only: [:index, :new, :create, :show] do
          member do
            post :cancel
            post :retry
          end
        end

        resources :builds, only: [:index, :show], constraints: { id: /\d+/ } do
          collection do
            post :cancel_all
          end

          member do
            get :status
            post :cancel
            post :retry
            post :erase
            get :trace
            get :raw
          end

          resource :artifacts, only: [] do
            get :download
            get :browse, path: 'browse(/*path)', format: false
            get :file, path: 'file/*path', format: false
          end
        end

        resources :hooks, only: [:index, :create, :destroy], constraints: { id: /\d+/ } do
          member do
            get :test
          end
        end

        resources :container_registry, only: [:index, :destroy], constraints: { id: Gitlab::Regex.container_registry_reference_regex }

        resources :milestones, constraints: { id: /\d+/ } do
          member do
            put :sort_issues
            put :sort_merge_requests
          end
        end

        resources :labels, constraints: { id: /\d+/ } do
          collection do
            post :generate
          end

          member do
            post :toggle_subscription
          end
        end

        resources :issues, constraints: { id: /\d+/ } do
          member do
            post :toggle_subscription
            get :referenced_merge_requests
            get :related_branches
            get :can_create_branch
          end
          collection do
            post  :bulk_update
          end
        end

        resources :project_members, except: [:new, :edit], constraints: { id: /[a-zA-Z.\/0-9_\-#%+]+/ } do
          collection do
            delete :leave

            # Used for import team
            # from another project
            get :import
            post :apply_import
          end

          member do
            post :resend_invite
          end
        end

        resources :group_links, only: [:index, :create, :destroy], constraints: { id: /\d+/ }

        resources :notes, only: [:index, :create, :destroy, :update], constraints: { id: /\d+/ } do
          member do
            delete :delete_attachment
          end

          collection do
            post :award_toggle
          end
        end

        resources :uploads, only: [:create] do
          collection do
            get ":secret/:filename", action: :show, as: :show, constraints: { filename: /[^\/]+/ }
          end
        end

        resources :runners, only: [:index, :edit, :update, :destroy, :show] do
          member do
            get :resume
            get :pause
          end

          collection do
            post :toggle_shared_runners
          end
        end

        resources :runner_projects, only: [:create, :destroy]
        resources :badges, only: [:index] do
          collection do
            scope '*ref', constraints: { ref: Gitlab::Regex.git_reference_regex } do
              get :build, constraints: { format: /svg/ }
            end
          end
        end
      end
    end
  end

  # Get all keys of user
  get ':username.keys' => 'profiles/keys#get_keys', constraints: { username: /.*/ }

  get ':id' => 'namespaces#show', constraints: { id: /(?:[^.]|\.(?!atom$))+/, format: /atom/ }
end<|MERGE_RESOLUTION|>--- conflicted
+++ resolved
@@ -77,16 +77,11 @@
     mount Sidekiq::Web, at: '/admin/sidekiq', as: :sidekiq
   end
 
-<<<<<<< HEAD
+  # Health check
+  get 'health_check(/:checks)' => 'health_check#index', as: :health_check
+
   # Enable Grack support (for LFS only)
   mount Grack::AuthSpawner, at: '/', constraints: lambda { |request| /[-\/\w\.]+\.git\/(info\/lfs|gitlab-lfs)/.match(request.path_info) }, via: [:get, :post, :put]
-=======
-  # Health check
-  get 'health_check(/:checks)' => 'health_check#index', as: :health_check
-
-  # Enable Grack support
-  mount Grack::AuthSpawner, at: '/', constraints: lambda { |request| /[-\/\w\.]+\.git\//.match(request.path_info) }, via: [:get, :post, :put]
->>>>>>> acfbeced
 
   # Help
   get 'help'                  => 'help#index'
