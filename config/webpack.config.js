'use strict';

var fs = require('fs');
var path = require('path');
var webpack = require('webpack');
var StatsPlugin = require('stats-webpack-plugin');
var CompressionPlugin = require('compression-webpack-plugin');
var BundleAnalyzerPlugin = require('webpack-bundle-analyzer').BundleAnalyzerPlugin;
var WatchMissingNodeModulesPlugin = require('react-dev-utils/WatchMissingNodeModulesPlugin');

var ROOT_PATH = path.resolve(__dirname, '..');
var IS_PRODUCTION = process.env.NODE_ENV === 'production';
var IS_DEV_SERVER = process.argv[1].indexOf('webpack-dev-server') !== -1;
var DEV_SERVER_HOST = process.env.DEV_SERVER_HOST || 'localhost';
var DEV_SERVER_PORT = parseInt(process.env.DEV_SERVER_PORT, 10) || 3808;
var DEV_SERVER_LIVERELOAD = process.env.DEV_SERVER_LIVERELOAD !== 'false';
var WEBPACK_REPORT = process.env.WEBPACK_REPORT;

var config = {
  // because sqljs requires fs.
  node: {
    fs: "empty"
  },
  context: path.join(ROOT_PATH, 'app/assets/javascripts'),
  entry: {
    blob:                 './blob_edit/blob_bundle.js',
    boards:               './boards/boards_bundle.js',
    common:               './commons/index.js',
    common_vue:           ['vue', './vue_shared/common_vue.js'],
    common_d3:            ['d3'],
    cycle_analytics:      './cycle_analytics/cycle_analytics_bundle.js',
    commit_pipelines:     './commit/pipelines/pipelines_bundle.js',
    diff_notes:           './diff_notes/diff_notes_bundle.js',
    environments:         './environments/environments_bundle.js',
    environments_folder:  './environments/folder/environments_folder_bundle.js',
    filtered_search:      './filtered_search/filtered_search_bundle.js',
    graphs:               './graphs/graphs_bundle.js',
    group:                './group.js',
    groups_list:          './groups_list.js',
    issuable:             './issuable/issuable_bundle.js',
    issue_show:           './issue_show/index.js',
    main:                 './main.js',
    merge_conflicts:      './merge_conflicts/merge_conflicts_bundle.js',
    merge_request_widget: './merge_request_widget/ci_bundle.js',
    monitoring:           './monitoring/monitoring_bundle.js',
    network:              './network/network_bundle.js',
    notebook_viewer:      './blob/notebook_viewer.js',
    pdf_viewer:           './blob/pdf_viewer.js',
<<<<<<< HEAD
    balsamiq_viewer:      './blob/balsamiq_viewer.js',
=======
    pipelines:            './pipelines/index.js',
>>>>>>> f00bb1c2
    profile:              './profile/profile_bundle.js',
    protected_branches:   './protected_branches/protected_branches_bundle.js',
    protected_tags:       './protected_tags',
    snippet:              './snippet/snippet_bundle.js',
    sketch_viewer:        './blob/sketch_viewer.js',
    stl_viewer:           './blob/stl_viewer.js',
    terminal:             './terminal/terminal_bundle.js',
    u2f:                  ['vendor/u2f'],
    users:                './users/users_bundle.js',
  },

  output: {
    path: path.join(ROOT_PATH, 'public/assets/webpack'),
    publicPath: '/assets/webpack/',
    filename: IS_PRODUCTION ? '[name].[chunkhash].bundle.js' : '[name].bundle.js'
  },

  devtool: 'cheap-module-source-map',

  module: {
    rules: [
      {
        test: /\.js$/,
        exclude: /(node_modules|vendor\/assets)/,
        loader: 'babel-loader',
      },
      {
        test: /\.vue$/,
        loader: 'vue-loader',
      },
      {
        test: /\.svg$/,
        loader: 'raw-loader',
      },
      {
        test: /\.(worker\.js|pdf)$/,
        exclude: /node_modules/,
        loader: 'file-loader',
      },
    ]
  },

  plugins: [
    // manifest filename must match config.webpack.manifest_filename
    // webpack-rails only needs assetsByChunkName to function properly
    new StatsPlugin('manifest.json', {
      chunkModules: false,
      source: false,
      chunks: false,
      modules: false,
      assets: true
    }),

    // prevent pikaday from including moment.js
    new webpack.IgnorePlugin(/moment/, /pikaday/),

    // fix legacy jQuery plugins which depend on globals
    new webpack.ProvidePlugin({
      $: 'jquery',
      jQuery: 'jquery',
    }),

    // use deterministic module ids in all environments
    IS_PRODUCTION ?
      new webpack.HashedModuleIdsPlugin() :
      new webpack.NamedModulesPlugin(),

    // create cacheable common library bundle for all vue chunks
    new webpack.optimize.CommonsChunkPlugin({
      name: 'common_vue',
      chunks: [
        'boards',
        'commit_pipelines',
        'cycle_analytics',
        'diff_notes',
        'environments',
        'environments_folder',
        'issuable',
        'issue_show',
        'merge_conflicts',
        'notebook_viewer',
        'pdf_viewer',
<<<<<<< HEAD
        'balsamiq_viewer',
        'vue_pipelines',
=======
        'pipelines',
>>>>>>> f00bb1c2
      ],
      minChunks: function(module, count) {
        return module.resource && (/vue_shared/).test(module.resource);
      },
    }),

    // create cacheable common library bundle for all d3 chunks
    new webpack.optimize.CommonsChunkPlugin({
      name: 'common_d3',
      chunks: [
        'graphs',
        'users',
        'monitoring',
      ],
    }),

    // create cacheable common library bundles
    new webpack.optimize.CommonsChunkPlugin({
      names: ['main', 'common', 'runtime'],
    }),
  ],

  resolve: {
    extensions: ['.js'],
    alias: {
      '~':              path.join(ROOT_PATH, 'app/assets/javascripts'),
      'emojis':         path.join(ROOT_PATH, 'fixtures/emojis'),
      'empty_states':   path.join(ROOT_PATH, 'app/views/shared/empty_states'),
      'icons':          path.join(ROOT_PATH, 'app/views/shared/icons'),
      'vendor':         path.join(ROOT_PATH, 'vendor/assets/javascripts'),
      'vue$':           'vue/dist/vue.esm.js',
    }
  }
}

if (IS_PRODUCTION) {
  config.devtool = 'source-map';
  config.plugins.push(
    new webpack.NoEmitOnErrorsPlugin(),
    new webpack.LoaderOptionsPlugin({
      minimize: true,
      debug: false
    }),
    new webpack.optimize.UglifyJsPlugin({
      sourceMap: true
    }),
    new webpack.DefinePlugin({
      'process.env': { NODE_ENV: JSON.stringify('production') }
    }),
    new CompressionPlugin({
      asset: '[path].gz[query]',
    })
  );
}

if (IS_DEV_SERVER) {
  config.devtool = 'cheap-module-eval-source-map';
  config.devServer = {
    host: DEV_SERVER_HOST,
    port: DEV_SERVER_PORT,
    headers: { 'Access-Control-Allow-Origin': '*' },
    stats: 'errors-only',
    inline: DEV_SERVER_LIVERELOAD
  };
  config.output.publicPath = '//' + DEV_SERVER_HOST + ':' + DEV_SERVER_PORT + config.output.publicPath;
  config.plugins.push(
    // watch node_modules for changes if we encounter a missing module compile error
    new WatchMissingNodeModulesPlugin(path.join(ROOT_PATH, 'node_modules'))
  );
}

if (WEBPACK_REPORT) {
  config.plugins.push(
    new BundleAnalyzerPlugin({
      analyzerMode: 'static',
      generateStatsFile: true,
      openAnalyzer: false,
      reportFilename: path.join(ROOT_PATH, 'webpack-report/index.html'),
      statsFilename: path.join(ROOT_PATH, 'webpack-report/stats.json'),
    })
  );
}

module.exports = config;<|MERGE_RESOLUTION|>--- conflicted
+++ resolved
@@ -46,11 +46,7 @@
     network:              './network/network_bundle.js',
     notebook_viewer:      './blob/notebook_viewer.js',
     pdf_viewer:           './blob/pdf_viewer.js',
-<<<<<<< HEAD
     balsamiq_viewer:      './blob/balsamiq_viewer.js',
-=======
-    pipelines:            './pipelines/index.js',
->>>>>>> f00bb1c2
     profile:              './profile/profile_bundle.js',
     protected_branches:   './protected_branches/protected_branches_bundle.js',
     protected_tags:       './protected_tags',
@@ -133,12 +129,7 @@
         'merge_conflicts',
         'notebook_viewer',
         'pdf_viewer',
-<<<<<<< HEAD
         'balsamiq_viewer',
-        'vue_pipelines',
-=======
-        'pipelines',
->>>>>>> f00bb1c2
       ],
       minChunks: function(module, count) {
         return module.resource && (/vue_shared/).test(module.resource);
