--- conflicted
+++ resolved
@@ -62,11 +62,6 @@
     webpack_runtime:      './webpack.js',
 
     // EE-only
-<<<<<<< HEAD
-    burndown_chart:       'ee/burndown_chart/index.js',
-=======
-    add_gitlab_slack_application: 'ee/add_gitlab_slack_application/index.js',
->>>>>>> c811474e
     geo_nodes:            'ee/geo_nodes',
     ldap_group_links:     'ee/groups/ldap_group_links.js',
     mirrors:              'ee/mirrors',
