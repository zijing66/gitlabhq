# # # # # # # # # # # # # # # # # #
# GitLab application config file  #
# # # # # # # # # # # # # # # # # #
#
###########################  NOTE  #####################################
# This file should not receive new settings. All configuration options #
# that do not require an application restart are being moved to        #
# ApplicationSetting model!                                            #
# If you change this file in a Merge Request, please also create       #
# a MR on https://gitlab.com/gitlab-org/omnibus-gitlab/merge_requests  #
########################################################################
#
#
# How to use:
# 1. Copy file as gitlab.yml
# 2. Update gitlab -> host with your fully qualified domain name
# 3. Update gitlab -> email_from
# 4. If you installed Git from source, change git -> bin_path to /usr/local/bin/git
#    IMPORTANT: If Git was installed in a different location use that instead.
#    You can check with `which git`. If a wrong path of Git is specified, it will
#     result in various issues such as failures of GitLab CI builds.
# 5. Review this configuration file for other settings you may want to adjust

production: &base
  #
  # 1. GitLab app settings
  # ==========================

  ## GitLab settings
  gitlab:
    ## Web server settings (note: host is the FQDN, do not include http://)
    host: localhost
    port: 80 # Set to 443 if using HTTPS, see installation.md#using-https for additional HTTPS configuration details
    https: false # Set to true if using HTTPS, see installation.md#using-https for additional HTTPS configuration details

    # Uncommment this line below if your ssh host is different from HTTP/HTTPS one
    # (you'd obviously need to replace ssh.host_example.com with your own host).
    # Otherwise, ssh host will be set to the `host:` value above
    # ssh_host: ssh.host_example.com

    # WARNING: See config/application.rb under "Relative url support" for the list of
    # other files that need to be changed for relative url support
    # relative_url_root: /gitlab

    # Uncomment and customize if you can't use the default user to run GitLab (default: 'git')
    # user: git

    ## Date & Time settings
    # Uncomment and customize if you want to change the default time zone of GitLab application.
    # To see all available zones, run `bundle exec rake time:zones:all RAILS_ENV=production`
    # time_zone: 'UTC'

    ## Email settings
    # Uncomment and set to false if you need to disable email sending from GitLab (default: true)
    # email_enabled: true
    # Email address used in the "From" field in mails sent by GitLab
    email_from: example@example.com
    email_display_name: GitLab
    email_reply_to: noreply@example.com

    # Email server smtp settings are in config/initializers/smtp_settings.rb.sample

    # default_can_create_group: false  # default: true
    # username_changing_enabled: false # default: true - User can change her username/namespace
    ## Default theme ID
    ##   1 - Graphite
    ##   2 - Charcoal
    ##   3 - Green
    ##   4 - Gray
    ##   5 - Violet
    ##   6 - Blue
    # default_theme: 2 # default: 2

    ## Automatic issue closing
    # If a commit message matches this regular expression, all issues referenced from the matched text will be closed.
    # This happens when the commit is pushed or merged into the default branch of a project.
    # When not specified the default issue_closing_pattern as specified below will be used.
    # Tip: you can test your closing pattern at http://rubular.com.
    # issue_closing_pattern: '((?:[Cc]los(?:e[sd]?|ing)|[Ff]ix(?:e[sd]|ing)?) +(?:(?:issues? +)?#\d+(?:(?:, *| +and +)?))+)'

    ## Default project features settings
    default_projects_features:
      issues: true
      merge_requests: true
      wiki: true
      snippets: false

    ## Webhook settings
    # Number of seconds to wait for HTTP response after sending webhook HTTP POST request (default: 10)
    # webhook_timeout: 10

    ## Repository downloads directory
    # When a user clicks e.g. 'Download zip' on a project, a temporary zip file is created in the following directory.
    # The default is 'tmp/repositories' relative to the root of the Rails app.
    # repository_downloads_path: tmp/repositories

  ## Reply by email
  # Allow users to comment on issues and merge requests by replying to notification emails.
  # For documentation on how to set this up, see http://doc.gitlab.com/ce/incoming_email/README.html
  incoming_email:
    enabled: false
    address: "incoming+%{key}@gitlab.example.com"

  ## Gravatar
  ## For Libravatar see: http://doc.gitlab.com/ce/customization/libravatar.html
  gravatar:
    enabled: true                 # Use user avatar image from Gravatar.com (default: true)
    # gravatar urls: possible placeholders: %{hash} %{size} %{email}
    # plain_url: "http://..."     # default: http://www.gravatar.com/avatar/%{hash}?s=%{size}&d=identicon
    # ssl_url:   "https://..."    # default: https://secure.gravatar.com/avatar/%{hash}?s=%{size}&d=identicon

  #
  # 2. GitLab CI settings
  # ==========================

  gitlab_ci:
    # Default project notifications settings:
    #
    # Send emails only on broken builds (default: true)
    # all_broken_builds: true
    #
    # Add pusher to recipients list (default: false)
    # add_pusher: true

    # The location where build traces are stored (default: builds/). Relative paths are relative to Rails.root
    # builds_path: builds/

  #
  # 3. Auth settings
  # ==========================

  ## LDAP settings
  # You can inspect a sample of the LDAP users with login access by running:
  #   bundle exec rake gitlab:ldap:check RAILS_ENV=production
  ldap:
    enabled: false

    # GitLab EE only.
    # In addition to refreshing users when they log in,
    # enabling this setting will refresh LDAP user membership once a day.
    # Default time of the day when this will happen is at 1:30am server time.
    schedule_sync_hour: 1 # Hour of the day. Value from 0-23.
    schedule_sync_minute: 30 # Minute of the hour. Value from 0-59.

    servers:
      ##########################################################################
      #
      # Since GitLab 7.4, LDAP servers get ID's (below the ID is 'main'). GitLab
      # Enterprise Edition now supports connecting to multiple LDAP servers.
      #
      # If you are updating from the old (pre-7.4) syntax, you MUST give your
      # old server the ID 'main'.
      #
      ##########################################################################
      main: # 'main' is the GitLab 'provider ID' of this LDAP server
        ## label
        #
        # A human-friendly name for your LDAP server. It is OK to change the label later,
        # for instance if you find out it is too large to fit on the web page.
        #
        # Example: 'Paris' or 'Acme, Ltd.'
        label: 'LDAP'

        host: '_your_ldap_server'
        port: 389
        uid: 'sAMAccountName'
        method: 'plain' # "tls" or "ssl" or "plain"
        bind_dn: '_the_full_dn_of_the_user_you_will_bind_with'
        password: '_the_password_of_the_bind_user'
          
        # This setting specifies if LDAP server is Active Directory LDAP server.
        # For non AD servers it skips the AD specific queries.
        # If your LDAP server is not AD, set this to false.
        active_directory: true

        # If allow_username_or_email_login is enabled, GitLab will ignore everything
        # after the first '@' in the LDAP username submitted by the user on login.
        #
        # Example:
        # - the user enters 'jane.doe@example.com' and 'p@ssw0rd' as LDAP credentials;
        # - GitLab queries the LDAP server with 'jane.doe' and 'p@ssw0rd'.
        #
        # If you are using "uid: 'userPrincipalName'" on ActiveDirectory you need to
        # disable this setting, because the userPrincipalName contains an '@'.
        allow_username_or_email_login: false

        # To maintain tight control over the number of active users on your GitLab installation,
        # enable this setting to keep new users blocked until they have been cleared by the admin
        # (default: false).
        block_auto_created_users: false

        # Base where we can search for users
        #
        #   Ex. ou=People,dc=gitlab,dc=example
        #
        base: ''

        # Filter LDAP users
        #
        #   Format: RFC 4515 http://tools.ietf.org/search/rfc4515
        #   Ex. (employeeType=developer)
        #
        #   Note: GitLab does not support omniauth-ldap's custom filter syntax.
        #
        user_filter: ''

<<<<<<< HEAD
        # This setting controls the amount of time between LDAP permission checks for each user.
        # After this time has expired for a given user, their next interaction with GitLab (a click in the web UI, a git pull etc.) will be slower because the LDAP permission check is being performed.
        # How much slower depends on your LDAP setup, but it is not uncommon for this check to add seconds of waiting time.
        # The default value is to have a 'slow click' once every 3600 seconds, i.e. once per hour.
        #
        # Warning: if you set this value too low, every click in GitLab will be a 'slow click' for all of your LDAP users.
        # sync_time: 3600

        # Base where we can search for groups
        #
        #   Ex. ou=Groups,dc=gitlab,dc=example
        #
        group_base: ''

        # LDAP group of users who should be admins in GitLab
        #
        #   Ex. GLAdmins
        #
        admin_group: ''

        # Name of attribute which holds a ssh public key of the user object.
        # If false or nil, SSH key syncronisation will be disabled.
        #
        #   Ex. sshpublickey
        #
        sync_ssh_keys: false
=======
        # LDAP attributes that GitLab will use to create an account for the LDAP user.
        # The specified attribute can either be the attribute name as a string (e.g. 'mail'),
        # or an array of attribute names to try in order (e.g. ['mail', 'email']).
        # Note that the user's LDAP login will always be the attribute specified as `uid` above.
        attributes:
          # The username will be used in paths for the user's own projects
          # (like `gitlab.example.com/username/project`) and when mentioning
          # them in issues, merge request and comments (like `@username`).
          # If the attribute specified for `username` contains an email address, 
          # the GitLab username will be the part of the email address before the '@'.
          username: ['uid', 'userid', 'sAMAccountName']
          email:    ['mail', 'email', 'userPrincipalName']

          # If no full name could be found at the attribute specified for `name`,
          # the full name is determined using the attributes specified for 
          # `first_name` and `last_name`.
          name:       'cn'
          first_name: 'givenName'
          last_name:  'sn'
>>>>>>> 8ae026a6

      # GitLab EE only: add more LDAP servers
      # Choose an ID made of a-z and 0-9 . This ID will be stored in the database
      # so that GitLab can remember which LDAP server a user belongs to.
      # uswest2:
      #   label:
      #   host:
      #   ....

  ## Kerberos settings
  kerberos:
    # Allow the HTTP Negotiate authentication method for Git clients
    enabled: false

    # Kerberos 5 keytab file. The keytab file must be readable by the GitLab user,
    # and should be different from other keytabs in the system.
    # (default: use default keytab from Krb5 config)
    # keytab: /etc/http.keytab

    # The Kerberos service name to be used by GitLab.
    # (default: accept any service name in keytab file)
    # service_principal_name: HTTP/gitlab.example.com@EXAMPLE.COM

    # Dedicated port: Git before 2.4 does not fall back to Basic authentication if Negotiate fails.
    # To support both Basic and Negotiate methods with older versions of Git, configure
    # nginx to proxy GitLab on an extra port (e.g. 8443) and uncomment the following lines
    # to dedicate this port to Kerberos authentication. (default: false)
    # use_dedicated_port: true
    # port: 8443
    # https: true

  ## OmniAuth settings
  omniauth:
    # Allow login via Twitter, Google, etc. using OmniAuth providers
    enabled: false

    # Uncomment this to automatically sign in with a specific omniauth provider's without
    # showing GitLab's sign-in page (default: show the GitLab sign-in page)
    # auto_sign_in_with_provider: saml

    # CAUTION!
    # This allows users to login without having a user account first (default: false).
    # User accounts will be created automatically when authentication was successful.
    allow_single_sign_on: false
    # Locks down those users until they have been cleared by the admin (default: true).
    block_auto_created_users: true
    # Look up new users in LDAP servers. If a match is found (same uid), automatically
    # link the omniauth identity with the LDAP account. (default: false)
    auto_link_ldap_user: false

    ## Auth providers
    # Uncomment the following lines and fill in the data of the auth provider you want to use
    # If your favorite auth provider is not listed you can use others:
    # see https://github.com/gitlabhq/gitlab-public-wiki/wiki/Custom-omniauth-provider-configurations
    # The 'app_id' and 'app_secret' parameters are always passed as the first two
    # arguments, followed by optional 'args' which can be either a hash or an array.
    # Documentation for this is available at http://doc.gitlab.com/ce/integration/omniauth.html
    providers:
      # - { name: 'google_oauth2', 
      #     label: 'Google',
      #     app_id: 'YOUR_APP_ID', 
      #     app_secret: 'YOUR_APP_SECRET',
      #     args: { access_type: 'offline', approval_prompt: '' } }
      # - { name: 'twitter', 
      #     app_id: 'YOUR_APP_ID', 
      #     app_secret: 'YOUR_APP_SECRET' }
      # - { name: 'github', 
      #     label: 'GitHub',
      #     app_id: 'YOUR_APP_ID', 
      #     app_secret: 'YOUR_APP_SECRET',
      #     url: "https://github.com/",
      #     args: { scope: 'user:email' } }
      # - { name: 'gitlab', 
      #     label: 'GitLab.com',
      #     app_id: 'YOUR_APP_ID', 
      #     app_secret: 'YOUR_APP_SECRET',
      #     args: { scope: 'api' } }
      # - { name: 'bitbucket', 
      #     app_id: 'YOUR_APP_ID', 
      #     app_secret: 'YOUR_APP_SECRET' }
      # - { name: 'saml', 
      #     label: 'Our SAML Provider',
      #     args: {
      #             assertion_consumer_service_url: 'https://gitlab.example.com/users/auth/saml/callback',
      #             idp_cert_fingerprint: '43:51:43:a1:b5:fc:8b:b7:0a:3a:a9:b1:0f:66:73:a8',
      #             idp_sso_target_url: 'https://login.example.com/idp',
      #             issuer: 'https://gitlab.example.com',
      #             name_identifier_format: 'urn:oasis:names:tc:SAML:2.0:nameid-format:transient'
      #           } }
      # - { name: 'crowd',
      #     args: {
      #       crowd_server_url: 'CROWD SERVER URL',
      #       application_name: 'YOUR_APP_NAME',
      #       application_password: 'YOUR_APP_PASSWORD' } }




  #
  # 4. Advanced settings
  # ==========================

  # GitLab Satellites
  satellites:
    # Relative paths are relative to Rails.root (default: tmp/repo_satellites/)
    path: /home/git/gitlab-satellites/
    timeout: 30

  ## Backup settings
  backup:
    path: "tmp/backups"   # Relative paths are relative to Rails.root (default: tmp/backups/)
    # archive_permissions: 0640 # Permissions for the resulting backup.tar file (default: 0600)
    # keep_time: 604800   # default: 0 (forever) (in seconds)
    # pg_schema: public     # default: nil, it means that all schemas will be backed up
    # upload:
    #   # Fog storage connection settings, see http://fog.io/storage/ .
    #   connection:
    #     provider: AWS
    #     region: eu-west-1
    #     aws_access_key_id: AKIAKIAKI
    #     aws_secret_access_key: 'secret123'
    #   # The remote 'directory' to store your backups. For S3, this would be the bucket name.
    #   remote_directory: 'my.s3.bucket'
    #   # Use multipart uploads when file size reaches 100MB, see
    #   #  http://docs.aws.amazon.com/AmazonS3/latest/dev/uploadobjusingmpu.html
    #   multipart_chunk_size: 104857600

  ## GitLab Shell settings
  gitlab_shell:
    path: /home/git/gitlab-shell/

    # REPOS_PATH MUST NOT BE A SYMLINK!!!
    repos_path: /home/git/repositories/
    hooks_path: /home/git/gitlab-shell/hooks/

    # File that contains the secret key for verifying access for gitlab-shell.
    # Default is '.gitlab_shell_secret' relative to Rails.root (i.e. root of the GitLab app).
    # secret_file: /home/git/gitlab/.gitlab_shell_secret

    # Git over HTTP
    upload_pack: true
    receive_pack: true

    # If you use non-standard ssh port you need to specify it
    # ssh_port: 22

  ## Git settings
  # CAUTION!
  # Use the default values unless you really know what you are doing
  git:
    bin_path: /usr/bin/git
    # The next value is the maximum memory size grit can use
    # Given in number of bytes per git object (e.g. a commit)
    # This value can be increased if you have very large commits
    max_size: 20971520 # 20.megabytes
    # Git timeout to read a commit, in seconds
    timeout: 10

  #
  # 5. Extra customization
  # ==========================

  extra:
    ## Google analytics. Uncomment if you want it
    # google_analytics_id: '_your_tracking_id'

    ## Piwik analytics.
    # piwik_url: '_your_piwik_url'
    # piwik_site_id: '_your_piwik_site_id'

  rack_attack:
    git_basic_auth:
      # Rack Attack IP banning enabled
      # enabled: true
      #
      # Whitelist requests from 127.0.0.1 for web proxies (NGINX/Apache) with incorrect headers
      # ip_whitelist: ["127.0.0.1"]
      #
      # Limit the number of Git HTTP authentication attempts per IP
      # maxretry: 10
      #
      # Reset the auth attempt counter per IP after 60 seconds
      # findtime: 60
      #
      # Ban an IP for one hour (3600s) after too many auth attempts
      # bantime: 3600

development:
  <<: *base

test:
  <<: *base
  gravatar:
    enabled: true
  gitlab:
    host: localhost
    port: 80

    # When you run tests we clone and setup gitlab-shell
    # In order to setup it correctly you need to specify
    # your system username you use to run GitLab
    # user: YOUR_USERNAME
  satellites:
    path: tmp/tests/gitlab-satellites/
  backup:
    path: tmp/tests/backups
  gitlab_shell:
    path: tmp/tests/gitlab-shell/
    repos_path: tmp/tests/repositories/
    hooks_path: tmp/tests/gitlab-shell/hooks/
  issues_tracker:
    redmine:
      title: "Redmine"
      project_url: "http://redmine/projects/:issues_tracker_id"
      issues_url: "http://redmine/:project_id/:issues_tracker_id/:id"
      new_issue_url: "http://redmine/projects/:issues_tracker_id/issues/new"
  ldap:
    enabled: false
    servers:
      main:
        label: ldap
        host: 127.0.0.1
        port: 3890
        uid: 'uid'
        method: 'plain' # "tls" or "ssl" or "plain"
        base: 'dc=example,dc=com'
        user_filter: ''
        group_base: 'ou=groups,dc=example,dc=com'
        admin_group: ''
        sync_ssh_keys: false

staging:
  <<: *base<|MERGE_RESOLUTION|>--- conflicted
+++ resolved
@@ -204,7 +204,6 @@
         #
         user_filter: ''
 
-<<<<<<< HEAD
         # This setting controls the amount of time between LDAP permission checks for each user.
         # After this time has expired for a given user, their next interaction with GitLab (a click in the web UI, a git pull etc.) will be slower because the LDAP permission check is being performed.
         # How much slower depends on your LDAP setup, but it is not uncommon for this check to add seconds of waiting time.
@@ -231,7 +230,7 @@
         #   Ex. sshpublickey
         #
         sync_ssh_keys: false
-=======
+
         # LDAP attributes that GitLab will use to create an account for the LDAP user.
         # The specified attribute can either be the attribute name as a string (e.g. 'mail'),
         # or an array of attribute names to try in order (e.g. ['mail', 'email']).
@@ -251,7 +250,6 @@
           name:       'cn'
           first_name: 'givenName'
           last_name:  'sn'
->>>>>>> 8ae026a6
 
       # GitLab EE only: add more LDAP servers
       # Choose an ID made of a-z and 0-9 . This ID will be stored in the database
