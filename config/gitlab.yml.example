# # # # # # # # # # # # # # # # # #
# GitLab application config file  #
# # # # # # # # # # # # # # # # # #
#
###########################  NOTE  #####################################
# This file should not receive new settings. All configuration options #
# * are being moved to ApplicationSetting model!                       #
# If a setting requires an application restart say so in that screen.  #
# If you change this file in a Merge Request, please also create       #
# a MR on https://gitlab.com/gitlab-org/omnibus-gitlab/merge_requests  #
########################################################################
#
#
# How to use:
# 1. Copy file as gitlab.yml
# 2. Update gitlab -> host with your fully qualified domain name
# 3. Update gitlab -> email_from
# 4. If you installed Git from source, change git -> bin_path to /usr/local/bin/git
#    IMPORTANT: If Git was installed in a different location use that instead.
#    You can check with `which git`. If a wrong path of Git is specified, it will
#     result in various issues such as failures of GitLab CI builds.
# 5. Review this configuration file for other settings you may want to adjust

production: &base
  #
  # 1. GitLab app settings
  # ==========================

  ## GitLab settings
  gitlab:
    ## Web server settings (note: host is the FQDN, do not include http://)
    host: localhost
    port: 80 # Set to 443 if using HTTPS, see installation.md#using-https for additional HTTPS configuration details
    https: false # Set to true if using HTTPS, see installation.md#using-https for additional HTTPS configuration details

    # Uncommment this line below if your ssh host is different from HTTP/HTTPS one
    # (you'd obviously need to replace ssh.host_example.com with your own host).
    # Otherwise, ssh host will be set to the `host:` value above
    # ssh_host: ssh.host_example.com

    # Relative URL support
    # WARNING: We recommend using an FQDN to host GitLab in a root path instead
    # of using a relative URL.
    # Documentation: http://doc.gitlab.com/ce/install/relative_url.html
    # Uncomment and customize the following line to run in a non-root path
    #
    # relative_url_root: /gitlab

    # Trusted Proxies
    # Customize if you have GitLab behind a reverse proxy which is running on a different machine.
    # Add the IP address for your reverse proxy to the list, otherwise users will appear signed in from that address.
    trusted_proxies:
      # Examples:
      #- 192.168.1.0/24
      #- 192.168.2.1
      #- 2001:0db8::/32

    # Uncomment and customize if you can't use the default user to run GitLab (default: 'git')
    # user: git

    ## Date & Time settings
    # Uncomment and customize if you want to change the default time zone of GitLab application.
    # To see all available zones, run `bundle exec rake time:zones:all RAILS_ENV=production`
    # time_zone: 'UTC'

    ## Email settings
    # Uncomment and set to false if you need to disable email sending from GitLab (default: true)
    # email_enabled: true
    # Email address used in the "From" field in mails sent by GitLab
    email_from: example@example.com
    email_display_name: GitLab
    email_reply_to: noreply@example.com
    email_subject_suffix: ''

    # Email server smtp settings are in config/initializers/smtp_settings.rb.sample

    # default_can_create_group: false  # default: true
    # username_changing_enabled: false # default: true - User can change her username/namespace
    ## Default theme ID
    ##   1 - Indigo
    ##   2 - Dark
    ##   3 - Light
    ##   4 - Blue
    ##   5 - Green
    # default_theme: 1 # default: 1

    ## Automatic issue closing
    # If a commit message matches this regular expression, all issues referenced from the matched text will be closed.
    # This happens when the commit is pushed or merged into the default branch of a project.
    # When not specified the default issue_closing_pattern as specified below will be used.
    # Tip: you can test your closing pattern at http://rubular.com.
    # issue_closing_pattern: '((?:[Cc]los(?:e[sd]?|ing)|[Ff]ix(?:e[sd]|ing)?|[Rr]esolv(?:e[sd]?|ing)|[Ii]mplement(?:s|ed|ing)?)(:?) +(?:(?:issues? +)?%{issue_ref}(?:(?:, *| +and +)?)|([A-Z][A-Z0-9_]+-\d+))+)'

    ## Default project features settings
    default_projects_features:
      issues: true
      merge_requests: true
      wiki: true
      snippets: true
      builds: true
      container_registry: true

    ## Webhook settings
    # Number of seconds to wait for HTTP response after sending webhook HTTP POST request (default: 10)
    # webhook_timeout: 10

    ## Repository downloads directory
    # When a user clicks e.g. 'Download zip' on a project, a temporary zip file is created in the following directory.
    # The default is 'shared/cache/archive/' relative to the root of the Rails app.
    # repository_downloads_path: shared/cache/archive/

  ## Reply by email
  # Allow users to comment on issues and merge requests by replying to notification emails.
  # For documentation on how to set this up, see http://doc.gitlab.com/ce/administration/reply_by_email.html
  incoming_email:
    enabled: false

    # The email address including the `%{key}` placeholder that will be replaced to reference the item being replied to.
    # The placeholder can be omitted but if present, it must appear in the "user" part of the address (before the `@`).
    address: "gitlab-incoming+%{key}@gmail.com"

    # Email account username
    # With third party providers, this is usually the full email address.
    # With self-hosted email servers, this is usually the user part of the email address.
    user: "gitlab-incoming@gmail.com"
    # Email account password
    password: "[REDACTED]"

    # IMAP server host
    host: "imap.gmail.com"
    # IMAP server port
    port: 993
    # Whether the IMAP server uses SSL
    ssl: true
    # Whether the IMAP server uses StartTLS
    start_tls: false

    # The mailbox where incoming mail will end up. Usually "inbox".
    mailbox: "inbox"
    # The IDLE command timeout.
    idle_timeout: 60

  ## Build Artifacts
  artifacts:
    enabled: true
    # The location where build artifacts are stored (default: shared/artifacts).
    # path: shared/artifacts
    # object_store:
    #   enabled: false
    #   remote_directory: artifacts # The bucket name
    #   background_upload: false # Temporary option to limit automatic upload (Default: true)
    #   proxy_download: false # Passthrough all downloads via GitLab instead of using Redirects to Object Storage
    #   connection:
    #     provider: AWS # Only AWS supported at the moment
    #     aws_access_key_id: AWS_ACCESS_KEY_ID
    #     aws_secret_access_key: AWS_SECRET_ACCESS_KEY
    #     region: eu-central-1

  ## Git LFS
  lfs:
    enabled: true
    # The location where LFS objects are stored (default: shared/lfs-objects).
    # storage_path: shared/lfs-objects
    object_store:
      enabled: false
      remote_directory: lfs-objects # Bucket name
      # background_upload: false # Temporary option to limit automatic upload (Default: true)
      # proxy_download: false # Passthrough all downloads via GitLab instead of using Redirects to Object Storage
      connection:
        provider: AWS
        aws_access_key_id: AWS_ACCESS_KEY_ID
        aws_secret_access_key: AWS_SECRET_ACCESS_KEY
        region: eu-central-1
        # Use the following options to configure an AWS compatible host
        # host: 'localhost' # default: s3.amazonaws.com
        # endpoint: 'http://127.0.0.1:9000' # default: nil
        # path_style: true # Use 'host/bucket_name/object' instead of 'bucket_name.host/object'

  ## Uploads (attachments, avatars, etc...)
  uploads:
    # The location where uploads objects are stored (default: public/).
    # storage_path: public/
    # base_dir: uploads/-/system
    object_store:
      enabled: false
    # remote_directory: uploads # Bucket name
    # background_upload: false # Temporary option to limit automatic upload (Default: true)
    # proxy_download: false # Passthrough all downloads via GitLab instead of using Redirects to Object Storage
    # connection:
    #   provider: AWS
    #   aws_access_key_id: AWS_ACCESS_KEY_ID
    #   aws_secret_access_key: AWS_SECRET_ACCESS_KEY
    #   region: eu-central-1
    #   host: 'localhost' # default: s3.amazonaws.com
    #   endpoint: 'http://127.0.0.1:9000' # default: nil
    #   path_style: true # Use 'host/bucket_name/object' instead of 'bucket_name.host/object'

  ## GitLab Pages
  pages:
    enabled: false
    # The location where pages are stored (default: shared/pages).
    # path: shared/pages

    # The domain under which the pages are served:
    # http://group.example.com/project
    # or project path can be a group page: group.example.com
    host: example.com
    port: 80 # Set to 443 if you serve the pages with HTTPS
    https: false # Set to true if you serve the pages with HTTPS
    artifacts_server: true
    # external_http: ["1.1.1.1:80", "[2001::1]:80"] # If defined, enables custom domain support in GitLab Pages
    # external_https: ["1.1.1.1:443", "[2001::1]:443"] # If defined, enables custom domain and certificate support in GitLab Pages

  ## Mattermost
  ## For enabling Add to Mattermost button
  mattermost:
    enabled: false
    host: 'https://mattermost.example.com'

  ## Gravatar
  ## If using gravatar.com, there's nothing to change here. For Libravatar
  ## you'll need to provide the custom URLs. For more information,
  ## see: https://docs.gitlab.com/ee/customization/libravatar.html
  gravatar:
    # Gravatar/Libravatar URLs: possible placeholders: %{hash} %{size} %{email} %{username}
    # plain_url: "http://..."     # default: https://www.gravatar.com/avatar/%{hash}?s=%{size}&d=identicon
    # ssl_url:   "https://..."    # default: https://secure.gravatar.com/avatar/%{hash}?s=%{size}&d=identicon

  ## Auxiliary jobs
  # Periodically executed jobs, to self-heal GitLab, do external synchronizations, etc.
  # Please read here for more information: https://github.com/ondrejbartas/sidekiq-cron#adding-cron-job
  cron_jobs:
    # Flag stuck CI jobs as failed
    stuck_ci_jobs_worker:
      cron: "0 * * * *"
    # Execute scheduled triggers
    pipeline_schedule_worker:
      cron: "19 * * * *"
    # Remove expired build artifacts
    expire_build_artifacts_worker:
      cron: "50 * * * *"
    # Periodically run 'git fsck' on all repositories. If started more than
    # once per hour you will have concurrent 'git fsck' jobs.
    repository_check_worker:
      cron: "20 * * * *"
    # Send admin emails once a week
    admin_email_worker:
      cron: "0 0 * * 0"

    # Remove outdated repository archives
    repository_archive_cache_worker:
      cron: "0 * * * *"

    # Verify custom GitLab Pages domains
    pages_domain_verification_cron_worker:
      cron: "*/15 * * * *"

    ##
    # GitLab EE only jobs:

    # Snapshot active users statistics
    historical_data_worker:
      cron: "0 12 * * *"

    # In addition to refreshing users when they log in,
    # periodically refresh LDAP users membership.
    # NOTE: This will only take effect if LDAP is enabled
    ldap_sync_worker:
      cron: "30 1 * * *"

    # GitLab Geo metrics update worker
    # NOTE: This will only take effect if Geo is enabled
    geo_metrics_update_worker:
      cron: "*/1 * * * *"

    # GitLab Geo prune event log worker
    # NOTE: This will only take effect if Geo is enabled (primary node only)
    geo_prune_event_log_worker:
      cron: "0 */6 * * *"

    # GitLab Geo repository sync worker
    # NOTE: This will only take effect if Geo is enabled (secondary nodes only)
    geo_repository_sync_worker:
      cron: "*/1 * * * *"

    # GitLab Geo file download dispatch worker
    # NOTE: This will only take effect if Geo is enabled (secondary nodes only)
    geo_file_download_dispatch_worker:
      cron: "*/1 * * * *"

  registry:
    # enabled: true
    # host: registry.example.com
    # port: 5005
    # api_url: http://localhost:5000/ # internal address to the registry, will be used by GitLab to directly communicate with API
    # key: config/registry.key
    # path: shared/registry
    # issuer: gitlab-issuer

  #
  # 2. GitLab CI settings
  # ==========================

  gitlab_ci:
    # Default project notifications settings:
    #
    # Send emails only on broken builds (default: true)
    # all_broken_builds: true
    #
    # Add pusher to recipients list (default: false)
    # add_pusher: true

    # The location where build traces are stored (default: builds/). Relative paths are relative to Rails.root
    # builds_path: builds/

  #
  # 3. Auth settings
  # ==========================

  ## LDAP settings
  # You can test connections and inspect a sample of the LDAP users with login
  # access by running:
  #   bundle exec rake gitlab:ldap:check RAILS_ENV=production
  ldap:
    enabled: false

    # This setting controls the number of seconds between LDAP permission checks
    # for each user. After this time has expired for a given user, their next
    # interaction with GitLab (a click in the web UI, a git pull, etc.) will be
    # slower because the LDAP permission check is being performed. How much
    # slower depends on your LDAP setup, but it is not uncommon for this check
    # to add seconds of waiting time. The default value is to have a "slow
    # click" once every 3600 seconds (i.e., once per hour).
    #
    # Warning: if you set this value too low, every click in GitLab will be a
    # "slow click" for all of your LDAP users.
    # sync_time: 3600

    servers:
      ##########################################################################
      #
      # Since GitLab 7.4, LDAP servers get ID's (below the ID is 'main'). GitLab
      # Enterprise Edition now supports connecting to multiple LDAP servers.
      #
      # If you are updating from the old (pre-7.4) syntax, you MUST give your
      # old server the ID 'main'.
      #
      ##########################################################################
      main: # 'main' is the GitLab 'provider ID' of this LDAP server
        ## label
        #
        # A human-friendly name for your LDAP server. It is OK to change the label later,
        # for instance if you find out it is too large to fit on the web page.
        #
        # Example: 'Paris' or 'Acme, Ltd.'
        label: 'LDAP'

        # Example: 'ldap.mydomain.com'
        host: '_your_ldap_server'
        # This port is an example, it is sometimes different but it is always an integer and not a string
        port: 389 # usually 636 for SSL
        uid: 'sAMAccountName' # This should be the attribute, not the value that maps to uid.

        # Examples: 'america\\momo' or 'CN=Gitlab Git,CN=Users,DC=mydomain,DC=com'
        bind_dn: '_the_full_dn_of_the_user_you_will_bind_with'
        password: '_the_password_of_the_bind_user'

        # Encryption method. The "method" key is deprecated in favor of
        # "encryption".
        #
        #   Examples: "start_tls" or "simple_tls" or "plain"
        #
        #   Deprecated values: "tls" was replaced with "start_tls" and "ssl" was
        #   replaced with "simple_tls".
        #
        encryption: 'plain'

        # Enables SSL certificate verification if encryption method is
        # "start_tls" or "simple_tls". Defaults to true.
        verify_certificates: true

        # Specifies the path to a file containing a PEM-format CA certificate,
        # e.g. if you need to use an internal CA.
        #
        #   Example: '/etc/ca.pem'
        #
        ca_file: ''

        # Specifies the SSL version for OpenSSL to use, if the OpenSSL default
        # is not appropriate.
        #
        #   Example: 'TLSv1_1'
        #
        ssl_version: ''

        # Set a timeout, in seconds, for LDAP queries. This helps avoid blocking
        # a request if the LDAP server becomes unresponsive.
        # A value of 0 means there is no timeout.
        timeout: 10

        # This setting specifies if LDAP server is Active Directory LDAP server.
        # For non AD servers it skips the AD specific queries.
        # If your LDAP server is not AD, set this to false.
        active_directory: true

        # If allow_username_or_email_login is enabled, GitLab will ignore everything
        # after the first '@' in the LDAP username submitted by the user on login.
        #
        # Example:
        # - the user enters 'jane.doe@example.com' and 'p@ssw0rd' as LDAP credentials;
        # - GitLab queries the LDAP server with 'jane.doe' and 'p@ssw0rd'.
        #
        # If you are using "uid: 'userPrincipalName'" on ActiveDirectory you need to
        # disable this setting, because the userPrincipalName contains an '@'.
        allow_username_or_email_login: false

        # To maintain tight control over the number of active users on your GitLab installation,
        # enable this setting to keep new users blocked until they have been cleared by the admin
        # (default: false).
        block_auto_created_users: false

        # Base where we can search for users
        #
        #   Ex. 'ou=People,dc=gitlab,dc=example' or 'DC=mydomain,DC=com'
        #
        base: ''

        # Filter LDAP users
        #
        #   Format: RFC 4515 https://tools.ietf.org/search/rfc4515
        #   Ex. (employeeType=developer)
        #
        #   Note: GitLab does not support omniauth-ldap's custom filter syntax.
        #
        #   Example for getting only specific users:
        #   '(&(objectclass=user)(|(samaccountname=momo)(samaccountname=toto)))'
        #
        user_filter: ''

        # Base where we can search for groups
        #
        #   Ex. ou=Groups,dc=gitlab,dc=example
        #
        group_base: ''

        # LDAP group of users who should be admins in GitLab
        #
        #   Ex. GLAdmins
        #
        admin_group: ''

        # LDAP group of users who should be marked as external users in GitLab
        #
        #   Ex. ['Contractors', 'Interns']
        #
        external_groups: []

        # Name of attribute which holds a ssh public key of the user object.
        # If false or nil, SSH key syncronisation will be disabled.
        #
        #   Ex. sshpublickey
        #
        sync_ssh_keys: false

        # LDAP attributes that GitLab will use to create an account for the LDAP user.
        # The specified attribute can either be the attribute name as a string (e.g. 'mail'),
        # or an array of attribute names to try in order (e.g. ['mail', 'email']).
        # Note that the user's LDAP login will always be the attribute specified as `uid` above.
        attributes:
          # The username will be used in paths for the user's own projects
          # (like `gitlab.example.com/username/project`) and when mentioning
          # them in issues, merge request and comments (like `@username`).
          # If the attribute specified for `username` contains an email address,
          # the GitLab username will be the part of the email address before the '@'.
          username: ['uid', 'userid', 'sAMAccountName']
          email:    ['mail', 'email', 'userPrincipalName']

          # If no full name could be found at the attribute specified for `name`,
          # the full name is determined using the attributes specified for
          # `first_name` and `last_name`.
          name:       'cn'
          first_name: 'givenName'
          last_name:  'sn'

        # If lowercase_usernames is enabled, GitLab will lower case the username.
        lowercase_usernames: false

      # GitLab EE only: add more LDAP servers
      # Choose an ID made of a-z and 0-9 . This ID will be stored in the database
      # so that GitLab can remember which LDAP server a user belongs to.
      # uswest2:
      #   label:
      #   host:
      #   ....

  ## Kerberos settings
  kerberos:
    # Allow the HTTP Negotiate authentication method for Git clients
    enabled: false

    # Kerberos 5 keytab file. The keytab file must be readable by the GitLab user,
    # and should be different from other keytabs in the system.
    # (default: use default keytab from Krb5 config)
    # keytab: /etc/http.keytab

    # The Kerberos service name to be used by GitLab.
    # (default: accept any service name in keytab file)
    # service_principal_name: HTTP/gitlab.example.com@EXAMPLE.COM

    # Dedicated port: Git before 2.4 does not fall back to Basic authentication if Negotiate fails.
    # To support both Basic and Negotiate methods with older versions of Git, configure
    # nginx to proxy GitLab on an extra port (e.g. 8443) and uncomment the following lines
    # to dedicate this port to Kerberos authentication. (default: false)
    # use_dedicated_port: true
    # port: 8443
    # https: true

  ## OmniAuth settings
  omniauth:
    # Allow login via Twitter, Google, etc. using OmniAuth providers
    enabled: false

    # Uncomment this to automatically sign in with a specific omniauth provider's without
    # showing GitLab's sign-in page (default: show the GitLab sign-in page)
    # auto_sign_in_with_provider: saml

    # Sync user's profile from the specified Omniauth providers every time the user logs in (default: empty).
    # Define the allowed providers using an array, e.g. ["cas3", "saml", "twitter"],
    # or as true/false to allow all providers or none.
    # When authenticating using LDAP, the user's email is always synced.
    # sync_profile_from_provider: []

    # Select which info to sync from the providers above. (default: email).
    # Define the synced profile info using an array. Available options are "name", "email" and "location"
    # e.g. ["name", "email", "location"] or as true to sync all available.
    # This consequently will make the selected attributes read-only.
    # sync_profile_attributes: true

    # CAUTION!
    # This allows users to login without having a user account first. Define the allowed providers
    # using an array, e.g. ["saml", "twitter"], or as true/false to allow all providers or none.
    # User accounts will be created automatically when authentication was successful.
    allow_single_sign_on: ["saml"]

    # Locks down those users until they have been cleared by the admin (default: true).
    block_auto_created_users: true
    # Look up new users in LDAP servers. If a match is found (same uid), automatically
    # link the omniauth identity with the LDAP account. (default: false)
    auto_link_ldap_user: false

    # Allow users with existing accounts to login and auto link their account via SAML
    # login, without having to do a manual login first and manually add SAML
    # (default: false)
    auto_link_saml_user: false

    # Set different Omniauth providers as external so that all users creating accounts
    # via these providers will not be able to have access to internal projects. You
    # will need to use the full name of the provider, like `google_oauth2` for Google.
    # Refer to the examples below for the full names of the supported providers.
    # (default: [])
    external_providers: []

    ## Auth providers
    # Uncomment the following lines and fill in the data of the auth provider you want to use
    # If your favorite auth provider is not listed you can use others:
    # see https://github.com/gitlabhq/gitlab-public-wiki/wiki/Custom-omniauth-provider-configurations
    # The 'app_id' and 'app_secret' parameters are always passed as the first two
    # arguments, followed by optional 'args' which can be either a hash or an array.
    # Documentation for this is available at http://doc.gitlab.com/ce/integration/omniauth.html
    providers:
      # See omniauth-cas3 for more configuration details
      # - { name: 'cas3',
      #     label: 'cas3',
      #     args: {
      #             url: 'https://sso.example.com',
      #             disable_ssl_verification: false,
      #             login_url: '/cas/login',
      #             service_validate_url: '/cas/p3/serviceValidate',
      #             logout_url: '/cas/logout'} }
      # - { name: 'authentiq',
      #     # for client credentials (client ID and secret), go to https://www.authentiq.com/developers
      #     app_id: 'YOUR_CLIENT_ID',
      #     app_secret: 'YOUR_CLIENT_SECRET',
      #     args: {
      #             scope: 'aq:name email~rs address aq:push'
      #             # callback_url parameter is optional except when 'gitlab.host' in this file is set to 'localhost'
      #             # callback_url: 'YOUR_CALLBACK_URL'
      #           }
      #   }
      # - { name: 'github',
      #     app_id: 'YOUR_APP_ID',
      #     app_secret: 'YOUR_APP_SECRET',
      #     url: "https://github.com/",
      #     verify_ssl: true,
      #     args: { scope: 'user:email' } }
      # - { name: 'bitbucket',
      #     app_id: 'YOUR_APP_ID',
      #     app_secret: 'YOUR_APP_SECRET' }
      # - { name: 'gitlab',
      #     app_id: 'YOUR_APP_ID',
      #     app_secret: 'YOUR_APP_SECRET',
      #     args: { scope: 'api' } }
      # - { name: 'google_oauth2',
      #     app_id: 'YOUR_APP_ID',
      #     app_secret: 'YOUR_APP_SECRET',
      #     args: { access_type: 'offline', approval_prompt: '' } }
      # - { name: 'facebook',
      #     app_id: 'YOUR_APP_ID',
      #     app_secret: 'YOUR_APP_SECRET' }
      # - { name: 'twitter',
      #     app_id: 'YOUR_APP_ID',
      #     app_secret: 'YOUR_APP_SECRET' }
      # - { name: 'jwt',
      #     app_secret: 'YOUR_APP_SECRET',
      #     args: {
      #             algorithm: 'HS256',
      #             uid_claim: 'email',
      #             required_claims: ["name", "email"],
      #             info_map: { name: "name", email: "email" },
      #             auth_url: 'https://example.com/',
      #             valid_within: nil,
      #           }
      #   }
      # - { name: 'saml',
      #     label: 'Our SAML Provider',
      #     groups_attribute: 'Groups',
      #     external_groups: ['Contractors', 'Freelancers'],
      #     args: {
      #             assertion_consumer_service_url: 'https://gitlab.example.com/users/auth/saml/callback',
      #             idp_cert_fingerprint: '43:51:43:a1:b5:fc:8b:b7:0a:3a:a9:b1:0f:66:73:a8',
      #             idp_sso_target_url: 'https://login.example.com/idp',
      #             issuer: 'https://gitlab.example.com',
      #             name_identifier_format: 'urn:oasis:names:tc:SAML:2.0:nameid-format:transient'
      #           } }
      #
      # - { name: 'crowd',
      #     args: {
      #       crowd_server_url: 'CROWD SERVER URL',
      #       application_name: 'YOUR_APP_NAME',
      #       application_password: 'YOUR_APP_PASSWORD' } }
      #
      # - { name: 'auth0',
      #     args: {
      #       client_id: 'YOUR_AUTH0_CLIENT_ID',
      #       client_secret: 'YOUR_AUTH0_CLIENT_SECRET',
      #       namespace: 'YOUR_AUTH0_DOMAIN' } }

    # SSO maximum session duration in seconds. Defaults to CAS default of 8 hours.
    # cas3:
    #   session_duration: 28800

  # Shared file storage settings
  shared:
    # path: /mnt/gitlab # Default: shared

  # Gitaly settings
  gitaly:
    # Path to the directory containing Gitaly client executables.
    client_path: /home/git/gitaly/bin
    # Default Gitaly authentication token. Can be overriden per storage. Can
    # be left blank when Gitaly is running locally on a Unix socket, which
    # is the normal way to deploy Gitaly.
    token:

  #
  # 4. Advanced settings
  # ==========================

  ## Repositories settings
  repositories:
    # Paths where repositories can be stored. Give the canonicalized absolute pathname.
    # IMPORTANT: None of the path components may be symlink, because
    # gitlab-shell invokes Dir.pwd inside the repository path and that results
    # real path not the symlink.
    storages: # You must have at least a `default` storage path.
      default:
        path: /home/git/repositories/
        gitaly_address: unix:/home/git/gitlab/tmp/sockets/private/gitaly.socket # TCP connections are supported too (e.g. tcp://host:port)
        # gitaly_token: 'special token' # Optional: override global gitaly.token for this storage.

  ## Backup settings
  backup:
    path: "tmp/backups"   # Relative paths are relative to Rails.root (default: tmp/backups/)
    # archive_permissions: 0640 # Permissions for the resulting backup.tar file (default: 0600)
    # keep_time: 604800   # default: 0 (forever) (in seconds)
    # pg_schema: public     # default: nil, it means that all schemas will be backed up
    # upload:
    #   # Fog storage connection settings, see http://fog.io/storage/ .
    #   connection:
    #     provider: AWS
    #     region: eu-west-1
    #     aws_access_key_id: AKIAKIAKI
    #     aws_secret_access_key: 'secret123'
    #   # The remote 'directory' to store your backups. For S3, this would be the bucket name.
    #   remote_directory: 'my.s3.bucket'
    #   # Use multipart uploads when file size reaches 100MB, see
    #   #  http://docs.aws.amazon.com/AmazonS3/latest/dev/uploadobjusingmpu.html
    #   multipart_chunk_size: 104857600
    #   # Turns on AWS Server-Side Encryption with Amazon S3-Managed Keys for backups, this is optional
    #   # encryption: 'AES256'
    #   # Specifies Amazon S3 storage class to use for backups, this is optional
    #   # storage_class: 'STANDARD'

  ## GitLab Shell settings
  gitlab_shell:
    path: /home/git/gitlab-shell/
    hooks_path: /home/git/gitlab-shell/hooks/

    # File that contains the secret key for verifying access for gitlab-shell.
    # Default is '.gitlab_shell_secret' relative to Rails.root (i.e. root of the GitLab app).
    # secret_file: /home/git/gitlab/.gitlab_shell_secret

    # Git over HTTP
    upload_pack: true
    receive_pack: true

    # Git import/fetch timeout, in seconds. Defaults to 3 hours.
    # git_timeout: 10800

    # If you use non-standard ssh port you need to specify it
    # ssh_port: 22

  workhorse:
    # File that contains the secret key for verifying access for gitlab-workhorse.
    # Default is '.gitlab_workhorse_secret' relative to Rails.root (i.e. root of the GitLab app).
    # secret_file: /home/git/gitlab/.gitlab_workhorse_secret

  ## Git settings
  # CAUTION!
  # Use the default values unless you really know what you are doing
  git:
    bin_path: /usr/bin/git

  ## Webpack settings
  # If enabled, this will tell rails to serve frontend assets from the webpack-dev-server running
  # on a given port instead of serving directly from /assets/webpack. This is only indended for use
  # in development.
  webpack:
    # dev_server:
    #   enabled: true
    #   host: localhost
    #   port: 3808

  ## Monitoring
  # Built in monitoring settings
  monitoring:
    # Time between sampling of unicorn socket metrics, in seconds
    # unicorn_sampler_interval: 10
    # IP whitelist to access monitoring endpoints
    ip_whitelist:
      - 127.0.0.0/8

    # Sidekiq exporter is webserver built in to Sidekiq to expose Prometheus metrics
    sidekiq_exporter:
    #  enabled: true
    #  address: localhost
    #  port: 3807

  #
  # 5. Extra customization
  # ==========================

  extra:
    ## Google analytics. Uncomment if you want it
    # google_analytics_id: '_your_tracking_id'

    ## Piwik analytics.
    # piwik_url: '_your_piwik_url'
    # piwik_site_id: '_your_piwik_site_id'

  rack_attack:
    git_basic_auth:
      # Rack Attack IP banning enabled
      # enabled: true
      #
      # Whitelist requests from 127.0.0.1 for web proxies (NGINX/Apache) with incorrect headers
      # ip_whitelist: ["127.0.0.1"]
      #
      # Limit the number of Git HTTP authentication attempts per IP
      # maxretry: 10
      #
      # Reset the auth attempt counter per IP after 60 seconds
      # findtime: 60
      #
      # Ban an IP for one hour (3600s) after too many auth attempts
      # bantime: 3600

development:
  <<: *base

test:
  <<: *base
  gravatar:
    enabled: true
  lfs:
    enabled: false
    # The location where LFS objects are stored (default: shared/lfs-objects).
    # storage_path: shared/lfs-objects
    object_store:
      enabled: false
      remote_directory: lfs-objects # The bucket name
      connection:
        provider: AWS # Only AWS supported at the moment
        aws_access_key_id: AWS_ACCESS_KEY_ID
        aws_secret_access_key: AWS_SECRET_ACCESS_KEY
<<<<<<< HEAD
        region: us-east-1
=======
        region: eu-central-1
>>>>>>> eaf4ff09
  artifacts:
    path: tmp/tests/artifacts
    enabled: true
    # The location where build artifacts are stored (default: shared/artifacts).
    # path: shared/artifacts
    object_store:
      enabled: false
      remote_directory: artifacts # The bucket name
      background_upload: false
      connection:
        provider: AWS # Only AWS supported at the moment
        aws_access_key_id: AWS_ACCESS_KEY_ID
        aws_secret_access_key: AWS_SECRET_ACCESS_KEY
<<<<<<< HEAD
        region: us-east-1
=======
        region: eu-central-1
>>>>>>> eaf4ff09
  uploads:
    storage_path: tmp/tests/public
    object_store:
      enabled: false
      connection:
        provider: AWS # Only AWS supported at the moment
        aws_access_key_id: AWS_ACCESS_KEY_ID
        aws_secret_access_key: AWS_SECRET_ACCESS_KEY
<<<<<<< HEAD
        region: us-east-1
=======
        region: eu-central-1
>>>>>>> eaf4ff09
  gitlab:
    host: localhost
    port: 80

    # When you run tests we clone and setup gitlab-shell
    # In order to setup it correctly you need to specify
    # your system username you use to run GitLab
    # user: YOUR_USERNAME
  pages:
    path: tmp/tests/pages
  repositories:
    storages:
      default:
        path: tmp/tests/repositories/
        gitaly_address: unix:tmp/tests/gitaly/gitaly.socket
      broken:
        path: tmp/tests/non-existent-repositories
        gitaly_address: unix:tmp/tests/gitaly/gitaly.socket

  gitaly:
    client_path: tmp/tests/gitaly
    token: secret
  backup:
    path: tmp/tests/backups
  gitlab_shell:
    path: tmp/tests/gitlab-shell/
    hooks_path: tmp/tests/gitlab-shell/hooks/
  issues_tracker:
    redmine:
      title: "Redmine"
      project_url: "http://redmine/projects/:issues_tracker_id"
      issues_url: "http://redmine/:project_id/:issues_tracker_id/:id"
      new_issue_url: "http://redmine/projects/:issues_tracker_id/issues/new"
    jira:
      title: "JIRA"
      url: https://sample_company.atlassian.net
      project_key: PROJECT

  omniauth:
    enabled: true
    allow_single_sign_on: true
    external_providers: []

    providers:
      - { name: 'cas3',
          label: 'cas3',
          args: { url: 'https://sso.example.com',
                  disable_ssl_verification: false,
                  login_url: '/cas/login',
                  service_validate_url: '/cas/p3/serviceValidate',
                  logout_url: '/cas/logout'} }
      - { name: 'github',
          app_id: 'YOUR_APP_ID',
          app_secret: 'YOUR_APP_SECRET',
          url: "https://github.com/",
          verify_ssl: false,
          args: { scope: 'user:email' } }
      - { name: 'bitbucket',
          app_id: 'YOUR_APP_ID',
          app_secret: 'YOUR_APP_SECRET' }
      - { name: 'gitlab',
          app_id: 'YOUR_APP_ID',
          app_secret: 'YOUR_APP_SECRET',
          args: { scope: 'api' } }
      - { name: 'google_oauth2',
          app_id: 'YOUR_APP_ID',
          app_secret: 'YOUR_APP_SECRET',
          args: { access_type: 'offline', approval_prompt: '' } }
      - { name: 'facebook',
          app_id: 'YOUR_APP_ID',
          app_secret: 'YOUR_APP_SECRET' }
      - { name: 'twitter',
          app_id: 'YOUR_APP_ID',
          app_secret: 'YOUR_APP_SECRET' }
      - { name: 'jwt',
          app_secret: 'YOUR_APP_SECRET',
          args: {
                  algorithm: 'HS256',
                  uid_claim: 'email',
                  required_claims: ["name", "email"],
                  info_map: { name: "name", email: "email" },
                  auth_url: 'https://example.com/',
                  valid_within: nil,
                }
        }
      - { name: 'auth0',
          args: {
            client_id: 'YOUR_AUTH0_CLIENT_ID',
            client_secret: 'YOUR_AUTH0_CLIENT_SECRET',
            namespace: 'YOUR_AUTH0_DOMAIN' } }
      - { name: 'authentiq',
          app_id: 'YOUR_CLIENT_ID',
          app_secret: 'YOUR_CLIENT_SECRET',
          args: { scope: 'aq:name email~rs address aq:push' } }
  ldap:
    enabled: false
    servers:
      main:
        label: ldap
        host: 127.0.0.1
        port: 3890
        uid: 'uid'
        encryption: 'plain' # "start_tls" or "simple_tls" or "plain"
        base: 'dc=example,dc=com'
        user_filter: ''
        group_base: 'ou=groups,dc=example,dc=com'
        admin_group: ''

staging:
  <<: *base<|MERGE_RESOLUTION|>--- conflicted
+++ resolved
@@ -803,11 +803,7 @@
         provider: AWS # Only AWS supported at the moment
         aws_access_key_id: AWS_ACCESS_KEY_ID
         aws_secret_access_key: AWS_SECRET_ACCESS_KEY
-<<<<<<< HEAD
         region: us-east-1
-=======
-        region: eu-central-1
->>>>>>> eaf4ff09
   artifacts:
     path: tmp/tests/artifacts
     enabled: true
@@ -821,11 +817,7 @@
         provider: AWS # Only AWS supported at the moment
         aws_access_key_id: AWS_ACCESS_KEY_ID
         aws_secret_access_key: AWS_SECRET_ACCESS_KEY
-<<<<<<< HEAD
         region: us-east-1
-=======
-        region: eu-central-1
->>>>>>> eaf4ff09
   uploads:
     storage_path: tmp/tests/public
     object_store:
@@ -834,11 +826,7 @@
         provider: AWS # Only AWS supported at the moment
         aws_access_key_id: AWS_ACCESS_KEY_ID
         aws_secret_access_key: AWS_SECRET_ACCESS_KEY
-<<<<<<< HEAD
         region: us-east-1
-=======
-        region: eu-central-1
->>>>>>> eaf4ff09
   gitlab:
     host: localhost
     port: 80
