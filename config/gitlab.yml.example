--- conflicted
+++ resolved
@@ -683,7 +683,6 @@
     enabled: true
   lfs:
     enabled: false
-<<<<<<< HEAD
     # The location where LFS objects are stored (default: shared/lfs-objects).
     # storage_path: shared/lfs-objects
     object_store:
@@ -718,10 +717,6 @@
         aws_access_key_id: AWS_ACCESS_KEY_ID
         aws_secret_access_key: AWS_SECRET_ACCESS_KEY
         region: eu-central-1
-=======
-  artifacts:
-    path: tmp/tests/artifacts
->>>>>>> 8af23def
   gitlab:
     host: localhost
     port: 80
