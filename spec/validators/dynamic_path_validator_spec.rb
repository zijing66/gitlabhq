--- conflicted
+++ resolved
@@ -3,17 +3,6 @@
 describe DynamicPathValidator do
   let(:validator) { described_class.new(attributes: [:path]) }
 
-<<<<<<< HEAD
-  describe '#path_valid_for_record?' do
-    context 'for project' do
-      it 'calls valid_project_path?' do
-        project = build(:project, path: 'activity')
-
-        expect(described_class).to receive(:valid_project_path?).with(project.full_path).and_call_original
-
-        expect(validator.path_valid_for_record?(project, 'activity')).to be_truthy
-      end
-=======
   def expect_handles_invalid_utf8
     expect { yield('\255invalid') }.to be_falsey
   end
@@ -33,38 +22,8 @@
   describe '.valid_project_path' do
     it 'handles invalid utf8' do
       expect(described_class.valid_project_path?("a\0weird\255path")).to be_falsey
->>>>>>> abc61f26
     end
 
-<<<<<<< HEAD
-    context 'for group' do
-      it 'calls valid_namespace_path?' do
-        group = build(:group, :nested, path: 'activity')
-
-        expect(described_class).to receive(:valid_namespace_path?).with(group.full_path).and_call_original
-
-        expect(validator.path_valid_for_record?(group, 'activity')).to be_falsey
-      end
-    end
-
-    context 'for user' do
-      it 'calls valid_namespace_path?' do
-        user = build(:user, username: 'activity')
-
-        expect(described_class).to receive(:valid_namespace_path?).with(user.full_path).and_call_original
-
-        expect(validator.path_valid_for_record?(user, 'activity')).to be_truthy
-      end
-    end
-
-    context 'for user namespace' do
-      it 'calls valid_namespace_path?' do
-        user = create(:user, username: 'activity')
-        namespace = user.namespace
-
-        expect(described_class).to receive(:valid_namespace_path?).with(namespace.full_path).and_call_original
-
-=======
   describe '#path_valid_for_record?' do
     context 'for project' do
       it 'calls valid_project_path?' do
@@ -103,7 +62,6 @@
 
         expect(described_class).to receive(:valid_user_path?).with(namespace.full_path).and_call_original
 
->>>>>>> abc61f26
         expect(validator.path_valid_for_record?(namespace, 'activity')).to be_truthy
       end
     end
