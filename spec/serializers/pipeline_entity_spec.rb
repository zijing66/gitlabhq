require 'spec_helper'

describe PipelineEntity do
  set(:user) { create(:user) }
  let(:request) { double('request') }

  before do
    allow(request).to receive(:current_user).and_return(user)
  end

  let(:entity) do
    described_class.represent(pipeline, request: request)
  end

  describe '#as_json' do
    subject { entity.as_json }

    context 'when pipeline is empty' do
      let(:pipeline) { create(:ci_empty_pipeline) }

      it 'contains required fields' do
        expect(subject).to include :id, :user, :path, :coverage, :source
        expect(subject).to include :ref, :commit
        expect(subject).to include :updated_at, :created_at
      end

      it 'contains details' do
        expect(subject).to include :details
        expect(subject[:details])
          .to include :duration, :finished_at
        expect(subject[:details][:status]).to include :icon, :favicon, :text, :label
      end

      it 'contains flags' do
        expect(subject).to include :flags
        expect(subject[:flags])
          .to include :latest, :stuck,
                      :yaml_errors, :retryable, :cancelable
      end
    end

    context 'when pipeline is retryable' do
      let(:project) { create(:empty_project) }

      let(:pipeline) do
        create(:ci_pipeline, status: :success, project: project)
      end

      before do
        create(:ci_build, :failed, pipeline: pipeline)
      end

      context 'user has ability to retry pipeline' do
<<<<<<< HEAD
        before { project.team << [user, :developer] }
=======
        before do
          project.team << [user, :developer]
        end
>>>>>>> 134ba0b5

        it 'contains retry path' do
          expect(subject[:retry_path]).to be_present
        end
      end

      context 'user does not have ability to retry pipeline' do
        it 'does not contain retry path' do
          expect(subject).not_to have_key(:retry_path)
        end
      end
    end

    context 'when pipeline is cancelable' do
      let(:project) { create(:empty_project) }

      let(:pipeline) do
        create(:ci_pipeline, status: :running, project: project)
      end

      before do
        create(:ci_build, :pending, pipeline: pipeline)
      end

      context 'user has ability to cancel pipeline' do
<<<<<<< HEAD
        before { project.add_developer(user) }
=======
        before do
          project.add_developer(user)
        end
>>>>>>> 134ba0b5

        it 'contains cancel path' do
          expect(subject[:cancel_path]).to be_present
        end
      end

      context 'user does not have ability to cancel pipeline' do
        it 'does not contain cancel path' do
          expect(subject).not_to have_key(:cancel_path)
        end
      end
    end

    context 'when pipeline ref is empty' do
      let(:pipeline) { create(:ci_empty_pipeline) }

      before do
        allow(pipeline).to receive(:ref).and_return(nil)
      end

      it 'does not generate branch path' do
        expect(subject[:ref][:path]).to be_nil
      end
    end
  end
end<|MERGE_RESOLUTION|>--- conflicted
+++ resolved
@@ -51,13 +51,9 @@
       end
 
       context 'user has ability to retry pipeline' do
-<<<<<<< HEAD
-        before { project.team << [user, :developer] }
-=======
         before do
           project.team << [user, :developer]
         end
->>>>>>> 134ba0b5
 
         it 'contains retry path' do
           expect(subject[:retry_path]).to be_present
@@ -83,13 +79,9 @@
       end
 
       context 'user has ability to cancel pipeline' do
-<<<<<<< HEAD
-        before { project.add_developer(user) }
-=======
         before do
           project.add_developer(user)
         end
->>>>>>> 134ba0b5
 
         it 'contains cancel path' do
           expect(subject[:cancel_path]).to be_present
