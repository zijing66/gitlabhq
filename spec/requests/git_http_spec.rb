require "spec_helper"

describe 'Git HTTP requests', lib: true do
  let(:user)    { create(:user) }
  let(:project) { create(:project, path: 'project.git-project') }

  it "gives WWW-Authenticate hints" do
    clone_get('doesnt/exist.git')

    expect(response.header['WWW-Authenticate']).to start_with('Basic ')
  end

  context "when the project doesn't exist" do
    context "when no authentication is provided" do
      it "responds with status 401 (no project existence information leak)" do
        download('doesnt/exist.git') do |response|
          expect(response).to have_http_status(401)
        end
      end
    end

    context "when username and password are provided" do
      context "when authentication fails" do
        it "responds with status 401" do
          download('doesnt/exist.git', user: user.username, password: "nope") do |response|
            expect(response).to have_http_status(401)
          end
        end
      end

      context "when authentication succeeds" do
        it "responds with status 404" do
          download('/doesnt/exist.git', user: user.username, password: user.password) do |response|
            expect(response).to have_http_status(404)
          end
        end
      end
    end
  end

  context "when the Wiki for a project exists" do
    it "responds with the right project" do
      wiki = ProjectWiki.new(project)
      project.update_attribute(:visibility_level, Project::PUBLIC)

      download("/#{wiki.repository.path_with_namespace}.git") do |response|
        json_body = ActiveSupport::JSON.decode(response.body)

        expect(response).to have_http_status(200)
        expect(json_body['RepoPath']).to include(wiki.repository.path_with_namespace)
      end
    end
  end

  context "when the project exists" do
    let(:path) { "#{project.path_with_namespace}.git" }

    context "when the project is public" do
      before do
        project.update_attribute(:visibility_level, Project::PUBLIC)
      end

      it "downloads get status 200" do
        download(path, {}) do |response|
          expect(response).to have_http_status(200)
        end
      end

      it "uploads get status 401" do
        upload(path, {}) do |response|
          expect(response).to have_http_status(401)
        end
      end

      context "with correct credentials" do
        let(:env) { { user: user.username, password: user.password } }

<<<<<<< HEAD
        it "uploads get status 200 (because Push rules do the real check)" do
=======
        it "uploads get status 403" do
>>>>>>> 5a33bc98
          upload(path, env) do |response|
            expect(response).to have_http_status(403)
          end
        end

        context 'but git-receive-pack is disabled' do
          it "responds with status 404" do
            allow(Gitlab.config.gitlab_shell).to receive(:receive_pack).and_return(false)

            upload(path, env) do |response|
              expect(response).to have_http_status(403)
            end
          end
        end
      end

      context 'but git-upload-pack is disabled' do
        it "responds with status 404" do
          allow(Gitlab.config.gitlab_shell).to receive(:upload_pack).and_return(false)

          download(path, {}) do |response|
            expect(response).to have_http_status(404)
          end
        end
      end
    end

    context "when the project is private" do
      before do
        project.update_attribute(:visibility_level, Project::PRIVATE)
      end

      context "when no authentication is provided" do
        it "responds with status 401 to downloads" do
          download(path, {}) do |response|
            expect(response).to have_http_status(401)
          end
        end

        it "responds with status 401 to uploads" do
          upload(path, {}) do |response|
            expect(response).to have_http_status(401)
          end
        end
      end

      context "when Kerberos token is provided" do
        let(:env) { { spnego_request_token: 'opaque_request_token' } }

        before do
          allow_any_instance_of(Projects::GitHttpController).to receive(:allow_kerberos_spnego_auth?).and_return(true)
        end

        context "when authentication fails because of invalid Kerberos token" do
          before do
            allow_any_instance_of(Projects::GitHttpController).to receive(:spnego_credentials!).and_return(nil)
          end

          it "responds with status 401" do
            download(path, env) do |response|
              expect(response.status).to eq(401)
            end
          end
        end

        context "when authentication fails because of unknown Kerberos identity" do
          before do
            allow_any_instance_of(Projects::GitHttpController).to receive(:spnego_credentials!).and_return("mylogin@FOO.COM")
          end

          it "responds with status 401" do
            download(path, env) do |response|
              expect(response.status).to eq(401)
            end
          end
        end

        context "when authentication succeeds" do
          before do
            allow_any_instance_of(Projects::GitHttpController).to receive(:spnego_credentials!).and_return("mylogin@FOO.COM")
            user.identities.create!(provider: "kerberos", extern_uid: "mylogin@FOO.COM")
          end

          context "when the user has access to the project" do
            before do
              project.team << [user, :master]
            end

            context "when the user is blocked" do
              before do
                user.block
                project.team << [user, :master]
              end

              it "responds with status 404" do
                download(path, env) do |response|
                  expect(response.status).to eq(404)
                end
              end
            end

            context "when the user isn't blocked" do
              it "responds with status 200" do
                download(path, env) do |response|
                  expect(response.status).to eq(200)
                end
              end
            end

            it "complies with RFC4559" do
              allow_any_instance_of(Projects::GitHttpController).to receive(:spnego_response_token).and_return("opaque_response_token")
              download(path, env) do |response|
                expect(response.headers['WWW-Authenticate'].split("\n")).to include("Negotiate #{::Base64.strict_encode64('opaque_response_token')}")
              end
            end
          end

          context "when the user doesn't have access to the project" do
            it "responds with status 404" do
              download(path, env) do |response|
                expect(response.status).to eq(404)
              end
            end

            it "complies with RFC4559" do
              allow_any_instance_of(Projects::GitHttpController).to receive(:spnego_response_token).and_return("opaque_response_token")
              download(path, env) do |response|
                expect(response.headers['WWW-Authenticate'].split("\n")).to include("Negotiate #{::Base64.strict_encode64('opaque_response_token')}")
              end
            end
          end
        end
      end

      context "when username and password are provided" do
        let(:env) { { user: user.username, password: 'nope' } }

        context "when authentication fails" do
          it "responds with status 401" do
            download(path, env) do |response|
              expect(response).to have_http_status(401)
            end
          end

          context "when the user is IP banned" do
            it "responds with status 401" do
              expect(Rack::Attack::Allow2Ban).to receive(:filter).and_return(true)
              allow_any_instance_of(Rack::Request).to receive(:ip).and_return('1.2.3.4')

              clone_get(path, env)

              expect(response).to have_http_status(401)
            end
          end
        end

        context "when authentication succeeds" do
          let(:env) { { user: user.username, password: user.password } }

          context "when the user has access to the project" do
            before do
              project.team << [user, :master]
            end

            context "when the user is blocked" do
              it "responds with status 404" do
                user.block
                project.team << [user, :master]

                download(path, env) do |response|
                  expect(response).to have_http_status(404)
                end
              end
            end

            context "when the user isn't blocked" do
              it "downloads get status 200" do
                expect(Rack::Attack::Allow2Ban).to receive(:reset)

                clone_get(path, env)

                expect(response).to have_http_status(200)
              end

              it "uploads get status 200" do
                upload(path, env) do |response|
                  expect(response).to have_http_status(200)
                end
              end
            end

            context "when an oauth token is provided" do
              before do
                application = Doorkeeper::Application.create!(name: "MyApp", redirect_uri: "https://app.com", owner: user)
                @token = Doorkeeper::AccessToken.create!(application_id: application.id, resource_owner_id: user.id)
              end

              it "downloads get status 200" do
                clone_get "#{project.path_with_namespace}.git", user: 'oauth2', password: @token.token

                expect(response).to have_http_status(200)
              end

              it "uploads get status 401 (no project existence information leak)" do
                push_get "#{project.path_with_namespace}.git", user: 'oauth2', password: @token.token

                expect(response).to have_http_status(401)
              end
            end

            context "when blank password attempts follow a valid login" do
              def attempt_login(include_password)
                password = include_password ? user.password : ""
                clone_get path, user: user.username, password: password
                response.status
              end

              it "repeated attempts followed by successful attempt" do
                options = Gitlab.config.rack_attack.git_basic_auth
                maxretry = options[:maxretry] - 1
                ip = '1.2.3.4'

                allow_any_instance_of(Rack::Request).to receive(:ip).and_return(ip)
                Rack::Attack::Allow2Ban.reset(ip, options)

                maxretry.times.each do
                  expect(attempt_login(false)).to eq(401)
                end

                expect(attempt_login(true)).to eq(200)
                expect(Rack::Attack::Allow2Ban.banned?(ip)).to be_falsey

                maxretry.times.each do
                  expect(attempt_login(false)).to eq(401)
                end

                Rack::Attack::Allow2Ban.reset(ip, options)
              end
            end
          end

          context "when the user doesn't have access to the project" do
            it "downloads get status 404" do
              download(path, user: user.username, password: user.password) do |response|
                expect(response).to have_http_status(404)
              end
            end

<<<<<<< HEAD
            it "uploads get status 200 (because Push rules do the real check)" do
=======
            it "uploads get status 404" do
>>>>>>> 5a33bc98
              upload(path, user: user.username, password: user.password) do |response|
                expect(response).to have_http_status(404)
              end
            end
          end
        end
      end

      context "when a gitlab ci token is provided" do
        let(:token) { 123 }
        let(:project) { FactoryGirl.create :empty_project }

        before do
          project.update_attributes(runners_token: token, builds_enabled: true)
        end

        it "downloads get status 200" do
          clone_get "#{project.path_with_namespace}.git", user: 'gitlab-ci-token', password: token

          expect(response).to have_http_status(200)
        end

        it "uploads get status 401 (no project existence information leak)" do
          push_get "#{project.path_with_namespace}.git", user: 'gitlab-ci-token', password: token

          expect(response).to have_http_status(401)
        end
      end
    end
  end

  context "when the project path doesn't end in .git" do
    context "GET info/refs" do
      let(:path) { "/#{project.path_with_namespace}/info/refs" }

      context "when no params are added" do
        before { get path }

        it "redirects to the .git suffix version" do
          expect(response).to redirect_to("/#{project.path_with_namespace}.git/info/refs")
        end
      end

      context "when the upload-pack service is requested" do
        let(:params) { { service: 'git-upload-pack' } }
        before { get path, params }

        it "redirects to the .git suffix version" do
          expect(response).to redirect_to("/#{project.path_with_namespace}.git/info/refs?service=#{params[:service]}")
        end
      end

      context "when the receive-pack service is requested" do
        let(:params) { { service: 'git-receive-pack' } }
        before { get path, params }

        it "redirects to the .git suffix version" do
          expect(response).to redirect_to("/#{project.path_with_namespace}.git/info/refs?service=#{params[:service]}")
        end
      end

      context "when the params are anything else" do
        let(:params) { { service: 'git-implode-pack' } }
        before { get path, params }

        it "redirects to the sign-in page" do
          expect(response).to redirect_to(new_user_session_path)
        end
      end
    end

    context "POST git-upload-pack" do
      it "fails to find a route" do
        expect { clone_post(project.path_with_namespace) }.to raise_error(ActionController::RoutingError)
      end
    end

    context "POST git-receive-pack" do
      it "failes to find a route" do
        expect { push_post(project.path_with_namespace) }.to raise_error(ActionController::RoutingError)
      end
    end
  end

  context "retrieving an info/refs file" do
    before { project.update_attribute(:visibility_level, Project::PUBLIC) }

    context "when the file exists" do
      before do
        # Provide a dummy file in its place
        allow_any_instance_of(Repository).to receive(:blob_at).and_call_original
        allow_any_instance_of(Repository).to receive(:blob_at).with('5937ac0a7beb003549fc5fd26fc247adbce4a52e', 'info/refs') do
          Gitlab::Git::Blob.find(project.repository, 'master', '.gitignore')
        end

        get "/#{project.path_with_namespace}/blob/master/info/refs"
      end

      it "returns the file" do
        expect(response).to have_http_status(200)
      end
    end

    context "when the file does not exist" do
      before { get "/#{project.path_with_namespace}/blob/master/info/refs" }

      it "returns not found" do
        expect(response).to have_http_status(404)
      end
    end
  end

  def clone_get(project, options = {})
    get "/#{project}/info/refs", { service: 'git-upload-pack' }, auth_env(*options.values_at(:user, :password, :spnego_request_token))
  end

  def clone_post(project, options = {})
    post "/#{project}/git-upload-pack", {}, auth_env(*options.values_at(:user, :password, :spnego_request_token))
  end

  def push_get(project, options = {})
    get "/#{project}/info/refs", { service: 'git-receive-pack' }, auth_env(*options.values_at(:user, :password, :spnego_request_token))
  end

  def push_post(project, options = {})
    post "/#{project}/git-receive-pack", {}, auth_env(*options.values_at(:user, :password, :spnego_request_token))
  end

  def download(project, user: nil, password: nil, spnego_request_token: nil)
    args = [project, { user: user, password: password, spnego_request_token: spnego_request_token }]

    clone_get(*args)
    yield response

    clone_post(*args)
    yield response
  end

  def upload(project, user: nil, password: nil, spnego_request_token: nil)
    args = [project, { user: user, password: password, spnego_request_token: spnego_request_token }]

    push_get(*args)
    yield response

    push_post(*args)
    yield response
  end

  def auth_env(user, password, spnego_request_token)
    env = {}
    if user && password
      env['HTTP_AUTHORIZATION'] = ActionController::HttpAuthentication::Basic.encode_credentials(user, password)
    elsif spnego_request_token
      env['HTTP_AUTHORIZATION'] = "Negotiate #{::Base64.strict_encode64('opaque_request_token')}"
    end

    env
  end
end<|MERGE_RESOLUTION|>--- conflicted
+++ resolved
@@ -75,11 +75,7 @@
       context "with correct credentials" do
         let(:env) { { user: user.username, password: user.password } }
 
-<<<<<<< HEAD
-        it "uploads get status 200 (because Push rules do the real check)" do
-=======
         it "uploads get status 403" do
->>>>>>> 5a33bc98
           upload(path, env) do |response|
             expect(response).to have_http_status(403)
           end
@@ -328,11 +324,7 @@
               end
             end
 
-<<<<<<< HEAD
-            it "uploads get status 200 (because Push rules do the real check)" do
-=======
             it "uploads get status 404" do
->>>>>>> 5a33bc98
               upload(path, user: user.username, password: user.password) do |response|
                 expect(response).to have_http_status(404)
               end
