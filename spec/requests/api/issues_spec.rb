require 'spec_helper'

describe API::Issues, api: true  do
  include ApiHelpers
  include EmailHelpers

  let(:user)        { create(:user) }
  let(:user2)       { create(:user) }
  let(:non_member)  { create(:user) }
  let(:guest)       { create(:user) }
  let(:author)      { create(:author) }
  let(:assignee)    { create(:assignee) }
  let(:admin)       { create(:user, :admin) }
  let!(:project)    { create(:project, :public, creator_id: user.id, namespace: user.namespace ) }
  let!(:closed_issue) do
    create :closed_issue,
           author: user,
           assignee: user,
           project: project,
           state: :closed,
           milestone: milestone,
           created_at: generate(:issue_created_at),
           updated_at: 3.hours.ago
  end
  let!(:confidential_issue) do
    create :issue,
           :confidential,
           project: project,
           author: author,
           assignee: assignee,
           created_at: generate(:issue_created_at),
           updated_at: 2.hours.ago
  end
  let!(:issue) do
    create :issue,
           author: user,
           assignee: user,
           project: project,
           milestone: milestone,
           created_at: generate(:issue_created_at),
           updated_at: 1.hour.ago
  end
  let!(:label) do
    create(:label, title: 'label', color: '#FFAABB', project: project)
  end
  let!(:label_link) { create(:label_link, label: label, target: issue) }
  let!(:milestone) { create(:milestone, title: '1.0.0', project: project) }
  let!(:empty_milestone) do
    create(:milestone, title: '2.0.0', project: project)
  end
  let!(:note) { create(:note_on_issue, author: user, project: project, noteable: issue) }

  let(:no_milestone_title) { URI.escape(Milestone::None.title) }

  before do
    project.team << [user, :reporter]
    project.team << [guest, :guest]
  end

  describe "GET /issues" do
    context "when unauthenticated" do
      it "returns authentication error" do
        get api("/issues")
        expect(response).to have_http_status(401)
      end
    end

    context "when authenticated" do
      it "returns an array of issues" do
        get api("/issues", user)
        expect(response).to have_http_status(200)
        expect(json_response).to be_an Array
        expect(json_response.first['title']).to eq(issue.title)
        expect(json_response.last).to have_key('web_url')
      end

      it 'returns an array of closed issues' do
        get api('/issues?state=closed', user)
        expect(response).to have_http_status(200)
        expect(json_response).to be_an Array
        expect(json_response.length).to eq(1)
        expect(json_response.first['id']).to eq(closed_issue.id)
      end

      it 'returns an array of opened issues' do
        get api('/issues?state=opened', user)
        expect(response).to have_http_status(200)
        expect(json_response).to be_an Array
        expect(json_response.length).to eq(1)
        expect(json_response.first['id']).to eq(issue.id)
      end

      it 'returns an array of all issues' do
        get api('/issues?state=all', user)
        expect(response).to have_http_status(200)
        expect(json_response).to be_an Array
        expect(json_response.length).to eq(2)
        expect(json_response.first['id']).to eq(issue.id)
        expect(json_response.second['id']).to eq(closed_issue.id)
      end

      it 'returns an array of labeled issues' do
        get api("/issues?labels=#{label.title}", user)
        expect(response).to have_http_status(200)
        expect(json_response).to be_an Array
        expect(json_response.length).to eq(1)
        expect(json_response.first['labels']).to eq([label.title])
      end

      it 'returns an array of labeled issues when at least one label matches' do
        get api("/issues?labels=#{label.title},foo,bar", user)

        expect(response).to have_http_status(200)
        expect(json_response).to be_an Array
        expect(json_response.length).to eq(1)
        expect(json_response.first['labels']).to eq([label.title])
      end

      it 'returns an empty array if no issue matches labels' do
        get api('/issues?labels=foo,bar', user)
        expect(response).to have_http_status(200)
        expect(json_response).to be_an Array
        expect(json_response.length).to eq(0)
      end

      it 'returns an array of labeled issues matching given state' do
        get api("/issues?labels=#{label.title}&state=opened", user)
        expect(response).to have_http_status(200)
        expect(json_response).to be_an Array
        expect(json_response.length).to eq(1)
        expect(json_response.first['labels']).to eq([label.title])
        expect(json_response.first['state']).to eq('opened')
      end

      it 'returns an empty array if no issue matches labels and state filters' do
        get api("/issues?labels=#{label.title}&state=closed", user)
        expect(response).to have_http_status(200)
        expect(json_response).to be_an Array
        expect(json_response.length).to eq(0)
      end

      it 'returns an empty array if no issue matches milestone' do
        get api("/issues?milestone=#{empty_milestone.title}", user)

        expect(response).to have_http_status(200)
        expect(json_response).to be_an Array
        expect(json_response.length).to eq(0)
      end

      it 'returns an empty array if milestone does not exist' do
        get api("/issues?milestone=foo", user)

        expect(response).to have_http_status(200)
        expect(json_response).to be_an Array
        expect(json_response.length).to eq(0)
      end

      it 'returns an array of issues in given milestone' do
        get api("/issues?milestone=#{milestone.title}", user)

        expect(response).to have_http_status(200)
        expect(json_response).to be_an Array
        expect(json_response.length).to eq(2)
        expect(json_response.first['id']).to eq(issue.id)
        expect(json_response.second['id']).to eq(closed_issue.id)
      end

      it 'returns an array of issues matching state in milestone' do
        get api("/issues?milestone=#{milestone.title}"\
                '&state=closed', user)

        expect(response).to have_http_status(200)
        expect(json_response).to be_an Array
        expect(json_response.length).to eq(1)
        expect(json_response.first['id']).to eq(closed_issue.id)
      end

      it 'returns an array of issues with no milestone' do
<<<<<<< HEAD
        get api("/issues?milestone=#{Milestone::None.title}", author)
=======
        get api("/issues?milestone=#{no_milestone_title}", author)
>>>>>>> 4b43126d

        expect(response).to have_http_status(200)
        expect(json_response).to be_an Array
        expect(json_response.length).to eq(1)
        expect(json_response.first['id']).to eq(confidential_issue.id)
      end

      it 'sorts by created_at descending by default' do
        get api('/issues', user)
        response_dates = json_response.map { |issue| issue['created_at'] }

        expect(response).to have_http_status(200)
        expect(json_response).to be_an Array
        expect(response_dates).to eq(response_dates.sort.reverse)
      end

      it 'sorts ascending when requested' do
        get api('/issues?sort=asc', user)
        response_dates = json_response.map { |issue| issue['created_at'] }

        expect(response).to have_http_status(200)
        expect(json_response).to be_an Array
        expect(response_dates).to eq(response_dates.sort)
      end

      it 'sorts by updated_at descending when requested' do
        get api('/issues?order_by=updated_at', user)
        response_dates = json_response.map { |issue| issue['updated_at'] }

        expect(response).to have_http_status(200)
        expect(json_response).to be_an Array
        expect(response_dates).to eq(response_dates.sort.reverse)
      end

      it 'sorts by updated_at ascending when requested' do
        get api('/issues?order_by=updated_at&sort=asc', user)
        response_dates = json_response.map { |issue| issue['updated_at'] }

        expect(response).to have_http_status(200)
        expect(json_response).to be_an Array
        expect(response_dates).to eq(response_dates.sort)
      end
    end
  end

  describe "GET /groups/:id/issues" do
    let!(:group)            { create(:group) }
    let!(:group_project)    { create(:project, :public, creator_id: user.id, namespace: group) }
    let!(:group_closed_issue) do
      create :closed_issue,
             author: user,
             assignee: user,
             project: group_project,
             state: :closed,
             milestone: group_milestone,
             updated_at: 3.hours.ago
    end
    let!(:group_confidential_issue) do
      create :issue,
             :confidential,
             project: group_project,
             author: author,
             assignee: assignee,
             updated_at: 2.hours.ago
    end
    let!(:group_issue) do
      create :issue,
             author: user,
             assignee: user,
             project: group_project,
             milestone: group_milestone,
             updated_at: 1.hour.ago
    end
    let!(:group_label) do
      create(:label, title: 'group_lbl', color: '#FFAABB', project: group_project)
    end
    let!(:group_label_link) { create(:label_link, label: group_label, target: group_issue) }
    let!(:group_milestone) { create(:milestone, title: '3.0.0', project: group_project) }
    let!(:group_empty_milestone) do
      create(:milestone, title: '4.0.0', project: group_project)
    end
    let!(:group_note) { create(:note_on_issue, author: user, project: group_project, noteable: group_issue) }

    before do
      group_project.team << [user, :reporter]
    end
    let(:base_url) { "/groups/#{group.id}/issues" }

    it 'returns group issues without confidential issues for non project members' do
      get api(base_url, non_member)

      expect(response).to have_http_status(200)
      expect(json_response).to be_an Array
      expect(json_response.length).to eq(1)
      expect(json_response.first['title']).to eq(group_issue.title)
    end

    it 'returns group confidential issues for author' do
      get api(base_url, author)

      expect(response).to have_http_status(200)
      expect(json_response).to be_an Array
      expect(json_response.length).to eq(2)
    end

    it 'returns group confidential issues for assignee' do
      get api(base_url, assignee)

      expect(response).to have_http_status(200)
      expect(json_response).to be_an Array
      expect(json_response.length).to eq(2)
    end

    it 'returns group issues with confidential issues for project members' do
      get api(base_url, user)

      expect(response).to have_http_status(200)
      expect(json_response).to be_an Array
      expect(json_response.length).to eq(2)
    end

    it 'returns group confidential issues for admin' do
      get api(base_url, admin)

      expect(response).to have_http_status(200)
      expect(json_response).to be_an Array
      expect(json_response.length).to eq(2)
    end

    it 'returns an array of labeled group issues' do
      get api("#{base_url}?labels=#{group_label.title}", user)

      expect(response).to have_http_status(200)
      expect(json_response).to be_an Array
      expect(json_response.length).to eq(1)
      expect(json_response.first['labels']).to eq([group_label.title])
    end

    it 'returns an array of labeled group issues where all labels match' do
      get api("#{base_url}?labels=#{group_label.title},foo,bar", user)

      expect(response).to have_http_status(200)
      expect(json_response).to be_an Array
      expect(json_response.length).to eq(0)
    end

    it 'returns an empty array if no group issue matches labels' do
      get api("#{base_url}?labels=foo,bar", user)

      expect(response).to have_http_status(200)
      expect(json_response).to be_an Array
      expect(json_response.length).to eq(0)
    end

    it 'returns an empty array if no issue matches milestone' do
      get api("#{base_url}?milestone=#{group_empty_milestone.title}", user)

      expect(response).to have_http_status(200)
      expect(json_response).to be_an Array
      expect(json_response.length).to eq(0)
    end

    it 'returns an empty array if milestone does not exist' do
      get api("#{base_url}?milestone=foo", user)

      expect(response).to have_http_status(200)
      expect(json_response).to be_an Array
      expect(json_response.length).to eq(0)
    end

    it 'returns an array of issues in given milestone' do
      get api("#{base_url}?milestone=#{group_milestone.title}", user)

      expect(response).to have_http_status(200)
      expect(json_response).to be_an Array
      expect(json_response.length).to eq(1)
      expect(json_response.first['id']).to eq(group_issue.id)
    end

    it 'returns an array of issues matching state in milestone' do
      get api("#{base_url}?milestone=#{group_milestone.title}"\
              '&state=closed', user)

      expect(response).to have_http_status(200)
      expect(json_response).to be_an Array
      expect(json_response.length).to eq(1)
      expect(json_response.first['id']).to eq(group_closed_issue.id)
    end

    it 'returns an array of issues with no milestone' do
<<<<<<< HEAD
      get api("#{base_url}?milestone=#{Milestone::None.title}", user)
=======
      get api("#{base_url}?milestone=#{no_milestone_title}", user)
>>>>>>> 4b43126d

      expect(response).to have_http_status(200)
      expect(json_response).to be_an Array
      expect(json_response.length).to eq(1)
      expect(json_response.first['id']).to eq(group_confidential_issue.id)
    end

    it 'sorts by created_at descending by default' do
      get api(base_url, user)
      response_dates = json_response.map { |issue| issue['created_at'] }

      expect(response).to have_http_status(200)
      expect(json_response).to be_an Array
      expect(response_dates).to eq(response_dates.sort.reverse)
    end

    it 'sorts ascending when requested' do
      get api("#{base_url}?sort=asc", user)
      response_dates = json_response.map { |issue| issue['created_at'] }

      expect(response).to have_http_status(200)
      expect(json_response).to be_an Array
      expect(response_dates).to eq(response_dates.sort)
    end

    it 'sorts by updated_at descending when requested' do
      get api("#{base_url}?order_by=updated_at", user)
      response_dates = json_response.map { |issue| issue['updated_at'] }

      expect(response).to have_http_status(200)
      expect(json_response).to be_an Array
      expect(response_dates).to eq(response_dates.sort.reverse)
    end

    it 'sorts by updated_at ascending when requested' do
      get api("#{base_url}?order_by=updated_at&sort=asc", user)
      response_dates = json_response.map { |issue| issue['updated_at'] }

      expect(response).to have_http_status(200)
      expect(json_response).to be_an Array
      expect(response_dates).to eq(response_dates.sort)
    end
  end

  describe "GET /projects/:id/issues" do
    let(:base_url) { "/projects/#{project.id}" }

    it "returns 404 on private projects for other users" do
      private_project = create(:empty_project, :private)
      create(:issue, project: private_project)

      get api("/projects/#{private_project.id}/issues", non_member)

      expect(response).to have_http_status(404)
    end

    it 'returns no issues when user has access to project but not issues' do
      restricted_project = create(:empty_project, :public, issues_access_level: ProjectFeature::PRIVATE)
      create(:issue, project: restricted_project)

      get api("/projects/#{restricted_project.id}/issues", non_member)

      expect(json_response).to eq([])
    end

    it 'returns project issues without confidential issues for non project members' do
      get api("#{base_url}/issues", non_member)
      expect(response).to have_http_status(200)
      expect(json_response).to be_an Array
      expect(json_response.length).to eq(2)
      expect(json_response.first['title']).to eq(issue.title)
    end

    it 'returns project issues without confidential issues for project members with guest role' do
      get api("#{base_url}/issues", guest)
      expect(response).to have_http_status(200)
      expect(json_response).to be_an Array
      expect(json_response.length).to eq(2)
      expect(json_response.first['title']).to eq(issue.title)
    end

    it 'returns project confidential issues for author' do
      get api("#{base_url}/issues", author)
      expect(response).to have_http_status(200)
      expect(json_response).to be_an Array
      expect(json_response.length).to eq(3)
      expect(json_response.first['title']).to eq(issue.title)
    end

    it 'returns project confidential issues for assignee' do
      get api("#{base_url}/issues", assignee)
      expect(response).to have_http_status(200)
      expect(json_response).to be_an Array
      expect(json_response.length).to eq(3)
      expect(json_response.first['title']).to eq(issue.title)
    end

    it 'returns project issues with confidential issues for project members' do
      get api("#{base_url}/issues", user)
      expect(response).to have_http_status(200)
      expect(json_response).to be_an Array
      expect(json_response.length).to eq(3)
      expect(json_response.first['title']).to eq(issue.title)
    end

    it 'returns project confidential issues for admin' do
      get api("#{base_url}/issues", admin)
      expect(response).to have_http_status(200)
      expect(json_response).to be_an Array
      expect(json_response.length).to eq(3)
      expect(json_response.first['title']).to eq(issue.title)
    end

    it 'returns an array of labeled project issues' do
      get api("#{base_url}/issues?labels=#{label.title}", user)
      expect(response).to have_http_status(200)
      expect(json_response).to be_an Array
      expect(json_response.length).to eq(1)
      expect(json_response.first['labels']).to eq([label.title])
    end

    it 'returns an array of labeled project issues where all labels match' do
      get api("#{base_url}/issues?labels=#{label.title},foo,bar", user)

      expect(response).to have_http_status(200)
      expect(json_response).to be_an Array
      expect(json_response.length).to eq(1)
      expect(json_response.first['labels']).to eq([label.title])
    end

    it 'returns an empty array if no project issue matches labels' do
      get api("#{base_url}/issues?labels=foo,bar", user)
      expect(response).to have_http_status(200)
      expect(json_response).to be_an Array
      expect(json_response.length).to eq(0)
    end

    it 'returns an empty array if no issue matches milestone' do
      get api("#{base_url}/issues?milestone=#{empty_milestone.title}", user)
      expect(response).to have_http_status(200)
      expect(json_response).to be_an Array
      expect(json_response.length).to eq(0)
    end

    it 'returns an empty array if milestone does not exist' do
      get api("#{base_url}/issues?milestone=foo", user)
      expect(response).to have_http_status(200)
      expect(json_response).to be_an Array
      expect(json_response.length).to eq(0)
    end

    it 'returns an array of issues in given milestone' do
      get api("#{base_url}/issues?milestone=#{milestone.title}", user)

      expect(response).to have_http_status(200)
      expect(json_response).to be_an Array
      expect(json_response.length).to eq(2)
      expect(json_response.first['id']).to eq(issue.id)
      expect(json_response.second['id']).to eq(closed_issue.id)
    end

    it 'returns an array of issues matching state in milestone' do
      get api("#{base_url}/issues?milestone=#{milestone.title}"\
              '&state=closed', user)
      expect(response).to have_http_status(200)
      expect(json_response).to be_an Array
      expect(json_response.length).to eq(1)
      expect(json_response.first['id']).to eq(closed_issue.id)
    end

    it 'returns an array of issues with no milestone' do
<<<<<<< HEAD
      get api("#{base_url}/issues?milestone=#{Milestone::None.title}", user)
=======
      get api("#{base_url}/issues?milestone=#{no_milestone_title}", user)
>>>>>>> 4b43126d

      expect(response).to have_http_status(200)
      expect(json_response).to be_an Array
      expect(json_response.length).to eq(1)
      expect(json_response.first['id']).to eq(confidential_issue.id)
    end

    it 'sorts by created_at descending by default' do
      get api("#{base_url}/issues", user)
      response_dates = json_response.map { |issue| issue['created_at'] }

      expect(response).to have_http_status(200)
      expect(json_response).to be_an Array
      expect(response_dates).to eq(response_dates.sort.reverse)
    end

    it 'sorts ascending when requested' do
      get api("#{base_url}/issues?sort=asc", user)
      response_dates = json_response.map { |issue| issue['created_at'] }

      expect(response).to have_http_status(200)
      expect(json_response).to be_an Array
      expect(response_dates).to eq(response_dates.sort)
    end

    it 'sorts by updated_at descending when requested' do
      get api("#{base_url}/issues?order_by=updated_at", user)
      response_dates = json_response.map { |issue| issue['updated_at'] }

      expect(response).to have_http_status(200)
      expect(json_response).to be_an Array
      expect(response_dates).to eq(response_dates.sort.reverse)
    end

    it 'sorts by updated_at ascending when requested' do
      get api("#{base_url}/issues?order_by=updated_at&sort=asc", user)
      response_dates = json_response.map { |issue| issue['updated_at'] }

      expect(response).to have_http_status(200)
      expect(json_response).to be_an Array
      expect(response_dates).to eq(response_dates.sort)
    end
  end

  describe "GET /projects/:id/issues/:issue_id" do
    it 'exposes known attributes' do
      get api("/projects/#{project.id}/issues/#{issue.id}", user)

      expect(response).to have_http_status(200)
      expect(json_response['id']).to eq(issue.id)
      expect(json_response['iid']).to eq(issue.iid)
      expect(json_response['project_id']).to eq(issue.project.id)
      expect(json_response['title']).to eq(issue.title)
      expect(json_response['description']).to eq(issue.description)
      expect(json_response['state']).to eq(issue.state)
      expect(json_response['created_at']).to be_present
      expect(json_response['updated_at']).to be_present
      expect(json_response['labels']).to eq(issue.label_names)
      expect(json_response['milestone']).to be_a Hash
      expect(json_response['assignee']).to be_a Hash
      expect(json_response['author']).to be_a Hash
      expect(json_response['confidential']).to be_falsy
      expect(json_response['weight']).to be_nil
    end

    it "returns a project issue by id" do
      get api("/projects/#{project.id}/issues/#{issue.id}", user)

      expect(response).to have_http_status(200)
      expect(json_response['title']).to eq(issue.title)
      expect(json_response['iid']).to eq(issue.iid)
    end

    it 'returns a project issue by iid' do
      get api("/projects/#{project.id}/issues?iid=#{issue.iid}", user)

      expect(response.status).to eq 200
      expect(json_response.length).to eq 1
      expect(json_response.first['title']).to eq issue.title
      expect(json_response.first['id']).to eq issue.id
      expect(json_response.first['iid']).to eq issue.iid
    end

    it 'returns an empty array for an unknown project issue iid' do
      get api("/projects/#{project.id}/issues?iid=#{issue.iid + 10}", user)

      expect(response.status).to eq 200
      expect(json_response.length).to eq 0
    end

    it "returns 404 if issue id not found" do
      get api("/projects/#{project.id}/issues/54321", user)
      expect(response).to have_http_status(404)
    end

    context 'confidential issues' do
      it "returns 404 for non project members" do
        get api("/projects/#{project.id}/issues/#{confidential_issue.id}", non_member)
        expect(response).to have_http_status(404)
      end

      it "returns 404 for project members with guest role" do
        get api("/projects/#{project.id}/issues/#{confidential_issue.id}", guest)
        expect(response).to have_http_status(404)
      end

      it "returns confidential issue for project members" do
        get api("/projects/#{project.id}/issues/#{confidential_issue.id}", user)
        expect(response).to have_http_status(200)
        expect(json_response['title']).to eq(confidential_issue.title)
        expect(json_response['iid']).to eq(confidential_issue.iid)
      end

      it "returns confidential issue for author" do
        get api("/projects/#{project.id}/issues/#{confidential_issue.id}", author)
        expect(response).to have_http_status(200)
        expect(json_response['title']).to eq(confidential_issue.title)
        expect(json_response['iid']).to eq(confidential_issue.iid)
      end

      it "returns confidential issue for assignee" do
        get api("/projects/#{project.id}/issues/#{confidential_issue.id}", assignee)
        expect(response).to have_http_status(200)
        expect(json_response['title']).to eq(confidential_issue.title)
        expect(json_response['iid']).to eq(confidential_issue.iid)
      end

      it "returns confidential issue for admin" do
        get api("/projects/#{project.id}/issues/#{confidential_issue.id}", admin)
        expect(response).to have_http_status(200)
        expect(json_response['title']).to eq(confidential_issue.title)
        expect(json_response['iid']).to eq(confidential_issue.iid)
      end
    end
  end

  describe "POST /projects/:id/issues" do
    it 'creates a new project issue' do
      post api("/projects/#{project.id}/issues", user),
        title: 'new issue', labels: 'label, label2', weight: 3

      expect(response).to have_http_status(201)
      expect(json_response['title']).to eq('new issue')
      expect(json_response['description']).to be_nil
      expect(json_response['labels']).to eq(['label', 'label2'])
      expect(json_response['confidential']).to be_falsy
      expect(json_response['weight']).to eq(3)
    end

    it 'creates a new confidential project issue' do
      post api("/projects/#{project.id}/issues", user),
        title: 'new issue', confidential: true

      expect(response).to have_http_status(201)
      expect(json_response['title']).to eq('new issue')
      expect(json_response['confidential']).to be_truthy
    end

    it 'creates a new confidential project issue with a different param' do
      post api("/projects/#{project.id}/issues", user),
        title: 'new issue', confidential: 'y'

      expect(response).to have_http_status(201)
      expect(json_response['title']).to eq('new issue')
      expect(json_response['confidential']).to be_truthy
    end

    it 'creates a public issue when confidential param is false' do
      post api("/projects/#{project.id}/issues", user),
        title: 'new issue', confidential: false

      expect(response).to have_http_status(201)
      expect(json_response['title']).to eq('new issue')
      expect(json_response['confidential']).to be_falsy
    end

    it 'creates a public issue when confidential param is invalid' do
      post api("/projects/#{project.id}/issues", user),
        title: 'new issue', confidential: 'foo'

      expect(response).to have_http_status(400)
      expect(json_response['error']).to eq('confidential is invalid')
    end

    it "sends notifications for subscribers of newly added labels" do
      label = project.labels.first
      label.toggle_subscription(user2, project)

      perform_enqueued_jobs do
        post api("/projects/#{project.id}/issues", user),
          title: 'new issue', labels: label.title
      end

      should_email(user2)
    end

    it "returns a 400 bad request if title not given" do
      post api("/projects/#{project.id}/issues", user), labels: 'label, label2'
      expect(response).to have_http_status(400)
    end

    it 'allows special label names' do
      post api("/projects/#{project.id}/issues", user),
           title: 'new issue',
           labels: 'label, label?, label&foo, ?, &'
      expect(response.status).to eq(201)
      expect(json_response['labels']).to include 'label'
      expect(json_response['labels']).to include 'label?'
      expect(json_response['labels']).to include 'label&foo'
      expect(json_response['labels']).to include '?'
      expect(json_response['labels']).to include '&'
    end

    it 'returns 400 if title is too long' do
      post api("/projects/#{project.id}/issues", user),
           title: 'g' * 256
      expect(response).to have_http_status(400)
      expect(json_response['message']['title']).to eq([
        'is too long (maximum is 255 characters)'
      ])
    end

    context 'resolving issues in a merge request' do
      let(:discussion) { Discussion.for_diff_notes([create(:diff_note_on_merge_request)]).first }
      let(:merge_request) { discussion.noteable }
      let(:project) { merge_request.source_project }
      before do
        project.team << [user, :master]
        post api("/projects/#{project.id}/issues", user),
             title: 'New Issue',
             merge_request_for_resolving_discussions: merge_request.iid
      end

      it 'creates a new project issue' do
        expect(response).to have_http_status(:created)
      end

      it 'resolves the discussions in a merge request' do
        discussion.first_note.reload

        expect(discussion.resolved?).to be(true)
      end

      it 'assigns a description to the issue mentioning the merge request' do
        expect(json_response['description']).to include(merge_request.to_reference)
      end
    end

    context 'with due date' do
      it 'creates a new project issue' do
        due_date = 2.weeks.from_now.strftime('%Y-%m-%d')

        post api("/projects/#{project.id}/issues", user),
          title: 'new issue', due_date: due_date

        expect(response).to have_http_status(201)
        expect(json_response['title']).to eq('new issue')
        expect(json_response['description']).to be_nil
        expect(json_response['due_date']).to eq(due_date)
      end
    end

    context 'when an admin or owner makes the request' do
      it 'accepts the creation date to be set' do
        creation_time = 2.weeks.ago
        post api("/projects/#{project.id}/issues", user),
          title: 'new issue', labels: 'label, label2', created_at: creation_time

        expect(response).to have_http_status(201)
        expect(Time.parse(json_response['created_at'])).to be_like_time(creation_time)
      end
    end

    context 'the user can only read the issue' do
      it 'cannot create new labels' do
        expect do
          post api("/projects/#{project.id}/issues", non_member), title: 'new issue', labels: 'label, label2'
        end.not_to change { project.labels.count }
      end
    end
  end

  describe 'POST /projects/:id/issues with spam filtering' do
    before do
      allow_any_instance_of(SpamService).to receive(:check_for_spam?).and_return(true)
      allow_any_instance_of(AkismetService).to receive_messages(is_spam?: true)
    end

    let(:params) do
      {
        title: 'new issue',
        description: 'content here',
        labels: 'label, label2'
      }
    end

    it "does not create a new project issue" do
      expect { post api("/projects/#{project.id}/issues", user), params }.not_to change(Issue, :count)
      expect(response).to have_http_status(400)
      expect(json_response['message']).to eq({ "error" => "Spam detected" })

      spam_logs = SpamLog.all
      expect(spam_logs.count).to eq(1)
      expect(spam_logs[0].title).to eq('new issue')
      expect(spam_logs[0].description).to eq('content here')
      expect(spam_logs[0].user).to eq(user)
      expect(spam_logs[0].noteable_type).to eq('Issue')
    end
  end

  describe "PUT /projects/:id/issues/:issue_id to update only title" do
    it "updates a project issue" do
      put api("/projects/#{project.id}/issues/#{issue.id}", user),
        title: 'updated title'
      expect(response).to have_http_status(200)

      expect(json_response['title']).to eq('updated title')
    end

    it "returns 404 error if issue id not found" do
      put api("/projects/#{project.id}/issues/44444", user),
        title: 'updated title'
      expect(response).to have_http_status(404)
    end

    it 'allows special label names' do
      put api("/projects/#{project.id}/issues/#{issue.id}", user),
          title: 'updated title',
          labels: 'label, label?, label&foo, ?, &'

      expect(response.status).to eq(200)
      expect(json_response['labels']).to include 'label'
      expect(json_response['labels']).to include 'label?'
      expect(json_response['labels']).to include 'label&foo'
      expect(json_response['labels']).to include '?'
      expect(json_response['labels']).to include '&'
    end

    context 'confidential issues' do
      it "returns 403 for non project members" do
        put api("/projects/#{project.id}/issues/#{confidential_issue.id}", non_member),
          title: 'updated title'
        expect(response).to have_http_status(403)
      end

      it "returns 403 for project members with guest role" do
        put api("/projects/#{project.id}/issues/#{confidential_issue.id}", guest),
          title: 'updated title'
        expect(response).to have_http_status(403)
      end

      it "updates a confidential issue for project members" do
        put api("/projects/#{project.id}/issues/#{confidential_issue.id}", user),
          title: 'updated title'
        expect(response).to have_http_status(200)
        expect(json_response['title']).to eq('updated title')
      end

      it "updates a confidential issue for author" do
        put api("/projects/#{project.id}/issues/#{confidential_issue.id}", author),
          title: 'updated title'
        expect(response).to have_http_status(200)
        expect(json_response['title']).to eq('updated title')
      end

      it "updates a confidential issue for admin" do
        put api("/projects/#{project.id}/issues/#{confidential_issue.id}", admin),
          title: 'updated title'
        expect(response).to have_http_status(200)
        expect(json_response['title']).to eq('updated title')
      end

      it 'sets an issue to confidential' do
        put api("/projects/#{project.id}/issues/#{issue.id}", user),
          confidential: true

        expect(response).to have_http_status(200)
        expect(json_response['confidential']).to be_truthy
      end

      it 'makes a confidential issue public' do
        put api("/projects/#{project.id}/issues/#{confidential_issue.id}", user),
          confidential: false

        expect(response).to have_http_status(200)
        expect(json_response['confidential']).to be_falsy
      end

      it 'does not update a confidential issue with wrong confidential flag' do
        put api("/projects/#{project.id}/issues/#{confidential_issue.id}", user),
          confidential: 'foo'

        expect(response).to have_http_status(400)
        expect(json_response['error']).to eq('confidential is invalid')
      end
    end
  end

  describe 'PUT /projects/:id/issues/:issue_id to update labels' do
    let!(:label) { create(:label, title: 'dummy', project: project) }
    let!(:label_link) { create(:label_link, label: label, target: issue) }

    it 'does not update labels if not present' do
      put api("/projects/#{project.id}/issues/#{issue.id}", user),
          title: 'updated title'
      expect(response).to have_http_status(200)
      expect(json_response['labels']).to eq([label.title])
    end

    it "sends notifications for subscribers of newly added labels when issue is updated" do
      label = create(:label, title: 'foo', color: '#FFAABB', project: project)
      label.toggle_subscription(user2, project)

      perform_enqueued_jobs do
        put api("/projects/#{project.id}/issues/#{issue.id}", user),
          title: 'updated title', labels: label.title
      end

      should_email(user2)
    end

    it 'removes all labels' do
      put api("/projects/#{project.id}/issues/#{issue.id}", user), labels: ''

      expect(response).to have_http_status(200)
      expect(json_response['labels']).to eq([])
    end

    it 'updates labels' do
      put api("/projects/#{project.id}/issues/#{issue.id}", user),
          labels: 'foo,bar'
      expect(response).to have_http_status(200)
      expect(json_response['labels']).to include 'foo'
      expect(json_response['labels']).to include 'bar'
    end

    it 'allows special label names' do
      put api("/projects/#{project.id}/issues/#{issue.id}", user),
          labels: 'label:foo, label-bar,label_bar,label/bar,label?bar,label&bar,?,&'
      expect(response.status).to eq(200)
      expect(json_response['labels']).to include 'label:foo'
      expect(json_response['labels']).to include 'label-bar'
      expect(json_response['labels']).to include 'label_bar'
      expect(json_response['labels']).to include 'label/bar'
      expect(json_response['labels']).to include 'label?bar'
      expect(json_response['labels']).to include 'label&bar'
      expect(json_response['labels']).to include '?'
      expect(json_response['labels']).to include '&'
    end

    it 'returns 400 if title is too long' do
      put api("/projects/#{project.id}/issues/#{issue.id}", user),
          title: 'g' * 256
      expect(response).to have_http_status(400)
      expect(json_response['message']['title']).to eq([
        'is too long (maximum is 255 characters)'
      ])
    end
  end

  describe "PUT /projects/:id/issues/:issue_id to update state and label" do
    it "updates a project issue" do
      put api("/projects/#{project.id}/issues/#{issue.id}", user),
        labels: 'label2', state_event: "close"
      expect(response).to have_http_status(200)

      expect(json_response['labels']).to include 'label2'
      expect(json_response['state']).to eq "closed"
    end

    it 'reopens a project isssue' do
      put api("/projects/#{project.id}/issues/#{closed_issue.id}", user), state_event: 'reopen'

      expect(response).to have_http_status(200)
      expect(json_response['state']).to eq 'reopened'
    end

    context 'when an admin or owner makes the request' do
      it 'accepts the update date to be set' do
        update_time = 2.weeks.ago
        put api("/projects/#{project.id}/issues/#{issue.id}", user),
          labels: 'label3', state_event: 'close', updated_at: update_time

        expect(response).to have_http_status(200)
        expect(json_response['labels']).to include 'label3'
        expect(Time.parse(json_response['updated_at'])).to be_like_time(update_time)
      end
    end
  end

  describe 'PUT /projects/:id/issues/:issue_id to update due date' do
    it 'creates a new project issue' do
      due_date = 2.weeks.from_now.strftime('%Y-%m-%d')

      put api("/projects/#{project.id}/issues/#{issue.id}", user), due_date: due_date

      expect(response).to have_http_status(200)
      expect(json_response['due_date']).to eq(due_date)
    end
  end

  describe 'PUT /projects/:id/issues/:issue_id to update weight' do
    it 'updates an issue with no weight' do
      put api("/projects/#{project.id}/issues/#{issue.id}", user), weight: 5

      expect(response).to have_http_status(200)
      expect(json_response['weight']).to eq(5)
    end

    it 'removes a weight from an issue' do
      weighted_issue = create(:issue, project: project, weight: 2)

      put api("/projects/#{project.id}/issues/#{weighted_issue.id}", user), weight: nil

      expect(response).to have_http_status(200)
      expect(json_response['weight']).to be_nil
    end

    it 'returns 400 if weight is less than minimum weight' do
      put api("/projects/#{project.id}/issues/#{issue.id}", user), weight: -1

      expect(response).to have_http_status(400)
      expect(json_response['error']).to eq('weight does not have a valid value')
    end

    it 'returns 400 if weight is more than maximum weight' do
      put api("/projects/#{project.id}/issues/#{issue.id}", user), weight: 10

      expect(response).to have_http_status(400)
      expect(json_response['error']).to eq('weight does not have a valid value')
    end
  end

  describe "DELETE /projects/:id/issues/:issue_id" do
    it "rejects a non member from deleting an issue" do
      delete api("/projects/#{project.id}/issues/#{issue.id}", non_member)
      expect(response).to have_http_status(403)
    end

    it "rejects a developer from deleting an issue" do
      delete api("/projects/#{project.id}/issues/#{issue.id}", author)
      expect(response).to have_http_status(403)
    end

    context "when the user is project owner" do
      let(:owner)     { create(:user) }
      let(:project)   { create(:project, namespace: owner.namespace) }

      it "deletes the issue if an admin requests it" do
        delete api("/projects/#{project.id}/issues/#{issue.id}", owner)
        expect(response).to have_http_status(200)
        expect(json_response['state']).to eq 'opened'
      end
    end

    context 'when issue does not exist' do
      it 'returns 404 when trying to move an issue' do
        delete api("/projects/#{project.id}/issues/123", user)

        expect(response).to have_http_status(404)
      end
    end
  end

  describe '/projects/:id/issues/:issue_id/move' do
    let!(:target_project) { create(:project, path: 'project2', creator_id: user.id, namespace: user.namespace ) }
    let!(:target_project2) { create(:project, creator_id: non_member.id, namespace: non_member.namespace ) }

    it 'moves an issue' do
      post api("/projects/#{project.id}/issues/#{issue.id}/move", user),
               to_project_id: target_project.id

      expect(response).to have_http_status(201)
      expect(json_response['project_id']).to eq(target_project.id)
    end

    context 'when source and target projects are the same' do
      it 'returns 400 when trying to move an issue' do
        post api("/projects/#{project.id}/issues/#{issue.id}/move", user),
                 to_project_id: project.id

        expect(response).to have_http_status(400)
        expect(json_response['message']).to eq('Cannot move issue to project it originates from!')
      end
    end

    context 'when the user does not have the permission to move issues' do
      it 'returns 400 when trying to move an issue' do
        post api("/projects/#{project.id}/issues/#{issue.id}/move", user),
                 to_project_id: target_project2.id

        expect(response).to have_http_status(400)
        expect(json_response['message']).to eq('Cannot move issue due to insufficient permissions!')
      end
    end

    it 'moves the issue to another namespace if I am admin' do
      post api("/projects/#{project.id}/issues/#{issue.id}/move", admin),
               to_project_id: target_project2.id

      expect(response).to have_http_status(201)
      expect(json_response['project_id']).to eq(target_project2.id)
    end

    context 'when issue does not exist' do
      it 'returns 404 when trying to move an issue' do
        post api("/projects/#{project.id}/issues/123/move", user),
                 to_project_id: target_project.id

        expect(response).to have_http_status(404)
        expect(json_response['message']).to eq('404 Issue Not Found')
      end
    end

    context 'when source project does not exist' do
      it 'returns 404 when trying to move an issue' do
        post api("/projects/123/issues/#{issue.id}/move", user),
                 to_project_id: target_project.id

        expect(response).to have_http_status(404)
        expect(json_response['message']).to eq('404 Project Not Found')
      end
    end

    context 'when target project does not exist' do
      it 'returns 404 when trying to move an issue' do
        post api("/projects/#{project.id}/issues/#{issue.id}/move", user),
                 to_project_id: 123

        expect(response).to have_http_status(404)
      end
    end
  end

  describe 'POST :id/issues/:issue_id/subscription' do
    it 'subscribes to an issue' do
      post api("/projects/#{project.id}/issues/#{issue.id}/subscription", user2)

      expect(response).to have_http_status(201)
      expect(json_response['subscribed']).to eq(true)
    end

    it 'returns 304 if already subscribed' do
      post api("/projects/#{project.id}/issues/#{issue.id}/subscription", user)

      expect(response).to have_http_status(304)
    end

    it 'returns 404 if the issue is not found' do
      post api("/projects/#{project.id}/issues/123/subscription", user)

      expect(response).to have_http_status(404)
    end

    it 'returns 404 if the issue is confidential' do
      post api("/projects/#{project.id}/issues/#{confidential_issue.id}/subscription", non_member)

      expect(response).to have_http_status(404)
    end
  end

  describe 'DELETE :id/issues/:issue_id/subscription' do
    it 'unsubscribes from an issue' do
      delete api("/projects/#{project.id}/issues/#{issue.id}/subscription", user)

      expect(response).to have_http_status(200)
      expect(json_response['subscribed']).to eq(false)
    end

    it 'returns 304 if not subscribed' do
      delete api("/projects/#{project.id}/issues/#{issue.id}/subscription", user2)

      expect(response).to have_http_status(304)
    end

    it 'returns 404 if the issue is not found' do
      delete api("/projects/#{project.id}/issues/123/subscription", user)

      expect(response).to have_http_status(404)
    end

    it 'returns 404 if the issue is confidential' do
      delete api("/projects/#{project.id}/issues/#{confidential_issue.id}/subscription", non_member)

      expect(response).to have_http_status(404)
    end
  end
end<|MERGE_RESOLUTION|>--- conflicted
+++ resolved
@@ -176,11 +176,7 @@
       end
 
       it 'returns an array of issues with no milestone' do
-<<<<<<< HEAD
-        get api("/issues?milestone=#{Milestone::None.title}", author)
-=======
         get api("/issues?milestone=#{no_milestone_title}", author)
->>>>>>> 4b43126d
 
         expect(response).to have_http_status(200)
         expect(json_response).to be_an Array
@@ -371,11 +367,7 @@
     end
 
     it 'returns an array of issues with no milestone' do
-<<<<<<< HEAD
-      get api("#{base_url}?milestone=#{Milestone::None.title}", user)
-=======
       get api("#{base_url}?milestone=#{no_milestone_title}", user)
->>>>>>> 4b43126d
 
       expect(response).to have_http_status(200)
       expect(json_response).to be_an Array
@@ -547,11 +539,7 @@
     end
 
     it 'returns an array of issues with no milestone' do
-<<<<<<< HEAD
-      get api("#{base_url}/issues?milestone=#{Milestone::None.title}", user)
-=======
       get api("#{base_url}/issues?milestone=#{no_milestone_title}", user)
->>>>>>> 4b43126d
 
       expect(response).to have_http_status(200)
       expect(json_response).to be_an Array
