--- conflicted
+++ resolved
@@ -408,7 +408,6 @@
       json_response['url'].should == 'http://example.org'
     end
 
-<<<<<<< HEAD
     it "should return 404 error if hook id not found" do
       put api("/projects/#{project.id}/hooks/1234", user), url: 'http://example.org'
       response.status.should == 404
@@ -425,10 +424,7 @@
     end
   end
 
-  describe "DELETE /projects/:id/hooks" do
-=======
   describe "DELETE /projects/:id/hooks/:hook_id" do
->>>>>>> ba1a453e
     it "should delete hook from project" do
       expect {
         delete api("/projects/#{project.id}/hooks/#{hook.id}", user)
