--- conflicted
+++ resolved
@@ -317,13 +317,8 @@
     end
 
     it 'creates new project with name and path and returns 201' do
-<<<<<<< HEAD
-      expect { post api('/projects', user), path: 'path-project-Foo', name: 'Foo Project' }.
-        to change { Project.count }.by(1)
-=======
       expect { post api('/projects', user), path: 'path-project-Foo', name: 'Foo Project' }
         .to change { Project.count }.by(1)
->>>>>>> 134ba0b5
       expect(response).to have_http_status(201)
 
       project = Project.first
@@ -496,13 +491,8 @@
     end
 
     it 'creates new project with name and path and returns 201' do
-<<<<<<< HEAD
-      expect { post api("/projects/user/#{user.id}", admin), path: 'path-project-Foo', name: 'Foo Project' }.
-        to change { Project.count }.by(1)
-=======
       expect { post api("/projects/user/#{user.id}", admin), path: 'path-project-Foo', name: 'Foo Project' }
         .to change { Project.count }.by(1)
->>>>>>> 134ba0b5
       expect(response).to have_http_status(201)
 
       project = Project.first
@@ -1095,16 +1085,6 @@
   end
 
   describe 'PUT /projects/:id' do
-<<<<<<< HEAD
-    before { project }
-    before { user }
-    before { user3 }
-    before { user4 }
-    before { project3 }
-    before { project4 }
-    before { project_member2 }
-    before { project_member }
-=======
     before do
       expect(project).to be_persisted
       expect(user).to be_persisted
@@ -1115,7 +1095,6 @@
       expect(project_member2).to be_persisted
       expect(project_member).to be_persisted
     end
->>>>>>> 134ba0b5
 
     it 'returns 400 when nothing sent' do
       project_param = {}
