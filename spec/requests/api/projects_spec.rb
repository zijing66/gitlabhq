--- conflicted
+++ resolved
@@ -693,7 +693,6 @@
     end
   end
 
-<<<<<<< HEAD
   describe "POST /projects/:id/share" do
     let(:group) { create(:group) }
 
@@ -722,7 +721,9 @@
       post api("/projects/#{project.id}/share", user), group_id: group.id, group_access: 1234
       response.status.should == 409
       json_response['message'].should == 'Group access is not included in the list'
-=======
+    end
+  end
+
   describe "GET /projects/search/:query" do
     let!(:query) { 'query'}
     let!(:search) { create(:project, name: query, creator_id: user.id, namespace: user.namespace) }
@@ -796,7 +797,6 @@
         delete api("/projects/1328", admin)
         response.status.should == 404
       end
->>>>>>> 9c3e95f6
     end
   end
 end