--- conflicted
+++ resolved
@@ -305,33 +305,20 @@
           end
         end
 
-<<<<<<< HEAD
         context 'unauthorized user' do
           let(:api_user) { nil }
 
           it 'does not return specific job artifacts' do
             expect(response).to have_http_status(401)
           end
-=======
-        it 'returns specific job artifacts' do
-          expect(response).to have_gitlab_http_status(200)
-          expect(response.headers).to include(download_headers)
-          expect(response.body).to match_file(job.artifacts_file.file.file)
->>>>>>> f2f58a60
         end
       end
 
       context 'when artifacts are stored remotely' do
         let(:job) { create(:ci_build, :artifacts, :remote_store, pipeline: pipeline) }
 
-<<<<<<< HEAD
         it 'returns location redirect' do
           expect(response).to have_http_status(302)
-=======
-        it 'hides artifacts and rejects request' do
-          expect(project).to be_private
-          expect(response).to have_gitlab_http_status(404)
->>>>>>> f2f58a60
         end
       end
     end
@@ -414,7 +401,6 @@
           it { expect(response.headers).to include(download_headers) }
         end
 
-<<<<<<< HEAD
         context 'when artifacts are stored remotely' do
           let(:job) { create(:ci_build, :artifacts, :remote_store, pipeline: pipeline) }
 
@@ -422,10 +408,6 @@
             expect(response).to have_http_status(302)
           end
         end
-=======
-        it { expect(response).to have_gitlab_http_status(200) }
-        it { expect(response.headers).to include(download_headers) }
->>>>>>> f2f58a60
       end
 
       context 'with regular branch' do
