--- conflicted
+++ resolved
@@ -1,20 +1,11 @@
 require 'spec_helper'
 
-<<<<<<< HEAD
-describe API::Jobs, :api do
-  let(:project) do
-    create(:project, :repository, public_builds: false)
-  end
-
-  let(:pipeline) do
-=======
 describe API::Jobs do
   set(:project) do
     create(:project, :repository, public_builds: false)
   end
 
   set(:pipeline) do
->>>>>>> b39d0c31
     create(:ci_empty_pipeline, project: project,
                                sha: project.commit.id,
                                ref: project.default_branch)
@@ -309,20 +300,11 @@
         end
       end
 
-<<<<<<< HEAD
       context 'when artifacts are stored remotely' do
         let(:job) { create(:ci_build, :artifacts, :remote_store, pipeline: pipeline) }
 
         it 'returns location redirect' do
           expect(response).to have_http_status(302)
-=======
-      context 'when anonymous user is accessing private artifacts' do
-        let(:api_user) { nil }
-
-        it 'hides artifacts and rejects request' do
-          expect(project).to be_private
-          expect(response).to have_http_status(404)
->>>>>>> b39d0c31
         end
       end
     end
