--- conflicted
+++ resolved
@@ -465,13 +465,9 @@
       expect(response).to have_http_status(200)
     end
 
-<<<<<<< HEAD
+
     it "enables merge when pipeline succeeds if the pipeline is active" do
-      allow_any_instance_of(MergeRequest).to receive(:pipeline).and_return(pipeline)
-=======
-    it "enables merge when build succeeds if the ci is active" do
       allow_any_instance_of(MergeRequest).to receive(:head_pipeline).and_return(pipeline)
->>>>>>> 7e5fa10b
       allow(pipeline).to receive(:active?).and_return(true)
 
       put api("/projects/#{project.id}/merge_requests/#{merge_request.id}/merge", user), merge_when_build_succeeds: true
