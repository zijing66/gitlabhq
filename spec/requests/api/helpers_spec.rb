require 'spec_helper'
require 'raven/transports/dummy'
require_relative '../../../config/initializers/sentry'

describe API::Helpers do
  include API::APIGuard::HelperMethods
  include described_class
  include SentryHelper

  let(:user) { create(:user) }
  let(:admin) { create(:admin) }
  let(:key) { create(:key, user: user) }

  let(:params) { {} }
  let(:csrf_token) { SecureRandom.base64(ActionController::RequestForgeryProtection::AUTHENTICITY_TOKEN_LENGTH) }
  let(:env) do
    {
      'rack.input' => '',
      'rack.session' => {
        _csrf_token: csrf_token
      },
      'REQUEST_METHOD' => 'GET'
    }
  end
  let(:header) { }
  let(:route_authentication_setting) { {} }

  before do
    allow_any_instance_of(self.class).to receive(:options).and_return({})
    allow_any_instance_of(self.class).to receive(:route_authentication_setting)
      .and_return(route_authentication_setting)
  end

  def warden_authenticate_returns(value)
    warden = double("warden", authenticate: value)
    env['warden'] = warden
  end

  def error!(message, status, header)
    raise Exception.new("#{status} - #{message}")
  end

  describe ".current_user" do
    subject { current_user }

    describe "Warden authentication", :allow_forgery_protection do
      context "with invalid credentials" do
        context "GET request" do
          before do
            env['REQUEST_METHOD'] = 'GET'
          end

          it { is_expected.to be_nil }
        end
      end

      context "with valid credentials" do
        before do
          warden_authenticate_returns user
        end

        context "GET request" do
          before do
            env['REQUEST_METHOD'] = 'GET'
          end

          it { is_expected.to eq(user) }
        end

        context "HEAD request" do
          before do
            env['REQUEST_METHOD'] = 'HEAD'
          end

          it { is_expected.to eq(user) }
        end

        context "PUT request" do
          before do
            env['REQUEST_METHOD'] = 'PUT'
          end

          context 'without CSRF token' do
            it { is_expected.to be_nil }
          end

          context 'with CSRF token' do
            before do
              env['HTTP_X_CSRF_TOKEN'] = csrf_token
            end

            it { is_expected.to eq(user) }
          end
        end

        context "POST request" do
          before do
            env['REQUEST_METHOD'] = 'POST'
          end

          context 'without CSRF token' do
            it { is_expected.to be_nil }
          end

          context 'with CSRF token' do
            before do
              env['HTTP_X_CSRF_TOKEN'] = csrf_token
            end

            it { is_expected.to eq(user) }
          end
        end

        context "DELETE request" do
          before do
            env['REQUEST_METHOD'] = 'DELETE'
          end

          context 'without CSRF token' do
            it { is_expected.to be_nil }
          end

          context 'with CSRF token' do
            before do
              env['HTTP_X_CSRF_TOKEN'] = csrf_token
            end

            it { is_expected.to eq(user) }
          end
        end
      end
    end

    describe "when authenticating using a user's personal access tokens" do
      let(:personal_access_token) { create(:personal_access_token, user: user) }

      it "returns a 401 response for an invalid token" do
        env[API::APIGuard::PRIVATE_TOKEN_HEADER] = 'invalid token'

        expect { current_user }.to raise_error /401/
      end

      it "returns a 403 response for a user without access" do
        env[API::APIGuard::PRIVATE_TOKEN_HEADER] = personal_access_token.token
        allow_any_instance_of(Gitlab::UserAccess).to receive(:allowed?).and_return(false)

        expect { current_user }.to raise_error /403/
      end

      it 'returns a 403 response for a user who is blocked' do
        user.block!
        env[API::APIGuard::PRIVATE_TOKEN_HEADER] = personal_access_token.token

        expect { current_user }.to raise_error /403/
      end

      it "sets current_user" do
        env[API::APIGuard::PRIVATE_TOKEN_HEADER] = personal_access_token.token
        expect(current_user).to eq(user)
      end

      it "does not allow tokens without the appropriate scope" do
        personal_access_token = create(:personal_access_token, user: user, scopes: ['read_user'])
        env[API::APIGuard::PRIVATE_TOKEN_HEADER] = personal_access_token.token

        expect { current_user }.to raise_error API::APIGuard::InsufficientScopeError
      end

      it 'does not allow revoked tokens' do
        personal_access_token.revoke!
        env[API::APIGuard::PRIVATE_TOKEN_HEADER] = personal_access_token.token

        expect { current_user }.to raise_error API::APIGuard::RevokedError
      end

      it 'does not allow expired tokens' do
        personal_access_token.update_attributes!(expires_at: 1.day.ago)
        env[API::APIGuard::PRIVATE_TOKEN_HEADER] = personal_access_token.token

        expect { current_user }.to raise_error API::APIGuard::ExpiredError
      end
    end

    describe "when authenticating using a job token" do
      let(:job) { create(:ci_build, user: user) }

<<<<<<< HEAD
        expect(current_user).to be_nil
      end

      it "returns nil for a user with access, but route not allowed to be authenticated" do
        env[API::APIGuard::JOB_TOKEN_HEADER] = job.token
        allow_any_instance_of(Gitlab::UserAccess).to receive(:allowed?).and_return(true)

        expect(current_user).to be_nil
=======
      context 'when route is allowed to be authenticated' do
        let(:route_authentication_setting) { { job_token_allowed: true } }

        it "returns a 401 response for an invalid token" do
          env[API::APIGuard::JOB_TOKEN_HEADER] = 'invalid token'

          expect { current_user }.to raise_error /401/
        end

        it "returns a 403 response for a user without access" do
          env[API::APIGuard::JOB_TOKEN_HEADER] = job.token
          allow_any_instance_of(Gitlab::UserAccess).to receive(:allowed?).and_return(false)

          expect { current_user }.to raise_error /403/
        end

        it 'returns a 403 response for a user who is blocked' do
          user.block!
          env[API::APIGuard::JOB_TOKEN_HEADER] = job.token

          expect { current_user }.to raise_error /403/
        end

        it "sets current_user" do
          env[API::APIGuard::JOB_TOKEN_HEADER] = job.token

          expect(current_user).to eq(user)
        end
      end

      context 'when route is not allowed to be authenticated' do
        let(:route_authentication_setting) { { job_token_allowed: false } }

        it "sets current_user to nil" do
          env[API::APIGuard::JOB_TOKEN_HEADER] = job.token
          allow_any_instance_of(Gitlab::UserAccess).to receive(:allowed?).and_return(true)

          expect(current_user).to be_nil
        end
>>>>>>> e40b800a
      end
    end
  end

  describe '.handle_api_exception' do
    before do
      allow_any_instance_of(self.class).to receive(:sentry_enabled?).and_return(true)
      allow_any_instance_of(self.class).to receive(:rack_response)
    end

    it 'does not report a MethodNotAllowed exception to Sentry' do
      exception = Grape::Exceptions::MethodNotAllowed.new({ 'X-GitLab-Test' => '1' })
      allow(exception).to receive(:backtrace).and_return(caller)

      expect(Raven).not_to receive(:capture_exception).with(exception)

      handle_api_exception(exception)
    end

    it 'does report RuntimeError to Sentry' do
      exception = RuntimeError.new('test error')
      allow(exception).to receive(:backtrace).and_return(caller)

      expect_any_instance_of(self.class).to receive(:sentry_context)
      expect(Raven).to receive(:capture_exception).with(exception, extra: {})

      handle_api_exception(exception)
    end

    context 'with a personal access token given' do
      let(:token) { create(:personal_access_token, scopes: ['api'], user: user) }

      # Regression test for https://gitlab.com/gitlab-org/gitlab-ce/issues/38571
      it 'does not raise an additional exception because of missing `request`' do
        # We need to stub at a lower level than #sentry_enabled? otherwise
        # Sentry is not enabled when the request below is made, and the test
        # would pass even without the fix
        expect(Gitlab::Sentry).to receive(:enabled?).twice.and_return(true)
        expect(ProjectsFinder).to receive(:new).and_raise('Runtime Error!')

        get api('/projects', personal_access_token: token)

        # The 500 status is expected as we're testing a case where an exception
        # is raised, but Grape shouldn't raise an additional exception
        expect(response).to have_gitlab_http_status(500)
        expect(json_response['message']).not_to include("undefined local variable or method `request'")
        expect(json_response['message']).to start_with("\nRuntimeError (Runtime Error!):")
      end
    end

    context 'extra information' do
      # Sentry events are an array of the form [auth_header, data, options]
      let(:event_data) { Raven.client.transport.events.first[1] }

      before do
        stub_application_setting(
          sentry_enabled: true,
          sentry_dsn: "dummy://12345:67890@sentry.localdomain/sentry/42"
        )
        configure_sentry
        Raven.client.configuration.encoding = 'json'
      end

      it 'sends the params, excluding confidential values' do
        expect(Gitlab::Sentry).to receive(:enabled?).twice.and_return(true)
        expect(ProjectsFinder).to receive(:new).and_raise('Runtime Error!')

        get api('/projects', user), password: 'dont_send_this', other_param: 'send_this'

        expect(event_data).to include('other_param=send_this')
        expect(event_data).to include('password=********')
      end
    end
  end

  describe '.authenticate_non_get!' do
    %w[HEAD GET].each do |method_name|
      context "method is #{method_name}" do
        before do
          expect_any_instance_of(self.class).to receive(:route).and_return(double(request_method: method_name))
        end

        it 'does not raise an error' do
          expect_any_instance_of(self.class).not_to receive(:authenticate!)

          expect { authenticate_non_get! }.not_to raise_error
        end
      end
    end

    %w[POST PUT PATCH DELETE].each do |method_name|
      context "method is #{method_name}" do
        before do
          expect_any_instance_of(self.class).to receive(:route).and_return(double(request_method: method_name))
        end

        it 'calls authenticate!' do
          expect_any_instance_of(self.class).to receive(:authenticate!)

          authenticate_non_get!
        end
      end
    end
  end

  describe '.authenticate!' do
    context 'current_user is nil' do
      before do
        expect_any_instance_of(self.class).to receive(:current_user).and_return(nil)
      end

      it 'returns a 401 response' do
        expect { authenticate! }.to raise_error /401/
      end
    end

    context 'current_user is present' do
      let(:user) { build(:user) }

      before do
        expect_any_instance_of(self.class).to receive(:current_user).and_return(user)
      end

      it 'does not raise an error' do
        expect { authenticate! }.not_to raise_error
      end
    end
  end

  context 'sudo' do
    shared_examples 'successful sudo' do
      it 'sets current_user' do
        expect(current_user).to eq(user)
      end

      it 'sets sudo?' do
        expect(sudo?).to be_truthy
      end
    end

    shared_examples 'sudo' do
      context 'when admin' do
        before do
          token.user = admin
          token.save!
        end

        context 'when token has sudo scope' do
          before do
            token.scopes = %w[sudo]
            token.save!
          end

          context 'when user exists' do
            context 'when using header' do
              context 'when providing username' do
                before do
                  env[API::Helpers::SUDO_HEADER] = user.username
                end

                it_behaves_like 'successful sudo'
              end

              context 'when providing user ID' do
                before do
                  env[API::Helpers::SUDO_HEADER] = user.id.to_s
                end

                it_behaves_like 'successful sudo'
              end
            end

            context 'when using param' do
              context 'when providing username' do
                before do
                  params[API::Helpers::SUDO_PARAM] = user.username
                end

                it_behaves_like 'successful sudo'
              end

              context 'when providing user ID' do
                before do
                  params[API::Helpers::SUDO_PARAM] = user.id.to_s
                end

                it_behaves_like 'successful sudo'
              end
            end
          end

          context 'when user does not exist' do
            before do
              params[API::Helpers::SUDO_PARAM] = 'nonexistent'
            end

            it 'raises an error' do
              expect { current_user }.to raise_error /User with ID or username 'nonexistent' Not Found/
            end
          end
        end

        context 'when token does not have sudo scope' do
          before do
            token.scopes = %w[api]
            token.save!

            params[API::Helpers::SUDO_PARAM] = user.id.to_s
          end

          it 'raises an error' do
            expect { current_user }.to raise_error API::APIGuard::InsufficientScopeError
          end
        end
      end

      context 'when not admin' do
        before do
          token.user = user
          token.save!

          params[API::Helpers::SUDO_PARAM] = user.id.to_s
        end

        it 'raises an error' do
          expect { current_user }.to raise_error /Must be admin to use sudo/
        end
      end
    end

    context 'using an OAuth token' do
      let(:token) { create(:oauth_access_token) }

      before do
        env['HTTP_AUTHORIZATION'] = "Bearer #{token.token}"
      end

      it_behaves_like 'sudo'
    end

    context 'using a personal access token' do
      let(:token) { create(:personal_access_token) }

      context 'passed as param' do
        before do
          params[API::APIGuard::PRIVATE_TOKEN_PARAM] = token.token
        end

        it_behaves_like 'sudo'
      end

      context 'passed as header' do
        before do
          env[API::APIGuard::PRIVATE_TOKEN_HEADER] = token.token
        end

        it_behaves_like 'sudo'
      end
    end

    context 'using warden authentication' do
      before do
        warden_authenticate_returns admin
        env[API::Helpers::SUDO_HEADER] = user.username
      end

      it 'raises an error' do
        expect { current_user }.to raise_error /Must be authenticated using an OAuth or Personal Access Token to use sudo/
      end
    end
  end
end<|MERGE_RESOLUTION|>--- conflicted
+++ resolved
@@ -184,16 +184,6 @@
     describe "when authenticating using a job token" do
       let(:job) { create(:ci_build, user: user) }
 
-<<<<<<< HEAD
-        expect(current_user).to be_nil
-      end
-
-      it "returns nil for a user with access, but route not allowed to be authenticated" do
-        env[API::APIGuard::JOB_TOKEN_HEADER] = job.token
-        allow_any_instance_of(Gitlab::UserAccess).to receive(:allowed?).and_return(true)
-
-        expect(current_user).to be_nil
-=======
       context 'when route is allowed to be authenticated' do
         let(:route_authentication_setting) { { job_token_allowed: true } }
 
@@ -233,7 +223,6 @@
 
           expect(current_user).to be_nil
         end
->>>>>>> e40b800a
       end
     end
   end
