--- conflicted
+++ resolved
@@ -160,8 +160,6 @@
       expect(json_response['title']).to eq('new title')
       expect(json_response['can_push']).to eq(true)
     end
-<<<<<<< HEAD
-=======
 
     it 'updates a private ssh key from projects user has access with correct attributes' do
       create(:deploy_keys_project, project: project2, deploy_key: private_deploy_key)
@@ -172,7 +170,6 @@
       expect(json_response['title']).to eq('new title')
       expect(json_response['can_push']).to eq(true)
     end
->>>>>>> 134ba0b5
   end
 
   describe 'DELETE /projects/:id/deploy_keys/:key_id' do
