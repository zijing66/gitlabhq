require 'spec_helper'

describe API::API, api: true  do
  include ApiHelpers

  let(:user1) { create(:user) }
  let(:user2) { create(:user) }
  let(:admin) { create(:admin) }
  let!(:group1) { create(:group) }
  let!(:group2) { create(:group) }

  before do
    group1.add_owner(user1)
    group2.add_owner(user2)
    group1.ldap_group_links.create cn: 'ldap-group', group_access: Gitlab::Access::MASTER
  end

  describe "GET /groups" do
    context "when unauthenticated" do
      it "should return authentication error" do
        get api("/groups")
        expect(response.status).to eq(401)
      end
    end

    context "when authenticated as user" do
      it "normal user: should return an array of groups of user1" do
        get api("/groups", user1)
<<<<<<< HEAD
        response.status.should == 200
        json_response.should be_an Array
        json_response.length.should == 1
        json_response.first['name'].should == group1.name
        json_response.first['ldap_cn'].should == group1.ldap_cn
        json_response.first['ldap_access'].should == group1.ldap_access

        ldap_group_link = json_response.first['ldap_group_links'].first
        ldap_group_link['cn'].should == group1.ldap_cn
        ldap_group_link['group_access'].should == group1.ldap_access
=======
        expect(response.status).to eq(200)
        expect(json_response).to be_an Array
        expect(json_response.length).to eq(1)
        expect(json_response.first['name']).to eq(group1.name)
>>>>>>> 6fa752a8
      end
    end

    context "when authenticated as  admin" do
      it "admin: should return an array of all groups" do
        get api("/groups", admin)
        expect(response.status).to eq(200)
        expect(json_response).to be_an Array
        expect(json_response.length).to eq(2)
      end
    end
  end

  describe "GET /groups/:id" do
    context "when authenticated as user" do
      it "should return one of user1's groups" do
        get api("/groups/#{group1.id}", user1)
        expect(response.status).to eq(200)
        json_response['name'] == group1.name
      end

      it "should not return a non existing group" do
        get api("/groups/1328", user1)
        expect(response.status).to eq(404)
      end

      it "should not return a group not attached to user1" do
        get api("/groups/#{group2.id}", user1)
        expect(response.status).to eq(403)
      end
    end

    context "when authenticated as admin" do
      it "should return any existing group" do
        get api("/groups/#{group2.id}", admin)
        expect(response.status).to eq(200)
        json_response['name'] == group2.name
      end

      it "should not return a non existing group" do
        get api("/groups/1328", admin)
        expect(response.status).to eq(404)
      end
    end

    context 'when using group path in URL' do
      it 'should return any existing group' do
        get api("/groups/#{group1.path}", admin)
        expect(response.status).to eq(200)
        json_response['name'] == group2.name
      end

      it 'should not return a non existing group' do
        get api('/groups/unknown', admin)
        expect(response.status).to eq(404)
      end

      it 'should not return a group not attached to user1' do
        get api("/groups/#{group2.path}", user1)
        expect(response.status).to eq(403)
      end
    end
  end

  describe "POST /groups" do
    context "when authenticated as user" do
      it "should not create group" do
        post api("/groups", user1), attributes_for(:group)
        expect(response.status).to eq(403)
      end
    end

    context "when authenticated as admin" do
      it "should create group" do
        post api("/groups", admin), attributes_for(:group)
        expect(response.status).to eq(201)
      end

      it "should not create group, duplicate" do
        post api("/groups", admin), {name: "Duplicate Test", path: group2.path}
        expect(response.status).to eq(400)
        expect(response.message).to eq("Bad Request")
      end

      it "should return 400 bad request error if name not given" do
        post api("/groups", admin), {path: group2.path}
        expect(response.status).to eq(400)
      end

      it "should return 400 bad request error if path not given" do
        post api("/groups", admin), { name: 'test' }
        expect(response.status).to eq(400)
      end

      it "creates an ldap_group_link if ldap_cn and ldap_access are supplied" do
        group_attributes = attributes_for(:group, ldap_cn: 'ldap-group', ldap_access: Gitlab::Access::DEVELOPER)
        expect {
          post api("/groups", admin), group_attributes
        }.to change{ LdapGroupLink.count }.by(1)
      end
    end
  end

  describe "DELETE /groups/:id" do
    context "when authenticated as user" do
      it "should remove group" do
        delete api("/groups/#{group1.id}", user1)
        expect(response.status).to eq(200)
      end

      it "should not remove a group if not an owner" do
        user3 = create(:user)
        group1.add_user(user3, Gitlab::Access::MASTER)
        delete api("/groups/#{group1.id}", user3)
        expect(response.status).to eq(403)
      end

      it "should not remove a non existing group" do
        delete api("/groups/1328", user1)
        expect(response.status).to eq(404)
      end

      it "should not remove a group not attached to user1" do
        delete api("/groups/#{group2.id}", user1)
        expect(response.status).to eq(403)
      end
    end

    context "when authenticated as admin" do
      it "should remove any existing group" do
        delete api("/groups/#{group2.id}", admin)
        expect(response.status).to eq(200)
      end

      it "should not remove a non existing group" do
        delete api("/groups/1328", admin)
        expect(response.status).to eq(404)
      end
    end
  end

  describe "POST /groups/:id/projects/:project_id" do
    let(:project) { create(:project) }
    before(:each) do
      Projects::TransferService.any_instance.stub(execute: true)
      allow(Project).to receive(:find).and_return(project)
    end

    context "when authenticated as user" do
      it "should not transfer project to group" do
        post api("/groups/#{group1.id}/projects/#{project.id}", user2)
        expect(response.status).to eq(403)
      end
    end

    context "when authenticated as admin" do
      it "should transfer project to group" do
        post api("/groups/#{group1.id}/projects/#{project.id}", admin)
        expect(response.status).to eq(201)
      end
    end
  end
end<|MERGE_RESOLUTION|>--- conflicted
+++ resolved
@@ -26,23 +26,18 @@
     context "when authenticated as user" do
       it "normal user: should return an array of groups of user1" do
         get api("/groups", user1)
-<<<<<<< HEAD
-        response.status.should == 200
-        json_response.should be_an Array
-        json_response.length.should == 1
-        json_response.first['name'].should == group1.name
-        json_response.first['ldap_cn'].should == group1.ldap_cn
-        json_response.first['ldap_access'].should == group1.ldap_access
-
-        ldap_group_link = json_response.first['ldap_group_links'].first
-        ldap_group_link['cn'].should == group1.ldap_cn
-        ldap_group_link['group_access'].should == group1.ldap_access
-=======
+
         expect(response.status).to eq(200)
         expect(json_response).to be_an Array
         expect(json_response.length).to eq(1)
         expect(json_response.first['name']).to eq(group1.name)
->>>>>>> 6fa752a8
+
+        expect(json_response.first['ldap_cn']).to eq(group1.ldap_cn)
+        expect(json_response.first['ldap_access']).to eq(group1.ldap_access)
+
+        ldap_group_link = json_response.first['ldap_group_links'].first
+        expect(ldap_group_link['cn']).to eq(group1.ldap_cn)
+        expect(ldap_group_link['group_access']).to eq(group1.ldap_access)
       end
     end
 
