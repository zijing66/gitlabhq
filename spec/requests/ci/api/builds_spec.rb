require 'spec_helper'

describe Ci::API::API do
  include ApiHelpers

  let(:runner) { FactoryGirl.create(:ci_runner, tag_list: ["mysql", "ruby"]) }
  let(:project) { FactoryGirl.create(:empty_project) }

  describe "Builds API for runners" do
    let(:pipeline) { create(:ci_pipeline_without_jobs, project: project, ref: 'master') }

    before do
      project.runners << runner
    end

    describe "POST /builds/register" do
<<<<<<< HEAD
      let!(:build) { create(:ci_build, pipeline: pipeline, name: 'spinach', stage: 'test', stage_idx: 0) }
=======
      it "starts a build" do
        pipeline = FactoryGirl.create(:ci_pipeline, project: project, ref: 'master')
        pipeline.create_builds(nil)
        build = pipeline.builds.first
>>>>>>> 11a60096

      it "should start a build" do
        register_builds info: { platform: :darwin }

        expect(response).to have_http_status(201)
        expect(json_response['sha']).to eq(build.sha)
        expect(runner.reload.platform).to eq("darwin")
        expect(json_response["options"]).to eq({ "image" => "ruby:2.1", "services" => ["postgres"] })
        expect(json_response["variables"]).to include(
          { "key" => "CI_BUILD_NAME", "value" => "spinach", "public" => true },
          { "key" => "CI_BUILD_STAGE", "value" => "test", "public" => true },
          { "key" => "DB_NAME", "value" => "postgres", "public" => true }
        )
      end

<<<<<<< HEAD
      context 'when builds are finished' do
        before do
          build.success
        end
=======
      it "returns 404 error if no pending build found" do
        post ci_api("/builds/register"), token: runner.token

        expect(response).to have_http_status(404)
      end

      it "returns 404 error if no builds for specific runner" do
        pipeline = FactoryGirl.create(:ci_pipeline, project: shared_project)
        FactoryGirl.create(:ci_build, pipeline: pipeline, status: 'pending')
>>>>>>> 11a60096

        it "should return 404 error if no pending build found" do
          register_builds

          expect(response).to have_http_status(404)
        end
      end

<<<<<<< HEAD
      context 'for other project with builds' do
        before do
          build.success
          create(:ci_build, :pending)
        end
=======
      it "returns 404 error if no builds for shared runner" do
        pipeline = FactoryGirl.create(:ci_pipeline, project: project)
        FactoryGirl.create(:ci_build, pipeline: pipeline, status: 'pending')
>>>>>>> 11a60096

        it "should return 404 error if no builds for specific runner" do
          register_builds

          expect(response).to have_http_status(404)
        end
      end

      context 'for shared runner' do
        let(:shared_runner) { create(:ci_runner, token: "SharedRunner") }

        it "should return 404 error if no builds for shared runner" do
          register_builds shared_runner.token

          expect(response).to have_http_status(404)
        end
      end

      context 'for triggered build' do
        before do
          trigger = create(:ci_trigger, project: project)
          create(:ci_trigger_request_with_variables, pipeline: pipeline, builds: [build], trigger: trigger)
          project.variables << Ci::Variable.new(key: "SECRET_KEY", value: "secret_value")
        end

        it "returns variables for triggers" do
          register_builds info: { platform: :darwin }

          expect(response).to have_http_status(201)
          expect(json_response["variables"]).to include(
            { "key" => "CI_BUILD_NAME", "value" => "spinach", "public" => true },
            { "key" => "CI_BUILD_STAGE", "value" => "test", "public" => true },
            { "key" => "CI_BUILD_TRIGGERED", "value" => "true", "public" => true },
            { "key" => "DB_NAME", "value" => "postgres", "public" => true },
            { "key" => "SECRET_KEY", "value" => "secret_value", "public" => false },
            { "key" => "TRIGGER_KEY_1", "value" => "TRIGGER_VALUE_1", "public" => false },
          )
        end
      end

      context 'with multiple builds' do
        before do
          build.success
        end

        let!(:test_build) { create(:ci_build, pipeline: pipeline, name: 'deploy', stage: 'deploy', stage_idx: 1) }

        it "returns dependent builds" do
          register_builds info: { platform: :darwin }

          expect(response).to have_http_status(201)
          expect(json_response["id"]).to eq(test_build.id)
          expect(json_response["depends_on_builds"].count).to eq(1)
          expect(json_response["depends_on_builds"][0]).to include('id' => build.id, 'name' => 'spinach')
        end
      end

      %w(name version revision platform architecture).each do |param|
        context "updates runner #{param}" do
          let(:value) { "#{param}_value" }

          subject { runner.read_attribute(param.to_sym) }

          it do
            register_builds info: { param => value }

            expect(response).to have_http_status(201)
            runner.reload
            is_expected.to eq(value)
          end
        end
      end

      context 'when build has no tags' do
        before do
          build.update(tags: [])
        end

        context 'when runner is allowed to pick untagged builds' do
          before { runner.update_column(:run_untagged, true) }

          it 'picks build' do
            register_builds

            expect(response).to have_http_status 201
          end
        end

        context 'when runner is not allowed to pick untagged builds' do
          before { runner.update_column(:run_untagged, false) }

          it 'does not pick build' do
            register_builds

            expect(response).to have_http_status 404
          end
        end
      end

      def register_builds(token = runner.token, **params)
        post ci_api("/builds/register"), params.merge(token: token)
      end
    end

    describe "PUT /builds/:id" do
      let(:build) { create(:ci_build, :pending, :trace, pipeline: pipeline, runner_id: runner.id) }

      before do
        build.run!
        put ci_api("/builds/#{build.id}"), token: runner.token
      end

      it "updates a running build" do
        expect(response).to have_http_status(200)
      end

      it 'does not override trace information when no trace is given' do
        expect(build.reload.trace).to eq 'BUILD TRACE'
      end

      context 'build has been erased' do
        let(:build) { create(:ci_build, runner_id: runner.id, erased_at: Time.now) }

        it 'responds with forbidden' do
          expect(response.status).to eq 403
        end
      end
    end

    describe 'PATCH /builds/:id/trace.txt' do
      let(:build) { create(:ci_build, :pending, :trace, runner_id: runner.id) }
      let(:headers) { { Ci::API::Helpers::BUILD_TOKEN_HEADER => build.token, 'Content-Type' => 'text/plain' } }
      let(:headers_with_range) { headers.merge({ 'Content-Range' => '11-20' }) }

      before do
        build.run!
        patch ci_api("/builds/#{build.id}/trace.txt"), ' appended', headers_with_range
      end

      context 'when request is valid' do
        it { expect(response.status).to eq 202 }
        it { expect(build.reload.trace).to eq 'BUILD TRACE appended' }
        it { expect(response.header).to have_key 'Range' }
        it { expect(response.header).to have_key 'Build-Status' }
      end

      context 'when content-range start is too big' do
        let(:headers_with_range) { headers.merge({ 'Content-Range' => '15-20' }) }

        it { expect(response.status).to eq 416 }
        it { expect(response.header).to have_key 'Range' }
        it { expect(response.header['Range']).to eq '0-11' }
      end

      context 'when content-range start is too small' do
        let(:headers_with_range) { headers.merge({ 'Content-Range' => '8-20' }) }

        it { expect(response.status).to eq 416 }
        it { expect(response.header).to have_key 'Range' }
        it { expect(response.header['Range']).to eq '0-11' }
      end

      context 'when Content-Range header is missing' do
        let(:headers_with_range) { headers.merge({}) }

        it { expect(response.status).to eq 400 }
      end

      context 'when build has been errased' do
        let(:build) { create(:ci_build, runner_id: runner.id, erased_at: Time.now) }

        it { expect(response.status).to eq 403 }
      end
    end

    context "Artifacts" do
      let(:file_upload) { fixture_file_upload(Rails.root + 'spec/fixtures/banana_sample.gif', 'image/gif') }
      let(:file_upload2) { fixture_file_upload(Rails.root + 'spec/fixtures/dk.png', 'image/gif') }
      let(:build) { create(:ci_build, :pending, pipeline: pipeline, runner_id: runner.id) }
      let(:authorize_url) { ci_api("/builds/#{build.id}/artifacts/authorize") }
      let(:post_url) { ci_api("/builds/#{build.id}/artifacts") }
      let(:delete_url) { ci_api("/builds/#{build.id}/artifacts") }
      let(:get_url) { ci_api("/builds/#{build.id}/artifacts") }
      let(:headers) { { "GitLab-Workhorse" => "1.0" } }
      let(:headers_with_token) { headers.merge(Ci::API::Helpers::BUILD_TOKEN_HEADER => build.token) }

      before { build.run! }

      describe "POST /builds/:id/artifacts/authorize" do
        context "should authorize posting artifact to running build" do
          it "using token as parameter" do
            post authorize_url, { token: build.token }, headers
            expect(response).to have_http_status(200)
            expect(json_response["TempPath"]).not_to be_nil
          end

          it "using token as header" do
            post authorize_url, {}, headers_with_token
            expect(response).to have_http_status(200)
            expect(json_response["TempPath"]).not_to be_nil
          end
        end

        context "should fail to post too large artifact" do
          it "using token as parameter" do
            stub_application_setting(max_artifacts_size: 0)
            post authorize_url, { token: build.token, filesize: 100 }, headers
            expect(response).to have_http_status(413)
          end

          it "using token as header" do
            stub_application_setting(max_artifacts_size: 0)
            post authorize_url, { filesize: 100 }, headers_with_token
            expect(response).to have_http_status(413)
          end
        end

        context 'authorization token is invalid' do
          before { post authorize_url, { token: 'invalid', filesize: 100 } }

          it 'responds with forbidden' do
            expect(response).to have_http_status(403)
          end
        end
      end

      describe "POST /builds/:id/artifacts" do
        context "disable sanitizer" do
          before do
            # by configuring this path we allow to pass temp file from any path
            allow(ArtifactUploader).to receive(:artifacts_upload_path).and_return('/')
          end

          describe 'build has been erased' do
            let(:build) { create(:ci_build, erased_at: Time.now) }

            before do
              upload_artifacts(file_upload, headers_with_token)
            end

            it 'responds with forbidden' do
              expect(response.status).to eq 403
            end
          end

          describe 'uploading artifacts for a running build' do
            shared_examples 'successful artifacts upload' do
              it 'updates successfully' do
                response_filename =
                  json_response['artifacts_file']['filename']

                expect(response).to have_http_status(201)
                expect(response_filename).to eq(file_upload.original_filename)
              end
            end

            context 'uses regular file post' do
              before do
                upload_artifacts(file_upload, headers_with_token, false)
              end

              it_behaves_like 'successful artifacts upload'
            end

            context 'uses accelerated file post' do
              before do
                upload_artifacts(file_upload, headers_with_token, true)
              end

              it_behaves_like 'successful artifacts upload'
            end

            context 'updates artifact' do
              before do
                upload_artifacts(file_upload2, headers_with_token)
                upload_artifacts(file_upload, headers_with_token)
              end

              it_behaves_like 'successful artifacts upload'
            end
          end

          context 'posts artifacts file and metadata file' do
            let!(:artifacts) { file_upload }
            let!(:metadata) { file_upload2 }

            let(:stored_artifacts_file) { build.reload.artifacts_file.file }
            let(:stored_metadata_file) { build.reload.artifacts_metadata.file }
            let(:stored_artifacts_size) { build.reload.artifacts_size }

            before do
              post(post_url, post_data, headers_with_token)
            end

            context 'posts data accelerated by workhorse is correct' do
              let(:post_data) do
                { 'file.path' => artifacts.path,
                  'file.name' => artifacts.original_filename,
                  'metadata.path' => metadata.path,
                  'metadata.name' => metadata.original_filename }
              end

              it 'stores artifacts and artifacts metadata' do
                expect(response).to have_http_status(201)
                expect(stored_artifacts_file.original_filename).to eq(artifacts.original_filename)
                expect(stored_metadata_file.original_filename).to eq(metadata.original_filename)
                expect(stored_artifacts_size).to eq(71759)
              end
            end

            context 'no artifacts file in post data' do
              let(:post_data) do
                { 'metadata' => metadata }
              end

              it 'is expected to respond with bad request' do
                expect(response).to have_http_status(400)
              end

              it 'does not store metadata' do
                expect(stored_metadata_file).to be_nil
              end
            end
          end

          context 'with an expire date' do
            let!(:artifacts) { file_upload }

            let(:post_data) do
              { 'file.path' => artifacts.path,
                'file.name' => artifacts.original_filename,
                'expire_in' => expire_in }
            end

            before do
              post(post_url, post_data, headers_with_token)
            end

            context 'with an expire_in given' do
              let(:expire_in) { '7 days' }

              it 'updates when specified' do
                build.reload
                expect(response).to have_http_status(201)
                expect(json_response['artifacts_expire_at']).not_to be_empty
                expect(build.artifacts_expire_at).to be_within(5.minutes).of(Time.now + 7.days)
              end
            end

            context 'with no expire_in given' do
              let(:expire_in) { nil }

              it 'ignores if not specified' do
                build.reload
                expect(response).to have_http_status(201)
                expect(json_response['artifacts_expire_at']).to be_nil
                expect(build.artifacts_expire_at).to be_nil
              end
            end
          end

          context "artifacts file is too large" do
            it "fails to post too large artifact" do
              stub_application_setting(max_artifacts_size: 0)
              upload_artifacts(file_upload, headers_with_token)
              expect(response).to have_http_status(413)
            end
          end

          context "artifacts post request does not contain file" do
            it "fails to post artifacts without file" do
              post post_url, {}, headers_with_token
              expect(response).to have_http_status(400)
            end
          end

          context 'GitLab Workhorse is not configured' do
            it "fails to post artifacts without GitLab-Workhorse" do
              post post_url, { token: build.token }, {}
              expect(response).to have_http_status(403)
            end
          end
        end

        context "artifacts are being stored outside of tmp path" do
          before do
            # by configuring this path we allow to pass file from @tmpdir only
            # but all temporary files are stored in system tmp directory
            @tmpdir = Dir.mktmpdir
            allow(ArtifactUploader).to receive(:artifacts_upload_path).and_return(@tmpdir)
          end

          after do
            FileUtils.remove_entry @tmpdir
          end

          it "fails to post artifacts for outside of tmp path" do
            upload_artifacts(file_upload, headers_with_token)
            expect(response).to have_http_status(400)
          end
        end

        def upload_artifacts(file, headers = {}, accelerated = true)
          if accelerated
            post post_url, {
              'file.path' => file.path,
              'file.name' => file.original_filename
            }, headers
          else
            post post_url, { file: file }, headers
          end
        end
      end

      describe 'DELETE /builds/:id/artifacts' do
        let(:build) { create(:ci_build, :artifacts) }

        before do
          delete delete_url, token: build.token
          build.reload
        end

        it 'removes build artifacts' do
          expect(response).to have_http_status(200)
          expect(build.artifacts_file.exists?).to be_falsy
          expect(build.artifacts_metadata.exists?).to be_falsy
          expect(build.artifacts_size).to be_nil
        end
      end

      describe 'GET /builds/:id/artifacts' do
        before { get get_url, token: build.token }

        context 'build has artifacts' do
          let(:build) { create(:ci_build, :artifacts) }
          let(:download_headers) do
            { 'Content-Transfer-Encoding' => 'binary',
              'Content-Disposition' => 'attachment; filename=ci_build_artifacts.zip' }
          end

          it 'downloads artifact' do
            expect(response).to have_http_status(200)
            expect(response.headers).to include download_headers
          end
        end

        context 'build does not has artifacts' do
          it 'responds with not found' do
            expect(response).to have_http_status(404)
          end
        end
      end
    end
  end
end<|MERGE_RESOLUTION|>--- conflicted
+++ resolved
@@ -14,16 +14,9 @@
     end
 
     describe "POST /builds/register" do
-<<<<<<< HEAD
       let!(:build) { create(:ci_build, pipeline: pipeline, name: 'spinach', stage: 'test', stage_idx: 0) }
-=======
+
       it "starts a build" do
-        pipeline = FactoryGirl.create(:ci_pipeline, project: project, ref: 'master')
-        pipeline.create_builds(nil)
-        build = pipeline.builds.first
->>>>>>> 11a60096
-
-      it "should start a build" do
         register_builds info: { platform: :darwin }
 
         expect(response).to have_http_status(201)
@@ -37,43 +30,25 @@
         )
       end
 
-<<<<<<< HEAD
       context 'when builds are finished' do
         before do
           build.success
         end
-=======
-      it "returns 404 error if no pending build found" do
-        post ci_api("/builds/register"), token: runner.token
-
-        expect(response).to have_http_status(404)
-      end
-
-      it "returns 404 error if no builds for specific runner" do
-        pipeline = FactoryGirl.create(:ci_pipeline, project: shared_project)
-        FactoryGirl.create(:ci_build, pipeline: pipeline, status: 'pending')
->>>>>>> 11a60096
-
-        it "should return 404 error if no pending build found" do
+
+        it "returns 404 error if no builds for specific runner" do
           register_builds
 
           expect(response).to have_http_status(404)
         end
       end
 
-<<<<<<< HEAD
       context 'for other project with builds' do
         before do
           build.success
           create(:ci_build, :pending)
         end
-=======
-      it "returns 404 error if no builds for shared runner" do
-        pipeline = FactoryGirl.create(:ci_pipeline, project: project)
-        FactoryGirl.create(:ci_build, pipeline: pipeline, status: 'pending')
->>>>>>> 11a60096
-
-        it "should return 404 error if no builds for specific runner" do
+
+        it "returns 404 error if no builds for shared runner" do
           register_builds
 
           expect(response).to have_http_status(404)
