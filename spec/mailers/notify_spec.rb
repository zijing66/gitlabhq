--- conflicted
+++ resolved
@@ -766,7 +766,6 @@
     end
   end
 
-<<<<<<< HEAD
   describe 'admin notification' do
     let(:example_site_path) { root_path }
     let(:user) { create(:user) }
@@ -838,6 +837,4 @@
       should have_body_text build.project_name
     end
   end
-=======
->>>>>>> e654e68c
 end