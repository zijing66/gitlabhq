require 'spec_helper'

describe GroupPolicy, models: true do
  let(:guest) { create(:user) }
  let(:reporter) { create(:user) }
  let(:developer) { create(:user) }
  let(:master) { create(:user) }
  let(:owner) { create(:user) }
  let(:admin) { create(:admin) }
  let(:group) { create(:group) }

  let(:reporter_permissions) { [:admin_label] }

  let(:master_permissions) do
    [
      :create_projects,
      :admin_milestones
    ]
  end

  let(:owner_permissions) do
    [
      :admin_group,
      :admin_namespace,
      :admin_group_member,
      :change_visibility_level,
      :create_subgroup
    ]
  end

  before do
    group.add_guest(guest)
    group.add_reporter(reporter)
    group.add_developer(developer)
    group.add_master(master)
    group.add_owner(owner)
  end

  subject { described_class.abilities(current_user, group).to_set }

  context 'with no user' do
    let(:current_user) { nil }

    it do
      is_expected.to include(:read_group)
      is_expected.not_to include(*reporter_permissions)
      is_expected.not_to include(*master_permissions)
      is_expected.not_to include(*owner_permissions)
    end
  end

  context 'guests' do
    let(:current_user) { guest }

    it do
      is_expected.to include(:read_group)
      is_expected.not_to include(*reporter_permissions)
      is_expected.not_to include(*master_permissions)
      is_expected.not_to include(*owner_permissions)
    end
  end

  context 'reporter' do
    let(:current_user) { reporter }

    it do
      is_expected.to include(:read_group)
      is_expected.to include(*reporter_permissions)
      is_expected.not_to include(*master_permissions)
      is_expected.not_to include(*owner_permissions)
    end
  end

  context 'developer' do
    let(:current_user) { developer }

    it do
      is_expected.to include(:read_group)
      is_expected.to include(*reporter_permissions)
      is_expected.not_to include(*master_permissions)
      is_expected.not_to include(*owner_permissions)
    end
  end

  context 'master' do
    let(:current_user) { master }

    it do
      is_expected.to include(:read_group)
      is_expected.to include(*reporter_permissions)
      is_expected.to include(*master_permissions)
      is_expected.not_to include(*owner_permissions)
    end
  end

  context 'owner' do
    let(:current_user) { owner }

    it do
      is_expected.to include(:read_group)
      is_expected.to include(*reporter_permissions)
      is_expected.to include(*master_permissions)
      is_expected.to include(*owner_permissions)
    end
  end

  context 'admin' do
    let(:current_user) { admin }

    it do
      is_expected.to include(:read_group)
      is_expected.to include(*reporter_permissions)
      is_expected.to include(*master_permissions)
      is_expected.to include(*owner_permissions)
    end
  end

<<<<<<< HEAD
  describe 'private nested group inherit permissions', :nested_groups do
=======
  describe 'private nested group use the highest access level from the group and inherited permissions', :nested_groups do
>>>>>>> abc61f26
    let(:nested_group) { create(:group, :private, parent: group) }

    before do
      nested_group.add_guest(guest)
      nested_group.add_guest(reporter)
      nested_group.add_guest(developer)
      nested_group.add_guest(master)

      group.owners.destroy_all

      group.add_guest(owner)
      nested_group.add_owner(owner)
    end

    subject { described_class.abilities(current_user, nested_group).to_set }

    context 'with no user' do
      let(:current_user) { nil }

      it do
        is_expected.not_to include(:read_group)
        is_expected.not_to include(*reporter_permissions)
        is_expected.not_to include(*master_permissions)
        is_expected.not_to include(*owner_permissions)
      end
    end

    context 'guests' do
      let(:current_user) { guest }

      it do
        is_expected.to include(:read_group)
        is_expected.not_to include(*reporter_permissions)
        is_expected.not_to include(*master_permissions)
        is_expected.not_to include(*owner_permissions)
      end
    end

    context 'reporter' do
      let(:current_user) { reporter }

      it do
        is_expected.to include(:read_group)
        is_expected.to include(*reporter_permissions)
        is_expected.not_to include(*master_permissions)
        is_expected.not_to include(*owner_permissions)
      end
    end

    context 'developer' do
      let(:current_user) { developer }

      it do
        is_expected.to include(:read_group)
        is_expected.to include(*reporter_permissions)
        is_expected.not_to include(*master_permissions)
        is_expected.not_to include(*owner_permissions)
      end
    end

    context 'master' do
      let(:current_user) { master }

      it do
        is_expected.to include(:read_group)
        is_expected.to include(*reporter_permissions)
        is_expected.to include(*master_permissions)
        is_expected.not_to include(*owner_permissions)
      end
    end

    context 'owner' do
      let(:current_user) { owner }

      it do
        is_expected.to include(:read_group)
        is_expected.to include(*reporter_permissions)
        is_expected.to include(*master_permissions)
        is_expected.to include(*owner_permissions)
      end
    end
  end
end<|MERGE_RESOLUTION|>--- conflicted
+++ resolved
@@ -115,11 +115,7 @@
     end
   end
 
-<<<<<<< HEAD
-  describe 'private nested group inherit permissions', :nested_groups do
-=======
   describe 'private nested group use the highest access level from the group and inherited permissions', :nested_groups do
->>>>>>> abc61f26
     let(:nested_group) { create(:group, :private, parent: group) }
 
     before do
