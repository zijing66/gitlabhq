require 'spec_helper'

describe Emails::DestroyService do
  let!(:user) { create(:user) }
  let!(:email) { create(:email, user: user) }

<<<<<<< HEAD
  subject(:service) { described_class.new(user) }
=======
  subject(:service) { described_class.new(user, user: user, email: email.email) }
>>>>>>> de01353b

  describe '#execute' do
    it 'removes an email' do
      expect { service.execute(email) }.to change { user.emails.count }.by(-1)
    end
  end
end<|MERGE_RESOLUTION|>--- conflicted
+++ resolved
@@ -4,11 +4,7 @@
   let!(:user) { create(:user) }
   let!(:email) { create(:email, user: user) }
 
-<<<<<<< HEAD
-  subject(:service) { described_class.new(user) }
-=======
-  subject(:service) { described_class.new(user, user: user, email: email.email) }
->>>>>>> de01353b
+  subject(:service) { described_class.new(user, user: user) }
 
   describe '#execute' do
     it 'removes an email' do
