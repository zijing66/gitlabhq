require 'spec_helper'

describe Ci::RetryBuildService do
  let(:user) { create(:user) }
  let(:project) { create(:project) }
  let(:pipeline) { create(:ci_pipeline, project: project) }
  let(:build) { create(:ci_build, pipeline: pipeline) }

  let(:service) do
    described_class.new(project, user)
  end

  CLONE_ACCESSORS = described_class::CLONE_ACCESSORS

  REJECT_ACCESSORS =
    %i[id status user token coverage trace runner artifacts_expire_at
       artifacts_file artifacts_metadata artifacts_size created_at
       updated_at started_at finished_at queued_at erased_by
       erased_at auto_canceled_by].freeze

  IGNORE_ACCESSORS =
    %i[type lock_version target_url base_tags
       commit_id deployments erased_by_id last_deployment project_id
       runner_id tag_taggings taggings tags trigger_request_id
<<<<<<< HEAD
       user_id auto_canceled_by_id retried
       artifacts_file_store artifacts_metadata_store].freeze
=======
       user_id auto_canceled_by_id retried failure_reason].freeze
>>>>>>> b39d0c31

  shared_examples 'build duplication' do
    let(:stage) do
      # TODO, we still do not have factory for new stages, we will need to
      # switch existing factory to persist stages, instead of using LegacyStage
      #
      Ci::Stage.create!(project: project, pipeline: pipeline, name: 'test')
    end

    let(:build) do
      create(:ci_build, :failed, :artifacts_expired, :erased,
             :queued, :coverage, :tags, :allowed_to_fail, :on_tag,
             :triggered, :trace, :teardown_environment,
             description: 'my-job', stage: 'test',  pipeline: pipeline,
             auto_canceled_by: create(:ci_empty_pipeline)) do |build|
               ##
               # TODO, workaround for FactoryGirl limitation when having both
               # stage (text) and stage_id (integer) columns in the table.
               build.stage_id = stage.id
             end
    end

    describe 'clone accessors' do
      CLONE_ACCESSORS.each do |attribute|
        it "clones #{attribute} build attribute" do
          expect(new_build.send(attribute)).not_to be_nil
          expect(new_build.send(attribute)).to eq build.send(attribute)
        end
      end

      context 'when job has nullified protected' do
        before do
          build.update_attribute(:protected, nil)
        end

        it "clones protected build attribute" do
          expect(new_build.protected).to be_nil
          expect(new_build.protected).to eq build.protected
        end
      end
    end

    describe 'reject acessors' do
      REJECT_ACCESSORS.each do |attribute|
        it "does not clone #{attribute} build attribute" do
          expect(new_build.send(attribute)).not_to eq build.send(attribute)
        end
      end
    end

    it 'has correct number of known attributes' do
      known_accessors = CLONE_ACCESSORS + REJECT_ACCESSORS + IGNORE_ACCESSORS

      # :tag_list is a special case, this accessor does not exist
      # in reflected associations, comes from `act_as_taggable` and
      # we use it to copy tags, instead of reusing tags.
      #
      current_accessors =
        Ci::Build.attribute_names.map(&:to_sym) +
        Ci::Build.reflect_on_all_associations.map(&:name) +
        [:tag_list]

      current_accessors.uniq!

      expect(known_accessors).to contain_exactly(*current_accessors)
    end
  end

  describe '#execute' do
    let(:new_build) { service.execute(build) }

    context 'when user has ability to execute build' do
      before do
        stub_not_protect_default_branch

        project.add_developer(user)
      end

      it_behaves_like 'build duplication'

      it 'creates a new build that represents the old one' do
        expect(new_build.name).to eq build.name
      end

      it 'enqueues the new build' do
        expect(new_build).to be_pending
      end

      it 'resolves todos for old build that failed' do
        expect(MergeRequests::AddTodoWhenBuildFailsService)
          .to receive_message_chain(:new, :close)

        service.execute(build)
      end

      context 'when there are subsequent builds that are skipped' do
        let!(:subsequent_build) do
          create(:ci_build, :skipped, stage_idx: 1, pipeline: pipeline)
        end

        it 'resumes pipeline processing in subsequent stages' do
          service.execute(build)

          expect(subsequent_build.reload).to be_created
        end
      end
    end

    context 'when user does not have ability to execute build' do
      it 'raises an error' do
        expect { service.execute(build) }
          .to raise_error Gitlab::Access::AccessDeniedError
      end
    end
  end

  describe '#reprocess' do
    let(:new_build) { service.reprocess!(build) }

    context 'when user has ability to execute build' do
      before do
        stub_not_protect_default_branch

        project.add_developer(user)
      end

      it_behaves_like 'build duplication'

      it 'creates a new build that represents the old one' do
        expect(new_build.name).to eq build.name
      end

      it 'does not enqueue the new build' do
        expect(new_build).to be_created
      end

      it 'does mark old build as retried' do
        expect(new_build).to be_latest
        expect(build.reload).to be_retried
      end
    end

    context 'when user does not have ability to execute build' do
      it 'raises an error' do
        expect { service.reprocess!(build) }
          .to raise_error Gitlab::Access::AccessDeniedError
      end
    end
  end
end<|MERGE_RESOLUTION|>--- conflicted
+++ resolved
@@ -22,12 +22,8 @@
     %i[type lock_version target_url base_tags
        commit_id deployments erased_by_id last_deployment project_id
        runner_id tag_taggings taggings tags trigger_request_id
-<<<<<<< HEAD
-       user_id auto_canceled_by_id retried
+       user_id auto_canceled_by_id retried failure_reason
        artifacts_file_store artifacts_metadata_store].freeze
-=======
-       user_id auto_canceled_by_id retried failure_reason].freeze
->>>>>>> b39d0c31
 
   shared_examples 'build duplication' do
     let(:stage) do
