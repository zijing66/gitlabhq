require 'spec_helper'

describe Ci::CreatePipelineService, :services do
  let(:project) { create(:project, :repository) }
  let(:user) { create(:admin) }
  let(:ref_name) { 'refs/heads/master' }

  before do
    stub_ci_pipeline_to_return_yaml_file
  end

  describe '#execute' do
    def execute_service(
      source: :push,
      after: project.commit.id,
      message: 'Message',
      ref: ref_name,
      trigger_request: nil)
      params = { ref: ref,
                 before: '00000000',
                 after: after,
                 commits: [{ message: message }] }

      described_class.new(project, user, params).execute(
        source, trigger_request: trigger_request)
    end

    context 'valid params' do
      let(:pipeline) { execute_service }

      let(:pipeline_on_previous_commit) do
        execute_service(
          after: previous_commit_sha_from_ref('master')
        )
      end

      it 'creates a pipeline' do
        expect(pipeline).to be_kind_of(Ci::Pipeline)
        expect(pipeline).to be_valid
        expect(pipeline).to be_persisted
        expect(pipeline).to be_push
        expect(pipeline).to eq(project.pipelines.last)
        expect(pipeline).to have_attributes(user: user)
        expect(pipeline).to have_attributes(status: 'pending')
        expect(pipeline.builds.first).to be_kind_of(Ci::Build)
      end

      it 'increments the prometheus counter' do
        expect(Gitlab::Metrics).to receive(:counter)
          .with(:pipelines_created_total, "Counter of pipelines created")
          .and_call_original

        pipeline
      end

      context 'when merge requests already exist for this source branch' do
        it 'updates head pipeline of each merge request' do
          merge_request_1 = create(:merge_request, source_branch: 'master', target_branch: "branch_1", source_project: project)
          merge_request_2 = create(:merge_request, source_branch: 'master', target_branch: "branch_2", source_project: project)

          head_pipeline = pipeline

          expect(merge_request_1.reload.head_pipeline).to eq(head_pipeline)
          expect(merge_request_2.reload.head_pipeline).to eq(head_pipeline)
        end

        context 'when there is no pipeline for source branch' do
          it "does not update merge request head pipeline" do
            merge_request = create(:merge_request, source_branch: 'other_branch', target_branch: "branch_1", source_project: project)

            head_pipeline = pipeline

            expect(merge_request.reload.head_pipeline).not_to eq(head_pipeline)
          end
        end

        context 'when merge request target project is different from source project' do
          let!(:target_project) { create(:project) }
          let!(:forked_project_link) { create(:forked_project_link, forked_to_project: project, forked_from_project: target_project) }

          it 'updates head pipeline for merge request' do
            merge_request =
              create(:merge_request, source_branch: 'master', target_branch: "branch_1", source_project: project, target_project: target_project)

            head_pipeline = pipeline

            expect(merge_request.reload.head_pipeline).to eq(head_pipeline)
          end
        end

        context 'when the pipeline is not the latest for the branch' do
          it 'does not update merge request head pipeline' do
            merge_request = create(:merge_request, source_branch: 'master', target_branch: "branch_1", source_project: project)

            allow_any_instance_of(Ci::Pipeline).to receive(:latest?).and_return(false)

            pipeline

            expect(merge_request.reload.head_pipeline).to be_nil
          end
        end
      end

      context 'auto-cancel enabled' do
        before do
          project.update(auto_cancel_pending_pipelines: 'enabled')
        end

        it 'does not cancel HEAD pipeline' do
          pipeline
          pipeline_on_previous_commit

          expect(pipeline.reload).to have_attributes(status: 'pending', auto_canceled_by_id: nil)
        end

        it 'auto cancel pending non-HEAD pipelines' do
          pipeline_on_previous_commit
          pipeline

          expect(pipeline_on_previous_commit.reload).to have_attributes(status: 'canceled', auto_canceled_by_id: pipeline.id)
        end

        it 'does not cancel running outdated pipelines' do
          pipeline_on_previous_commit.run
          execute_service

          expect(pipeline_on_previous_commit.reload).to have_attributes(status: 'running', auto_canceled_by_id: nil)
        end

        it 'cancel created outdated pipelines' do
          pipeline_on_previous_commit.update(status: 'created')
          pipeline

          expect(pipeline_on_previous_commit.reload).to have_attributes(status: 'canceled', auto_canceled_by_id: pipeline.id)
        end

        it 'does not cancel pipelines from the other branches' do
          pending_pipeline = execute_service(
            ref: 'refs/heads/feature',
            after: previous_commit_sha_from_ref('feature')
          )
          pipeline

          expect(pending_pipeline.reload).to have_attributes(status: 'pending', auto_canceled_by_id: nil)
        end
      end

      context 'auto-cancel disabled' do
        before do
          project.update(auto_cancel_pending_pipelines: 'disabled')
        end

        it 'does not auto cancel pending non-HEAD pipelines' do
          pipeline_on_previous_commit
          pipeline

          expect(pipeline_on_previous_commit.reload)
            .to have_attributes(status: 'pending', auto_canceled_by_id: nil)
        end
      end

      def previous_commit_sha_from_ref(ref)
        project.commit(ref).parent.sha
      end
    end

    context "skip tag if there is no build for it" do
      it "creates commit if there is appropriate job" do
        expect(execute_service).to be_persisted
      end

      it "creates commit if there is no appropriate job but deploy job has right ref setting" do
        config = YAML.dump({ deploy: { script: "ls", only: ["master"] } })
        stub_ci_pipeline_yaml_file(config)

        expect(execute_service).to be_persisted
      end
    end

    it 'skips creating pipeline for refs without .gitlab-ci.yml' do
      stub_ci_pipeline_yaml_file(nil)

      expect(execute_service).not_to be_persisted
      expect(Ci::Pipeline.count).to eq(0)
    end

    shared_examples 'a failed pipeline' do
      it 'creates failed pipeline' do
        stub_ci_pipeline_yaml_file(ci_yaml)

        pipeline = execute_service(message: message)

        expect(pipeline).to be_persisted
        expect(pipeline.builds.any?).to be false
        expect(pipeline.status).to eq('failed')
        expect(pipeline.yaml_errors).not_to be_nil
      end
    end

    context 'when yaml is invalid' do
      let(:ci_yaml) { 'invalid: file: fiile' }
      let(:message) { 'Message' }

      it_behaves_like 'a failed pipeline'

      context 'when receive git commit' do
        before do
          allow_any_instance_of(Ci::Pipeline).to receive(:git_commit_message) { message }
        end

        it_behaves_like 'a failed pipeline'
      end
    end

    context 'when commit contains a [ci skip] directive' do
      let(:message) { "some message[ci skip]" }

      ci_messages = [
        "some message[ci skip]",
        "some message[skip ci]",
        "some message[CI SKIP]",
        "some message[SKIP CI]",
        "some message[ci_skip]",
        "some message[skip_ci]",
        "some message[ci-skip]",
        "some message[skip-ci]"
      ]

      before do
        allow_any_instance_of(Ci::Pipeline).to receive(:git_commit_message) { message }
      end

      ci_messages.each do |ci_message|
        it "skips builds creation if the commit message is #{ci_message}" do
          pipeline = execute_service(message: ci_message)

          expect(pipeline).to be_persisted
          expect(pipeline.builds.any?).to be false
          expect(pipeline.status).to eq("skipped")
        end
      end

      shared_examples 'creating a pipeline' do
        it 'does not skip pipeline creation' do
          allow_any_instance_of(Ci::Pipeline).to receive(:git_commit_message) { commit_message }

          pipeline = execute_service(message: commit_message)

          expect(pipeline).to be_persisted
          expect(pipeline.builds.first.name).to eq("rspec")
        end
      end

      context 'when commit message does not contain [ci skip] nor [skip ci]' do
        let(:commit_message) { 'some message' }

        it_behaves_like 'creating a pipeline'
      end

      context 'when commit message is nil' do
        let(:commit_message) { nil }

        it_behaves_like 'creating a pipeline'
      end

      context 'when there is [ci skip] tag in commit message and yaml is invalid' do
        let(:ci_yaml) { 'invalid: file: fiile' }

        it_behaves_like 'a failed pipeline'
      end
    end

    context 'when there are no jobs for this pipeline' do
      before do
        config = YAML.dump({ test: { script: 'ls', only: ['feature'] } })
        stub_ci_pipeline_yaml_file(config)
      end

      it 'does not create a new pipeline' do
        result = execute_service

        expect(result).not_to be_persisted
        expect(Ci::Build.all).to be_empty
        expect(Ci::Pipeline.count).to eq(0)
      end
    end

    context 'with manual actions' do
      before do
        config = YAML.dump({ deploy: { script: 'ls', when: 'manual' } })
        stub_ci_pipeline_yaml_file(config)
      end

      it 'does not create a new pipeline' do
        result = execute_service

        expect(result).to be_persisted
        expect(result.manual_actions).not_to be_empty
      end
    end

    context 'with environment' do
      before do
        config = YAML.dump(deploy: { environment: { name: "review/$CI_COMMIT_REF_NAME" }, script: 'ls' })
        stub_ci_pipeline_yaml_file(config)
      end

      it 'creates the environment' do
        result = execute_service

        expect(result).to be_persisted
        expect(Environment.find_by(name: "review/master")).not_to be_nil
      end
    end

    context 'when environment with invalid name' do
      before do
        config = YAML.dump(deploy: { environment: { name: 'name,with,commas' }, script: 'ls' })
        stub_ci_pipeline_yaml_file(config)
      end

      it 'does not create an environment' do
        expect do
          result = execute_service

          expect(result).to be_persisted
        end.not_to change { Environment.count }
      end
    end

<<<<<<< HEAD
    shared_examples 'when ref is protected' do
      let(:user) { create(:user) }

      context 'when user is developer' do
        before do
          project.add_developer(user)
        end

        it 'does not create a pipeline' do
          expect(execute_service).not_to be_persisted
          expect(Ci::Pipeline.count).to eq(0)
        end
      end

      context 'when user is master' do
        before do
          project.add_master(user)
        end

        it 'creates a pipeline' do
          expect(execute_service).to be_persisted
          expect(Ci::Pipeline.count).to eq(1)
        end
      end

      context 'when trigger belongs to no one' do
        let(:user) {}
        let(:trigger_request) { create(:ci_trigger_request) }

        it 'does not create a pipeline' do
          expect(execute_service(trigger_request: trigger_request))
            .not_to be_persisted
          expect(Ci::Pipeline.count).to eq(0)
        end
      end

      context 'when trigger belongs to a developer' do
        let(:user) {}

        let(:trigger_request) do
          create(:ci_trigger_request).tap do |request|
            user = create(:user)
            project.add_developer(user)
            request.trigger.update(owner: user)
          end
        end

        it 'does not create a pipeline' do
          expect(execute_service(trigger_request: trigger_request))
            .not_to be_persisted
          expect(Ci::Pipeline.count).to eq(0)
        end
      end

      context 'when trigger belongs to a master' do
        let(:user) {}

        let(:trigger_request) do
          create(:ci_trigger_request).tap do |request|
            user = create(:user)
            project.add_master(user)
            request.trigger.update(owner: user)
          end
        end

        it 'does not create a pipeline' do
          expect(execute_service(trigger_request: trigger_request))
            .to be_persisted
          expect(Ci::Pipeline.count).to eq(1)
        end
      end
    end

    context 'when ref is a protected branch' do
      before do
        create(:protected_branch, project: project, name: 'master')
      end

      it_behaves_like 'when ref is protected'
    end

    context 'when ref is a protected tag' do
      let(:ref_name) { 'refs/tags/v1.0.0' }

      before do
        create(:protected_tag, project: project, name: '*')
      end

      it_behaves_like 'when ref is protected'
    end

    context 'when ref is not protected' do
      context 'when trigger belongs to no one' do
        let(:user) {}
        let(:trigger_request) { create(:ci_trigger_request) }

        it 'creates a pipeline' do
          expect(execute_service(trigger_request: trigger_request))
            .to be_persisted
          expect(Ci::Pipeline.count).to eq(1)
        end
      end
    end
  end

  describe '#allowed_to_create?' do
    let(:user) { create(:user) }
    let(:project) { create(:project, :repository) }
    let(:ref) { 'master' }

    subject do
      described_class.new(project, user, ref: ref)
        .send(:allowed_to_create?, user)
    end

    context 'when user is a developer' do
      before do
        project.add_developer(user)
      end

      it { is_expected.to be_truthy }

      context 'when the branch is protected' do
        let!(:protected_branch) do
          create(:protected_branch, project: project, name: ref)
        end

        it { is_expected.to be_falsey }

        context 'when developers are allowed to merge' do
          let!(:protected_branch) do
            create(:protected_branch,
                   :developers_can_merge,
                   project: project,
                   name: ref)
          end

          it { is_expected.to be_truthy }
        end
      end

      context 'when the tag is protected' do
        let(:ref) { 'v1.0.0' }

        let!(:protected_tag) do
          create(:protected_tag, project: project, name: ref)
        end

        it { is_expected.to be_falsey }

        context 'when developers are allowed to create the tag' do
          let!(:protected_tag) do
            create(:protected_tag,
                   :developers_can_create,
                   project: project,
                   name: ref)
          end

          it { is_expected.to be_truthy }
        end
      end
    end

    context 'when user is a master' do
      before do
        project.add_master(user)
      end

      it { is_expected.to be_truthy }

      context 'when the branch is protected' do
        let!(:protected_branch) do
          create(:protected_branch, project: project, name: ref)
        end

        it { is_expected.to be_truthy }
      end

      context 'when the tag is protected' do
        let(:ref) { 'v1.0.0' }

        let!(:protected_tag) do
          create(:protected_tag, project: project, name: ref)
        end

        it { is_expected.to be_truthy }

        context 'when no one can create the tag' do
          let!(:protected_tag) do
            create(:protected_tag,
                   :no_one_can_create,
                   project: project,
                   name: ref)
          end

          it { is_expected.to be_falsey }
        end
      end
    end

    context 'when owner cannot create pipeline' do
      it { is_expected.to be_falsey }
    end
=======
    context 'when builds with auto-retries are configured' do
      before do
        config = YAML.dump(rspec: { script: 'rspec', retry: 2 })
        stub_ci_pipeline_yaml_file(config)
      end

      it 'correctly creates builds with auto-retry value configured' do
        pipeline = execute_service

        expect(pipeline).to be_persisted
        expect(pipeline.builds.find_by(name: 'rspec').retries_max).to eq 2
      end
    end
>>>>>>> 542b675c
  end
end<|MERGE_RESOLUTION|>--- conflicted
+++ resolved
@@ -328,7 +328,20 @@
       end
     end
 
-<<<<<<< HEAD
+    context 'when builds with auto-retries are configured' do
+      before do
+        config = YAML.dump(rspec: { script: 'rspec', retry: 2 })
+        stub_ci_pipeline_yaml_file(config)
+      end
+
+      it 'correctly creates builds with auto-retry value configured' do
+        pipeline = execute_service
+
+        expect(pipeline).to be_persisted
+        expect(pipeline.builds.find_by(name: 'rspec').retries_max).to eq 2
+      end
+    end
+
     shared_examples 'when ref is protected' do
       let(:user) { create(:user) }
 
@@ -532,20 +545,5 @@
     context 'when owner cannot create pipeline' do
       it { is_expected.to be_falsey }
     end
-=======
-    context 'when builds with auto-retries are configured' do
-      before do
-        config = YAML.dump(rspec: { script: 'rspec', retry: 2 })
-        stub_ci_pipeline_yaml_file(config)
-      end
-
-      it 'correctly creates builds with auto-retry value configured' do
-        pipeline = execute_service
-
-        expect(pipeline).to be_persisted
-        expect(pipeline.builds.find_by(name: 'rspec').retries_max).to eq 2
-      end
-    end
->>>>>>> 542b675c
   end
 end