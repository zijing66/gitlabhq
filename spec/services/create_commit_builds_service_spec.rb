require 'spec_helper'

describe CreateCommitBuildsService, services: true do
  let(:service) { CreateCommitBuildsService.new }
  let(:project) { FactoryGirl.create(:empty_project) }
  let(:user) { nil }

  before do
    stub_ci_pipeline_to_return_yaml_file
  end

  describe :execute do
    context 'valid params' do
      let(:pipeline) do
        service.execute(project, user,
                        ref: 'refs/heads/master',
                        before: '00000000',
                        after: '31das312',
                        commits: [{ message: "Message" }]
                       )
      end

      it { expect(pipeline).to be_kind_of(Ci::Pipeline) }
      it { expect(pipeline).to be_valid }
      it { expect(pipeline).to be_persisted }
      it { expect(pipeline).to eq(project.pipelines.last) }
      it { expect(pipeline.builds.first).to be_kind_of(Ci::Build) }
    end

    context "skip tag if there is no build for it" do
      it "creates commit if there is appropriate job" do
        result = service.execute(project, user,
                                 ref: 'refs/tags/0_1',
                                 before: '00000000',
                                 after: '31das312',
                                 commits: [{ message: "Message" }]
                                )
        expect(result).to be_persisted
      end

      it "creates commit if there is no appropriate job but deploy job has right ref setting" do
        config = YAML.dump({ deploy: { deploy: "ls", only: ["0_1"] } })
        stub_ci_pipeline_yaml_file(config)

        result = service.execute(project, user,
                                 ref: 'refs/heads/0_1',
                                 before: '00000000',
                                 after: '31das312',
                                 commits: [{ message: "Message" }]
                                )
        expect(result).to be_persisted
      end
    end

    it 'skips creating pipeline for refs without .gitlab-ci.yml' do
      stub_ci_pipeline_yaml_file(nil)
      result = service.execute(project, user,
                               ref: 'refs/heads/0_1',
                               before: '00000000',
                               after: '31das312',
                               commits: [{ message: 'Message' }]
                              )
<<<<<<< HEAD
      expect(result).not_to be_persisted
      expect(Ci::Commit.count).to eq(0)
=======
      expect(result).to be_falsey
      expect(Ci::Pipeline.count).to eq(0)
>>>>>>> 066020fc
    end

    it 'fails commits if yaml is invalid' do
      message = 'message'
      allow_any_instance_of(Ci::Pipeline).to receive(:git_commit_message) { message }
      stub_ci_pipeline_yaml_file('invalid: file: file')
      commits = [{ message: message }]
      pipeline = service.execute(project, user,
                                 ref: 'refs/tags/0_1',
                                 before: '00000000',
                                 after: '31das312',
                                 commits: commits
                                )
      expect(pipeline).to be_persisted
      expect(pipeline.builds.any?).to be false
      expect(pipeline.status).to eq('failed')
      expect(pipeline.yaml_errors).not_to be_nil
    end

    context 'when commit contains a [ci skip] directive' do
      let(:message) { "some message[ci skip]" }

      before do
        allow_any_instance_of(Ci::Pipeline).to receive(:git_commit_message) { message }
      end

      it "skips builds creation if there is [ci skip] tag in commit message" do
        commits = [{ message: message }]
        pipeline = service.execute(project, user,
                                   ref: 'refs/tags/0_1',
                                   before: '00000000',
                                   after: '31das312',
                                   commits: commits
                                  )
        expect(pipeline).to be_persisted
        expect(pipeline.builds.any?).to be false
        expect(pipeline.status).to eq("skipped")
      end

      it "does not skips builds creation if there is no [ci skip] tag in commit message" do
        allow_any_instance_of(Ci::Pipeline).to receive(:git_commit_message) { "some message" }

        commits = [{ message: "some message" }]
        pipeline = service.execute(project, user,
                                   ref: 'refs/tags/0_1',
                                   before: '00000000',
                                   after: '31das312',
                                   commits: commits
                                  )

        expect(pipeline).to be_persisted
        expect(pipeline.builds.first.name).to eq("staging")
      end

      it "skips builds creation if there is [ci skip] tag in commit message and yaml is invalid" do
        stub_ci_pipeline_yaml_file('invalid: file: fiile')
        commits = [{ message: message }]
        pipeline = service.execute(project, user,
                                   ref: 'refs/tags/0_1',
                                   before: '00000000',
                                   after: '31das312',
                                   commits: commits
                                  )
        expect(pipeline).to be_persisted
        expect(pipeline.builds.any?).to be false
        expect(pipeline.status).to eq("skipped")
        expect(pipeline.yaml_errors).to be_nil
      end
    end

    it "skips build creation if there are already builds" do
      allow_any_instance_of(Ci::Pipeline).to receive(:ci_yaml_file) { gitlab_ci_yaml }

      commits = [{ message: "message" }]
      pipeline = service.execute(project, user,
                                 ref: 'refs/heads/master',
                                 before: '00000000',
                                 after: '31das312',
                                 commits: commits
                                )
      expect(pipeline).to be_persisted
      expect(pipeline.builds.count(:all)).to eq(2)

      pipeline = service.execute(project, user,
                                 ref: 'refs/heads/master',
                                 before: '00000000',
                                 after: '31das312',
                                 commits: commits
                                )
      expect(pipeline).to be_persisted
      expect(pipeline.builds.count(:all)).to eq(2)
    end

    it "creates commit with failed status if yaml is invalid" do
      stub_ci_pipeline_yaml_file('invalid: file')

      commits = [{ message: "some message" }]

      pipeline = service.execute(project, user,
                                 ref: 'refs/tags/0_1',
                                 before: '00000000',
                                 after: '31das312',
                                 commits: commits
                                )

      expect(pipeline).to be_persisted
      expect(pipeline.status).to eq("failed")
      expect(pipeline.builds.any?).to be false
    end

    context 'when there are no jobs for this pipeline' do
      before do
        config = YAML.dump({ test: { script: 'ls', only: ['feature'] } })
        stub_ci_commit_yaml_file(config)
      end

      it 'does not create a new pipeline' do
        result = service.execute(project, user,
                                 ref: 'refs/heads/master',
                                 before: '00000000',
                                 after: '31das312',
                                 commits: [{ message: 'some msg' }])
        expect(result).not_to be_persisted
        expect(Ci::Build.all).to be_empty
        expect(Ci::Commit.count).to eq(0)
      end
    end
  end
end<|MERGE_RESOLUTION|>--- conflicted
+++ resolved
@@ -39,7 +39,7 @@
       end
 
       it "creates commit if there is no appropriate job but deploy job has right ref setting" do
-        config = YAML.dump({ deploy: { deploy: "ls", only: ["0_1"] } })
+        config = YAML.dump({ deploy: { script: "ls", only: ["0_1"] } })
         stub_ci_pipeline_yaml_file(config)
 
         result = service.execute(project, user,
@@ -60,13 +60,8 @@
                                after: '31das312',
                                commits: [{ message: 'Message' }]
                               )
-<<<<<<< HEAD
       expect(result).not_to be_persisted
-      expect(Ci::Commit.count).to eq(0)
-=======
-      expect(result).to be_falsey
       expect(Ci::Pipeline.count).to eq(0)
->>>>>>> 066020fc
     end
 
     it 'fails commits if yaml is invalid' do
@@ -180,7 +175,7 @@
     context 'when there are no jobs for this pipeline' do
       before do
         config = YAML.dump({ test: { script: 'ls', only: ['feature'] } })
-        stub_ci_commit_yaml_file(config)
+        stub_ci_pipeline_yaml_file(config)
       end
 
       it 'does not create a new pipeline' do
@@ -191,7 +186,7 @@
                                  commits: [{ message: 'some msg' }])
         expect(result).not_to be_persisted
         expect(Ci::Build.all).to be_empty
-        expect(Ci::Commit.count).to eq(0)
+        expect(Ci::Pipeline.count).to eq(0)
       end
     end
   end
