--- conflicted
+++ resolved
@@ -11,11 +11,7 @@
     let(:params) do
       {
         state_event: 'close',
-<<<<<<< HEAD
-        issues_ids: @issues.map(&:id).join(",")
-=======
         issues_ids: issues.map(&:id).join(',')
->>>>>>> 10758a48
       }
     end
 
@@ -35,11 +31,7 @@
     let(:params) do
       {
         state_event: 'reopen',
-<<<<<<< HEAD
-        issues_ids: @issues.map(&:id).join(",")
-=======
         issues_ids: issues.map(&:id).join(',')
->>>>>>> 10758a48
       }
     end
 
@@ -59,18 +51,10 @@
       create(:issue, project: project) { |issue| issue.update_attributes(assignee: user) }
     end
 
-<<<<<<< HEAD
-    before do
-      @new_assignee = create :user
-      @params = {
-        issues_ids: issue.id.to_s,
-        assignee_id: @new_assignee.id
-=======
     let(:params) do
       {
         assignee_id: assignee_id,
         issues_ids: issue.id.to_s
->>>>>>> 10758a48
       }
     end
 
@@ -109,18 +93,10 @@
     let(:issue) { create(:issue, project: project) }
     let(:milestone) { create(:milestone, project: project) }
 
-<<<<<<< HEAD
-    before do
-      @milestone = create(:milestone, project: @project)
-      @params = {
-        issues_ids: issue.id.to_s,
-        milestone_id: @milestone.id
-=======
     let(:params) do
       {
         issues_ids: issue.id.to_s,
         milestone_id: milestone.id
->>>>>>> 10758a48
       }
     end
 
