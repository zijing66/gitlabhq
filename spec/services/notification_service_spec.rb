require 'spec_helper'

describe NotificationService do
  let(:notification) { NotificationService.new }
  describe 'Keys' do
    describe :new_key do
      let(:key) { create(:personal_key) }

      it { notification.new_key(key).should be_true }

      it 'should sent email to key owner' do
        Notify.should_receive(:new_ssh_key_email).with(key.id)
        notification.new_key(key)
      end
    end
  end

  describe 'Notes' do
    context 'issue note' do
      let(:issue) { create(:issue, assignee: create(:user)) }
      let(:note) { create(:note_on_issue, noteable: issue, project_id: issue.project_id, note: '@mention referenced') }

      before do
        build_team(note.project)
      end

      describe :new_note do
        it do
          should_email(@u_watcher.id)
          should_email(note.noteable.author_id)
          should_email(note.noteable.assignee_id)
          should_email(@u_mentioned.id)
          should_not_email(note.author_id)
          should_not_email(@u_participating.id)
          should_not_email(@u_disabled.id)
          notification.new_note(note)
        end

        def should_email(user_id)
          Notify.should_receive(:note_issue_email).with(user_id, note.id)
        end

        def should_not_email(user_id)
          Notify.should_not_receive(:note_issue_email).with(user_id, note.id)
        end
      end
    end

    context 'commit note' do
      let(:note) { create(:note_on_commit) }

      before do
        build_team(note.project)
      end

      describe :new_note do
        it do
          should_email(@u_watcher.id, note)
          should_not_email(@u_mentioned.id, note)
          should_not_email(note.author_id, note)
          should_not_email(@u_participating.id, note)
          should_not_email(@u_disabled.id, note)
          notification.new_note(note)
        end

        it do
          new_note = create(:note_on_commit,
                 author: @u_participating,
                 project_id: note.project_id,
                 commit_id: note.commit_id,
                 note: '@mention referenced')

          should_email(@u_watcher.id, new_note)
          should_email(@u_mentioned.id, new_note)
          should_not_email(new_note.author_id, new_note)
          should_not_email(@u_participating.id, new_note)
          should_not_email(@u_disabled.id, new_note)
          notification.new_note(new_note)
        end

        def should_email(user_id, n)
          Notify.should_receive(:note_commit_email).with(user_id, n.id)
        end

        def should_not_email(user_id, n)
          Notify.should_not_receive(:note_commit_email).with(user_id, n.id)
        end
      end
    end
  end

  describe 'Issues' do
    let(:issue) { create :issue, assignee: create(:user) }

    before do
      build_team(issue.project)
    end

    describe :new_issue do
      it do
        should_email(issue.assignee_id)
        should_email(@u_watcher.id)
        should_not_email(@u_participating.id)
        should_not_email(@u_disabled.id)
        notification.new_issue(issue, @u_disabled)
      end

      def should_email(user_id)
        Notify.should_receive(:new_issue_email).with(user_id, issue.id)
      end

      def should_not_email(user_id)
        Notify.should_not_receive(:new_issue_email).with(user_id, issue.id)
      end
    end

    describe :reassigned_issue do
      it 'should email new assignee' do
        should_email(issue.assignee_id)
        should_email(@u_watcher.id)
        should_not_email(@u_participating.id)
        should_not_email(@u_disabled.id)

        notification.reassigned_issue(issue, @u_disabled)
      end

      def should_email(user_id)
        Notify.should_receive(:reassigned_issue_email).with(user_id, issue.id, issue.assignee_id)
      end

      def should_not_email(user_id)
        Notify.should_not_receive(:reassigned_issue_email).with(user_id, issue.id, issue.assignee_id)
      end
    end

    describe :close_issue do
      it 'should sent email to issue assignee and issue author' do
        should_email(issue.assignee_id)
        should_email(issue.author_id)
        should_email(@u_watcher.id)
        should_not_email(@u_participating.id)
        should_not_email(@u_disabled.id)

        notification.close_issue(issue, @u_disabled)
      end

      def should_email(user_id)
        Notify.should_receive(:closed_issue_email).with(user_id, issue.id, @u_disabled.id)
      end

      def should_not_email(user_id)
        Notify.should_not_receive(:closed_issue_email).with(user_id, issue.id, @u_disabled.id)
      end
    end
  end

  describe 'Merge Requests' do
    let(:merge_request) { create :merge_request, assignee: create(:user) }

    before do
      build_team(merge_request.source_project)
      build_team(merge_request.target_project)
    end

    describe :new_merge_request do
      it do
        should_email(merge_request.assignee_id)
        should_email(@u_watcher.id)
        should_not_email(@u_participating.id)
        should_not_email(@u_disabled.id)
        notification.new_merge_request(merge_request, @u_disabled)
      end

      def should_email(user_id)
        Notify.should_receive(:new_merge_request_email).with(user_id, merge_request.id)
      end

      def should_not_email(user_id)
        Notify.should_not_receive(:new_merge_request_email).with(user_id, merge_request.id)
      end
    end

    describe :reassigned_merge_request do
      it do
        should_email(merge_request.assignee_id)
        should_email(@u_watcher.id)
        should_not_email(@u_participating.id)
        should_not_email(@u_disabled.id)
        notification.reassigned_merge_request(merge_request, merge_request.author)
      end

      def should_email(user_id)
        Notify.should_receive(:reassigned_merge_request_email).with(user_id, merge_request.id, merge_request.assignee_id)
      end

      def should_not_email(user_id)
        Notify.should_not_receive(:reassigned_merge_request_email).with(user_id, merge_request.id, merge_request.assignee_id)
      end
    end

    describe :closed_merge_request do
      it do
        should_email(merge_request.assignee_id)
        should_email(@u_watcher.id)
        should_not_email(@u_participating.id)
        should_not_email(@u_disabled.id)
        notification.close_mr(merge_request, @u_disabled)
      end

      def should_email(user_id)
        Notify.should_receive(:closed_merge_request_email).with(user_id, merge_request.id, @u_disabled.id)
      end

      def should_not_email(user_id)
        Notify.should_not_receive(:closed_merge_request_email).with(user_id, merge_request.id, @u_disabled.id)
      end
    end

    describe :merged_merge_request do
      it do
        should_email(merge_request.assignee_id)
        should_email(@u_watcher.id)
        should_not_email(@u_participating.id)
        should_not_email(@u_disabled.id)
        notification.merge_mr(merge_request)
      end

      def should_email(user_id)
        Notify.should_receive(:merged_merge_request_email).with(user_id, merge_request.id)
      end

      def should_not_email(user_id)
        Notify.should_not_receive(:merged_merge_request_email).with(user_id, merge_request.id)
      end
    end
  end

  let(:u_watcher) { create(:user, notification_level: Notification::N_WATCH) }
  let(:u_participating) { create(:user, notification_level: Notification::N_PARTICIPATING) }
  let(:u_disabled) { create(:user, notification_level: Notification::N_DISABLED) }
  let(:u_mentioned) { create(:user, username: 'mention', notification_level: Notification::N_WATCH) }

  def build_team(project)
<<<<<<< HEAD
    @u_watcher = u_watcher
    @u_participating = u_participating
    @u_disabled = u_disabled
    @u_mentioned = u_mentioned
=======
    @u_watcher = create(:user, notification_level: Notification::N_WATCH)
    @u_participating = create(:user, notification_level: Notification::N_PARTICIPATING)
    @u_disabled = create(:user, notification_level: Notification::N_DISABLED)
    @u_mentioned = create(:user, username: 'mention', notification_level: Notification::N_PARTICIPATING)
>>>>>>> 1a83fea7

    project.team << [@u_watcher, :master]
    project.team << [@u_participating, :master]
    project.team << [@u_disabled, :master]
    project.team << [@u_mentioned, :master]
  end
end<|MERGE_RESOLUTION|>--- conflicted
+++ resolved
@@ -241,17 +241,10 @@
   let(:u_mentioned) { create(:user, username: 'mention', notification_level: Notification::N_WATCH) }
 
   def build_team(project)
-<<<<<<< HEAD
     @u_watcher = u_watcher
     @u_participating = u_participating
     @u_disabled = u_disabled
     @u_mentioned = u_mentioned
-=======
-    @u_watcher = create(:user, notification_level: Notification::N_WATCH)
-    @u_participating = create(:user, notification_level: Notification::N_PARTICIPATING)
-    @u_disabled = create(:user, notification_level: Notification::N_DISABLED)
-    @u_mentioned = create(:user, username: 'mention', notification_level: Notification::N_PARTICIPATING)
->>>>>>> 1a83fea7
 
     project.team << [@u_watcher, :master]
     project.team << [@u_participating, :master]
