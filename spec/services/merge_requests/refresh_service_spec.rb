--- conflicted
+++ resolved
@@ -130,12 +130,8 @@
 
       it { expect(@merge_request.notes).to be_empty }
       it { expect(@merge_request).to be_open }
-<<<<<<< HEAD
       it { expect(@merge_request.approvals).not_to be_empty }
-      it { expect(@fork_merge_request.notes.last.note).to include('Added 4 commits') }
-=======
       it { expect(@fork_merge_request.notes.last.note).to include('Added 28 commits') }
->>>>>>> 9b04e69a
       it { expect(@fork_merge_request).to be_open }
       it { expect(@build_failed_todo).to be_pending }
       it { expect(@fork_build_failed_todo).to be_pending }
