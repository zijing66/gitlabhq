require './spec/simplecov_env'
SimpleCovEnv.start!

ENV["RAILS_ENV"] ||= 'test'
ENV["IN_MEMORY_APPLICATION_SETTINGS"] = 'true'
# ENV['prometheus_multiproc_dir'] = 'tmp/prometheus_multiproc_dir_test'

require File.expand_path("../../config/environment", __FILE__)
require 'rspec/rails'
require 'shoulda/matchers'
require 'rspec/retry'

rspec_profiling_is_configured =
  ENV['RSPEC_PROFILING_POSTGRES_URL'].present? ||
  ENV['RSPEC_PROFILING']
branch_can_be_profiled =
  ENV['GITLAB_DATABASE'] == 'postgresql' &&
  (ENV['CI_COMMIT_REF_NAME'] == 'master' ||
    ENV['CI_COMMIT_REF_NAME'] =~ /rspec-profile/)

if rspec_profiling_is_configured && (!ENV.key?('CI') || branch_can_be_profiled)
  require 'rspec_profiling/rspec'
end

if ENV['CI'] && !ENV['NO_KNAPSACK']
  require 'knapsack'
  Knapsack::Adapters::RSpecAdapter.bind
end

# require rainbow gem String monkeypatch, so we can test SystemChecks
require 'rainbow/ext/string'

# Requires supporting ruby files with custom matchers and macros, etc,
# in spec/support/ and its subdirectories.
Dir[Rails.root.join("spec/support/**/*.rb")].each { |f| require f }

RSpec.configure do |config|
  config.use_transactional_fixtures = false
  config.use_instantiated_fixtures  = false
  config.mock_with :rspec

  config.verbose_retry = true
  config.display_try_failure_messages = true

  config.include Devise::Test::ControllerHelpers, type: :controller
  config.include Devise::Test::ControllerHelpers, type: :view
  config.include Devise::Test::IntegrationHelpers, type: :feature
  config.include Warden::Test::Helpers, type: :request
  config.include LoginHelpers, type: :feature
  config.include SearchHelpers, type: :feature
  config.include WaitForRequests, :js
  config.include StubConfiguration
  config.include EmailHelpers, type: :mailer
  config.include TestEnv
  config.include ActiveJob::TestHelper
  config.include ActiveSupport::Testing::TimeHelpers
  config.include StubGitlabCalls
  config.include StubGitlabData
  config.include ApiHelpers, :api
<<<<<<< HEAD
=======
  config.include Rails.application.routes.url_helpers, type: :routing
>>>>>>> 134ba0b5
  config.include MigrationsHelpers, :migration

  config.infer_spec_type_from_file_location!

  config.define_derived_metadata(file_path: %r{/spec/requests/(ci/)?api/}) do |metadata|
    metadata[:api] = true
  end

  config.raise_errors_for_deprecations!

  config.before(:suite) do
    TestEnv.init
  end

  config.after(:suite) do
    TestEnv.cleanup
  end

  config.before(:example, :request_store) do
    RequestStore.begin!
  end

  config.after(:example, :request_store) do
    RequestStore.end!
    RequestStore.clear!
  end

  if ENV['CI']
    config.around(:each) do |ex|
      ex.run_with_retry retry: 2
    end
  end

  config.around(:each, :caching) do |example|
    caching_store = Rails.cache
    Rails.cache = ActiveSupport::Cache::MemoryStore.new if example.metadata[:caching]
    example.run
    Rails.cache = caching_store
  end

  config.around(:each, :redis) do |example|
    Gitlab::Redis.with(&:flushall)
    Sidekiq.redis(&:flushall)

    example.run

    Gitlab::Redis.with(&:flushall)
    Sidekiq.redis(&:flushall)
  end

  config.before(:example, :migration) do
    ActiveRecord::Migrator
      .migrate(migrations_paths, previous_migration.version)
  end

  config.after(:example, :migration) do
    ActiveRecord::Migrator.migrate(migrations_paths)
  end

  config.around(:each, :nested_groups) do |example|
    example.run if Group.supports_nested_groups?
  end

  config.around(:each, :postgresql) do |example|
    example.run if Gitlab::Database.postgresql?
  end
end

FactoryGirl::SyntaxRunner.class_eval do
  include RSpec::Mocks::ExampleMethods
end

ActiveRecord::Migration.maintain_test_schema!<|MERGE_RESOLUTION|>--- conflicted
+++ resolved
@@ -57,10 +57,7 @@
   config.include StubGitlabCalls
   config.include StubGitlabData
   config.include ApiHelpers, :api
-<<<<<<< HEAD
-=======
   config.include Rails.application.routes.url_helpers, type: :routing
->>>>>>> 134ba0b5
   config.include MigrationsHelpers, :migration
 
   config.infer_spec_type_from_file_location!
