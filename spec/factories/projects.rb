FactoryGirl.define do
  # Project without repository
  #
  # Project does not have bare repository.
  # Use this factory if you don't need repository in tests
  factory :empty_project, class: 'Project' do
    sequence(:name) { |n| "project#{n}" }
    path { name.downcase.gsub(/\s/, '_') }
    namespace
    creator

    trait :public do
      visibility_level Gitlab::VisibilityLevel::PUBLIC
    end

    trait :internal do
      visibility_level Gitlab::VisibilityLevel::INTERNAL
    end

    trait :private do
      visibility_level Gitlab::VisibilityLevel::PRIVATE
    end

    trait :import_started do
      import_url FFaker::Internet.uri('http')
      import_status :started
    end

    trait :import_finished do
      import_started
      import_status :finished
    end

    trait :mirror do
      import_started

      mirror true
      mirror_user_id { creator_id }
    end

    trait :empty_repo do
      after(:create) do |project|
        project.create_repository
      end
    end

<<<<<<< HEAD
    trait :read_only_repository do
      repository_read_only true
=======
    trait :broken_repo do
      after(:create) do |project|
        project.create_repository

        FileUtils.rm_r(File.join(project.repository_storage_path, "#{project.path_with_namespace}.git", 'refs'))
      end
>>>>>>> dde96231
    end

    # Nest Project Feature attributes
    transient do
      wiki_access_level ProjectFeature::ENABLED
      builds_access_level ProjectFeature::ENABLED
      snippets_access_level ProjectFeature::ENABLED
      issues_access_level ProjectFeature::ENABLED
      merge_requests_access_level ProjectFeature::ENABLED
    end

    after(:create) do |project, evaluator|
      project.project_feature.
        update_attributes(
          wiki_access_level: evaluator.wiki_access_level,
          builds_access_level: evaluator.builds_access_level,
          snippets_access_level: evaluator.snippets_access_level,
          issues_access_level: evaluator.issues_access_level,
          merge_requests_access_level: evaluator.merge_requests_access_level,
        )
    end
  end

  # Project with empty repository
  #
  # This is a case when you just created a project
  # but not pushed any code there yet
  factory :project_empty_repo, parent: :empty_project do
    empty_repo
  end

  # Project with broken repository
  #
  # Project with an invalid repository state
  factory :project_broken_repo, parent: :empty_project do
    broken_repo
  end

  # Project with test repository
  #
  # Test repository source can be found at
  # https://gitlab.com/gitlab-org/gitlab-test
  factory :project, parent: :empty_project do
    path { 'gitlabhq' }

    after :create do |project|
      TestEnv.copy_repo(project)
    end
  end

  factory :forked_project_with_submodules, parent: :empty_project do
    path { 'forked-gitlabhq' }

    after :create do |project|
      TestEnv.copy_forked_repo_with_submodules(project)
    end
  end

  factory :redmine_project, parent: :project do
    after :create do |project|
      project.create_redmine_service(
        active: true,
        properties: {
          'project_url' => 'http://redmine/projects/project_name_in_redmine',
          'issues_url' => "http://redmine/#{project.id}/project_name_in_redmine/:id",
          'new_issue_url' => 'http://redmine/projects/project_name_in_redmine/issues/new'
        }
      )
    end
  end

  factory :jira_project, parent: :project do
    after :create do |project|
      project.create_jira_service(
        active: true,
        properties: {
          'title'         => 'JIRA tracker',
          'project_url'   => 'http://jira.example/issues/?jql=project=A',
          'issues_url'    => 'http://jira.example/browse/:id',
          'new_issue_url' => 'http://jira.example/secure/CreateIssue.jspa'
        }
      )
    end
  end

  factory :project_with_board, parent: :empty_project do
    after(:create) do |project|
      project.create_board
      project.board.lists.create(list_type: :backlog)
      project.board.lists.create(list_type: :done)
    end
  end
end<|MERGE_RESOLUTION|>--- conflicted
+++ resolved
@@ -44,17 +44,16 @@
       end
     end
 
-<<<<<<< HEAD
     trait :read_only_repository do
       repository_read_only true
-=======
+    end
+
     trait :broken_repo do
       after(:create) do |project|
         project.create_repository
 
         FileUtils.rm_r(File.join(project.repository_storage_path, "#{project.path_with_namespace}.git", 'refs'))
       end
->>>>>>> dde96231
     end
 
     # Nest Project Feature attributes
