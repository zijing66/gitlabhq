--- conflicted
+++ resolved
@@ -33,11 +33,7 @@
     context 'escaped slash character in ref' do
       let(:ref) { 'improve%2Fawesome' }
 
-<<<<<<< HEAD
-      it "id has no escape sequences" do
-=======
       it 'has no escape sequences in @ref or @logs_path' do
->>>>>>> 5a33bc98
         assign_ref_vars
 
         expect(@ref).to eq('improve/awesome')
