--- conflicted
+++ resolved
@@ -32,8 +32,6 @@
 
     context 'ref contains %20' do
       let(:ref) { 'foo%20bar' }
-<<<<<<< HEAD
-=======
 
       it 'is not converted to a space in @id' do
         @project.repository.add_branch(@project.owner, 'foo%20bar', 'master')
@@ -46,7 +44,6 @@
 
     context 'path contains space' do
       let(:params) { { path: 'with space', ref: '38008cb17ce1466d8fec2dfa6f6ab8dcfe5cf49e' } }
->>>>>>> b2bf01f4
 
       it 'is not converted to %20 in @path' do
         assign_ref_vars
