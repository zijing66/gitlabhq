--- conflicted
+++ resolved
@@ -92,8 +92,6 @@
       expect(diff_file.diffable?).to be_falsey
     end
   end
-<<<<<<< HEAD
-=======
 
   describe '#content_changed?' do
     context 'when created' do
@@ -395,5 +393,4 @@
       end
     end
   end
->>>>>>> 134ba0b5
 end