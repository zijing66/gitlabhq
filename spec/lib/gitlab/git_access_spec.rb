--- conflicted
+++ resolved
@@ -225,11 +225,7 @@
                                            stub_git_hooks
                                            project.repository.add_branch(user, unprotected_branch, 'feature')
                                            target_branch = project.repository.lookup('feature')
-<<<<<<< HEAD
-                                           source_branch = project.repository.commit_file(user, FFaker::InternetSE.login_user_name, FFaker::HipsterIpsum.paragraph, FFaker::HipsterIpsum.sentence, unprotected_branch, false)
-=======
                                            source_branch = project.repository.commit_file(user, FFaker::InternetSE.login_user_name, FFaker::HipsterIpsum.paragraph, message: FFaker::HipsterIpsum.sentence, branch_name: unprotected_branch, update: false)
->>>>>>> d3c1f030
                                            rugged = project.repository.rugged
                                            author = { email: "email@example.com", time: Time.now, name: "Example Git User" }
 
