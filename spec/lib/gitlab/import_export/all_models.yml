--- conflicted
+++ resolved
@@ -89,17 +89,14 @@
 - statuses
 - builds
 - trigger_requests
-<<<<<<< HEAD
 - auto_canceled_by
 - auto_canceled_pipelines
 - auto_canceled_jobs
-=======
 - pending_builds
 - retryable_builds
 - cancelable_statuses
 - manual_actions
 - artifacts
->>>>>>> 6ea35f98
 statuses:
 - project
 - pipeline
