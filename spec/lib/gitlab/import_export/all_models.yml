---
issues:
- subscriptions
- award_emoji
- author
- assignee
- updated_by
- milestone
- notes
- label_links
- labels
- todos
- user_agent_detail
- moved_to
- events
- merge_requests_closing_issues
- metrics
- timelogs
events:
- author
- project
- target
notes:
- award_emoji
- project
- noteable
- author
- updated_by
- resolved_by
- todos
- events
- system_note_metadata
label_links:
- target
- label
label:
- subscriptions
- project
- lists
- label_links
- issues
- merge_requests
- priorities
milestone:
- project
- issues
- labels
- merge_requests
- participants
- events
- boards
snippets:
- author
- project
- notes
- award_emoji
- user_agent_detail
releases:
- project
project_members:
- created_by
- user
- source
- project
merge_requests:
- subscriptions
- award_emoji
- author
- assignee
- updated_by
- milestone
- notes
- label_links
- labels
- todos
- target_project
- source_project
- merge_user
- merge_request_diffs
- merge_request_diff
- events
- merge_requests_closing_issues
- metrics
- approvals
- approvers
- approver_groups
- timelogs
merge_request_diff:
- merge_request
pipelines:
- project
- user
- statuses
- builds
- trigger_requests
statuses:
- project
- pipeline
- user
variables:
- project
triggers:
- project
- trigger_requests
- owner
deploy_keys:
- user
- deploy_keys_projects
- projects
services:
- project
- service_hook
hooks:
- project
protected_branches:
- project
- merge_access_levels
- push_access_levels
protected_tags:
- project
- create_access_levels
merge_access_levels:
- user
- protected_branch
- group
push_access_levels:
- user
- protected_branch
- group
<<<<<<< HEAD
create_access_levels:
- protected_tag
=======
container_repositories:
- project
- name
>>>>>>> 6969cd97
project:
- taggings
- base_tags
- tag_taggings
- tags
- chat_services
- creator
- group
- namespace
- boards
- last_event
- services
- campfire_service
- drone_ci_service
- emails_on_push_service
- pipelines_email_service
- mattermost_slash_commands_service
- slack_slash_commands_service
- irker_service
- pivotaltracker_service
- prometheus_service
- hipchat_service
- flowdock_service
- assembla_service
- asana_service
- gemnasium_service
- slack_service
- mattermost_service
- buildkite_service
- bamboo_service
- teamcity_service
- pushover_service
- jira_service
- redmine_service
- custom_issue_tracker_service
- bugzilla_service
- gitlab_issue_tracker_service
- external_wiki_service
- kubernetes_service
- mock_ci_service
- mock_deployment_service
- mock_monitoring_service
- forked_project_link
- forked_from_project
- forked_project_links
- forks
- merge_requests
- fork_merge_requests
- issues
- labels
- events
- milestones
- notes
- snippets
- hooks
- protected_branches
- protected_tags
- project_members
- users
- requesters
- deploy_keys_projects
- deploy_keys
- users_star_projects
- starrers
- releases
- lfs_objects_projects
- lfs_objects
- project_group_links
- invited_groups
- todos
- notification_settings
- import_data
- commit_statuses
- pipelines
- builds
- runner_projects
- runners
- variables
- triggers
- environments
- deployments
- project_feature
- pages_domains
- authorized_users
- project_authorizations
- mirror_user
- push_rule
- jenkins_service
- jenkins_deprecated_service
- index_status
- approvers
- pages_domains
- audit_events
- remote_mirrors
- path_locks
- approver_groups
- route
- statistics
- container_repositories
- uploads
award_emoji:
- awardable
- user
priorities:
- label
timelogs:
- issue
- merge_request
- user<|MERGE_RESOLUTION|>--- conflicted
+++ resolved
@@ -127,14 +127,11 @@
 - user
 - protected_branch
 - group
-<<<<<<< HEAD
 create_access_levels:
 - protected_tag
-=======
 container_repositories:
 - project
 - name
->>>>>>> 6969cd97
 project:
 - taggings
 - base_tags
