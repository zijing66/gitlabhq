--- conflicted
+++ resolved
@@ -1,15 +1,10 @@
 require 'spec_helper'
 
-<<<<<<< HEAD
-describe Gitlab::GitalyClient, lib: true do
-  describe '.stub' do
-=======
 # We stub Gitaly in `spec/support/gitaly.rb` for other tests. We don't want
 # those stubs while testing the GitalyClient itself.
 describe Gitlab::GitalyClient, lib: true, skip_gitaly_mock: true do
   describe '.stub' do
     # Notice that this is referring to gRPC "stubs", not rspec stubs
->>>>>>> abc61f26
     before { described_class.clear_stubs! }
 
     context 'when passed a UNIX socket address' do
@@ -35,10 +30,6 @@
         })
 
         expect(Gitaly::Commit::Stub).to receive(:new).with(address, any_args)
-<<<<<<< HEAD
-
-        described_class.stub(:commit, 'default')
-=======
 
         described_class.stub(:commit, 'default')
       end
@@ -118,7 +109,6 @@
         it 'returns false' do
           expect(described_class.feature_enabled?(feature_name, status: feature_status)).to be(false)
         end
->>>>>>> abc61f26
       end
     end
   end
