# coding: utf-8
require 'spec_helper'

describe Gitlab::Regex, lib: true do
<<<<<<< HEAD
  # Pass in a full path to remove the format segment:
  # `/ci/lint(.:format)` -> `/ci/lint`
  def without_format(path)
    path.split('(', 2)[0]
  end

  # Pass in a full path and get the last segment before a wildcard
  # That's not a parameter
  # `/*namespace_id/:project_id/builds/artifacts/*ref_name_and_path`
  #    -> 'builds/artifacts'
  def path_before_wildcard(path)
    path = path.gsub(STARTING_WITH_NAMESPACE, "")
    path_segments = path.split('/').reject(&:empty?)
    wildcard_index = path_segments.index { |segment| parameter?(segment) }

    segments_before_wildcard = path_segments[0..wildcard_index - 1]

    segments_before_wildcard.join('/')
  end

  def parameter?(segment)
    segment =~ /[*:]/
  end

  # If the path is reserved. Then no conflicting paths can# be created for any
  # route using this reserved word.
  #
  # Both `builds/artifacts` & `build` are covered by reserving the word
  # `build`
  def wildcards_include?(path)
    described_class::PROJECT_WILDCARD_ROUTES.include?(path) ||
      described_class::PROJECT_WILDCARD_ROUTES.include?(path.split('/').first)
  end

  def failure_message(missing_words, constant_name, migration_helper)
    missing_words = Array(missing_words)
    <<-MSG
      Found new routes that could cause conflicts with existing namespaced routes
      for groups or projects.

      Add <#{missing_words.join(', ')}> to `Gitlab::Regex::#{constant_name}
      to make sure no projects or namespaces can be created with those paths.

      To rename any existing records with those paths you can use the
      `Gitlab::Database::RenameReservedpathsMigration::<VERSION>.#{migration_helper}`
      migration helper.

      Make sure to make a note of the renamed records in the release blog post.

    MSG
  end

  let(:all_routes) do
    route_set = Rails.application.routes
    routes_collection = route_set.routes
    routes_array = routes_collection.routes
    routes_array.map { |route| route.path.spec.to_s }
  end

  let(:routes_without_format) { all_routes.map { |path| without_format(path) } }

  # Routes not starting with `/:` or `/*`
  # all routes not starting with a param
  let(:routes_not_starting_in_wildcard) { routes_without_format.select { |p| p !~ %r{^/[:*]} } }

  let(:top_level_words) do
    routes_not_starting_in_wildcard.map do |route|
      route.split('/')[1]
    end.compact.uniq
  end

  # All routes that start with a namespaced path, that have 1 or more
  # path-segments before having another wildcard parameter.
  # - Starting with paths:
  #   - `/*namespace_id/:project_id/`
  #   - `/*namespace_id/:id/`
  # - Followed by one or more path-parts not starting with `:` or `*`
  # - Followed by a path-part that includes a wildcard parameter `*`
  # At the time of writing these routes match: http://rubular.com/r/Rv2pDE5Dvw
  STARTING_WITH_NAMESPACE = %r{^/\*namespace_id/:(project_)?id}
  NON_PARAM_PARTS = %r{[^:*][a-z\-_/]*}
  ANY_OTHER_PATH_PART = %r{[a-z\-_/:]*}
  WILDCARD_SEGMENT = %r{\*}
  let(:namespaced_wildcard_routes) do
    routes_without_format.select do |p|
      p =~ %r{#{STARTING_WITH_NAMESPACE}/#{NON_PARAM_PARTS}/#{ANY_OTHER_PATH_PART}#{WILDCARD_SEGMENT}}
    end
  end

  # This will return all paths that are used in a namespaced route
  # before another wildcard path:
  #
  # /*namespace_id/:project_id/builds/artifacts/*ref_name_and_path
  # /*namespace_id/:project_id/info/lfs/objects/*oid
  # /*namespace_id/:project_id/commits/*id
  # /*namespace_id/:project_id/builds/:build_id/artifacts/file/*path
  # -> ['builds/artifacts', 'info/lfs/objects', 'commits', 'artifacts/file']
  let(:all_wildcard_paths) do
    namespaced_wildcard_routes.map do |route|
      path_before_wildcard(route)
    end.uniq
  end

  STARTING_WITH_GROUP = %r{^/groups/\*(group_)?id/}
  let(:group_routes) do
    routes_without_format.select do |path|
      path =~ STARTING_WITH_GROUP
    end
  end

  let(:paths_after_group_id) do
    group_routes.map do |route|
      route.gsub(STARTING_WITH_GROUP, '').split('/').first
    end.uniq
  end

  describe 'TOP_LEVEL_ROUTES' do
    it 'includes all the top level namespaces' do
      failure_block = lambda do
        missing_words = top_level_words - described_class::TOP_LEVEL_ROUTES
        failure_message(missing_words, 'TOP_LEVEL_ROUTES', 'rename_root_paths')
      end

      expect(described_class::TOP_LEVEL_ROUTES)
        .to include(*top_level_words), failure_block
    end
  end

  describe 'GROUP_ROUTES' do
    it "don't contain a second wildcard" do
      failure_block = lambda do
        missing_words = paths_after_group_id - described_class::GROUP_ROUTES
        failure_message(missing_words, 'GROUP_ROUTES', 'rename_child_paths')
      end

      expect(described_class::GROUP_ROUTES)
        .to include(*paths_after_group_id), failure_block
    end
  end

  describe 'PROJECT_WILDCARD_ROUTES' do
    it 'includes all paths that can be used after a namespace/project path' do
      aggregate_failures do
        all_wildcard_paths.each do |path|
          expect(wildcards_include?(path))
            .to be(true), failure_message(path, 'PROJECT_WILDCARD_ROUTES', 'rename_wildcard_paths')
        end
      end
    end
  end

  describe '.root_namespace_path_regex' do
    subject { described_class.root_namespace_path_regex }

    it 'rejects top level routes' do
      expect(subject).not_to match('admin/')
      expect(subject).not_to match('api/')
      expect(subject).not_to match('.well-known/')
    end

    it 'accepts project wildcard routes' do
      expect(subject).to match('blob/')
      expect(subject).to match('edit/')
      expect(subject).to match('wikis/')
    end

    it 'accepts group routes' do
      expect(subject).to match('activity/')
      expect(subject).to match('group_members/')
      expect(subject).to match('subgroups/')
    end

    it 'is not case sensitive' do
      expect(subject).not_to match('Users/')
    end

    it 'does not allow extra slashes' do
      expect(subject).not_to match('/blob/')
      expect(subject).not_to match('blob//')
    end
  end

  describe '.full_namespace_path_regex' do
    subject { described_class.full_namespace_path_regex }

    context 'at the top level' do
      context 'when the final level' do
        it 'rejects top level routes' do
          expect(subject).not_to match('admin/')
          expect(subject).not_to match('api/')
          expect(subject).not_to match('.well-known/')
        end

        it 'accepts project wildcard routes' do
          expect(subject).to match('blob/')
          expect(subject).to match('edit/')
          expect(subject).to match('wikis/')
        end

        it 'accepts group routes' do
          expect(subject).to match('activity/')
          expect(subject).to match('group_members/')
          expect(subject).to match('subgroups/')
        end
      end

      context 'when more levels follow' do
        it 'rejects top level routes' do
          expect(subject).not_to match('admin/more/')
          expect(subject).not_to match('api/more/')
          expect(subject).not_to match('.well-known/more/')
        end

        it 'accepts project wildcard routes' do
          expect(subject).to match('blob/more/')
          expect(subject).to match('edit/more/')
          expect(subject).to match('wikis/more/')
          expect(subject).to match('environments/folders/')
          expect(subject).to match('info/lfs/objects/')
        end

        it 'accepts group routes' do
          expect(subject).to match('activity/more/')
          expect(subject).to match('group_members/more/')
          expect(subject).to match('subgroups/more/')
        end
      end
    end

    context 'at the second level' do
      context 'when the final level' do
        it 'accepts top level routes' do
          expect(subject).to match('root/admin/')
          expect(subject).to match('root/api/')
          expect(subject).to match('root/.well-known/')
        end

        it 'rejects project wildcard routes' do
          expect(subject).not_to match('root/blob/')
          expect(subject).not_to match('root/edit/')
          expect(subject).not_to match('root/wikis/')
          expect(subject).not_to match('root/environments/folders/')
          expect(subject).not_to match('root/info/lfs/objects/')
        end

        it 'rejects group routes' do
          expect(subject).not_to match('root/activity/')
          expect(subject).not_to match('root/group_members/')
          expect(subject).not_to match('root/subgroups/')
        end
      end

      context 'when more levels follow' do
        it 'accepts top level routes' do
          expect(subject).to match('root/admin/more/')
          expect(subject).to match('root/api/more/')
          expect(subject).to match('root/.well-known/more/')
        end

        it 'rejects project wildcard routes' do
          expect(subject).not_to match('root/blob/more/')
          expect(subject).not_to match('root/edit/more/')
          expect(subject).not_to match('root/wikis/more/')
          expect(subject).not_to match('root/environments/folders/more/')
          expect(subject).not_to match('root/info/lfs/objects/more/')
        end

        it 'rejects group routes' do
          expect(subject).not_to match('root/activity/more/')
          expect(subject).not_to match('root/group_members/more/')
          expect(subject).not_to match('root/subgroups/more/')
        end
      end
    end

    it 'is not case sensitive' do
      expect(subject).not_to match('root/Blob/')
    end

    it 'does not allow extra slashes' do
      expect(subject).not_to match('/root/admin/')
      expect(subject).not_to match('root/admin//')
    end
  end

  describe '.project_path_regex' do
    subject { described_class.project_path_regex }

    it 'accepts top level routes' do
      expect(subject).to match('admin/')
      expect(subject).to match('api/')
      expect(subject).to match('.well-known/')
    end

    it 'rejects project wildcard routes' do
      expect(subject).not_to match('blob/')
      expect(subject).not_to match('edit/')
      expect(subject).not_to match('wikis/')
      expect(subject).not_to match('environments/folders/')
      expect(subject).not_to match('info/lfs/objects/')
    end

    it 'accepts group routes' do
      expect(subject).to match('activity/')
      expect(subject).to match('group_members/')
      expect(subject).to match('subgroups/')
    end

    it 'is not case sensitive' do
      expect(subject).not_to match('Blob/')
    end

    it 'does not allow extra slashes' do
      expect(subject).not_to match('/admin/')
      expect(subject).not_to match('admin//')
    end
  end

  describe '.full_project_path_regex' do
    subject { described_class.full_project_path_regex }

    it 'accepts top level routes' do
      expect(subject).to match('root/admin/')
      expect(subject).to match('root/api/')
      expect(subject).to match('root/.well-known/')
    end

    it 'rejects project wildcard routes' do
      expect(subject).not_to match('root/blob/')
      expect(subject).not_to match('root/edit/')
      expect(subject).not_to match('root/wikis/')
      expect(subject).not_to match('root/environments/folders/')
      expect(subject).not_to match('root/info/lfs/objects/')
    end

    it 'accepts group routes' do
      expect(subject).to match('root/activity/')
      expect(subject).to match('root/group_members/')
      expect(subject).to match('root/subgroups/')
    end

    it 'is not case sensitive' do
      expect(subject).not_to match('root/Blob/')
    end

    it 'does not allow extra slashes' do
      expect(subject).not_to match('/root/admin/')
      expect(subject).not_to match('root/admin//')
    end
  end

  describe '.namespace_regex' do
    subject { described_class.namespace_regex }

    it { is_expected.to match('gitlab-ce') }
    it { is_expected.to match('gitlab_git') }
    it { is_expected.to match('_underscore.js') }
    it { is_expected.to match('100px.com') }
    it { is_expected.to match('gitlab.org') }
    it { is_expected.not_to match('?gitlab') }
    it { is_expected.not_to match('git lab') }
    it { is_expected.not_to match('gitlab.git') }
    it { is_expected.not_to match('gitlab.org.') }
    it { is_expected.not_to match('gitlab.org/') }
    it { is_expected.not_to match('/gitlab.org') }
    it { is_expected.not_to match('gitlab git') }
  end

  describe '.project_path_format_regex' do
    subject { described_class.project_path_format_regex }

    it { is_expected.to match('gitlab-ce') }
    it { is_expected.to match('gitlab_git') }
    it { is_expected.to match('_underscore.js') }
    it { is_expected.to match('100px.com') }
    it { is_expected.not_to match('?gitlab') }
    it { is_expected.not_to match('git lab') }
    it { is_expected.not_to match('gitlab.git') }
  end

=======
>>>>>>> abc61f26
  describe '.project_name_regex' do
    subject { described_class.project_name_regex }

    it { is_expected.to match('gitlab-ce') }
    it { is_expected.to match('GitLab CE') }
    it { is_expected.to match('100 lines') }
    it { is_expected.to match('gitlab.git') }
    it { is_expected.to match('Český název') }
    it { is_expected.to match('Dash – is this') }
    it { is_expected.not_to match('?gitlab') }
  end

  describe '.file_name_regex' do
    subject { described_class.file_name_regex }

    it { is_expected.to match('foo@bar') }
  end

  describe '.environment_slug_regex' do
    subject { described_class.environment_slug_regex }

    it { is_expected.to match('foo') }
    it { is_expected.to match('foo-1') }
    it { is_expected.not_to match('FOO') }
    it { is_expected.not_to match('foo/1') }
    it { is_expected.not_to match('foo.1') }
    it { is_expected.not_to match('foo*1') }
    it { is_expected.not_to match('9foo') }
    it { is_expected.not_to match('foo-') }
  end
end<|MERGE_RESOLUTION|>--- conflicted
+++ resolved
@@ -2,389 +2,6 @@
 require 'spec_helper'
 
 describe Gitlab::Regex, lib: true do
-<<<<<<< HEAD
-  # Pass in a full path to remove the format segment:
-  # `/ci/lint(.:format)` -> `/ci/lint`
-  def without_format(path)
-    path.split('(', 2)[0]
-  end
-
-  # Pass in a full path and get the last segment before a wildcard
-  # That's not a parameter
-  # `/*namespace_id/:project_id/builds/artifacts/*ref_name_and_path`
-  #    -> 'builds/artifacts'
-  def path_before_wildcard(path)
-    path = path.gsub(STARTING_WITH_NAMESPACE, "")
-    path_segments = path.split('/').reject(&:empty?)
-    wildcard_index = path_segments.index { |segment| parameter?(segment) }
-
-    segments_before_wildcard = path_segments[0..wildcard_index - 1]
-
-    segments_before_wildcard.join('/')
-  end
-
-  def parameter?(segment)
-    segment =~ /[*:]/
-  end
-
-  # If the path is reserved. Then no conflicting paths can# be created for any
-  # route using this reserved word.
-  #
-  # Both `builds/artifacts` & `build` are covered by reserving the word
-  # `build`
-  def wildcards_include?(path)
-    described_class::PROJECT_WILDCARD_ROUTES.include?(path) ||
-      described_class::PROJECT_WILDCARD_ROUTES.include?(path.split('/').first)
-  end
-
-  def failure_message(missing_words, constant_name, migration_helper)
-    missing_words = Array(missing_words)
-    <<-MSG
-      Found new routes that could cause conflicts with existing namespaced routes
-      for groups or projects.
-
-      Add <#{missing_words.join(', ')}> to `Gitlab::Regex::#{constant_name}
-      to make sure no projects or namespaces can be created with those paths.
-
-      To rename any existing records with those paths you can use the
-      `Gitlab::Database::RenameReservedpathsMigration::<VERSION>.#{migration_helper}`
-      migration helper.
-
-      Make sure to make a note of the renamed records in the release blog post.
-
-    MSG
-  end
-
-  let(:all_routes) do
-    route_set = Rails.application.routes
-    routes_collection = route_set.routes
-    routes_array = routes_collection.routes
-    routes_array.map { |route| route.path.spec.to_s }
-  end
-
-  let(:routes_without_format) { all_routes.map { |path| without_format(path) } }
-
-  # Routes not starting with `/:` or `/*`
-  # all routes not starting with a param
-  let(:routes_not_starting_in_wildcard) { routes_without_format.select { |p| p !~ %r{^/[:*]} } }
-
-  let(:top_level_words) do
-    routes_not_starting_in_wildcard.map do |route|
-      route.split('/')[1]
-    end.compact.uniq
-  end
-
-  # All routes that start with a namespaced path, that have 1 or more
-  # path-segments before having another wildcard parameter.
-  # - Starting with paths:
-  #   - `/*namespace_id/:project_id/`
-  #   - `/*namespace_id/:id/`
-  # - Followed by one or more path-parts not starting with `:` or `*`
-  # - Followed by a path-part that includes a wildcard parameter `*`
-  # At the time of writing these routes match: http://rubular.com/r/Rv2pDE5Dvw
-  STARTING_WITH_NAMESPACE = %r{^/\*namespace_id/:(project_)?id}
-  NON_PARAM_PARTS = %r{[^:*][a-z\-_/]*}
-  ANY_OTHER_PATH_PART = %r{[a-z\-_/:]*}
-  WILDCARD_SEGMENT = %r{\*}
-  let(:namespaced_wildcard_routes) do
-    routes_without_format.select do |p|
-      p =~ %r{#{STARTING_WITH_NAMESPACE}/#{NON_PARAM_PARTS}/#{ANY_OTHER_PATH_PART}#{WILDCARD_SEGMENT}}
-    end
-  end
-
-  # This will return all paths that are used in a namespaced route
-  # before another wildcard path:
-  #
-  # /*namespace_id/:project_id/builds/artifacts/*ref_name_and_path
-  # /*namespace_id/:project_id/info/lfs/objects/*oid
-  # /*namespace_id/:project_id/commits/*id
-  # /*namespace_id/:project_id/builds/:build_id/artifacts/file/*path
-  # -> ['builds/artifacts', 'info/lfs/objects', 'commits', 'artifacts/file']
-  let(:all_wildcard_paths) do
-    namespaced_wildcard_routes.map do |route|
-      path_before_wildcard(route)
-    end.uniq
-  end
-
-  STARTING_WITH_GROUP = %r{^/groups/\*(group_)?id/}
-  let(:group_routes) do
-    routes_without_format.select do |path|
-      path =~ STARTING_WITH_GROUP
-    end
-  end
-
-  let(:paths_after_group_id) do
-    group_routes.map do |route|
-      route.gsub(STARTING_WITH_GROUP, '').split('/').first
-    end.uniq
-  end
-
-  describe 'TOP_LEVEL_ROUTES' do
-    it 'includes all the top level namespaces' do
-      failure_block = lambda do
-        missing_words = top_level_words - described_class::TOP_LEVEL_ROUTES
-        failure_message(missing_words, 'TOP_LEVEL_ROUTES', 'rename_root_paths')
-      end
-
-      expect(described_class::TOP_LEVEL_ROUTES)
-        .to include(*top_level_words), failure_block
-    end
-  end
-
-  describe 'GROUP_ROUTES' do
-    it "don't contain a second wildcard" do
-      failure_block = lambda do
-        missing_words = paths_after_group_id - described_class::GROUP_ROUTES
-        failure_message(missing_words, 'GROUP_ROUTES', 'rename_child_paths')
-      end
-
-      expect(described_class::GROUP_ROUTES)
-        .to include(*paths_after_group_id), failure_block
-    end
-  end
-
-  describe 'PROJECT_WILDCARD_ROUTES' do
-    it 'includes all paths that can be used after a namespace/project path' do
-      aggregate_failures do
-        all_wildcard_paths.each do |path|
-          expect(wildcards_include?(path))
-            .to be(true), failure_message(path, 'PROJECT_WILDCARD_ROUTES', 'rename_wildcard_paths')
-        end
-      end
-    end
-  end
-
-  describe '.root_namespace_path_regex' do
-    subject { described_class.root_namespace_path_regex }
-
-    it 'rejects top level routes' do
-      expect(subject).not_to match('admin/')
-      expect(subject).not_to match('api/')
-      expect(subject).not_to match('.well-known/')
-    end
-
-    it 'accepts project wildcard routes' do
-      expect(subject).to match('blob/')
-      expect(subject).to match('edit/')
-      expect(subject).to match('wikis/')
-    end
-
-    it 'accepts group routes' do
-      expect(subject).to match('activity/')
-      expect(subject).to match('group_members/')
-      expect(subject).to match('subgroups/')
-    end
-
-    it 'is not case sensitive' do
-      expect(subject).not_to match('Users/')
-    end
-
-    it 'does not allow extra slashes' do
-      expect(subject).not_to match('/blob/')
-      expect(subject).not_to match('blob//')
-    end
-  end
-
-  describe '.full_namespace_path_regex' do
-    subject { described_class.full_namespace_path_regex }
-
-    context 'at the top level' do
-      context 'when the final level' do
-        it 'rejects top level routes' do
-          expect(subject).not_to match('admin/')
-          expect(subject).not_to match('api/')
-          expect(subject).not_to match('.well-known/')
-        end
-
-        it 'accepts project wildcard routes' do
-          expect(subject).to match('blob/')
-          expect(subject).to match('edit/')
-          expect(subject).to match('wikis/')
-        end
-
-        it 'accepts group routes' do
-          expect(subject).to match('activity/')
-          expect(subject).to match('group_members/')
-          expect(subject).to match('subgroups/')
-        end
-      end
-
-      context 'when more levels follow' do
-        it 'rejects top level routes' do
-          expect(subject).not_to match('admin/more/')
-          expect(subject).not_to match('api/more/')
-          expect(subject).not_to match('.well-known/more/')
-        end
-
-        it 'accepts project wildcard routes' do
-          expect(subject).to match('blob/more/')
-          expect(subject).to match('edit/more/')
-          expect(subject).to match('wikis/more/')
-          expect(subject).to match('environments/folders/')
-          expect(subject).to match('info/lfs/objects/')
-        end
-
-        it 'accepts group routes' do
-          expect(subject).to match('activity/more/')
-          expect(subject).to match('group_members/more/')
-          expect(subject).to match('subgroups/more/')
-        end
-      end
-    end
-
-    context 'at the second level' do
-      context 'when the final level' do
-        it 'accepts top level routes' do
-          expect(subject).to match('root/admin/')
-          expect(subject).to match('root/api/')
-          expect(subject).to match('root/.well-known/')
-        end
-
-        it 'rejects project wildcard routes' do
-          expect(subject).not_to match('root/blob/')
-          expect(subject).not_to match('root/edit/')
-          expect(subject).not_to match('root/wikis/')
-          expect(subject).not_to match('root/environments/folders/')
-          expect(subject).not_to match('root/info/lfs/objects/')
-        end
-
-        it 'rejects group routes' do
-          expect(subject).not_to match('root/activity/')
-          expect(subject).not_to match('root/group_members/')
-          expect(subject).not_to match('root/subgroups/')
-        end
-      end
-
-      context 'when more levels follow' do
-        it 'accepts top level routes' do
-          expect(subject).to match('root/admin/more/')
-          expect(subject).to match('root/api/more/')
-          expect(subject).to match('root/.well-known/more/')
-        end
-
-        it 'rejects project wildcard routes' do
-          expect(subject).not_to match('root/blob/more/')
-          expect(subject).not_to match('root/edit/more/')
-          expect(subject).not_to match('root/wikis/more/')
-          expect(subject).not_to match('root/environments/folders/more/')
-          expect(subject).not_to match('root/info/lfs/objects/more/')
-        end
-
-        it 'rejects group routes' do
-          expect(subject).not_to match('root/activity/more/')
-          expect(subject).not_to match('root/group_members/more/')
-          expect(subject).not_to match('root/subgroups/more/')
-        end
-      end
-    end
-
-    it 'is not case sensitive' do
-      expect(subject).not_to match('root/Blob/')
-    end
-
-    it 'does not allow extra slashes' do
-      expect(subject).not_to match('/root/admin/')
-      expect(subject).not_to match('root/admin//')
-    end
-  end
-
-  describe '.project_path_regex' do
-    subject { described_class.project_path_regex }
-
-    it 'accepts top level routes' do
-      expect(subject).to match('admin/')
-      expect(subject).to match('api/')
-      expect(subject).to match('.well-known/')
-    end
-
-    it 'rejects project wildcard routes' do
-      expect(subject).not_to match('blob/')
-      expect(subject).not_to match('edit/')
-      expect(subject).not_to match('wikis/')
-      expect(subject).not_to match('environments/folders/')
-      expect(subject).not_to match('info/lfs/objects/')
-    end
-
-    it 'accepts group routes' do
-      expect(subject).to match('activity/')
-      expect(subject).to match('group_members/')
-      expect(subject).to match('subgroups/')
-    end
-
-    it 'is not case sensitive' do
-      expect(subject).not_to match('Blob/')
-    end
-
-    it 'does not allow extra slashes' do
-      expect(subject).not_to match('/admin/')
-      expect(subject).not_to match('admin//')
-    end
-  end
-
-  describe '.full_project_path_regex' do
-    subject { described_class.full_project_path_regex }
-
-    it 'accepts top level routes' do
-      expect(subject).to match('root/admin/')
-      expect(subject).to match('root/api/')
-      expect(subject).to match('root/.well-known/')
-    end
-
-    it 'rejects project wildcard routes' do
-      expect(subject).not_to match('root/blob/')
-      expect(subject).not_to match('root/edit/')
-      expect(subject).not_to match('root/wikis/')
-      expect(subject).not_to match('root/environments/folders/')
-      expect(subject).not_to match('root/info/lfs/objects/')
-    end
-
-    it 'accepts group routes' do
-      expect(subject).to match('root/activity/')
-      expect(subject).to match('root/group_members/')
-      expect(subject).to match('root/subgroups/')
-    end
-
-    it 'is not case sensitive' do
-      expect(subject).not_to match('root/Blob/')
-    end
-
-    it 'does not allow extra slashes' do
-      expect(subject).not_to match('/root/admin/')
-      expect(subject).not_to match('root/admin//')
-    end
-  end
-
-  describe '.namespace_regex' do
-    subject { described_class.namespace_regex }
-
-    it { is_expected.to match('gitlab-ce') }
-    it { is_expected.to match('gitlab_git') }
-    it { is_expected.to match('_underscore.js') }
-    it { is_expected.to match('100px.com') }
-    it { is_expected.to match('gitlab.org') }
-    it { is_expected.not_to match('?gitlab') }
-    it { is_expected.not_to match('git lab') }
-    it { is_expected.not_to match('gitlab.git') }
-    it { is_expected.not_to match('gitlab.org.') }
-    it { is_expected.not_to match('gitlab.org/') }
-    it { is_expected.not_to match('/gitlab.org') }
-    it { is_expected.not_to match('gitlab git') }
-  end
-
-  describe '.project_path_format_regex' do
-    subject { described_class.project_path_format_regex }
-
-    it { is_expected.to match('gitlab-ce') }
-    it { is_expected.to match('gitlab_git') }
-    it { is_expected.to match('_underscore.js') }
-    it { is_expected.to match('100px.com') }
-    it { is_expected.not_to match('?gitlab') }
-    it { is_expected.not_to match('git lab') }
-    it { is_expected.not_to match('gitlab.git') }
-  end
-
-=======
->>>>>>> abc61f26
   describe '.project_name_regex' do
     subject { described_class.project_name_regex }
 
