require 'spec_helper'

describe Gitlab::ProjectSearchResults, lib: true do
  let(:user) { create(:user) }
  let(:project) { create(:empty_project) }
  let(:query) { 'hello world' }

  describe 'initialize with empty ref' do
    let(:results) { described_class.new(user, project, query, '') }

    it { expect(results.project).to eq(project) }
    it { expect(results.query).to eq('hello world') }
  end

  describe 'initialize with ref' do
    let(:ref) { 'refs/heads/test' }
    let(:results) { described_class.new(user, project, query, ref) }

    it { expect(results.project).to eq(project) }
    it { expect(results.repository_ref).to eq(ref) }
    it { expect(results.query).to eq('hello world') }
  end

  describe 'blob search' do
    let(:project) { create(:project, :public, :repository) }

    subject(:results) { described_class.new(user, project, 'files').objects('blobs') }

    context 'when repository is disabled' do
      let(:project) { create(:project, :public, :repository, :repository_disabled) }

      it 'hides blobs from members' do
        project.add_reporter(user)

        is_expected.to be_empty
      end

      it 'hides blobs from non-members' do
        is_expected.to be_empty
      end
    end

    context 'when repository is internal' do
      let(:project) { create(:project, :public, :repository, :repository_private) }

      it 'finds blobs for members' do
        project.add_reporter(user)

        is_expected.not_to be_empty
      end

      it 'hides blobs from non-members' do
        is_expected.to be_empty
      end
    end

    it 'finds by name' do
      expect(results.map(&:first)).to include('files/images/wm.svg')
    end

    it 'finds by content' do
      blob = results.select { |result| result.first == "CHANGELOG" }.flatten.last

      expect(blob.filename).to eq("CHANGELOG")
    end

    describe 'parsing results' do
      let(:results) { project.repository.search_files_by_content('feature', 'master') }
      let(:search_result) { results.first }

      subject { described_class.parse_search_result(search_result) }

      it "returns a valid FoundBlob" do
        is_expected.to be_an Gitlab::SearchResults::FoundBlob
        expect(subject.id).to be_nil
        expect(subject.path).to eq('CHANGELOG')
        expect(subject.filename).to eq('CHANGELOG')
        expect(subject.basename).to eq('CHANGELOG')
        expect(subject.ref).to eq('master')
        expect(subject.startline).to eq(188)
        expect(subject.data.lines[2]).to eq("  - Feature: Replace teams with group membership\n")
      end

      context "when filename has extension" do
        let(:search_result) { "master:CONTRIBUTE.md:5:- [Contribute to GitLab](#contribute-to-gitlab)\n" }

        it { expect(subject.path).to eq('CONTRIBUTE.md') }
        it { expect(subject.filename).to eq('CONTRIBUTE.md') }
        it { expect(subject.basename).to eq('CONTRIBUTE') }
      end

      context "when file under directory" do
        let(:search_result) { "master:a/b/c.md:5:a b c\n" }

        it { expect(subject.path).to eq('a/b/c.md') }
        it { expect(subject.filename).to eq('a/b/c.md') }
        it { expect(subject.basename).to eq('a/b/c') }
      end
    end
  end

  describe 'wiki search' do
    let(:project) { create(:project, :public) }
    let(:wiki) { build(:project_wiki, project: project) }
    let!(:wiki_page) { wiki.create_page('Title', 'Content') }

    subject(:results) { described_class.new(user, project, 'Content').objects('wiki_blobs') }

    context 'when wiki is disabled' do
      let(:project) { create(:project, :public, :wiki_disabled) }

      it 'hides wiki blobs from members' do
        project.add_reporter(user)

        is_expected.to be_empty
      end

      it 'hides wiki blobs from non-members' do
        is_expected.to be_empty
      end
    end

    context 'when wiki is internal' do
      let(:project) { create(:project, :public, :wiki_private) }

<<<<<<< HEAD
      it 'finds wiki blobs for members' do
        project.add_reporter(user)
=======
      it 'finds wiki blobs for guest' do
        project.add_guest(user)
>>>>>>> abc61f26

        is_expected.not_to be_empty
      end

      it 'hides wiki blobs from non-members' do
        is_expected.to be_empty
      end
    end

    it 'finds by content' do
      expect(results).to include("master:Title.md:1:Content\n")
    end
  end

  it 'does not list issues on private projects' do
    issue = create(:issue, project: project)

    results = described_class.new(user, project, issue.title)

    expect(results.objects('issues')).not_to include issue
  end

  describe 'confidential issues' do
    let(:query) { 'issue' }
    let(:author) { create(:user) }
    let(:assignee) { create(:user) }
    let(:non_member) { create(:user) }
    let(:member) { create(:user) }
    let(:admin) { create(:admin) }
    let(:project) { create(:empty_project, :internal) }
    let!(:issue) { create(:issue, project: project, title: 'Issue 1') }
    let!(:security_issue_1) { create(:issue, :confidential, project: project, title: 'Security issue 1', author: author) }
    let!(:security_issue_2) { create(:issue, :confidential, title: 'Security issue 2', project: project, assignees: [assignee]) }

    it 'does not list project confidential issues for non project members' do
      results = described_class.new(non_member, project, query)
      issues = results.objects('issues')

      expect(issues).to include issue
      expect(issues).not_to include security_issue_1
      expect(issues).not_to include security_issue_2
      expect(results.issues_count).to eq 1
    end

    it 'does not list project confidential issues for project members with guest role' do
      project.team << [member, :guest]

      results = described_class.new(member, project, query)
      issues = results.objects('issues')

      expect(issues).to include issue
      expect(issues).not_to include security_issue_1
      expect(issues).not_to include security_issue_2
      expect(results.issues_count).to eq 1
    end

    it 'lists project confidential issues for author' do
      results = described_class.new(author, project, query)
      issues = results.objects('issues')

      expect(issues).to include issue
      expect(issues).to include security_issue_1
      expect(issues).not_to include security_issue_2
      expect(results.issues_count).to eq 2
    end

    it 'lists project confidential issues for assignee' do
      results = described_class.new(assignee, project, query)
      issues = results.objects('issues')

      expect(issues).to include issue
      expect(issues).not_to include security_issue_1
      expect(issues).to include security_issue_2
      expect(results.issues_count).to eq 2
    end

    it 'lists project confidential issues for project members' do
      project.team << [member, :developer]

      results = described_class.new(member, project, query)
      issues = results.objects('issues')

      expect(issues).to include issue
      expect(issues).to include security_issue_1
      expect(issues).to include security_issue_2
      expect(results.issues_count).to eq 3
    end

    it 'lists all project issues for admin' do
      results = described_class.new(admin, project, query)
      issues = results.objects('issues')

      expect(issues).to include issue
      expect(issues).to include security_issue_1
      expect(issues).to include security_issue_2
      expect(results.issues_count).to eq 3
    end
  end

  describe 'notes search' do
    it 'lists notes' do
      project = create(:empty_project, :public)
      note = create(:note, project: project)

      results = described_class.new(user, project, note.note)

      expect(results.objects('notes')).to include note
    end

    it "doesn't list issue notes when access is restricted" do
      project = create(:empty_project, :public, :issues_private)
      note = create(:note_on_issue, project: project)

      results = described_class.new(user, project, note.note)

      expect(results.objects('notes')).not_to include note
    end

    it "doesn't list merge_request notes when access is restricted" do
      project = create(:empty_project, :public, :merge_requests_private)
      note = create(:note_on_merge_request, project: project)

      results = described_class.new(user, project, note.note)

      expect(results.objects('notes')).not_to include note
    end
  end

  # Examples for commit access level test
  #
  # params:
  # * search_phrase
  # * commit
  #
  shared_examples 'access restricted commits' do
    context 'when project is internal' do
      let(:project) { create(:project, :internal, :repository) }

      it 'does not search if user is not authenticated' do
        commits = described_class.new(nil, project, search_phrase).objects('commits')

        expect(commits).to be_empty
      end

      it 'searches if user is authenticated' do
        commits = described_class.new(user, project, search_phrase).objects('commits')

        expect(commits).to contain_exactly commit
      end
    end

    context 'when project is private' do
      let!(:creator) { create(:user, username: 'private-project-author') }
      let!(:private_project) { create(:project, :private, :repository, creator: creator, namespace: creator.namespace) }
      let(:team_master) do
        user = create(:user, username: 'private-project-master')
        private_project.team << [user, :master]
        user
      end
      let(:team_reporter) do
        user = create(:user, username: 'private-project-reporter')
        private_project.team << [user, :reporter]
        user
      end

      it 'does not show commit to stranger' do
        commits = described_class.new(nil, private_project, search_phrase).objects('commits')

        expect(commits).to be_empty
      end

      context 'team access' do
        it 'shows commit to creator' do
          commits = described_class.new(creator, private_project, search_phrase).objects('commits')

          expect(commits).to contain_exactly commit
        end

        it 'shows commit to master' do
          commits = described_class.new(team_master, private_project, search_phrase).objects('commits')

          expect(commits).to contain_exactly commit
        end

        it 'shows commit to reporter' do
          commits = described_class.new(team_reporter, private_project, search_phrase).objects('commits')

          expect(commits).to contain_exactly commit
        end
      end
    end
  end

  describe 'commit search' do
    context 'by commit message' do
      let(:project) { create(:project, :public, :repository) }
      let(:commit) { project.repository.commit('59e29889be61e6e0e5e223bfa9ac2721d31605b8') }
      let(:message) { 'Sorry, I did a mistake' }

      it 'finds commit by message' do
        commits = described_class.new(user, project, message).objects('commits')

        expect(commits).to contain_exactly commit
      end

      it 'handles when no commit match' do
        commits = described_class.new(user, project, 'not really an existing description').objects('commits')

        expect(commits).to be_empty
      end

      it_behaves_like 'access restricted commits' do
        let(:search_phrase) { message }
        let(:commit) { project.repository.commit('59e29889be61e6e0e5e223bfa9ac2721d31605b8') }
      end
    end

    context 'by commit hash' do
      let(:project) { create(:project, :public, :repository) }
      let(:commit) { project.repository.commit('0b4bc9a') }

      commit_hashes = { short: '0b4bc9a', full: '0b4bc9a49b562e85de7cc9e834518ea6828729b9' }

      commit_hashes.each do |type, commit_hash|
        it "shows commit by #{type} hash id" do
          commits = described_class.new(user, project, commit_hash).objects('commits')

          expect(commits).to contain_exactly commit
        end
      end

      it 'handles not existing commit hash correctly' do
        commits = described_class.new(user, project, 'deadbeef').objects('commits')

        expect(commits).to be_empty
      end

      it_behaves_like 'access restricted commits' do
        let(:search_phrase) { '0b4bc9a49' }
        let(:commit) { project.repository.commit('0b4bc9a') }
      end
    end
  end
end<|MERGE_RESOLUTION|>--- conflicted
+++ resolved
@@ -123,13 +123,8 @@
     context 'when wiki is internal' do
       let(:project) { create(:project, :public, :wiki_private) }
 
-<<<<<<< HEAD
-      it 'finds wiki blobs for members' do
-        project.add_reporter(user)
-=======
       it 'finds wiki blobs for guest' do
         project.add_guest(user)
->>>>>>> abc61f26
 
         is_expected.not_to be_empty
       end
