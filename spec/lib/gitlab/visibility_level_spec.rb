--- conflicted
+++ resolved
@@ -21,11 +21,7 @@
 
   describe '.levels_for_user' do
     it 'returns all levels for an admin' do
-<<<<<<< HEAD
-      user = double(:user, has_full_private_access?: true)
-=======
       user = build(:user, :admin)
->>>>>>> f0886918
 
       expect(described_class.levels_for_user(user))
         .to eq([Gitlab::VisibilityLevel::PRIVATE,
@@ -34,11 +30,7 @@
     end
 
     it 'returns INTERNAL and PUBLIC for internal users' do
-<<<<<<< HEAD
-      user = double(:user, has_full_private_access?: false, external?: false)
-=======
       user = build(:user)
->>>>>>> f0886918
 
       expect(described_class.levels_for_user(user))
         .to eq([Gitlab::VisibilityLevel::INTERNAL,
@@ -46,11 +38,7 @@
     end
 
     it 'returns PUBLIC for external users' do
-<<<<<<< HEAD
-      user = double(:user, has_full_private_access?: false, external?: true)
-=======
       user = build(:user, :external)
->>>>>>> f0886918
 
       expect(described_class.levels_for_user(user))
         .to eq([Gitlab::VisibilityLevel::PUBLIC])
