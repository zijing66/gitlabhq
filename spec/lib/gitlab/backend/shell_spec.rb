require 'spec_helper'
require 'stringio'

describe Gitlab::Shell, lib: true do
  let(:project) { double('Project', id: 7, path: 'diaspora') }
  let(:gitlab_shell) { Gitlab::Shell.new }

  before do
    allow(Project).to receive(:find).and_return(project)
  end

  it { is_expected.to respond_to :add_key }
  it { is_expected.to respond_to :remove_key }
  it { is_expected.to respond_to :add_repository }
  it { is_expected.to respond_to :remove_repository }
  it { is_expected.to respond_to :fork_repository }
  it { is_expected.to respond_to :gc }
  it { is_expected.to respond_to :add_namespace }
  it { is_expected.to respond_to :rm_namespace }
  it { is_expected.to respond_to :mv_namespace }
  it { is_expected.to respond_to :exists? }

  it { expect(gitlab_shell.url_to_repo('diaspora')).to eq(Gitlab.config.gitlab_shell.ssh_path_prefix + "diaspora.git") }

  describe 'generate_and_link_secret_token' do
    let(:secret_file) { 'tmp/tests/.secret_shell_test' }
    let(:link_file) { 'tmp/tests/shell-secret-test/.gitlab_shell_secret' }

    before do
      allow(Gitlab.config.gitlab_shell).to receive(:path).and_return('tmp/tests/shell-secret-test')
      allow(Gitlab.config.gitlab_shell).to receive(:secret_file).and_return(secret_file)
      FileUtils.mkdir('tmp/tests/shell-secret-test')
      gitlab_shell.generate_and_link_secret_token
    end

    after do
      FileUtils.rm_rf('tmp/tests/shell-secret-test')
      FileUtils.rm_rf(secret_file)
    end

    it 'creates and links the secret token file' do
      expect(File.exist?(secret_file)).to be(true)
      expect(File.symlink?(link_file)).to be(true)
      expect(File.readlink(link_file)).to eq(secret_file)
    end
  end

<<<<<<< HEAD
  describe 'projects commands' do
    let(:projects_path) { 'tmp/tests/shell-projects-test/bin/gitlab-projects' }

    before do
      allow(Gitlab.config.gitlab_shell).to receive(:path).and_return('tmp/tests/shell-projects-test')
    end

    describe 'mv_repository' do
      it 'executes the command' do
        expect(Gitlab::Utils).to receive(:system_silent).
          with([projects_path, 'mv-project', 'storage/path', 'project/path.git', 'new/path.git'])
        gitlab_shell.mv_repository('storage/path', 'project/path', 'new/path')
      end
    end

    describe 'mv_storage' do
      it 'executes the command' do
        expect(Gitlab::Utils).to receive(:system_silent).
          with([projects_path, 'mv-storage', 'current/storage', 'project/path.git', 'new/storage'])
        gitlab_shell.mv_storage('current/storage', 'project/path', 'new/storage')
      end
=======
  describe '#add_key' do
    it 'removes trailing garbage' do
      allow(gitlab_shell).to receive(:gitlab_shell_keys_path).and_return(:gitlab_shell_keys_path)
      expect(Gitlab::Utils).to receive(:system_silent).with(
        [:gitlab_shell_keys_path, 'add-key', 'key-123', 'ssh-rsa foobar']
      )

      gitlab_shell.add_key('key-123', 'ssh-rsa foobar trailing garbage')
>>>>>>> 5c159b0d
    end
  end

  describe Gitlab::Shell::KeyAdder, lib: true do
    describe '#add_key' do
      it 'removes trailing garbage' do
        io = spy(:io)
        adder = described_class.new(io)

        adder.add_key('key-42', "ssh-rsa foo bar\tbaz")

        expect(io).to have_received(:puts).with("key-42\tssh-rsa foo")
      end

      it 'raises an exception if the key contains a tab' do
        expect do
          described_class.new(StringIO.new).add_key('key-42', "ssh-rsa\tfoobar")
        end.to raise_error(Gitlab::Shell::Error)
      end

      it 'raises an exception if the key contains a newline' do
        expect do
          described_class.new(StringIO.new).add_key('key-42', "ssh-rsa foobar\nssh-rsa pawned")
        end.to raise_error(Gitlab::Shell::Error)
      end
    end
  end
end<|MERGE_RESOLUTION|>--- conflicted
+++ resolved
@@ -45,7 +45,6 @@
     end
   end
 
-<<<<<<< HEAD
   describe 'projects commands' do
     let(:projects_path) { 'tmp/tests/shell-projects-test/bin/gitlab-projects' }
 
@@ -67,7 +66,9 @@
           with([projects_path, 'mv-storage', 'current/storage', 'project/path.git', 'new/storage'])
         gitlab_shell.mv_storage('current/storage', 'project/path', 'new/storage')
       end
-=======
+    end
+  end
+
   describe '#add_key' do
     it 'removes trailing garbage' do
       allow(gitlab_shell).to receive(:gitlab_shell_keys_path).and_return(:gitlab_shell_keys_path)
@@ -76,7 +77,6 @@
       )
 
       gitlab_shell.add_key('key-123', 'ssh-rsa foobar trailing garbage')
->>>>>>> 5c159b0d
     end
   end
 
