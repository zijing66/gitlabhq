require 'spec_helper'

describe GroupsHelper do
  describe 'group_icon' do
    avatar_file_path = File.join(Rails.root, 'spec', 'fixtures', 'banana_sample.gif')

    it 'returns an url for the avatar' do
      group = create(:group)
      group.avatar = fixture_file_upload(avatar_file_path)
      group.save!
<<<<<<< HEAD
      expect(group_icon(group.path).to_s).
        to match("/uploads/system/group/avatar/#{group.id}/banana_sample.gif")
=======
      expect(group_icon(group.path).to_s)
        .to match("/uploads/system/group/avatar/#{group.id}/banana_sample.gif")
>>>>>>> 134ba0b5
    end

    it 'gives default avatar_icon when no avatar is present' do
      group = create(:group)
      group.save!
      expect(group_icon(group.path)).to match('group_avatar.png')
    end
  end

  describe 'group_lfs_status' do
    let(:group) { create(:group) }
    let!(:project) { create(:empty_project, namespace_id: group.id) }

    before do
      allow(Gitlab.config.lfs).to receive(:enabled).and_return(true)
    end

    context 'only one project in group' do
      before do
        group.update_attribute(:lfs_enabled, true)
      end

      it 'returns all projects as enabled' do
        expect(group_lfs_status(group)).to include('Enabled for all projects')
      end

      it 'returns all projects as disabled' do
        project.update_attribute(:lfs_enabled, false)

        expect(group_lfs_status(group)).to include('Enabled for 0 out of 1 project')
      end
    end

    context 'more than one project in group' do
      before do
        create(:empty_project, namespace_id: group.id)
      end

      context 'LFS enabled in group' do
        before do
          group.update_attribute(:lfs_enabled, true)
        end

        it 'returns both projects as enabled' do
          expect(group_lfs_status(group)).to include('Enabled for all projects')
        end

        it 'returns only one as enabled' do
          project.update_attribute(:lfs_enabled, false)

          expect(group_lfs_status(group)).to include('Enabled for 1 out of 2 projects')
        end
      end

      context 'LFS disabled in group' do
        before do
          group.update_attribute(:lfs_enabled, false)
        end

        it 'returns both projects as disabled' do
          expect(group_lfs_status(group)).to include('Disabled for all projects')
        end

        it 'returns only one as disabled' do
          project.update_attribute(:lfs_enabled, true)

          expect(group_lfs_status(group)).to include('Disabled for 1 out of 2 projects')
        end
      end
    end
  end
end<|MERGE_RESOLUTION|>--- conflicted
+++ resolved
@@ -8,13 +8,8 @@
       group = create(:group)
       group.avatar = fixture_file_upload(avatar_file_path)
       group.save!
-<<<<<<< HEAD
-      expect(group_icon(group.path).to_s).
-        to match("/uploads/system/group/avatar/#{group.id}/banana_sample.gif")
-=======
       expect(group_icon(group.path).to_s)
         .to match("/uploads/system/group/avatar/#{group.id}/banana_sample.gif")
->>>>>>> 134ba0b5
     end
 
     it 'gives default avatar_icon when no avatar is present' do
