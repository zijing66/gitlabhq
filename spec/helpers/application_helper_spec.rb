# coding: utf-8
require 'spec_helper'

describe ApplicationHelper do
  include UploadHelpers

  let(:gitlab_host) { "http://#{Gitlab.config.gitlab.host}" }

  describe 'current_controller?' do
    it 'returns true when controller matches argument' do
      stub_controller_name('foo')

      expect(helper.current_controller?(:foo)).to eq true
    end

    it 'returns false when controller does not match argument' do
      stub_controller_name('foo')

      expect(helper.current_controller?(:bar)).to eq false
    end

    it 'takes any number of arguments' do
      stub_controller_name('foo')

      expect(helper.current_controller?(:baz, :bar)).to eq false
      expect(helper.current_controller?(:baz, :bar, :foo)).to eq true
    end

    def stub_controller_name(value)
      allow(helper.controller).to receive(:controller_name).and_return(value)
    end
  end

  describe 'current_action?' do
    it 'returns true when action matches' do
      stub_action_name('foo')

      expect(helper.current_action?(:foo)).to eq true
    end

    it 'returns false when action does not match' do
      stub_action_name('foo')

      expect(helper.current_action?(:bar)).to eq false
    end

    it 'takes any number of arguments' do
      stub_action_name('foo')

      expect(helper.current_action?(:baz, :bar)).to eq false
      expect(helper.current_action?(:baz, :bar, :foo)).to eq true
    end

    def stub_action_name(value)
      allow(helper).to receive(:action_name).and_return(value)
    end
  end

  describe 'project_icon' do
    it 'returns an url for the avatar' do
      project = create(:empty_project, avatar: File.open(uploaded_image_temp_path))
      avatar_url = "/uploads/project/avatar/#{project.id}/banana_sample.gif"

      expect(helper.project_icon(project.full_path).to_s).
        to eq "<img src=\"#{avatar_url}\" alt=\"Banana sample\" />"

      allow(ActionController::Base).to receive(:asset_host).and_return(gitlab_host)
      avatar_url = "#{gitlab_host}/uploads/project/avatar/#{project.id}/banana_sample.gif"

<<<<<<< HEAD
      avatar_url = "http://#{Gitlab.config.gitlab.host}/uploads/system/project/avatar/#{project.id}/banana_sample.gif"
=======
>>>>>>> abc61f26
      expect(helper.project_icon(project.full_path).to_s).
        to eq "<img src=\"#{avatar_url}\" alt=\"Banana sample\" />"
    end

    it 'gives uploaded icon when present' do
      project = create(:empty_project)

      allow_any_instance_of(Project).to receive(:avatar_in_git).and_return(true)

      avatar_url = "#{gitlab_host}#{namespace_project_avatar_path(project.namespace, project)}"
      expect(helper.project_icon(project.full_path).to_s).to match(image_tag(avatar_url))
    end
  end

  describe 'avatar_icon' do
    it 'returns an url for the avatar' do
      user = create(:user, avatar: File.open(uploaded_image_temp_path))

<<<<<<< HEAD
      expect(helper.avatar_icon(user.email).to_s).
        to match("/uploads/system/user/avatar/#{user.id}/banana_sample.gif")
=======
      avatar_url = "/uploads/user/avatar/#{user.id}/banana_sample.gif"

      expect(helper.avatar_icon(user.email).to_s).to match(avatar_url)

      allow(ActionController::Base).to receive(:asset_host).and_return(gitlab_host)
      avatar_url = "#{gitlab_host}/uploads/user/avatar/#{user.id}/banana_sample.gif"

      expect(helper.avatar_icon(user.email).to_s).to match(avatar_url)
>>>>>>> abc61f26
    end

    it 'returns an url for the avatar with relative url' do
      stub_config_setting(relative_url_root: '/gitlab')
      # Must be stubbed after the stub above, and separately
      stub_config_setting(url: Settings.send(:build_gitlab_url))

      user = create(:user, avatar: File.open(uploaded_image_temp_path))

      expect(helper.avatar_icon(user.email).to_s).
        to match("/gitlab/uploads/system/user/avatar/#{user.id}/banana_sample.gif")
    end

    it 'calls gravatar_icon when no User exists with the given email' do
      expect(helper).to receive(:gravatar_icon).with('foo@example.com', 20, 2)

      helper.avatar_icon('foo@example.com', 20, 2)
    end

    describe 'using a User' do
      it 'returns an URL for the avatar' do
        user = create(:user, avatar: File.open(uploaded_image_temp_path))

        expect(helper.avatar_icon(user).to_s).
          to match("/uploads/system/user/avatar/#{user.id}/banana_sample.gif")
      end
    end
  end

  describe 'gravatar_icon' do
    let(:user_email) { 'user@email.com' }

    context 'with Gravatar disabled' do
      before do
        stub_application_setting(gravatar_enabled?: false)
      end

      it 'returns a generic avatar' do
        expect(helper.gravatar_icon(user_email)).to match('no_avatar.png')
      end
    end

    context 'with Gravatar enabled' do
      before do
        stub_application_setting(gravatar_enabled?: true)
      end

      it 'returns a generic avatar when email is blank' do
        expect(helper.gravatar_icon('')).to match('no_avatar.png')
      end

      it 'returns a valid Gravatar URL' do
        stub_config_setting(https: false)

        expect(helper.gravatar_icon(user_email)).
          to match('http://www.gravatar.com/avatar/b58c6f14d292556214bd64909bcdb118')
      end

      it 'uses HTTPs when configured' do
        stub_config_setting(https: true)

        expect(helper.gravatar_icon(user_email)).
          to match('https://secure.gravatar.com')
      end

      it 'returns custom gravatar path when gravatar_url is set' do
        stub_gravatar_setting(plain_url: 'http://example.local/?s=%{size}&hash=%{hash}')

        expect(gravatar_icon(user_email, 20)).
          to eq('http://example.local/?s=40&hash=b58c6f14d292556214bd64909bcdb118')
      end

      it 'accepts a custom size argument' do
        expect(helper.gravatar_icon(user_email, 64)).to include '?s=128'
      end

      it 'defaults size to 40@2x when given an invalid size' do
        expect(helper.gravatar_icon(user_email, nil)).to include '?s=80'
      end

      it 'accepts a scaling factor' do
        expect(helper.gravatar_icon(user_email, 40, 3)).to include '?s=120'
      end

      it 'ignores case and surrounding whitespace' do
        normal = helper.gravatar_icon('foo@example.com')
        upcase = helper.gravatar_icon(' FOO@EXAMPLE.COM ')

        expect(normal).to eq upcase
      end
    end
  end

  describe 'simple_sanitize' do
    let(:a_tag) { '<a href="#">Foo</a>' }

    it 'allows the a tag' do
      expect(helper.simple_sanitize(a_tag)).to eq(a_tag)
    end

    it 'allows the span tag' do
      input = '<span class="foo">Bar</span>'
      expect(helper.simple_sanitize(input)).to eq(input)
    end

    it 'disallows other tags' do
      input = "<strike><b>#{a_tag}</b></strike>"
      expect(helper.simple_sanitize(input)).to eq(a_tag)
    end
  end

  describe 'time_ago_with_tooltip' do
    def element(*arguments)
      Time.zone = 'UTC'
      @time = Time.zone.parse('2015-07-02 08:23')
      element = helper.time_ago_with_tooltip(@time, *arguments)

      Nokogiri::HTML::DocumentFragment.parse(element).first_element_child
    end

    it 'returns a time element' do
      expect(element.name).to eq 'time'
    end

    it 'includes the date string' do
      expect(element.text).to eq @time.strftime("%b %d, %Y")
    end

    it 'has a datetime attribute' do
      expect(element.attr('datetime')).to eq '2015-07-02T08:23:00Z'
    end

    it 'has a formatted title attribute' do
      expect(element.attr('title')).to eq 'Jul 2, 2015 8:23am'
    end

    it 'includes a default js-timeago class' do
      expect(element.attr('class')).to eq 'js-timeago'
    end

    it 'accepts a custom html_class' do
      expect(element(html_class: 'custom_class').attr('class')).
        to eq 'js-timeago custom_class'
    end

    it 'accepts a custom tooltip placement' do
      expect(element(placement: 'bottom').attr('data-placement')).to eq 'bottom'
    end

    it 'converts to Time' do
      expect { helper.time_ago_with_tooltip(Date.today) }.not_to raise_error
    end

    it 'add class for the short format' do
      timeago_element = element(short_format: 'short')
      expect(timeago_element.attr('class')).to eq 'js-short-timeago'
      expect(timeago_element.next_element).to eq nil
    end
  end

  describe '#active_when' do
    it { expect(helper.active_when(true)).to eq('active') }
    it { expect(helper.active_when(false)).to eq(nil) }
  end
end<|MERGE_RESOLUTION|>--- conflicted
+++ resolved
@@ -67,10 +67,6 @@
       allow(ActionController::Base).to receive(:asset_host).and_return(gitlab_host)
       avatar_url = "#{gitlab_host}/uploads/project/avatar/#{project.id}/banana_sample.gif"
 
-<<<<<<< HEAD
-      avatar_url = "http://#{Gitlab.config.gitlab.host}/uploads/system/project/avatar/#{project.id}/banana_sample.gif"
-=======
->>>>>>> abc61f26
       expect(helper.project_icon(project.full_path).to_s).
         to eq "<img src=\"#{avatar_url}\" alt=\"Banana sample\" />"
     end
@@ -89,10 +85,6 @@
     it 'returns an url for the avatar' do
       user = create(:user, avatar: File.open(uploaded_image_temp_path))
 
-<<<<<<< HEAD
-      expect(helper.avatar_icon(user.email).to_s).
-        to match("/uploads/system/user/avatar/#{user.id}/banana_sample.gif")
-=======
       avatar_url = "/uploads/user/avatar/#{user.id}/banana_sample.gif"
 
       expect(helper.avatar_icon(user.email).to_s).to match(avatar_url)
@@ -101,7 +93,6 @@
       avatar_url = "#{gitlab_host}/uploads/user/avatar/#{user.id}/banana_sample.gif"
 
       expect(helper.avatar_icon(user.email).to_s).to match(avatar_url)
->>>>>>> abc61f26
     end
 
     it 'returns an url for the avatar with relative url' do
