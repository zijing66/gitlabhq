require 'spec_helper'

describe UsersProjectObserver do
  let(:user) { Factory.create :user }
  let(:project) { Factory.create(:project, 
                                 code: "Fuu", 
                                 path: "Fuu" ) }
  let(:users_project) { Factory.create(:users_project,
                                        project: project,
                                        user: user )}
  subject { UsersProjectObserver.instance }

  describe "#after_commit" do
    it "should called when UsersProject created" do
      subject.should_receive(:after_commit).once
      UsersProject.observers.enable :users_project_observer do
        Factory.create(:users_project, 
                       project: project, 
                       user: user)
      end
    end
    it "should send email to user" do
      Notify.should_receive(:project_access_granted_email).with(users_project.id).and_return(double(deliver: true))
      subject.after_commit(users_project)
    end
<<<<<<< HEAD
=======
    it "should create new event" do
      Event.should_receive(:create).with(
        project_id: users_project.project.id, 
        action: Event::Joined, 
        author_id: users_project.user.id
      )
      subject.after_create(users_project)
    end
  end

  describe "#after_update" do
>>>>>>> b565f334
    it "should called when UsersProject updated" do
      subject.should_receive(:after_commit).once
      UsersProject.observers.enable :users_project_observer do
        users_project.update_attribute(:project_access, 40)
      end
    end
    it "should send email to user" do
      Notify.should_receive(:project_access_granted_email).with(users_project.id).and_return(double(deliver: true))
      subject.after_commit(users_project)
    end
    it "should not called after UsersProject destroyed" do
      subject.should_not_receive(:after_commit)
      UsersProject.observers.enable :users_project_observer do
        users_project.destroy
      end
    end
  end
  describe "#after_destroy" do
    it "should called when UsersProject destroyed" do
      subject.should_receive(:after_destroy)
      UsersProject.observers.enable :users_project_observer do
        UsersProject.bulk_delete(
          users_project.project,
          [users_project.user.id]
        )
      end
    end
    it "should create new event" do
      Event.should_receive(:create).with(
        project_id: users_project.project.id, 
        action: Event::Left, 
        author_id: users_project.user.id
      )
      subject.after_destroy(users_project)
    end
  end
end<|MERGE_RESOLUTION|>--- conflicted
+++ resolved
@@ -23,8 +23,6 @@
       Notify.should_receive(:project_access_granted_email).with(users_project.id).and_return(double(deliver: true))
       subject.after_commit(users_project)
     end
-<<<<<<< HEAD
-=======
     it "should create new event" do
       Event.should_receive(:create).with(
         project_id: users_project.project.id, 
@@ -36,7 +34,6 @@
   end
 
   describe "#after_update" do
->>>>>>> b565f334
     it "should called when UsersProject updated" do
       subject.should_receive(:after_commit).once
       UsersProject.observers.enable :users_project_observer do
