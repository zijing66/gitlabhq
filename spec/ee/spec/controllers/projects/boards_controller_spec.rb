require 'spec_helper'

describe Projects::BoardsController do
  let(:project) { create(:project) }
  let(:user)    { create(:user) }

  before do
    project.team << [user, :master]
    sign_in(user)
  end

  describe 'GET index' do
    it 'returns a list of project boards including milestones' do
      create(:board, project: project, milestone: create(:milestone, project: project))
      create(:board, project: project, milestone_id: Milestone::Upcoming.id)

      list_boards format: :json

      parsed_response = JSON.parse(response.body)

      expect(response).to match_response_schema('boards')
      expect(parsed_response.length).to eq 2
    end

    def list_boards(format: :html)
      get :index, namespace_id: project.namespace,
                  project_id: project,
                  format: format
    end
  end

  describe 'POST create' do
    context 'with the multiple issue boards available' do
      before do
        stub_licensed_features(multiple_issue_boards: true)
      end

      context 'with valid params' do
        let(:user) { create(:user) }
        let(:milestone) { create(:milestone) }
<<<<<<< HEAD

        let(:valid_params) do
=======
        let(:label) { create(:label) }

        let(:create_params) do
>>>>>>> f753e99b
          { name: 'Backend',
            weight: 1,
            milestone_id: milestone.id,
            author_id: user.id,
<<<<<<< HEAD
            assignee_id: user.id }
        end

        it 'returns a successful 200 response' do
          create_board valid_params
=======
            assignee_id: user.id,
            label_ids: [label.id] }
        end

        it 'returns a successful 200 response' do
          create_board create_params
>>>>>>> f753e99b

          expect(response).to have_http_status(200)
        end

        it 'returns the created board' do
<<<<<<< HEAD
          create_board valid_params
=======
          create_board create_params
>>>>>>> f753e99b

          expect(response).to match_response_schema('board')
        end

        it 'valid board is created' do
<<<<<<< HEAD
          create_board valid_params

          expect(Board.count).to eq(1)
          expect(Board.first).to have_attributes(valid_params)
=======
          create_board create_params

          expect(Board.count).to eq(1)
          expect(Board.first).to have_attributes(create_params)
>>>>>>> f753e99b
        end
      end

      context 'with invalid params' do
        it 'returns an unprocessable entity 422 response' do
          create_board name: nil

          expect(response).to have_http_status(422)
        end
      end

      context 'with unauthorized user' do
        before do
          allow(Ability).to receive(:allowed?).with(user, :read_project, project).and_return(true)
          allow(Ability).to receive(:allowed?).with(user, :admin_board, project).and_return(false)
        end

        it 'returns a not found 404 response' do
          create_board name: 'Backend'

          expect(response.content_type).to eq 'application/json'
          expect(response).to have_http_status(404)
        end
      end
    end

    it 'renders a 404 when multiple issue boards are not available' do
      stub_licensed_features(multiple_issue_boards: false)

      create_board name: 'Backend'

      expect(response).to have_http_status(404)
    end

    def create_board(board_params)
      post :create, namespace_id: project.namespace.to_param,
                    project_id: project.to_param,
                    board: board_params,
                    format: :json
    end
  end

  describe 'PATCH update' do
    let(:board) { create(:board, project: project, name: 'Backend') }
    let(:user) { create(:user) }
    let(:milestone) { create(:milestone) }
    let(:label) { create(:label) }

    let(:update_params) do
      { name: 'Frontend',
        weight: 1,
        milestone_id: milestone.id,
        author_id: user.id,
        assignee_id: user.id,
        label_ids: [label.id] }
    end

    context 'with valid params' do
      it 'returns a successful 200 response' do
        update_board board, update_params

        expect(response).to have_http_status(200)
      end

      it 'returns the updated board' do
        update_board board, update_params

        expect(response).to match_response_schema('board')
      end

      it 'updates board with valid params' do
        update_board board, update_params

        expect(board.reload).to have_attributes(update_params)
      end
    end

    context 'with invalid params' do
      it 'returns an unprocessable entity 422 response' do
        update_board board, name: nil

        expect(response).to have_http_status(422)
      end
    end

    context 'with invalid board id' do
      it 'returns a not found 404 response' do
        update_board 999, name: nil

        expect(response).to have_http_status(404)
      end
    end

    context 'with unauthorized user' do
      before do
        allow(Ability).to receive(:allowed?).with(user, :read_project, project).and_return(true)
        allow(Ability).to receive(:allowed?).with(user, :admin_board, project).and_return(false)
      end

      it 'returns a not found 404 response' do
        update_board board, update_params

        expect(response.content_type).to eq 'application/json'
        expect(response).to have_http_status(404)
      end
    end

    def update_board(board, update_params)
      patch :update, namespace_id: project.namespace.to_param,
                     project_id: project.to_param,
                     id: board.to_param,
                     board: update_params,
                     format: :json
    end
  end

  describe 'DELETE destroy' do
    let!(:boards) { create_pair(:board, project: project) }
    let(:board)   { project.boards.first }

    context 'with valid board id' do
      it 'redirects to the issue boards page' do
        remove_board board: board

        expect(response).to redirect_to(project_boards_path(project))
      end

      it 'removes board from project' do
        expect { remove_board board: board }.to change(project.boards, :size).by(-1)
      end
    end

    context 'with invalid board id' do
      it 'returns a not found 404 response' do
        remove_board board: 999

        expect(response).to have_http_status(404)
      end
    end

    context 'with unauthorized user' do
      before do
        allow(Ability).to receive(:allowed?).with(user, :read_project, project).and_return(true)
        allow(Ability).to receive(:allowed?).with(user, :admin_board, project).and_return(false)
      end

      it 'returns a not found 404 response' do
        remove_board board: board

        expect(response).to have_http_status(404)
      end
    end

    def remove_board(board:)
      delete :destroy, namespace_id: project.namespace.to_param,
                       project_id: project.to_param,
                       id: board.to_param,
                       format: :html
    end
  end
end<|MERGE_RESOLUTION|>--- conflicted
+++ resolved
@@ -38,58 +38,34 @@
       context 'with valid params' do
         let(:user) { create(:user) }
         let(:milestone) { create(:milestone) }
-<<<<<<< HEAD
-
-        let(:valid_params) do
-=======
         let(:label) { create(:label) }
 
         let(:create_params) do
->>>>>>> f753e99b
           { name: 'Backend',
             weight: 1,
             milestone_id: milestone.id,
             author_id: user.id,
-<<<<<<< HEAD
-            assignee_id: user.id }
-        end
-
-        it 'returns a successful 200 response' do
-          create_board valid_params
-=======
             assignee_id: user.id,
             label_ids: [label.id] }
         end
 
         it 'returns a successful 200 response' do
           create_board create_params
->>>>>>> f753e99b
 
           expect(response).to have_http_status(200)
         end
 
         it 'returns the created board' do
-<<<<<<< HEAD
-          create_board valid_params
-=======
           create_board create_params
->>>>>>> f753e99b
 
           expect(response).to match_response_schema('board')
         end
 
         it 'valid board is created' do
-<<<<<<< HEAD
-          create_board valid_params
-
-          expect(Board.count).to eq(1)
-          expect(Board.first).to have_attributes(valid_params)
-=======
           create_board create_params
 
           expect(Board.count).to eq(1)
           expect(Board.first).to have_attributes(create_params)
->>>>>>> f753e99b
         end
       end
 
