--- conflicted
+++ resolved
@@ -29,7 +29,6 @@
   end
 
   context 'when user with developer access displays the epic' do
-
     before do
       group.add_developer(user)
       visit group_epic_path(group, epic)
@@ -46,8 +45,14 @@
       expect(find('.issuable-details h2.title')).to have_content('New epic title')
       expect(find('.issuable-details .description')).to have_content('New epic description')
     end
+    
+    # File attachment feature is not implemented yet for epics
+    it 'cannot attach files' do
+      find('.btn-edit').click
 
-<<<<<<< HEAD
+      expect(page).not_to have_selector('.uploading-container .button-attach-file')
+    end
+    
     it 'updates the tasklist' do
       expect(page).to have_selector('ul.task-list',      count: 1)
       expect(page).to have_selector('li.task-list-item', count: 1)
@@ -56,12 +61,6 @@
       find('.task-list .task-list-item', text: 'Incomplete entry 1').find('input').click
 
       expect(page).to have_selector('ul input[checked]', count: 1)
-=======
-    # File attachment feature is not implemented yet for epics
-    it 'cannot attach files' do
-      find('.btn-edit').click
-
-      expect(page).not_to have_selector('.uploading-container .button-attach-file')
     end
   end
 
@@ -76,7 +75,6 @@
       find('.btn-edit').click
 
       expect(page).not_to have_selector('.issuable-details .btn-danger')
->>>>>>> 531a3a6c
     end
   end
 end