--- conflicted
+++ resolved
@@ -290,7 +290,7 @@
       it "responds with matching schema" do
         go
 
-        expect(response).to have_http_status(:ok)
+        expect(response).to have_gitlab_http_status(:ok)
         expect(response).to match_response_schema('cluster_status')
       end
     end
@@ -312,16 +312,6 @@
                    id: cluster,
                    format: :json
     end
-<<<<<<< HEAD
-=======
-
-    it "responds with matching schema" do
-      subject
-
-      expect(response).to have_gitlab_http_status(:ok)
-      expect(response).to match_response_schema('cluster_status')
-    end
->>>>>>> 01340794
   end
 
   describe 'GET show' do
@@ -331,53 +321,34 @@
     describe 'functionality' do
       let(:user) { create(:user) }
 
-<<<<<<< HEAD
-      before do
-        project.add_master(user)
-        sign_in(user)
-=======
-    context 'when logged as master' do
-      it "allows to update cluster" do
-        subject
-
-        expect(response).to have_gitlab_http_status(:ok)
-        expect(response.body).to include("Save")
->>>>>>> 01340794
+      before do
+        project.add_master(user)
+        sign_in(user)
       end
 
       it "renders view" do
         go
 
-<<<<<<< HEAD
-        expect(response).to have_http_status(:ok)
+        expect(response).to have_gitlab_http_status(:ok)
         expect(assigns(:cluster)).to eq(cluster)
-=======
-        expect(response).to have_gitlab_http_status(:ok)
-        expect(response.body).to include("Remove integration")
->>>>>>> 01340794
-      end
-    end
-
-    describe 'security' do
-      it { expect { go }.to be_allowed_for(:admin) }
-      it { expect { go }.to be_allowed_for(:owner).of(project) }
-      it { expect { go }.to be_allowed_for(:master).of(project) }
-      it { expect { go }.to be_denied_for(:developer).of(project) }
-      it { expect { go }.to be_denied_for(:reporter).of(project) }
-      it { expect { go }.to be_denied_for(:guest).of(project) }
-      it { expect { go }.to be_denied_for(:user) }
-      it { expect { go }.to be_denied_for(:external) }
-    end
-
-<<<<<<< HEAD
+      end
+    end
+
+    describe 'security' do
+      it { expect { go }.to be_allowed_for(:admin) }
+      it { expect { go }.to be_allowed_for(:owner).of(project) }
+      it { expect { go }.to be_allowed_for(:master).of(project) }
+      it { expect { go }.to be_denied_for(:developer).of(project) }
+      it { expect { go }.to be_denied_for(:reporter).of(project) }
+      it { expect { go }.to be_denied_for(:guest).of(project) }
+      it { expect { go }.to be_denied_for(:user) }
+      it { expect { go }.to be_denied_for(:external) }
+    end
+
     def go
       get :show, namespace_id: project.namespace,
                  project_id: project,
                  id: cluster
-=======
-        expect(response).to have_gitlab_http_status(:not_found)
-      end
->>>>>>> 01340794
     end
   end
 
@@ -415,7 +386,7 @@
           it "rejects changes" do
             go
 
-            expect(response).to have_http_status(:ok)
+            expect(response).to have_gitlab_http_status(:ok)
             expect(response).to render_template(:show)
             expect(cluster.enabled).to be_truthy
           end
@@ -450,15 +421,10 @@
           it "rejects changes" do
             go
 
-<<<<<<< HEAD
-            expect(response).to have_http_status(:ok)
+            expect(response).to have_gitlab_http_status(:ok)
             expect(response).to render_template(:show)
             expect(cluster.platform.namespace).not_to eq(namespace)
           end
-=======
-          expect(response).to have_gitlab_http_status(:ok)
-          expect(response).to render_template(:show)
->>>>>>> 01340794
         end
       end
     end
@@ -480,15 +446,10 @@
       it { expect { go }.to be_denied_for(:external) }
     end
 
-<<<<<<< HEAD
     def go
       put :update, params.merge(namespace_id: project.namespace,
                                 project_id: project,
                                 id: cluster)
-=======
-        expect(response).to have_gitlab_http_status(:not_found)
-      end
->>>>>>> 01340794
     end
   end
 
@@ -537,13 +498,9 @@
             .and change { Clusters::Platforms::Kubernetes.count }.by(-1)
             .and change { Clusters::Providers::Gcp.count }.by(0)
 
-<<<<<<< HEAD
           expect(response).to redirect_to(project_clusters_path(project))
           expect(flash[:notice]).to eq('Cluster integration was successfully removed.')
         end
-=======
-        expect(response).to have_gitlab_http_status(:not_found)
->>>>>>> 01340794
       end
     end
 
