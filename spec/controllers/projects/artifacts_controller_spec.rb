require 'spec_helper'

describe Projects::ArtifactsController do
  let(:user) { project.owner }
  set(:project) { create(:project, :repository, :public) }

  let(:pipeline) do
    create(:ci_pipeline,
            project: project,
            sha: project.commit.sha,
            ref: project.default_branch,
            status: 'success')
  end

  let(:job) { create(:ci_build, :success, :artifacts, pipeline: pipeline) }

  before do
    sign_in(user)
  end

  describe 'GET download' do
    it 'sends the artifacts file' do
      expect(controller).to receive(:send_file).with(job.artifacts_file.path, hash_including(disposition: 'attachment')).and_call_original

      get :download, namespace_id: project.namespace, project_id: project, job_id: job
    end
  end

  describe 'GET browse' do
    context 'when the directory exists' do
      it 'renders the browse view' do
        get :browse, namespace_id: project.namespace, project_id: project, job_id: job, path: 'other_artifacts_0.1.2'

        expect(response).to render_template('projects/artifacts/browse')
      end
    end

    context 'when the directory does not exist' do
      it 'responds Not Found' do
        get :browse, namespace_id: project.namespace, project_id: project, job_id: job, path: 'unknown'

        expect(response).to be_not_found
      end
    end
  end

  describe 'GET file' do
    before do
      allow(Gitlab.config.pages).to receive(:enabled).and_return(true)
    end

    context 'when the file is served by GitLab Pages' do
      before do
        allow(Gitlab.config.pages).to receive(:artifacts_server).and_return(true)
      end

      context 'when the file exists' do
        it 'renders the file view' do
          get :file, namespace_id: project.namespace, project_id: project, job_id: job, path: 'ci_artifacts.txt'

          expect(response).to have_gitlab_http_status(302)
        end
      end

      context 'when the file does not exist' do
        it 'responds Not Found' do
          get :file, namespace_id: project.namespace, project_id: project, job_id: job, path: 'unknown'

          expect(response).to be_not_found
        end
      end
    end

    context 'when the file is served through Rails' do
      context 'when the file exists' do
        it 'renders the file view' do
          get :file, namespace_id: project.namespace, project_id: project, job_id: job, path: 'ci_artifacts.txt'

          expect(response).to have_gitlab_http_status(:ok)
          expect(response).to render_template('projects/artifacts/file')
        end
      end

      context 'when the file does not exist' do
        it 'responds Not Found' do
          get :file, namespace_id: project.namespace, project_id: project, job_id: job, path: 'unknown'

          expect(response).to be_not_found
        end
      end
    end

    context 'when the project is private' do
      let(:private_project) { create(:project, :repository, :private) }
      let(:pipeline) { create(:ci_pipeline, project: private_project) }
      let(:job) { create(:ci_build, :success, :artifacts, pipeline: pipeline) }

      before do
        private_project.add_developer(user)

        allow(Gitlab.config.pages).to receive(:artifacts_server).and_return(true)
      end

      it 'does not redirect the request' do
        get :file, namespace_id: private_project.namespace, project_id: private_project, job_id: job, path: 'ci_artifacts.txt'

        expect(response).to have_gitlab_http_status(:ok)
        expect(response).to render_template('projects/artifacts/file')
      end
    end
  end

  describe 'GET raw' do
    subject { get(:raw, namespace_id: project.namespace, project_id: project, job_id: job, path: path) }

    context 'when the file exists' do
      let(:path) { 'ci_artifacts.txt' }
<<<<<<< HEAD

      shared_examples 'a valid file' do
        it 'serves the file using workhorse' do
          subject

          expect(response).to have_gitlab_http_status(200)
          expect(send_data).to start_with('artifacts-entry:')

          expect(params.keys).to eq(%w(Archive Entry))
          expect(params['Archive']).to start_with(archive_path)
          # On object storage, the URL can end with a query string
          expect(params['Archive']).to match(/build_artifacts.zip(\?[^?]+)?$/)
          expect(params['Entry']).to eq(Base64.encode64('ci_artifacts.txt'))
        end

        def send_data
          response.headers[Gitlab::Workhorse::SEND_DATA_HEADER]
        end

        def params
          @params ||= begin
            base64_params = send_data.sub(/\Aartifacts\-entry:/, '')
            JSON.parse(Base64.urlsafe_decode64(base64_params))
          end
        end
      end

      context 'when using local file storage' do
        it_behaves_like 'a valid file' do
          let(:job) { create(:ci_build, :success, :artifacts, pipeline: pipeline) }
          let(:store) { ObjectStoreUploader::LOCAL_STORE }
          let(:archive_path) { JobArtifactUploader.local_store_path }
        end
      end

      context 'when using remote file storage' do
        before do
          stub_artifacts_object_storage
        end

        it_behaves_like 'a valid file' do
          let!(:artifact) { create(:ci_job_artifact, :archive, :remote_store, job: job) }
          let!(:job) { create(:ci_build, :success, pipeline: pipeline) }
          let(:store) { ObjectStoreUploader::REMOTE_STORE }
          let(:archive_path) { 'https://' }
=======

      shared_examples 'a valid file' do
        it 'serves the file using workhorse' do
          subject

          expect(response).to have_gitlab_http_status(200)
          expect(send_data).to start_with('artifacts-entry:')

          expect(params.keys).to eq(%w(Archive Entry))
          expect(params['Archive']).to start_with(archive_path)
          # On object storage, the URL can end with a query string
          expect(params['Archive']).to match(/build_artifacts.zip(\?[^?]+)?$/)
          expect(params['Entry']).to eq(Base64.encode64('ci_artifacts.txt'))
        end

        def send_data
          response.headers[Gitlab::Workhorse::SEND_DATA_HEADER]
        end

        def params
          @params ||= begin
            base64_params = send_data.sub(/\Aartifacts\-entry:/, '')
            JSON.parse(Base64.urlsafe_decode64(base64_params))
          end
        end
      end

      context 'when using local file storage' do
        it_behaves_like 'a valid file' do
          let(:job) { create(:ci_build, :success, :artifacts, pipeline: pipeline) }
          let(:store) { ObjectStoreUploader::LOCAL_STORE }
          let(:archive_path) { JobArtifactUploader.local_store_path }
>>>>>>> 4b92efd9
        end
      end
    end
  end

  describe 'GET latest_succeeded' do
    def params_from_ref(ref = pipeline.ref, job_name = job.name, path = 'browse')
      {
        namespace_id: project.namespace,
        project_id: project,
        ref_name_and_path: File.join(ref, path),
        job: job_name
      }
    end

    context 'cannot find the job' do
      shared_examples 'not found' do
        it { expect(response).to have_gitlab_http_status(:not_found) }
      end

      context 'has no such ref' do
        before do
          get :latest_succeeded, params_from_ref('TAIL', job.name)
        end

        it_behaves_like 'not found'
      end

      context 'has no such job' do
        before do
          get :latest_succeeded, params_from_ref(pipeline.ref, 'NOBUILD')
        end

        it_behaves_like 'not found'
      end

      context 'has no path' do
        before do
          get :latest_succeeded, params_from_ref(pipeline.sha, job.name, '')
        end

        it_behaves_like 'not found'
      end
    end

    context 'found the job and redirect' do
      shared_examples 'redirect to the job' do
        it 'redirects' do
          path = browse_project_job_artifacts_path(project, job)

          expect(response).to redirect_to(path)
        end
      end

      context 'with regular branch' do
        before do
          pipeline.update(ref: 'master',
                          sha: project.commit('master').sha)

          get :latest_succeeded, params_from_ref('master')
        end

        it_behaves_like 'redirect to the job'
      end

      context 'with branch name containing slash' do
        before do
          pipeline.update(ref: 'improve/awesome',
                          sha: project.commit('improve/awesome').sha)

          get :latest_succeeded, params_from_ref('improve/awesome')
        end

        it_behaves_like 'redirect to the job'
      end

      context 'with branch name and path containing slashes' do
        before do
          pipeline.update(ref: 'improve/awesome',
                          sha: project.commit('improve/awesome').sha)

          get :latest_succeeded, params_from_ref('improve/awesome', job.name, 'file/README.md')
        end

        it 'redirects' do
          path = file_project_job_artifacts_path(project, job, 'README.md')

          expect(response).to redirect_to(path)
        end
      end
    end
  end
end<|MERGE_RESOLUTION|>--- conflicted
+++ resolved
@@ -115,7 +115,6 @@
 
     context 'when the file exists' do
       let(:path) { 'ci_artifacts.txt' }
-<<<<<<< HEAD
 
       shared_examples 'a valid file' do
         it 'serves the file using workhorse' do
@@ -161,40 +160,6 @@
           let!(:job) { create(:ci_build, :success, pipeline: pipeline) }
           let(:store) { ObjectStoreUploader::REMOTE_STORE }
           let(:archive_path) { 'https://' }
-=======
-
-      shared_examples 'a valid file' do
-        it 'serves the file using workhorse' do
-          subject
-
-          expect(response).to have_gitlab_http_status(200)
-          expect(send_data).to start_with('artifacts-entry:')
-
-          expect(params.keys).to eq(%w(Archive Entry))
-          expect(params['Archive']).to start_with(archive_path)
-          # On object storage, the URL can end with a query string
-          expect(params['Archive']).to match(/build_artifacts.zip(\?[^?]+)?$/)
-          expect(params['Entry']).to eq(Base64.encode64('ci_artifacts.txt'))
-        end
-
-        def send_data
-          response.headers[Gitlab::Workhorse::SEND_DATA_HEADER]
-        end
-
-        def params
-          @params ||= begin
-            base64_params = send_data.sub(/\Aartifacts\-entry:/, '')
-            JSON.parse(Base64.urlsafe_decode64(base64_params))
-          end
-        end
-      end
-
-      context 'when using local file storage' do
-        it_behaves_like 'a valid file' do
-          let(:job) { create(:ci_build, :success, :artifacts, pipeline: pipeline) }
-          let(:store) { ObjectStoreUploader::LOCAL_STORE }
-          let(:archive_path) { JobArtifactUploader.local_store_path }
->>>>>>> 4b92efd9
         end
       end
     end
