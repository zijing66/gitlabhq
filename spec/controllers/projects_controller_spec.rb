--- conflicted
+++ resolved
@@ -224,8 +224,6 @@
       expect(assigns(:repository).path).to eq(project.repository.path)
       expect(response).to have_http_status(302)
     end
-<<<<<<< HEAD
-=======
   end
 
   describe '#transfer' do
@@ -270,7 +268,6 @@
         expect(flash[:alert]).to eq 'Please select a new namespace for your project.'
       end
     end
->>>>>>> abc61f26
   end
 
   describe "#destroy" do
