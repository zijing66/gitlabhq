shared_examples 'helm commands' do
  describe '#generate_script' do
    let(:helm_setup) do
      <<~EOS
         set -eo pipefail
<<<<<<< HEAD
         ALPINE_VERSION=$(cat /etc/alpine-release | cut -d '.' -f 1,2)
         echo http://mirror.clarkson.edu/alpine/v$ALPINE_VERSION/main >> /etc/apk/repositories
         echo http://mirror1.hs-esslingen.de/pub/Mirrors/alpine/v$ALPINE_VERSION/main >> /etc/apk/repositories
         apk add -U wget ca-certificates openssl git >/dev/null
         wget -q -O - https://kubernetes-helm.storage.googleapis.com/helm-v2.7.2-linux-amd64.tar.gz | tar zxC /tmp >/dev/null
         mv /tmp/linux-amd64/helm /usr/bin/

         wget -q -O /etc/apk/keys/sgerrand.rsa.pub https://alpine-pkgs.sgerrand.com/sgerrand.rsa.pub
         wget -q https://github.com/sgerrand/alpine-pkg-glibc/releases/download/2.28-r0/glibc-2.28-r0.apk
         apk add glibc-2.28-r0.apk > /dev/null
         rm glibc-2.28-r0.apk
         wget -q https://storage.googleapis.com/kubernetes-release/release/v1.11.0/bin/linux/amd64/kubectl
         chmod +x kubectl
         mv kubectl /usr/bin/
=======
>>>>>>> 4d3ff28a
      EOS
    end

    it 'should return appropriate command' do
      expect(subject.generate_script).to eq(helm_setup + commands)
    end
  end
end<|MERGE_RESOLUTION|>--- conflicted
+++ resolved
@@ -3,23 +3,6 @@
     let(:helm_setup) do
       <<~EOS
          set -eo pipefail
-<<<<<<< HEAD
-         ALPINE_VERSION=$(cat /etc/alpine-release | cut -d '.' -f 1,2)
-         echo http://mirror.clarkson.edu/alpine/v$ALPINE_VERSION/main >> /etc/apk/repositories
-         echo http://mirror1.hs-esslingen.de/pub/Mirrors/alpine/v$ALPINE_VERSION/main >> /etc/apk/repositories
-         apk add -U wget ca-certificates openssl git >/dev/null
-         wget -q -O - https://kubernetes-helm.storage.googleapis.com/helm-v2.7.2-linux-amd64.tar.gz | tar zxC /tmp >/dev/null
-         mv /tmp/linux-amd64/helm /usr/bin/
-
-         wget -q -O /etc/apk/keys/sgerrand.rsa.pub https://alpine-pkgs.sgerrand.com/sgerrand.rsa.pub
-         wget -q https://github.com/sgerrand/alpine-pkg-glibc/releases/download/2.28-r0/glibc-2.28-r0.apk
-         apk add glibc-2.28-r0.apk > /dev/null
-         rm glibc-2.28-r0.apk
-         wget -q https://storage.googleapis.com/kubernetes-release/release/v1.11.0/bin/linux/amd64/kubectl
-         chmod +x kubectl
-         mv kubectl /usr/bin/
-=======
->>>>>>> 4d3ff28a
       EOS
     end
 
