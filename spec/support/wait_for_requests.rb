<<<<<<< HEAD
require_relative './wait_for_ajax'
require_relative './wait_for_vue_resource'

module WaitForRequests
  extend self
  include WaitForAjax
  include WaitForVueResource
=======
require_relative './wait_for_requests'

module WaitForRequests
  extend self
>>>>>>> abc61f26

  # This is inspired by http://www.salsify.com/blog/engineering/tearing-capybara-ajax-tests
  def block_and_wait_for_requests_complete
    Gitlab::Testing::RequestBlockerMiddleware.block_requests!
<<<<<<< HEAD
    wait_for('pending AJAX requests complete') do
=======
    wait_for('pending requests complete') do
>>>>>>> abc61f26
      Gitlab::Testing::RequestBlockerMiddleware.num_active_requests.zero?
    end
  ensure
    Gitlab::Testing::RequestBlockerMiddleware.allow_requests!
  end

  def wait_for_requests
    wait_for('JS requests') { finished_all_requests? }
  end

  private

  def finished_all_requests?
    return true unless javascript_test?

    finished_all_ajax_requests? &&
      finished_all_vue_resource_requests?
  end

  # Waits until the passed block returns true
  def wait_for(condition_name, max_wait_time: Capybara.default_max_wait_time, polling_interval: 0.01)
    wait_until = Time.now + max_wait_time.seconds
    loop do
      break if yield
      if Time.now > wait_until
        raise "Condition not met: #{condition_name}"
      else
        sleep(polling_interval)
      end
    end
  end

  def finished_all_vue_resource_requests?
    page.evaluate_script('window.activeVueResources || 0').zero?
  end

  def finished_all_ajax_requests?
    return true if page.evaluate_script('typeof jQuery === "undefined"')

    page.evaluate_script('jQuery.active').zero?
  end

  def javascript_test?
    Capybara.current_driver == Capybara.javascript_driver
  end
end

RSpec.configure do |config|
  config.after(:each, :js) do
    block_and_wait_for_requests_complete
  end
end<|MERGE_RESOLUTION|>--- conflicted
+++ resolved
@@ -1,26 +1,12 @@
-<<<<<<< HEAD
-require_relative './wait_for_ajax'
-require_relative './wait_for_vue_resource'
-
-module WaitForRequests
-  extend self
-  include WaitForAjax
-  include WaitForVueResource
-=======
 require_relative './wait_for_requests'
 
 module WaitForRequests
   extend self
->>>>>>> abc61f26
 
   # This is inspired by http://www.salsify.com/blog/engineering/tearing-capybara-ajax-tests
   def block_and_wait_for_requests_complete
     Gitlab::Testing::RequestBlockerMiddleware.block_requests!
-<<<<<<< HEAD
-    wait_for('pending AJAX requests complete') do
-=======
     wait_for('pending requests complete') do
->>>>>>> abc61f26
       Gitlab::Testing::RequestBlockerMiddleware.num_active_requests.zero?
     end
   ensure
