require 'rails_helper'

feature 'Mini Pipeline Graph', :js, :feature do
  let(:user) { create(:user) }
  let(:project) { create(:project, :public) }
  let(:merge_request) { create(:merge_request, source_project: project, head_pipeline: pipeline) }

  let(:pipeline) { create(:ci_empty_pipeline, project: project, ref: 'master', status: 'running', sha: project.commit.id) }
  let(:build) { create(:ci_build, pipeline: pipeline, stage: 'test', commands: 'test') }

  before do
    build.run

<<<<<<< HEAD
    login_as(user)
=======
    gitlab_sign_in(user)
>>>>>>> 134ba0b5
    visit_merge_request
  end

  def visit_merge_request(format = :html)
    visit namespace_project_merge_request_path(project.namespace, project, merge_request, format: format)
  end

  it 'should display a mini pipeline graph' do
    expect(page).to have_selector('.mr-widget-pipeline-graph')
  end

  context 'as json' do
    let(:artifacts_file1) { fixture_file_upload(Rails.root + 'spec/fixtures/banana_sample.gif', 'image/gif') }
    let(:artifacts_file2) { fixture_file_upload(Rails.root + 'spec/fixtures/dk.png', 'image/png') }

    before do
      create(:ci_build, pipeline: pipeline, artifacts_file: artifacts_file1)
      create(:ci_build, pipeline: pipeline, when: 'manual')
    end

    it 'avoids repeated database queries' do
      before = ActiveRecord::QueryRecorder.new { visit_merge_request(:json) }

      create(:ci_build, pipeline: pipeline, artifacts_file: artifacts_file2)
      create(:ci_build, pipeline: pipeline, when: 'manual')

      after = ActiveRecord::QueryRecorder.new { visit_merge_request(:json) }

      expect(before.count).to eq(after.count)
      expect(before.cached_count).to eq(after.cached_count)
    end
  end

  describe 'build list toggle' do
    let(:toggle) do
      find('.mini-pipeline-graph-dropdown-toggle')
      first('.mini-pipeline-graph-dropdown-toggle')
    end

    it 'should expand when hovered' do
      before_width = evaluate_script("$('.mini-pipeline-graph-dropdown-toggle:visible').outerWidth();")

      toggle.hover

      after_width = evaluate_script("$('.mini-pipeline-graph-dropdown-toggle:visible').outerWidth();")

      expect(before_width).to be < after_width
    end

    it 'should show dropdown caret when hovered' do
      toggle.hover

      expect(toggle).to have_selector('.fa-caret-down')
    end

    it 'should show tooltip when hovered' do
      toggle.hover

      expect(toggle.find(:xpath, '..')).to have_selector('.tooltip')
    end
  end

  describe 'builds list menu' do
    let(:toggle) do
      find('.mini-pipeline-graph-dropdown-toggle')
      first('.mini-pipeline-graph-dropdown-toggle')
    end

    before do
      toggle.click
      wait_for_requests
    end

    it 'should open when toggle is clicked' do
      expect(toggle.find(:xpath, '..')).to have_selector('.mini-pipeline-graph-dropdown-menu')
    end

    it 'should close when toggle is clicked again' do
      toggle.trigger('click')

      expect(toggle.find(:xpath, '..')).not_to have_selector('.mini-pipeline-graph-dropdown-menu')
    end

    it 'should close when clicking somewhere else' do
      find('body').click

      expect(toggle.find(:xpath, '..')).not_to have_selector('.mini-pipeline-graph-dropdown-menu')
    end

    describe 'build list build item' do
      let(:build_item) do
        find('.mini-pipeline-graph-dropdown-item')
        first('.mini-pipeline-graph-dropdown-item')
      end

      it 'should visit the build page when clicked' do
        build_item.click
        find('.build-page')

        expect(current_path).to eql(namespace_project_job_path(project.namespace, project, build))
      end

      it 'should show tooltip when hovered' do
        build_item.hover

        expect(build_item.find(:xpath, '..')).to have_selector('.tooltip')
      end
    end
  end
end<|MERGE_RESOLUTION|>--- conflicted
+++ resolved
@@ -11,11 +11,7 @@
   before do
     build.run
 
-<<<<<<< HEAD
-    login_as(user)
-=======
     gitlab_sign_in(user)
->>>>>>> 134ba0b5
     visit_merge_request
   end
 
