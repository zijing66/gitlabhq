--- conflicted
+++ resolved
@@ -1,11 +1,7 @@
 require 'spec_helper'
 
-<<<<<<< HEAD
-feature 'Diff note avatars', js: true do
+feature 'Diff note avatars', :js do
   include CookieHelper
-=======
-feature 'Diff note avatars', :js do
->>>>>>> d6170ce4
   include NoteInteractionHelpers
 
   let(:user)          { create(:user) }
