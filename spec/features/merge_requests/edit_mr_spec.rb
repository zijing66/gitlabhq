--- conflicted
+++ resolved
@@ -5,28 +5,19 @@
   let(:project) { create(:project, :public) }
   let(:merge_request) { create(:merge_request, :with_diffs, source_project: project) }
 
-  before do
-    project.team << [user, :master]
-    project.update_attributes(approvals_before_merge: 2)
+  context 'editing a MR' do
+    before do
+      project.team << [user, :master]
 
-    login_as user
+      login_as user
 
-    visit edit_namespace_project_merge_request_path(project.namespace, project, merge_request)
-  end
+      visit edit_namespace_project_merge_request_path(project.namespace, project, merge_request)
+    end
 
-  context 'editing a MR that needs approvals' do
     it 'form should have class js-quick-submit' do
       expect(page).to have_selector('.js-quick-submit')
     end
 
-<<<<<<< HEAD
-    context 'saving the MR' do
-      it 'shows the saved MR' do
-        click_button 'Save changes'
-
-        expect(page).to have_link('Close merge request')
-      end
-=======
     it 'warns about version conflict' do
       merge_request.update(title: "New title")
 
@@ -36,7 +27,23 @@
       click_button 'Save changes'
 
       expect(page).to have_content 'Someone edited the merge request the same time you did'
->>>>>>> 67668d9d
+    end
+  end
+
+  context 'saving the MR that needs approvals' do
+    before do
+      project.team << [user, :master]
+      project.update_attributes(approvals_before_merge: 2)
+
+      login_as user
+
+      visit edit_namespace_project_merge_request_path(project.namespace, project, merge_request)
+    end
+
+    it 'shows the saved MR' do
+      click_button 'Save changes'
+
+      expect(page).to have_link('Close merge request')
     end
   end
 end