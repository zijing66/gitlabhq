--- conflicted
+++ resolved
@@ -11,13 +11,9 @@
 
   context 'with WIP commits' do
     it 'shows a specific WIP hint' do
-<<<<<<< HEAD
-      visit project_new_merge_request_path(project, merge_request: {
-=======
       visit project_new_merge_request_path(
         project,
         merge_request: {
->>>>>>> 9274c3c1
           source_project_id: project.id,
           target_project_id: project.id,
           source_branch: 'wip',
@@ -34,13 +30,9 @@
 
   context 'without WIP commits' do
     it 'shows the regular WIP message' do
-<<<<<<< HEAD
-      visit project_new_merge_request_path(project, merge_request: {
-=======
       visit project_new_merge_request_path(
         project,
         merge_request: {
->>>>>>> 9274c3c1
           source_project_id: project.id,
           target_project_id: project.id,
           source_branch: 'fix',
