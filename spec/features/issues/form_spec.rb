require 'rails_helper'

describe 'New/edit issue', :feature, :js do
  include GitlabRoutingHelper
  include ActionView::Helpers::JavaScriptHelper
  include FormHelper

  let!(:project)   { create(:project) }
  let!(:user)      { create(:user)}
  let!(:user2)     { create(:user)}
  let!(:milestone) { create(:milestone, project: project) }
  let!(:label)     { create(:label, project: project) }
  let!(:label2)    { create(:label, project: project) }
  let!(:issue)     { create(:issue, project: project, assignees: [user], milestone: milestone) }

  before do
    project.team << [user, :master]
    project.team << [user2, :master]
    login_as(user)
  end

  context 'new issue' do
    before do
      visit new_namespace_project_issue_path(project.namespace, project)
    end

<<<<<<< HEAD
    describe 'single assignee' do
=======
    describe 'shorten users API pagination limit (CE)' do
>>>>>>> abc61f26
      before do
        # Using `allow_any_instance_of`/`and_wrap_original`, `original` would
        # somehow refer to the very block we defined to _wrap_ that method, instead of
        # the original method, resulting in infinite recurison when called.
        # This is likely a bug with helper modules included into dynamically generated view classes.
        # To work around this, we have to hold on to and call to the original implementation manually.
        original_issue_dropdown_options = FormHelper.instance_method(:issue_dropdown_options)
        allow_any_instance_of(FormHelper).to receive(:issue_dropdown_options).and_wrap_original do |original, *args|
          options = original_issue_dropdown_options.bind(original.receiver).call(*args)
          options[:data][:per_page] = 2

          options
        end

        visit new_namespace_project_issue_path(project.namespace, project)

        click_button 'Unassigned'

<<<<<<< HEAD
        wait_for_ajax
=======
        wait_for_requests
>>>>>>> abc61f26
      end

      it 'should display selected users even if they are not part of the original API call' do
        find('.dropdown-input-field').native.send_keys user2.name

        page.within '.dropdown-menu-user' do
          expect(page).to have_content user2.name
          click_link user2.name
        end

<<<<<<< HEAD
        click_button user2.name
=======
        find('.js-assignee-search').click
        find('.js-dropdown-input-clear').click
>>>>>>> abc61f26

        page.within '.dropdown-menu-user' do
          expect(page).to have_content user.name
          expect(find('.dropdown-menu-user a.is-active').first(:xpath, '..')['data-user-id']).to eq(user2.id.to_s)
        end
      end
    end

    describe 'single assignee (CE)' do
      before do
        click_button 'Unassigned'

<<<<<<< HEAD
=======
        wait_for_requests
      end

      it 'unselects other assignees when unassigned is selected' do
        page.within '.dropdown-menu-user' do
          click_link user2.name
        end

        click_button user2.name

        page.within '.dropdown-menu-user' do
          click_link 'Unassigned'
        end

>>>>>>> abc61f26
        expect(find('input[name="issue[assignee_ids][]"]', visible: false).value).to match('0')
      end

      it 'toggles assign to me when current user is selected and unselected' do
        page.within '.dropdown-menu-user' do
          click_link user.name
        end

        expect(find('a', text: 'Assign to me', visible: false)).not_to be_visible

        click_button user.name

        page.within('.dropdown-menu-user') do
          click_link user.name
        end

        expect(page.find('.dropdown-menu-user', visible: false)).not_to be_visible
      end
    end

    it 'allows user to create new issue' do
      fill_in 'issue_title', with: 'title'
      fill_in 'issue_description', with: 'title'

      expect(find('a', text: 'Assign to me')).to be_visible
      click_button 'Unassigned'

      wait_for_requests

      page.within '.dropdown-menu-user' do
        click_link user2.name
      end
      expect(find('input[name="issue[assignee_ids][]"]', visible: false).value).to match(user2.id.to_s)
      page.within '.js-assignee-search' do
        expect(page).to have_content user2.name
      end
      expect(find('a', text: 'Assign to me')).to be_visible

      click_link 'Assign to me'
      assignee_ids = page.all('input[name="issue[assignee_ids][]"]', visible: false)

      expect(assignee_ids[0].value).to match(user.id.to_s)

      page.within '.js-assignee-search' do
        expect(page).to have_content user.name
      end
      expect(find('a', text: 'Assign to me', visible: false)).not_to be_visible

      click_button 'Milestone'
      page.within '.issue-milestone' do
        click_link milestone.title
      end
      expect(find('input[name="issue[milestone_id]"]', visible: false).value).to match(milestone.id.to_s)
      page.within '.js-milestone-select' do
        expect(page).to have_content milestone.title
      end

      click_button 'Labels'
      page.within '.dropdown-menu-labels' do
        click_link label.title
        click_link label2.title
      end
      page.within '.js-label-select' do
        expect(page).to have_content label.title
      end
      expect(page.all('input[name="issue[label_ids][]"]', visible: false)[1].value).to match(label.id.to_s)
      expect(page.all('input[name="issue[label_ids][]"]', visible: false)[2].value).to match(label2.id.to_s)

      click_button 'Submit issue'

      page.within '.issuable-sidebar' do
        page.within '.assignee' do
          expect(page).to have_content "Assignee"
        end

        page.within '.milestone' do
          expect(page).to have_content milestone.title
        end

        page.within '.labels' do
          expect(page).to have_content label.title
          expect(page).to have_content label2.title
        end
      end

      page.within '.issuable-meta' do
        issue = Issue.find_by(title: 'title')

        expect(page).to have_text("Issue #{issue.to_reference}")
        # compare paths because the host differ in test
        expect(find_link(issue.to_reference)[:href]).to end_with(issue_path(issue))
      end
    end

    it 'correctly updates the dropdown toggle when removing a label' do
      click_button 'Labels'

      page.within '.dropdown-menu-labels' do
        click_link label.title
      end

      expect(find('.js-label-select')).to have_content(label.title)

      page.within '.dropdown-menu-labels' do
        click_link label.title
      end

      expect(find('.js-label-select')).to have_content('Labels')
    end

    it 'correctly updates the selected user when changing assignee' do
      click_button 'Unassigned'

<<<<<<< HEAD
      wait_for_ajax
=======
      wait_for_requests
>>>>>>> abc61f26

      page.within '.dropdown-menu-user' do
        click_link user.name
      end

      expect(find('.js-assignee-search')).to have_content(user.name)
      click_button user.name

      page.within '.dropdown-menu-user' do
        click_link user2.name
      end

      expect(find('.js-assignee-search')).to have_content(user2.name)
    end
  end

  context 'edit issue' do
    before do
      visit edit_namespace_project_issue_path(project.namespace, project, issue)
    end

    it 'allows user to update issue' do
      expect(find('input[name="issue[assignee_ids][]"]', visible: false).value).to match(user.id.to_s)
      expect(find('input[name="issue[milestone_id]"]', visible: false).value).to match(milestone.id.to_s)
      expect(find('a', text: 'Assign to me', visible: false)).not_to be_visible

      page.within '.js-user-search' do
        expect(page).to have_content user.name
      end

      page.within '.js-milestone-select' do
        expect(page).to have_content milestone.title
      end

      click_button 'Labels'
      page.within '.dropdown-menu-labels' do
        click_link label.title
        click_link label2.title
      end
      page.within '.js-label-select' do
        expect(page).to have_content label.title
      end
      expect(page.all('input[name="issue[label_ids][]"]', visible: false)[1].value).to match(label.id.to_s)
      expect(page.all('input[name="issue[label_ids][]"]', visible: false)[2].value).to match(label2.id.to_s)

      click_button 'Save changes'

      page.within '.issuable-sidebar' do
        page.within '.assignee' do
          expect(page).to have_content user.name
        end

        page.within '.milestone' do
          expect(page).to have_content milestone.title
        end

        page.within '.labels' do
          expect(page).to have_content label.title
          expect(page).to have_content label2.title
        end
      end
    end
  end

  describe 'sub-group project' do
    let(:group) { create(:group) }
    let(:nested_group_1) { create(:group, parent: group) }
    let(:sub_group_project) { create(:empty_project, group: nested_group_1) }

    before do
      sub_group_project.add_master(user)

      visit new_namespace_project_issue_path(sub_group_project.namespace, sub_group_project)
    end

    it 'creates new label from dropdown' do
      click_button 'Labels'

      click_link 'Create new label'

      page.within '.dropdown-new-label' do
        fill_in 'new_label_name', with: 'test label'
        first('.suggest-colors-dropdown a').click

        click_button 'Create'

        wait_for_requests
      end

      page.within '.dropdown-menu-labels' do
        expect(page).to have_link 'test label'
      end
    end
  end

  def before_for_selector(selector)
    js = <<-JS.strip_heredoc
      (function(selector) {
        var el = document.querySelector(selector);
        return window.getComputedStyle(el, '::before').getPropertyValue('content');
      })("#{escape_javascript(selector)}")
    JS
    page.evaluate_script(js)
  end
end<|MERGE_RESOLUTION|>--- conflicted
+++ resolved
@@ -24,11 +24,7 @@
       visit new_namespace_project_issue_path(project.namespace, project)
     end
 
-<<<<<<< HEAD
-    describe 'single assignee' do
-=======
     describe 'shorten users API pagination limit (CE)' do
->>>>>>> abc61f26
       before do
         # Using `allow_any_instance_of`/`and_wrap_original`, `original` would
         # somehow refer to the very block we defined to _wrap_ that method, instead of
@@ -47,11 +43,7 @@
 
         click_button 'Unassigned'
 
-<<<<<<< HEAD
-        wait_for_ajax
-=======
         wait_for_requests
->>>>>>> abc61f26
       end
 
       it 'should display selected users even if they are not part of the original API call' do
@@ -62,12 +54,8 @@
           click_link user2.name
         end
 
-<<<<<<< HEAD
-        click_button user2.name
-=======
         find('.js-assignee-search').click
         find('.js-dropdown-input-clear').click
->>>>>>> abc61f26
 
         page.within '.dropdown-menu-user' do
           expect(page).to have_content user.name
@@ -80,8 +68,6 @@
       before do
         click_button 'Unassigned'
 
-<<<<<<< HEAD
-=======
         wait_for_requests
       end
 
@@ -96,7 +82,6 @@
           click_link 'Unassigned'
         end
 
->>>>>>> abc61f26
         expect(find('input[name="issue[assignee_ids][]"]', visible: false).value).to match('0')
       end
 
@@ -210,11 +195,7 @@
     it 'correctly updates the selected user when changing assignee' do
       click_button 'Unassigned'
 
-<<<<<<< HEAD
-      wait_for_ajax
-=======
       wait_for_requests
->>>>>>> abc61f26
 
       page.within '.dropdown-menu-user' do
         click_link user.name
