--- conflicted
+++ resolved
@@ -1,11 +1,7 @@
 require 'rails_helper'
 
-<<<<<<< HEAD
-describe 'Visual tokens', js: true do
+describe 'Visual tokens', :js do
   include CookieHelper
-=======
-describe 'Visual tokens', :js do
->>>>>>> d6170ce4
   include FilteredSearchHelpers
   include WaitForRequests
 
