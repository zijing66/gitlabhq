require 'spec_helper'

describe 'Filter issues', js: true do
  include FilteredSearchHelpers

  let(:project) { create(:project) }

  # NOTE: The short name here is actually important
  #
  # When the name is longer, the filtered search input can end up scrolling
  # horizontally, and PhantomJS can't handle it.
  let(:user) { create(:user, name: 'Ann') }

  let!(:bug_label) { create(:label, project: project, title: 'bug') }
  let!(:caps_sensitive_label) { create(:label, project: project, title: 'CaPs') }
  let!(:multiple_words_label) { create(:label, project: project, title: "Two words") }
  let!(:milestone) { create(:milestone, title: "8", project: project, start_date: 2.days.ago) }

  def expect_no_issues_list
    page.within '.issues-list' do
      expect(page).to have_no_selector('.issue')
    end
  end

  def expect_issues_list_count(open_count, closed_count = 0)
    all_count = open_count + closed_count

    expect(page).to have_issuable_counts(open: open_count, closed: closed_count, all: all_count)
    page.within '.issues-list' do
      expect(page).to have_selector('.issue', count: open_count)
    end
  end

  before do
    project.add_master(user)

    user2 = create(:user)

    create(:issue, project: project, author: user2, title: "Bug report 1")
    create(:issue, project: project, author: user2, title: "Bug report 2")

    create(:issue, project: project, author: user,  title: "issue by assignee", milestone: milestone, assignees: [user])
    create(:issue, project: project, author: user,  title: "issue by assignee with searchTerm", milestone: milestone, assignees: [user])

    create(:labeled_issue,
      title: "Bug 2",
      project: project,
      milestone: milestone,
      author: user,
      assignees: [user],
      labels: [bug_label])

    create(:labeled_issue,
      title: "issue by assignee with searchTerm and label",
      project: project,
      milestone: milestone,
      author: user,
      assignees: [user],
      labels: [caps_sensitive_label])

    create(:labeled_issue,
      title: "Bug report foo was possible",
      project: project,
      milestone: milestone,
      author: user,
      assignees: [user],
      labels: [bug_label, caps_sensitive_label])

    create(:labeled_issue, title: "Issue with multiple words label", project: project, labels: [multiple_words_label])

    sign_in(user)
    visit project_issues_path(project)
  end

  it 'filters by all available tokens' do
    search_term = 'issue'

    input_filtered_search("assignee:@#{user.username} author:@#{user.username} label:~#{caps_sensitive_label.title} milestone:%#{milestone.title} #{search_term}")

    wait_for_requests

    expect_tokens([
      assignee_token(user.name),
      author_token(user.name),
      label_token(caps_sensitive_label.title),
      milestone_token(milestone.title)
    ])
    expect_issues_list_count(1)
    expect_filtered_search_input(search_term)
  end

  describe 'filter issues by author' do
    context 'only author' do
      it 'filters issues by searched author' do
        input_filtered_search("author:@#{user.username}")

        wait_for_requests

        expect_tokens([author_token(user.name)])
        expect_issues_list_count(5)
        expect_filtered_search_input_empty
      end
    end
  end

  describe 'filter issues by assignee' do
    context 'only assignee' do
      it 'filters issues by searched assignee' do
        input_filtered_search("assignee:@#{user.username}")

        wait_for_requests

        expect_tokens([assignee_token(user.name)])
        expect_issues_list_count(5)
        expect_filtered_search_input_empty
      end

      it 'filters issues by no assignee' do
        input_filtered_search('assignee:none')

        expect_tokens([assignee_token('none')])
        expect_issues_list_count(3)
        expect_filtered_search_input_empty
      end
    end
  end

  describe 'filter issues by label' do
    context 'only label' do
      it 'filters issues by searched label' do
        input_filtered_search("label:~#{bug_label.title}")

        expect_tokens([label_token(bug_label.title)])
        expect_issues_list_count(2)
        expect_filtered_search_input_empty
      end

      it 'filters issues by no label' do
        input_filtered_search('label:none')

        expect_tokens([label_token('none', false)])
        expect_issues_list_count(8)
        expect_filtered_search_input_empty
      end

      it 'filters issues by multiple labels' do
        input_filtered_search("label:~#{bug_label.title} label:~#{caps_sensitive_label.title}")

        expect_tokens([
          label_token(bug_label.title),
          label_token(caps_sensitive_label.title)
        ])
        expect_issues_list_count(1)
        expect_filtered_search_input_empty
      end

      it 'filters issues by label containing special characters' do
        special_label = create(:label, project: project, title: '!@#{$%^&*()-+[]<>?/:{}|\}')
        special_issue = create(:issue, title: "Issue with special character label", project: project)
        special_issue.labels << special_label

        input_filtered_search("label:~#{special_label.title}")

        expect_tokens([label_token(special_label.title)])
        expect_issues_list_count(1)
        expect_filtered_search_input_empty
      end

      it 'does not show issues for unused labels' do
        new_label = create(:label, project: project, title: 'new_label')

        input_filtered_search("label:~#{new_label.title}")

        expect_tokens([label_token(new_label.title)])
        expect_no_issues_list
        expect_filtered_search_input_empty
      end
    end

    context 'label with multiple words' do
      it 'special characters' do
        special_multiple_label = create(:label, project: project, title: "Utmost |mp0rt@nce")
        special_multiple_issue = create(:issue, title: "Issue with special character multiple words label", project: project)
        special_multiple_issue.labels << special_multiple_label

        input_filtered_search("label:~'#{special_multiple_label.title}'")

        # Check for search results (which makes sure that the page has changed)
        expect_issues_list_count(1)

        # filtered search defaults quotations to double quotes
        expect_tokens([label_token("\"#{special_multiple_label.title}\"")])

        expect_filtered_search_input_empty
      end

      it 'single quotes' do
        input_filtered_search("label:~'#{multiple_words_label.title}'")

        expect_issues_list_count(1)
        expect_tokens([label_token("\"#{multiple_words_label.title}\"")])
        expect_filtered_search_input_empty
      end

      it 'double quotes' do
        input_filtered_search("label:~\"#{multiple_words_label.title}\"")

        expect_tokens([label_token("\"#{multiple_words_label.title}\"")])
        expect_issues_list_count(1)
        expect_filtered_search_input_empty
      end

      it 'single quotes containing double quotes' do
        double_quotes_label = create(:label, project: project, title: 'won"t fix')
        double_quotes_label_issue = create(:issue, title: "Issue with double quotes label", project: project)
        double_quotes_label_issue.labels << double_quotes_label

        input_filtered_search("label:~'#{double_quotes_label.title}'")

        expect_tokens([label_token("'#{double_quotes_label.title}'")])
        expect_issues_list_count(1)
        expect_filtered_search_input_empty
      end

      it 'double quotes containing single quotes' do
        single_quotes_label = create(:label, project: project, title: "won't fix")
        single_quotes_label_issue = create(:issue, title: "Issue with single quotes label", project: project)
        single_quotes_label_issue.labels << single_quotes_label

        input_filtered_search("label:~\"#{single_quotes_label.title}\"")

        expect_tokens([label_token("\"#{single_quotes_label.title}\"")])
        expect_issues_list_count(1)
        expect_filtered_search_input_empty
      end
    end

    context 'multiple labels with other filters' do
      it 'filters issues by searched label, label2, author, assignee, milestone and text' do
        search_term = 'bug'

        input_filtered_search("label:~#{bug_label.title} label:~#{caps_sensitive_label.title} author:@#{user.username} assignee:@#{user.username} milestone:%#{milestone.title} #{search_term}")

        wait_for_requests

        expect_tokens([
          label_token(bug_label.title),
          label_token(caps_sensitive_label.title),
          author_token(user.name),
          assignee_token(user.name),
          milestone_token(milestone.title)
        ])
        expect_issues_list_count(1)
        expect_filtered_search_input(search_term)
      end
    end

    context 'issue label clicked' do
      it 'filters and displays in search bar' do
        find('.issues-list .issue .issue-main-info .issuable-info a .label', text: multiple_words_label.title).click

        expect_issues_list_count(1)
        expect_tokens([label_token("\"#{multiple_words_label.title}\"")])
        expect_filtered_search_input_empty
      end
    end
  end

  describe 'filter issues by milestone' do
    context 'only milestone' do
      it 'filters issues by searched milestone' do
        input_filtered_search("milestone:%#{milestone.title}")

        expect_tokens([milestone_token(milestone.title)])
        expect_issues_list_count(5)
        expect_filtered_search_input_empty
      end

      it 'filters issues by no milestone' do
        input_filtered_search("milestone:none")

        expect_tokens([milestone_token('none', false)])
        expect_issues_list_count(3)
        expect_filtered_search_input_empty
      end

      it 'filters issues by upcoming milestones' do
        create(:milestone, project: project, due_date: 1.month.from_now) do |future_milestone|
          create(:issue, project: project, milestone: future_milestone, author: user)
        end

        input_filtered_search("milestone:upcoming")

        expect_tokens([milestone_token('upcoming', false)])
        expect_issues_list_count(1)
        expect_filtered_search_input_empty
      end

      it 'filters issues by started milestones' do
        input_filtered_search("milestone:started")

        expect_tokens([milestone_token('started', false)])
        expect_issues_list_count(5)
        expect_filtered_search_input_empty
      end

      it 'filters issues by milestone containing special characters' do
        special_milestone = create(:milestone, title: '!@\#{$%^&*()}', project: project)
        create(:issue, project: project, milestone: special_milestone)

        input_filtered_search("milestone:%#{special_milestone.title}")

        expect_tokens([milestone_token(special_milestone.title)])
        expect_issues_list_count(1)
        expect_filtered_search_input_empty
      end

      it 'does not show issues for unused milestones' do
        new_milestone = create(:milestone, title: 'new', project: project)

        input_filtered_search("milestone:%#{new_milestone.title}")

        expect_tokens([milestone_token(new_milestone.title)])
        expect_no_issues_list
        expect_filtered_search_input_empty
      end
    end
  end

  describe 'filter issues by text' do
    context 'only text' do
      it 'filters issues by searched text' do
        search = 'Bug'
        input_filtered_search(search)

        expect_issues_list_count(4)
        expect_filtered_search_input(search)
      end

      it 'filters issues by multiple searched text' do
        search = 'Bug report'
        input_filtered_search(search)

        expect_issues_list_count(3)
        expect_filtered_search_input(search)
      end

      it 'filters issues by case insensitive searched text' do
        search = 'bug report'
        input_filtered_search(search)

        expect_issues_list_count(3)
        expect_filtered_search_input(search)
      end

      it 'filters issues by searched text containing single quotes' do
        issue = create(:issue, project: project, author: user, title: "issue with 'single quotes'")

        search = "'single quotes'"
        input_filtered_search(search)

        expect_issues_list_count(1)
        expect_filtered_search_input(search)
        expect(page).to have_content(issue.title)
      end

      it 'filters issues by searched text containing double quotes' do
        issue = create(:issue, project: project, author: user, title: "issue with \"double quotes\"")

        search = '"double quotes"'
        input_filtered_search(search)

        expect_issues_list_count(1)
        expect_filtered_search_input(search)
        expect(page).to have_content(issue.title)
      end

      it 'filters issues by searched text containing special characters' do
        issue = create(:issue, project: project, author: user, title: "issue with !@\#{$%^&*()-+")

        search = '!@#{$%^&*()-+'
        input_filtered_search(search)

        expect_issues_list_count(1)
        expect_filtered_search_input(search)
        expect(page).to have_content(issue.title)
      end

      it 'does not show any issues' do
        search = 'testing'
        input_filtered_search(search)

        expect_no_issues_list
        expect_filtered_search_input(search)
      end
    end

    context 'searched text with other filters' do
      it 'filters issues by searched text, author, text, assignee, text, label1, text, label2, text, milestone and text' do
        input_filtered_search("bug author:@#{user.username} report label:~#{bug_label.title} label:~#{caps_sensitive_label.title} milestone:%#{milestone.title} foo")

        expect_issues_list_count(1)
        expect_filtered_search_input('bug report foo')
      end
    end

    context 'sorting' do
      it 'sorts by oldest updated' do
        create(:issue,
          title: '3 days ago',
          project: project,
          author: user,
          created_at: 3.days.ago,
          updated_at: 3.days.ago)

        old_issue = create(:issue,
          title: '5 days ago',
          project: project,
          author: user,
          created_at: 5.days.ago,
          updated_at: 5.days.ago)

        input_filtered_search('days ago')

        expect_issues_list_count(2)

        sort_toggle = find('.filtered-search-wrapper .dropdown-toggle')
        sort_toggle.click

        find('.filtered-search-wrapper .dropdown-menu li a', text: 'Oldest updated').click
        wait_for_requests

        expect(find('.issues-list .issue:first-of-type .issue-title-text a')).to have_content(old_issue.title)
      end
    end
  end

  describe 'switching issue states' do
    let!(:closed_issue) { create(:issue, :closed, project: project, title: 'closed bug') }

    before do
      input_filtered_search('bug')

      # This ensures that the search is performed
      expect_issues_list_count(4, 1)
    end

    it 'maintains filter' do
      # Closed
      find('.issues-state-filters [data-state="closed"]').click
      wait_for_requests

      expect(page).to have_selector('.issues-list .issue', count: 1)
      expect(page).to have_link(closed_issue.title)

      # Opened
      find('.issues-state-filters [data-state="opened"]').click
      wait_for_requests

      expect(page).to have_selector('.issues-list .issue', count: 4)

      # All
      find('.issues-state-filters [data-state="all"]').click
      wait_for_requests

      expect(page).to have_selector('.issues-list .issue', count: 5)
    end
  end

  describe 'RSS feeds' do
    let(:group) { create(:group) }
    let(:project) { create(:project, group: group) }

    before do
      group.add_developer(user)
    end

    shared_examples 'updates atom feed link' do |type|
      it "for #{type}" do
        visit path

        link = find_link('Subscribe')
        params = CGI.parse(URI.parse(link[:href]).query)
        auto_discovery_link = find('link[type="application/atom+xml"]', visible: false)
        auto_discovery_params = CGI.parse(URI.parse(auto_discovery_link[:href]).query)

        expected = {
          'rss_token' => [user.rss_token],
          'milestone_title' => [milestone.title],
          'assignee_id' => [user.id.to_s]
        }

        expect(params).to include(expected)
        expect(auto_discovery_params).to include(expected)
      end
    end

    it_behaves_like 'updates atom feed link', :project do
      let(:path) { project_issues_path(project, milestone_title: milestone.title, assignee_id: user.id) }
    end

<<<<<<< HEAD
    it 'updates atom feed link for group issues' do
      visit issues_group_path(group, milestone_title: milestone.title, assignee_id: user.id)
      link = find_link('Subscribe')
      params = CGI.parse(URI.parse(link[:href]).query)
      auto_discovery_link = find('link[type="application/atom+xml"]', visible: false)
      auto_discovery_params = CGI.parse(URI.parse(auto_discovery_link[:href]).query)

      expect(params).to include('rss_token' => [user.rss_token])
      expect(params).to include('milestone_title' => [milestone.title])
      expect(params).to include('assignee_id' => [user.id.to_s])
      expect(auto_discovery_params).to include('rss_token' => [user.rss_token])
      expect(auto_discovery_params).to include('milestone_title' => [milestone.title])
      expect(auto_discovery_params).to include('assignee_id' => [user.id.to_s])
=======
    it_behaves_like 'updates atom feed link', :group do
      let(:path) { issues_group_path(group, milestone_title: milestone.title, assignee_id: user.id) }
>>>>>>> 685066cd
    end
  end

  context 'URL has a trailing slash' do
    before do
      visit "#{project_issues_path(project)}/"
    end

    it 'milestone dropdown loads milestones' do
      input_filtered_search("milestone:", submit: false)

      within('#js-dropdown-milestone') do
        expect(page).to have_selector('.filter-dropdown .filter-dropdown-item', count: 1)
      end
    end

    it 'label dropdown load labels' do
      input_filtered_search("label:", submit: false)

      within('#js-dropdown-label') do
        expect(page).to have_selector('.filter-dropdown .filter-dropdown-item', count: 3)
      end
    end
  end
end<|MERGE_RESOLUTION|>--- conflicted
+++ resolved
@@ -499,24 +499,8 @@
       let(:path) { project_issues_path(project, milestone_title: milestone.title, assignee_id: user.id) }
     end
 
-<<<<<<< HEAD
-    it 'updates atom feed link for group issues' do
-      visit issues_group_path(group, milestone_title: milestone.title, assignee_id: user.id)
-      link = find_link('Subscribe')
-      params = CGI.parse(URI.parse(link[:href]).query)
-      auto_discovery_link = find('link[type="application/atom+xml"]', visible: false)
-      auto_discovery_params = CGI.parse(URI.parse(auto_discovery_link[:href]).query)
-
-      expect(params).to include('rss_token' => [user.rss_token])
-      expect(params).to include('milestone_title' => [milestone.title])
-      expect(params).to include('assignee_id' => [user.id.to_s])
-      expect(auto_discovery_params).to include('rss_token' => [user.rss_token])
-      expect(auto_discovery_params).to include('milestone_title' => [milestone.title])
-      expect(auto_discovery_params).to include('assignee_id' => [user.id.to_s])
-=======
     it_behaves_like 'updates atom feed link', :group do
       let(:path) { issues_group_path(group, milestone_title: milestone.title, assignee_id: user.id) }
->>>>>>> 685066cd
     end
   end
 
