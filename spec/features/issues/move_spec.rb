--- conflicted
+++ resolved
@@ -37,13 +37,8 @@
       visit issue_path(issue)
     end
 
-<<<<<<< HEAD
-    scenario 'moving issue to another project', js: true do
+    scenario 'moving issue to another project', :js do
       find('.js-move-issue').click
-=======
-    scenario 'moving issue to another project', :js do
-      find('.js-move-issue').trigger('click')
->>>>>>> d6170ce4
       wait_for_requests
       all('.js-move-issue-dropdown-item')[0].click
       find('.js-move-issue-confirmation-button').click
