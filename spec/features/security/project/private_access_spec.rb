--- conflicted
+++ resolved
@@ -261,7 +261,108 @@
     it { is_expected.to be_denied_for :visitor }
   end
 
-<<<<<<< HEAD
+  describe "GET /:project_path/pipelines" do
+    subject { namespace_project_pipelines_path(project.namespace, project) }
+
+    it { is_expected.to be_allowed_for :admin }
+    it { is_expected.to be_allowed_for owner }
+    it { is_expected.to be_allowed_for master }
+    it { is_expected.to be_allowed_for developer }
+    it { is_expected.to be_allowed_for reporter }
+    it { is_expected.to be_denied_for guest }
+    it { is_expected.to be_denied_for :user }
+    it { is_expected.to be_denied_for :external }
+    it { is_expected.to be_denied_for :visitor }
+  end
+
+  describe "GET /:project_path/pipelines/:id" do
+    let(:pipeline) { create(:ci_pipeline, project: project) }
+    subject { namespace_project_pipeline_path(project.namespace, project, pipeline) }
+
+    it { is_expected.to be_allowed_for :admin }
+    it { is_expected.to be_allowed_for owner }
+    it { is_expected.to be_allowed_for master }
+    it { is_expected.to be_allowed_for developer }
+    it { is_expected.to be_allowed_for reporter }
+    it { is_expected.to be_denied_for guest }
+    it { is_expected.to be_denied_for :user }
+    it { is_expected.to be_denied_for :external }
+    it { is_expected.to be_denied_for :visitor }
+  end
+
+  describe "GET /:project_path/builds" do
+    subject { namespace_project_builds_path(project.namespace, project) }
+
+    it { is_expected.to be_allowed_for :admin }
+    it { is_expected.to be_allowed_for owner }
+    it { is_expected.to be_allowed_for master }
+    it { is_expected.to be_allowed_for developer }
+    it { is_expected.to be_allowed_for reporter }
+    it { is_expected.to be_denied_for guest }
+    it { is_expected.to be_denied_for :user }
+    it { is_expected.to be_denied_for :external }
+    it { is_expected.to be_denied_for :visitor }
+  end
+
+  describe "GET /:project_path/builds/:id" do
+    let(:pipeline) { create(:ci_pipeline, project: project) }
+    let(:build) { create(:ci_build, pipeline: pipeline) }
+    subject { namespace_project_build_path(project.namespace, project, build.id) }
+
+    it { is_expected.to be_allowed_for :admin }
+    it { is_expected.to be_allowed_for owner }
+    it { is_expected.to be_allowed_for master }
+    it { is_expected.to be_allowed_for developer }
+    it { is_expected.to be_allowed_for reporter }
+    it { is_expected.to be_denied_for guest }
+    it { is_expected.to be_denied_for :user }
+    it { is_expected.to be_denied_for :external }
+    it { is_expected.to be_denied_for :visitor }
+  end
+
+  describe "GET /:project_path/environments" do
+    subject { namespace_project_environments_path(project.namespace, project) }
+
+    it { is_expected.to be_allowed_for :admin }
+    it { is_expected.to be_allowed_for owner }
+    it { is_expected.to be_allowed_for master }
+    it { is_expected.to be_allowed_for developer }
+    it { is_expected.to be_allowed_for reporter }
+    it { is_expected.to be_denied_for guest }
+    it { is_expected.to be_denied_for :user }
+    it { is_expected.to be_denied_for :external }
+    it { is_expected.to be_denied_for :visitor }
+  end
+
+  describe "GET /:project_path/environments/:id" do
+    let(:environment) { create(:environment, project: project) }
+    subject { namespace_project_environment_path(project.namespace, project, environment) }
+
+    it { is_expected.to be_allowed_for :admin }
+    it { is_expected.to be_allowed_for owner }
+    it { is_expected.to be_allowed_for master }
+    it { is_expected.to be_allowed_for developer }
+    it { is_expected.to be_allowed_for reporter }
+    it { is_expected.to be_denied_for guest }
+    it { is_expected.to be_denied_for :user }
+    it { is_expected.to be_denied_for :external }
+    it { is_expected.to be_denied_for :visitor }
+  end
+
+  describe "GET /:project_path/environments/new" do
+    subject { new_namespace_project_environment_path(project.namespace, project) }
+
+    it { is_expected.to be_allowed_for :admin }
+    it { is_expected.to be_allowed_for owner }
+    it { is_expected.to be_allowed_for master }
+    it { is_expected.to be_allowed_for developer }
+    it { is_expected.to be_denied_for reporter }
+    it { is_expected.to be_denied_for guest }
+    it { is_expected.to be_denied_for :user }
+    it { is_expected.to be_denied_for :external }
+    it { is_expected.to be_denied_for :visitor }
+  end
+
   context "when license blocks changes" do
     before do
       allow(License).to receive(:block_changes?).and_return(true)
@@ -288,107 +389,5 @@
       it { is_expected.to be_denied_for :user }
       it { is_expected.to be_denied_for :visitor }
     end
-=======
-  describe "GET /:project_path/pipelines" do
-    subject { namespace_project_pipelines_path(project.namespace, project) }
-
-    it { is_expected.to be_allowed_for :admin }
-    it { is_expected.to be_allowed_for owner }
-    it { is_expected.to be_allowed_for master }
-    it { is_expected.to be_allowed_for developer }
-    it { is_expected.to be_allowed_for reporter }
-    it { is_expected.to be_denied_for guest }
-    it { is_expected.to be_denied_for :user }
-    it { is_expected.to be_denied_for :external }
-    it { is_expected.to be_denied_for :visitor }
-  end
-
-  describe "GET /:project_path/pipelines/:id" do
-    let(:pipeline) { create(:ci_pipeline, project: project) }
-    subject { namespace_project_pipeline_path(project.namespace, project, pipeline) }
-
-    it { is_expected.to be_allowed_for :admin }
-    it { is_expected.to be_allowed_for owner }
-    it { is_expected.to be_allowed_for master }
-    it { is_expected.to be_allowed_for developer }
-    it { is_expected.to be_allowed_for reporter }
-    it { is_expected.to be_denied_for guest }
-    it { is_expected.to be_denied_for :user }
-    it { is_expected.to be_denied_for :external }
-    it { is_expected.to be_denied_for :visitor }
-  end
-
-  describe "GET /:project_path/builds" do
-    subject { namespace_project_builds_path(project.namespace, project) }
-
-    it { is_expected.to be_allowed_for :admin }
-    it { is_expected.to be_allowed_for owner }
-    it { is_expected.to be_allowed_for master }
-    it { is_expected.to be_allowed_for developer }
-    it { is_expected.to be_allowed_for reporter }
-    it { is_expected.to be_denied_for guest }
-    it { is_expected.to be_denied_for :user }
-    it { is_expected.to be_denied_for :external }
-    it { is_expected.to be_denied_for :visitor }
-  end
-
-  describe "GET /:project_path/builds/:id" do
-    let(:pipeline) { create(:ci_pipeline, project: project) }
-    let(:build) { create(:ci_build, pipeline: pipeline) }
-    subject { namespace_project_build_path(project.namespace, project, build.id) }
-
-    it { is_expected.to be_allowed_for :admin }
-    it { is_expected.to be_allowed_for owner }
-    it { is_expected.to be_allowed_for master }
-    it { is_expected.to be_allowed_for developer }
-    it { is_expected.to be_allowed_for reporter }
-    it { is_expected.to be_denied_for guest }
-    it { is_expected.to be_denied_for :user }
-    it { is_expected.to be_denied_for :external }
-    it { is_expected.to be_denied_for :visitor }
-  end
-
-  describe "GET /:project_path/environments" do
-    subject { namespace_project_environments_path(project.namespace, project) }
-
-    it { is_expected.to be_allowed_for :admin }
-    it { is_expected.to be_allowed_for owner }
-    it { is_expected.to be_allowed_for master }
-    it { is_expected.to be_allowed_for developer }
-    it { is_expected.to be_allowed_for reporter }
-    it { is_expected.to be_denied_for guest }
-    it { is_expected.to be_denied_for :user }
-    it { is_expected.to be_denied_for :external }
-    it { is_expected.to be_denied_for :visitor }
-  end
-
-  describe "GET /:project_path/environments/:id" do
-    let(:environment) { create(:environment, project: project) }
-    subject { namespace_project_environment_path(project.namespace, project, environment) }
-
-    it { is_expected.to be_allowed_for :admin }
-    it { is_expected.to be_allowed_for owner }
-    it { is_expected.to be_allowed_for master }
-    it { is_expected.to be_allowed_for developer }
-    it { is_expected.to be_allowed_for reporter }
-    it { is_expected.to be_denied_for guest }
-    it { is_expected.to be_denied_for :user }
-    it { is_expected.to be_denied_for :external }
-    it { is_expected.to be_denied_for :visitor }
-  end
-
-  describe "GET /:project_path/environments/new" do
-    subject { new_namespace_project_environment_path(project.namespace, project) }
-
-    it { is_expected.to be_allowed_for :admin }
-    it { is_expected.to be_allowed_for owner }
-    it { is_expected.to be_allowed_for master }
-    it { is_expected.to be_allowed_for developer }
-    it { is_expected.to be_denied_for reporter }
-    it { is_expected.to be_denied_for guest }
-    it { is_expected.to be_denied_for :user }
-    it { is_expected.to be_denied_for :external }
-    it { is_expected.to be_denied_for :visitor }
->>>>>>> 0115ab7f
   end
 end