require 'spec_helper'

describe "Private Project Access", feature: true  do
  include AccessMatchers

  let(:project) { create(:project, :private) }

  let(:owner)     { project.owner }
  let(:master)    { create(:user) }
  let(:developer) { create(:user) }
  let(:reporter)  { create(:user) }
  let(:guest)     { create(:user) }

  before do
    project.team << [master, :master]
    project.team << [developer, :developer]
    project.team << [reporter, :reporter]
    project.team << [guest, :guest]
  end

  describe "Project should be private" do
    describe '#private?' do
      subject { project.private? }
      it { is_expected.to be_truthy }
    end
  end

  describe "GET /:project_path" do
    subject { namespace_project_path(project.namespace, project) }

    it { is_expected.to be_allowed_for :admin }
    it { is_expected.to be_allowed_for owner }
    it { is_expected.to be_allowed_for master }
    it { is_expected.to be_allowed_for developer }
    it { is_expected.to be_allowed_for reporter }
    it { is_expected.to be_allowed_for guest }
    it { is_expected.to be_denied_for :user }
    it { is_expected.to be_denied_for :external }
    it { is_expected.to be_denied_for :visitor }
  end

  describe "GET /:project_path/tree/master" do
    subject { namespace_project_tree_path(project.namespace, project, project.repository.root_ref) }

    it { is_expected.to be_allowed_for :admin }
    it { is_expected.to be_allowed_for owner }
    it { is_expected.to be_allowed_for master }
    it { is_expected.to be_allowed_for developer }
    it { is_expected.to be_allowed_for reporter }
    it { is_expected.to be_denied_for guest }
    it { is_expected.to be_denied_for :user }
    it { is_expected.to be_denied_for :external }
    it { is_expected.to be_denied_for :visitor }
  end

  describe "GET /:project_path/commits/master" do
    subject { namespace_project_commits_path(project.namespace, project, project.repository.root_ref, limit: 1) }

    it { is_expected.to be_allowed_for :admin }
    it { is_expected.to be_allowed_for owner }
    it { is_expected.to be_allowed_for master }
    it { is_expected.to be_allowed_for developer }
    it { is_expected.to be_allowed_for reporter }
    it { is_expected.to be_denied_for guest }
    it { is_expected.to be_denied_for :user }
    it { is_expected.to be_denied_for :external }
    it { is_expected.to be_denied_for :visitor }
  end

  describe "GET /:project_path/commit/:sha" do
    subject { namespace_project_commit_path(project.namespace, project, project.repository.commit) }

    it { is_expected.to be_allowed_for :admin }
    it { is_expected.to be_allowed_for owner }
    it { is_expected.to be_allowed_for master }
    it { is_expected.to be_allowed_for developer }
    it { is_expected.to be_allowed_for reporter }
    it { is_expected.to be_denied_for guest }
    it { is_expected.to be_denied_for :user }
    it { is_expected.to be_denied_for :external }
    it { is_expected.to be_denied_for :visitor }
  end

  describe "GET /:project_path/compare" do
    subject { namespace_project_compare_index_path(project.namespace, project) }

    it { is_expected.to be_allowed_for :admin }
    it { is_expected.to be_allowed_for owner }
    it { is_expected.to be_allowed_for master }
    it { is_expected.to be_allowed_for developer }
    it { is_expected.to be_allowed_for reporter }
    it { is_expected.to be_denied_for guest }
    it { is_expected.to be_denied_for :user }
    it { is_expected.to be_denied_for :external }
    it { is_expected.to be_denied_for :visitor }
  end

  describe "GET /:project_path/project_members" do
    subject { namespace_project_project_members_path(project.namespace, project) }

    it { is_expected.to be_allowed_for :admin }
    it { is_expected.to be_allowed_for owner }
    it { is_expected.to be_allowed_for master }
    it { is_expected.to be_allowed_for developer }
    it { is_expected.to be_allowed_for reporter }
    it { is_expected.to be_allowed_for guest }
    it { is_expected.to be_denied_for :user }
    it { is_expected.to be_denied_for :external }
    it { is_expected.to be_denied_for :visitor }
  end

  describe "GET /:project_path/blob" do
    let(:commit) { project.repository.commit }
    subject { namespace_project_blob_path(project.namespace, project, File.join(commit.id, '.gitignore'))}

    it { is_expected.to be_allowed_for :admin }
    it { is_expected.to be_allowed_for owner }
    it { is_expected.to be_allowed_for master }
    it { is_expected.to be_allowed_for developer }
    it { is_expected.to be_allowed_for reporter }
    it { is_expected.to be_denied_for guest }
    it { is_expected.to be_denied_for :user }
    it { is_expected.to be_denied_for :external }
    it { is_expected.to be_denied_for :visitor }
  end

  describe "GET /:project_path/edit" do
    subject { edit_namespace_project_path(project.namespace, project) }

    it { is_expected.to be_allowed_for :admin }
    it { is_expected.to be_allowed_for owner }
    it { is_expected.to be_allowed_for master }
    it { is_expected.to be_denied_for developer }
    it { is_expected.to be_denied_for reporter }
    it { is_expected.to be_denied_for guest }
    it { is_expected.to be_denied_for :user }
    it { is_expected.to be_denied_for :external }
    it { is_expected.to be_denied_for :visitor }
  end

  describe "GET /:project_path/deploy_keys" do
    subject { namespace_project_deploy_keys_path(project.namespace, project) }

    it { is_expected.to be_allowed_for :admin }
    it { is_expected.to be_allowed_for owner }
    it { is_expected.to be_allowed_for master }
    it { is_expected.to be_denied_for developer }
    it { is_expected.to be_denied_for reporter }
    it { is_expected.to be_denied_for guest }
    it { is_expected.to be_denied_for :user }
    it { is_expected.to be_denied_for :external }
    it { is_expected.to be_denied_for :visitor }
  end

  describe "GET /:project_path/issues" do
    subject { namespace_project_issues_path(project.namespace, project) }

    it { is_expected.to be_allowed_for :admin }
    it { is_expected.to be_allowed_for owner }
    it { is_expected.to be_allowed_for master }
    it { is_expected.to be_allowed_for developer }
    it { is_expected.to be_allowed_for reporter }
    it { is_expected.to be_allowed_for guest }
    it { is_expected.to be_denied_for :user }
    it { is_expected.to be_denied_for :external }
    it { is_expected.to be_denied_for :visitor }
  end

  describe "GET /:project_path/issues/:id/edit" do
    let(:issue) { create(:issue, project: project) }
    subject { edit_namespace_project_issue_path(project.namespace, project, issue) }

    it { is_expected.to be_allowed_for :admin }
    it { is_expected.to be_allowed_for owner }
    it { is_expected.to be_allowed_for master }
    it { is_expected.to be_allowed_for developer }
    it { is_expected.to be_allowed_for reporter }
    it { is_expected.to be_denied_for guest }
    it { is_expected.to be_denied_for :user }
    it { is_expected.to be_denied_for :external }
    it { is_expected.to be_denied_for :visitor }
  end

  describe "GET /:project_path/snippets" do
    subject { namespace_project_snippets_path(project.namespace, project) }

    it { is_expected.to be_allowed_for :admin }
    it { is_expected.to be_allowed_for owner }
    it { is_expected.to be_allowed_for master }
    it { is_expected.to be_allowed_for developer }
    it { is_expected.to be_allowed_for reporter }
    it { is_expected.to be_allowed_for guest }
    it { is_expected.to be_denied_for :user }
    it { is_expected.to be_denied_for :external }
    it { is_expected.to be_denied_for :visitor }
  end

  describe "GET /:project_path/merge_requests" do
    subject { namespace_project_merge_requests_path(project.namespace, project) }

    it { is_expected.to be_allowed_for :admin }
    it { is_expected.to be_allowed_for owner }
    it { is_expected.to be_allowed_for master }
    it { is_expected.to be_allowed_for developer }
    it { is_expected.to be_allowed_for reporter }
    it { is_expected.to be_allowed_for guest }
    it { is_expected.to be_denied_for :user }
    it { is_expected.to be_denied_for :external }
    it { is_expected.to be_denied_for :visitor }
  end

  describe "GET /:project_path/branches" do
    subject { namespace_project_branches_path(project.namespace, project) }

    before do
      # Speed increase
      allow_any_instance_of(Project).to receive(:branches).and_return([])
    end

    it { is_expected.to be_allowed_for :admin }
    it { is_expected.to be_allowed_for owner }
    it { is_expected.to be_allowed_for master }
    it { is_expected.to be_allowed_for developer }
    it { is_expected.to be_allowed_for reporter }
    it { is_expected.to be_denied_for guest }
    it { is_expected.to be_denied_for :user }
    it { is_expected.to be_denied_for :external }
    it { is_expected.to be_denied_for :visitor }
  end

  describe "GET /:project_path/tags" do
    subject { namespace_project_tags_path(project.namespace, project) }

    before do
      # Speed increase
      allow_any_instance_of(Project).to receive(:tags).and_return([])
    end

    it { is_expected.to be_allowed_for :admin }
    it { is_expected.to be_allowed_for owner }
    it { is_expected.to be_allowed_for master }
    it { is_expected.to be_allowed_for developer }
    it { is_expected.to be_allowed_for reporter }
    it { is_expected.to be_denied_for guest }
    it { is_expected.to be_denied_for :user }
    it { is_expected.to be_denied_for :external }
    it { is_expected.to be_denied_for :visitor }
  end

  describe "GET /:project_path/hooks" do
    subject { namespace_project_hooks_path(project.namespace, project) }

    it { is_expected.to be_allowed_for :admin }
    it { is_expected.to be_allowed_for owner }
    it { is_expected.to be_allowed_for master }
    it { is_expected.to be_denied_for developer }
    it { is_expected.to be_denied_for reporter }
    it { is_expected.to be_denied_for guest }
    it { is_expected.to be_denied_for :user }
    it { is_expected.to be_denied_for :external }
    it { is_expected.to be_denied_for :visitor }
  end

  describe "GET /:project_path/pipelines" do
    subject { namespace_project_pipelines_path(project.namespace, project) }

    it { is_expected.to be_allowed_for :admin }
    it { is_expected.to be_allowed_for owner }
    it { is_expected.to be_allowed_for master }
    it { is_expected.to be_allowed_for developer }
    it { is_expected.to be_allowed_for reporter }
    it { is_expected.to be_denied_for guest }
    it { is_expected.to be_denied_for :user }
    it { is_expected.to be_denied_for :external }
    it { is_expected.to be_denied_for :visitor }
  end

  describe "GET /:project_path/pipelines/:id" do
    let(:pipeline) { create(:ci_pipeline, project: project) }
    subject { namespace_project_pipeline_path(project.namespace, project, pipeline) }

    it { is_expected.to be_allowed_for :admin }
    it { is_expected.to be_allowed_for owner }
    it { is_expected.to be_allowed_for master }
    it { is_expected.to be_allowed_for developer }
    it { is_expected.to be_allowed_for reporter }
    it { is_expected.to be_denied_for guest }
    it { is_expected.to be_denied_for :user }
    it { is_expected.to be_denied_for :external }
    it { is_expected.to be_denied_for :visitor }
  end

  describe "GET /:project_path/builds" do
    subject { namespace_project_builds_path(project.namespace, project) }

    it { is_expected.to be_allowed_for :admin }
    it { is_expected.to be_allowed_for owner }
    it { is_expected.to be_allowed_for master }
    it { is_expected.to be_allowed_for developer }
    it { is_expected.to be_allowed_for reporter }
    it { is_expected.to be_denied_for guest }
    it { is_expected.to be_denied_for :user }
    it { is_expected.to be_denied_for :external }
    it { is_expected.to be_denied_for :visitor }
  end

  describe "GET /:project_path/builds/:id" do
    let(:pipeline) { create(:ci_pipeline, project: project) }
    let(:build) { create(:ci_build, pipeline: pipeline) }
    subject { namespace_project_build_path(project.namespace, project, build.id) }

    it { is_expected.to be_allowed_for :admin }
    it { is_expected.to be_allowed_for owner }
    it { is_expected.to be_allowed_for master }
    it { is_expected.to be_allowed_for developer }
    it { is_expected.to be_allowed_for reporter }
    it { is_expected.to be_denied_for guest }
    it { is_expected.to be_denied_for :user }
    it { is_expected.to be_denied_for :external }
    it { is_expected.to be_denied_for :visitor }
  end

  describe "GET /:project_path/environments" do
    subject { namespace_project_environments_path(project.namespace, project) }

    it { is_expected.to be_allowed_for :admin }
    it { is_expected.to be_allowed_for owner }
    it { is_expected.to be_allowed_for master }
    it { is_expected.to be_allowed_for developer }
    it { is_expected.to be_allowed_for reporter }
    it { is_expected.to be_denied_for guest }
    it { is_expected.to be_denied_for :user }
    it { is_expected.to be_denied_for :external }
    it { is_expected.to be_denied_for :visitor }
  end

  describe "GET /:project_path/environments/:id" do
    let(:environment) { create(:environment, project: project) }
    subject { namespace_project_environment_path(project.namespace, project, environment) }

    it { is_expected.to be_allowed_for :admin }
    it { is_expected.to be_allowed_for owner }
    it { is_expected.to be_allowed_for master }
    it { is_expected.to be_allowed_for developer }
    it { is_expected.to be_allowed_for reporter }
    it { is_expected.to be_denied_for guest }
    it { is_expected.to be_denied_for :user }
    it { is_expected.to be_denied_for :external }
    it { is_expected.to be_denied_for :visitor }
  end

  describe "GET /:project_path/environments/new" do
    subject { new_namespace_project_environment_path(project.namespace, project) }

    it { is_expected.to be_allowed_for :admin }
    it { is_expected.to be_allowed_for owner }
    it { is_expected.to be_allowed_for master }
    it { is_expected.to be_allowed_for developer }
    it { is_expected.to be_denied_for reporter }
    it { is_expected.to be_denied_for guest }
    it { is_expected.to be_denied_for :user }
    it { is_expected.to be_denied_for :external }
    it { is_expected.to be_denied_for :visitor }
  end

<<<<<<< HEAD
  context "when license blocks changes" do
    before do
      allow(License).to receive(:block_changes?).and_return(true)
    end

    describe "GET /:project_path/issues/new" do
      subject { new_namespace_project_issue_path(project.namespace, project) }

      it { is_expected.to be_denied_for master }
      it { is_expected.to be_denied_for reporter }
      it { is_expected.to be_denied_for :admin }
      it { is_expected.to be_denied_for guest }
      it { is_expected.to be_denied_for :user }
      it { is_expected.to be_denied_for :visitor }
    end

    describe "GET /:project_path/merge_requests/new" do
      subject { new_namespace_project_merge_request_path(project.namespace, project) }

      it { is_expected.to be_denied_for master }
      it { is_expected.to be_denied_for reporter }
      it { is_expected.to be_denied_for :admin }
      it { is_expected.to be_denied_for guest }
      it { is_expected.to be_denied_for :user }
      it { is_expected.to be_denied_for :visitor }
    end
=======
  describe "GET /:project_path/container_registry" do
    before do
      stub_container_registry_tags('latest')
      stub_container_registry_config(enabled: true)
    end

    subject { namespace_project_container_registry_index_path(project.namespace, project) }

    it { is_expected.to be_allowed_for :admin }
    it { is_expected.to be_allowed_for owner }
    it { is_expected.to be_allowed_for master }
    it { is_expected.to be_allowed_for developer }
    it { is_expected.to be_allowed_for reporter }
    it { is_expected.to be_denied_for guest }
    it { is_expected.to be_denied_for :user }
    it { is_expected.to be_denied_for :external }
    it { is_expected.to be_denied_for :visitor }
>>>>>>> a27212ab
  end
end<|MERGE_RESOLUTION|>--- conflicted
+++ resolved
@@ -363,7 +363,6 @@
     it { is_expected.to be_denied_for :visitor }
   end
 
-<<<<<<< HEAD
   context "when license blocks changes" do
     before do
       allow(License).to receive(:block_changes?).and_return(true)
@@ -390,7 +389,7 @@
       it { is_expected.to be_denied_for :user }
       it { is_expected.to be_denied_for :visitor }
     end
-=======
+
   describe "GET /:project_path/container_registry" do
     before do
       stub_container_registry_tags('latest')
@@ -408,6 +407,5 @@
     it { is_expected.to be_denied_for :user }
     it { is_expected.to be_denied_for :external }
     it { is_expected.to be_denied_for :visitor }
->>>>>>> a27212ab
   end
 end