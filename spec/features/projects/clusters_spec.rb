require 'spec_helper'

feature 'Clusters', :js do
  include GoogleApi::CloudPlatformHelpers

  let(:project) { create(:project) }
  let(:user) { create(:user) }

  before do
    project.add_master(user)
    gitlab_sign_in(user)
  end

  context 'when user does not have a cluster and visits cluster index page' do
    before do
      visit project_clusters_path(project)
    end

    it 'sees empty state' do
      expect(page).to have_link('Add cluster')
      expect(page).to have_selector('.empty-state')
    end
  end

  context 'when user has a cluster and visits cluster index page' do
    let!(:cluster) { create(:cluster, :project, :provided_by_gcp) }
    let(:project) { cluster.project }

    before do
      visit project_clusters_path(project)
    end
<<<<<<< HEAD
  
    it 'user sees a disabled add cluster button ' do
      expect(page).to have_selector('.js-add-cluster.disabled')
    end
    
=======

    it 'user sees a table with one cluster' do
      # One is the header row, the other the cluster row
      expect(page).to have_selector('.gl-responsive-table-row', count: 2)
    end

    it 'user sees a disabled add cluster button ' do
      expect(page).to have_selector('.js-add-cluster.disabled')
    end

    it 'user sees navigation tabs' do
      expect(page.find('.js-active-tab').text).to include('Active')
      expect(page.find('.js-active-tab .badge').text).to include('1')

      expect(page.find('.js-inactive-tab').text).to include('Inactive')
      expect(page.find('.js-inactive-tab .badge').text).to include('0')

      expect(page.find('.js-all-tab').text).to include('All')
      expect(page.find('.js-all-tab .badge').text).to include('1')
    end

>>>>>>> fc4f3164
    context 'inline update of cluster' do
      it 'user can update cluster' do
        expect(page).to have_selector('.js-toggle-cluster-list')
      end

      context 'with sucessfull request' do
        it 'user sees updated cluster' do
          expect do
            page.find('.js-toggle-cluster-list').click
            wait_for_requests
          end.to change { cluster.reload.enabled }

          expect(page).not_to have_selector('.is-checked')
          expect(cluster.reload).not_to be_enabled
        end
      end

      context 'with failed request' do
        it 'user sees not update cluster and error message' do
          expect_any_instance_of(Clusters::UpdateService).to receive(:execute).and_call_original
          allow_any_instance_of(Clusters::Cluster).to receive(:valid?) { false }

          page.find('.js-toggle-cluster-list').click

          expect(page).to have_content('Something went wrong on our end.')
          expect(page).to have_selector('.is-checked')
          expect(cluster.reload).to be_enabled
        end
      end
    end

    context 'when user clicks on a cluster' do
      before do
        click_link cluster.name
      end

      it 'user sees a cluster details page' do
        expect(page).to have_button('Save')
        expect(page.find(:css, '.cluster-name').value).to eq(cluster.name)
      end
    end
  end
end<|MERGE_RESOLUTION|>--- conflicted
+++ resolved
@@ -29,35 +29,16 @@
     before do
       visit project_clusters_path(project)
     end
-<<<<<<< HEAD
-  
+
     it 'user sees a disabled add cluster button ' do
       expect(page).to have_selector('.js-add-cluster.disabled')
     end
-    
-=======
 
     it 'user sees a table with one cluster' do
       # One is the header row, the other the cluster row
       expect(page).to have_selector('.gl-responsive-table-row', count: 2)
     end
 
-    it 'user sees a disabled add cluster button ' do
-      expect(page).to have_selector('.js-add-cluster.disabled')
-    end
-
-    it 'user sees navigation tabs' do
-      expect(page.find('.js-active-tab').text).to include('Active')
-      expect(page.find('.js-active-tab .badge').text).to include('1')
-
-      expect(page.find('.js-inactive-tab').text).to include('Inactive')
-      expect(page.find('.js-inactive-tab .badge').text).to include('0')
-
-      expect(page.find('.js-all-tab').text).to include('All')
-      expect(page.find('.js-all-tab .badge').text).to include('1')
-    end
-
->>>>>>> fc4f3164
     context 'inline update of cluster' do
       it 'user can update cluster' do
         expect(page).to have_selector('.js-toggle-cluster-list')
