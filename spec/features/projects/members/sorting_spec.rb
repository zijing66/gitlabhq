--- conflicted
+++ resolved
@@ -18,11 +18,7 @@
 
     expect(first_member).to include(maintainer.name)
     expect(second_member).to include(developer.name)
-<<<<<<< HEAD
-    expect(page).to have_css('.qa-member-sort-dropdown .dropdown-toggle-text', text: 'Name, ascending')
-=======
-    expect(page).to have_css('.user-sort-dropdown .dropdown-toggle-text', text: 'Name, ascending')
->>>>>>> fe214a21
+    expect(page).to have_css('.qa-user-sort-dropdown .dropdown-toggle-text', text: 'Name, ascending')
   end
 
   it 'sorts by access level ascending' do
@@ -30,11 +26,7 @@
 
     expect(first_member).to include(developer.name)
     expect(second_member).to include(maintainer.name)
-<<<<<<< HEAD
-    expect(page).to have_css('.qa-member-sort-dropdown .dropdown-toggle-text', text: 'Access level, ascending')
-=======
-    expect(page).to have_css('.user-sort-dropdown .dropdown-toggle-text', text: 'Access level, ascending')
->>>>>>> fe214a21
+    expect(page).to have_css('.qa-user-sort-dropdown .dropdown-toggle-text', text: 'Access level, ascending')
   end
 
   it 'sorts by access level descending' do
@@ -42,11 +34,7 @@
 
     expect(first_member).to include(maintainer.name)
     expect(second_member).to include(developer.name)
-<<<<<<< HEAD
-    expect(page).to have_css('.qa-member-sort-dropdown .dropdown-toggle-text', text: 'Access level, descending')
-=======
-    expect(page).to have_css('.user-sort-dropdown .dropdown-toggle-text', text: 'Access level, descending')
->>>>>>> fe214a21
+    expect(page).to have_css('.qa-user-sort-dropdown .dropdown-toggle-text', text: 'Access level, descending')
   end
 
   it 'sorts by last joined' do
@@ -54,11 +42,7 @@
 
     expect(first_member).to include(maintainer.name)
     expect(second_member).to include(developer.name)
-<<<<<<< HEAD
-    expect(page).to have_css('.qa-member-sort-dropdown .dropdown-toggle-text', text: 'Last joined')
-=======
-    expect(page).to have_css('.user-sort-dropdown .dropdown-toggle-text', text: 'Last joined')
->>>>>>> fe214a21
+    expect(page).to have_css('.qa-user-sort-dropdown .dropdown-toggle-text', text: 'Last joined')
   end
 
   it 'sorts by oldest joined' do
@@ -66,11 +50,7 @@
 
     expect(first_member).to include(developer.name)
     expect(second_member).to include(maintainer.name)
-<<<<<<< HEAD
-    expect(page).to have_css('.qa-member-sort-dropdown .dropdown-toggle-text', text: 'Oldest joined')
-=======
-    expect(page).to have_css('.user-sort-dropdown .dropdown-toggle-text', text: 'Oldest joined')
->>>>>>> fe214a21
+    expect(page).to have_css('.qa-user-sort-dropdown .dropdown-toggle-text', text: 'Oldest joined')
   end
 
   it 'sorts by name ascending' do
@@ -78,11 +58,7 @@
 
     expect(first_member).to include(maintainer.name)
     expect(second_member).to include(developer.name)
-<<<<<<< HEAD
-    expect(page).to have_css('.qa-member-sort-dropdown .dropdown-toggle-text', text: 'Name, ascending')
-=======
-    expect(page).to have_css('.user-sort-dropdown .dropdown-toggle-text', text: 'Name, ascending')
->>>>>>> fe214a21
+    expect(page).to have_css('.qa-user-sort-dropdown .dropdown-toggle-text', text: 'Name, ascending')
   end
 
   it 'sorts by name descending' do
@@ -90,11 +66,7 @@
 
     expect(first_member).to include(developer.name)
     expect(second_member).to include(maintainer.name)
-<<<<<<< HEAD
-    expect(page).to have_css('.qa-member-sort-dropdown .dropdown-toggle-text', text: 'Name, descending')
-=======
-    expect(page).to have_css('.user-sort-dropdown .dropdown-toggle-text', text: 'Name, descending')
->>>>>>> fe214a21
+    expect(page).to have_css('.qa-user-sort-dropdown .dropdown-toggle-text', text: 'Name, descending')
   end
 
   it 'sorts by recent sign in', :clean_gitlab_redis_shared_state do
@@ -102,11 +74,7 @@
 
     expect(first_member).to include(maintainer.name)
     expect(second_member).to include(developer.name)
-<<<<<<< HEAD
-    expect(page).to have_css('.qa-member-sort-dropdown .dropdown-toggle-text', text: 'Recent sign in')
-=======
-    expect(page).to have_css('.user-sort-dropdown .dropdown-toggle-text', text: 'Recent sign in')
->>>>>>> fe214a21
+    expect(page).to have_css('.qa-user-sort-dropdown .dropdown-toggle-text', text: 'Recent sign in')
   end
 
   it 'sorts by oldest sign in', :clean_gitlab_redis_shared_state do
@@ -114,11 +82,7 @@
 
     expect(first_member).to include(developer.name)
     expect(second_member).to include(maintainer.name)
-<<<<<<< HEAD
-    expect(page).to have_css('.qa-member-sort-dropdown .dropdown-toggle-text', text: 'Oldest sign in')
-=======
-    expect(page).to have_css('.user-sort-dropdown .dropdown-toggle-text', text: 'Oldest sign in')
->>>>>>> fe214a21
+    expect(page).to have_css('.qa-user-sort-dropdowns .dropdown-toggle-text', text: 'Oldest sign in')
   end
 
   def visit_members_list(sort:)
