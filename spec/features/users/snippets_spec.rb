--- conflicted
+++ resolved
@@ -11,11 +11,7 @@
         allow(Snippet).to receive(:default_per_page).and_return(1)
         visit user_path(user)
         page.within('.user-profile-nav') { click_link 'Snippets' }
-<<<<<<< HEAD
-        wait_for_ajax
-=======
         wait_for_requests
->>>>>>> abc61f26
       end
 
       it_behaves_like 'paginated snippets', remote: true
@@ -31,11 +27,7 @@
         login_as(:user)
         visit user_path(user)
         page.within('.user-profile-nav') { click_link 'Snippets' }
-<<<<<<< HEAD
-        wait_for_ajax
-=======
         wait_for_requests
->>>>>>> abc61f26
 
         expect(page).to have_selector('.snippet-row', count: 2)
 
@@ -46,11 +38,7 @@
       it 'contains only public snippets of a user when a user is not logged in' do
         visit user_path(user)
         page.within('.user-profile-nav') { click_link 'Snippets' }
-<<<<<<< HEAD
-        wait_for_ajax
-=======
         wait_for_requests
->>>>>>> abc61f26
 
         expect(page).to have_selector('.snippet-row', count: 1)
         expect(page).to have_content(public_snippet.title)
