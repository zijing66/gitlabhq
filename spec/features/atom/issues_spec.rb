--- conflicted
+++ resolved
@@ -15,11 +15,7 @@
 
     context 'when authenticated' do
       it 'renders atom feed' do
-<<<<<<< HEAD
         sign_in user
-=======
-        gitlab_sign_in user
->>>>>>> 89e685fb
         visit project_issues_path(project, :atom)
 
         expect(response_headers['Content-Type'])
@@ -34,12 +30,8 @@
 
     context 'when authenticated via private token' do
       it 'renders atom feed' do
-<<<<<<< HEAD
-        visit project_issues_path(project, :atom, private_token: user.private_token)
-=======
         visit project_issues_path(project, :atom,
                                             private_token: user.private_token)
->>>>>>> 89e685fb
 
         expect(response_headers['Content-Type'])
           .to have_content('application/atom+xml')
@@ -53,12 +45,8 @@
 
     context 'when authenticated via RSS token' do
       it 'renders atom feed' do
-<<<<<<< HEAD
-        visit project_issues_path(project, :atom, rss_token: user.rss_token)
-=======
         visit project_issues_path(project, :atom,
                                             rss_token: user.rss_token)
->>>>>>> 89e685fb
 
         expect(response_headers['Content-Type'])
           .to have_content('application/atom+xml')
@@ -71,12 +59,8 @@
     end
 
     it "renders atom feed with url parameters for project issues" do
-<<<<<<< HEAD
-      visit project_issues_path(project, :atom, rss_token: user.rss_token, state: 'opened', assignee_id: user.id)
-=======
       visit project_issues_path(project,
                                           :atom, rss_token: user.rss_token, state: 'opened', assignee_id: user.id)
->>>>>>> 89e685fb
 
       link = find('link[type="application/atom+xml"]')
       params = CGI.parse(URI.parse(link[:href]).query)
