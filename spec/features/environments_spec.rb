require 'spec_helper'

feature 'Environments', feature: true do
  given(:project) { create(:empty_project) }
  given(:user) { create(:user) }
  given(:role) { :developer }

  background do
    login_as(user)
    project.team << [user, role]
  end

  describe 'when showing environments' do
    given!(:environment) { }
    given!(:deployment) { }
    given!(:manual) { }

    before do
      visit namespace_project_environments_path(project.namespace, project)
    end

    context 'without environments' do
      scenario 'does show no environments' do
        expect(page).to have_content('You don\'t have any environments right now.')
      end
    end

    context 'with environments' do
      given(:environment) { create(:environment, project: project) }

      scenario 'does show environment name' do
        expect(page).to have_link(environment.name)
      end

      context 'without deployments' do
        scenario 'does show no deployments' do
          expect(page).to have_content('No deployments yet')
        end
      end

      context 'with deployments' do
        given(:deployment) { create(:deployment, environment: environment) }

        scenario 'does show deployment SHA' do
          expect(page).to have_link(deployment.short_sha)
        end
        
        scenario 'does show deployment internal id' do
          expect(page).to have_content(deployment.iid)
        end

        context 'with build and manual actions' do
          given(:pipeline) { create(:ci_pipeline, project: project) }
          given(:build) { create(:ci_build, pipeline: pipeline) }
          given(:deployment) { create(:deployment, environment: environment, deployable: build) }
          given(:manual) { create(:ci_build, :manual, pipeline: pipeline, name: 'deploy to production') }

          scenario 'does show a play button' do
            expect(page).to have_link(manual.name.humanize)
          end

          scenario 'does allow to play manual action' do
            expect(manual).to be_skipped
            expect{ click_link(manual.name.humanize) }.not_to change { Ci::Pipeline.count }
            expect(page).to have_content(manual.name)
            expect(manual.reload).to be_pending
          end
          
          scenario 'does show build name and id' do
            expect(page).to have_link("#{build.name} (##{build.id})")
          end
          
          context 'with external_url' do
            given(:environment) { create(:environment, project: project, external_url: 'https://git.gitlab.com') }
            given(:build) { create(:ci_build, pipeline: pipeline) }
            given(:deployment) { create(:deployment, environment: environment, deployable: build) }
            
            scenario 'does show an external link button' do
              expect(page).to have_link(nil, href: environment.external_url)
            end
          end
        end
      end
    end

    scenario 'does have a New environment button' do
      expect(page).to have_link('New environment')
    end
  end

  describe 'when showing the environment' do
    given(:environment) { create(:environment, project: project) }
    given!(:deployment) { }
    given!(:manual) { }

    before do
      visit namespace_project_environment_path(project.namespace, project, environment)
    end

    context 'without deployments' do
      scenario 'does show no deployments' do
        expect(page).to have_content('You don\'t have any deployments right now.')
      end
    end

    context 'with deployments' do
      given(:deployment) { create(:deployment, environment: environment) }

      scenario 'does show deployment SHA' do
        expect(page).to have_link(deployment.short_sha)
      end

      scenario 'does not show a re-deploy button for deployment without build' do
        expect(page).not_to have_link('Re-deploy')
      end

      context 'with build' do
        given(:pipeline) { create(:ci_pipeline, project: project) }
        given(:build) { create(:ci_build, pipeline: pipeline) }
        given(:deployment) { create(:deployment, environment: environment, deployable: build) }

        scenario 'does show build name' do
          expect(page).to have_link("#{build.name} (##{build.id})")
        end

        scenario 'does show re-deploy button' do
          expect(page).to have_link('Re-deploy')
        end

        context 'with manual action' do
          given(:manual) { create(:ci_build, :manual, pipeline: pipeline, name: 'deploy to production') }

          scenario 'does show a play button' do
            expect(page).to have_link(manual.name.humanize)
          end

          scenario 'does allow to play manual action' do
            expect(manual).to be_skipped
            expect{ click_link(manual.name.humanize) }.not_to change { Ci::Pipeline.count }
            expect(page).to have_content(manual.name)
            expect(manual.reload).to be_pending
          end
          
          context 'with external_url' do
            given(:environment) { create(:environment, project: project, external_url: 'https://git.gitlab.com') }
            given(:build) { create(:ci_build, pipeline: pipeline) }
            given(:deployment) { create(:deployment, environment: environment, deployable: build) }
            
            scenario 'does show an external link button' do
              expect(page).to have_link(nil, href: environment.external_url)
            end
          end
<<<<<<< HEAD

=======
>>>>>>> 359b4f9a
        end
      end
    end
  end

  describe 'when creating a new environment' do
    before do
      visit namespace_project_environments_path(project.namespace, project)
    end

    context 'when logged as developer' do
      before do
        click_link 'New environment'
      end

      context 'for valid name' do
        before do
          fill_in('Name', with: 'production')
          click_on 'Save'
        end

        scenario 'does create a new pipeline' do
          expect(page).to have_content('Production')
        end
      end

      context 'for invalid name' do
        before do
          fill_in('Name', with: 'name,with,commas')
          click_on 'Save'
        end

        scenario 'does show errors' do
          expect(page).to have_content('Name can contain only letters')
        end
      end
    end

    context 'when logged as reporter' do
      given(:role) { :reporter }

      scenario 'does not have a New environment link' do
        expect(page).not_to have_link('New environment')
      end
    end
  end

  describe 'when deleting existing environment' do
    given(:environment) { create(:environment, project: project) }

    before do
      visit namespace_project_environment_path(project.namespace, project, environment)
    end
    
    context 'when logged as master' do
      given(:role) { :master }

      scenario 'does close environment' do
        click_link 'Close'
        expect(page).not_to have_link(environment.name)
      end
    end

    context 'when logged as developer' do
      given(:role) { :developer }

      scenario 'does not have a Close link' do
        expect(page).not_to have_link('Close')
      end
    end
  end
end<|MERGE_RESOLUTION|>--- conflicted
+++ resolved
@@ -150,10 +150,6 @@
               expect(page).to have_link(nil, href: environment.external_url)
             end
           end
-<<<<<<< HEAD
-
-=======
->>>>>>> 359b4f9a
         end
       end
     end
