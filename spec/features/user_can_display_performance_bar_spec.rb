require 'rails_helper'

describe 'User can display performance bar', :js do
  shared_examples 'performance bar is disabled' do
    it 'does not show the performance bar by default' do
      expect(page).not_to have_css('#peek')
    end

    context 'when user press `pb`' do
      before do
        find('body').native.send_keys('pb')
      end

      it 'does not show the performance bar by default' do
        expect(page).not_to have_css('#peek')
      end
    end
  end

  shared_examples 'performance bar is enabled' do
    it 'does not show the performance bar by default' do
      expect(page).not_to have_css('#peek')
    end

    context 'when user press `pb`' do
      before do
        find('body').native.send_keys('pb')
      end

      it 'shows the performance bar' do
        expect(page).to have_css('#peek')
      end
    end
  end

  let(:group) { create(:group) }

  context 'when user is logged-out' do
    before do
      visit root_path
    end

    context 'when the performance_bar feature is disabled' do
      before do
        stub_application_setting(performance_bar_allowed_group_id: nil)
      end

      it_behaves_like 'performance bar is disabled'
    end

    context 'when the performance_bar feature is enabled' do
      before do
        stub_application_setting(performance_bar_allowed_group_id: group.id)
      end

      it_behaves_like 'performance bar is disabled'
    end
  end

  context 'when user is logged-in' do
    before do
<<<<<<< HEAD
      sign_in(create(:user))
=======
      user = create(:user)

      gitlab_sign_in(user)
      group.add_guest(user)
>>>>>>> 69e17c22

      visit root_path
    end

    context 'when the performance_bar feature is disabled' do
      before do
        stub_application_setting(performance_bar_allowed_group_id: nil)
      end

      it_behaves_like 'performance bar is disabled'
    end

    context 'when the performance_bar feature is enabled' do
      before do
        stub_application_setting(performance_bar_allowed_group_id: group.id)
      end

      it_behaves_like 'performance bar is enabled'
    end
  end
end<|MERGE_RESOLUTION|>--- conflicted
+++ resolved
@@ -59,14 +59,10 @@
 
   context 'when user is logged-in' do
     before do
-<<<<<<< HEAD
-      sign_in(create(:user))
-=======
       user = create(:user)
 
-      gitlab_sign_in(user)
+      sign_in(user)
       group.add_guest(user)
->>>>>>> 69e17c22
 
       visit root_path
     end
