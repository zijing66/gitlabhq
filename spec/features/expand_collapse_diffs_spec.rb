require 'spec_helper'

feature 'Expand and collapse diffs', js: true, feature: true do
  let(:branch) { 'expand-collapse-diffs' }
  let(:project) { create(:project, :repository) }

  before do
    # Set the limits to those when these specs were written, to avoid having to
    # update the test repo every time we change them.
    allow(Gitlab::Git::Diff).to receive(:size_limit).and_return(100.kilobytes)
    allow(Gitlab::Git::Diff).to receive(:collapse_limit).and_return(10.kilobytes)

<<<<<<< HEAD
    login_as :admin
=======
    gitlab_sign_in :admin
>>>>>>> 134ba0b5

    # Ensure that undiffable.md is in .gitattributes
    project.repository.copy_gitattributes(branch)
    visit namespace_project_commit_path(project.namespace, project, project.commit(branch))
    execute_script('window.ajaxUris = []; $(document).ajaxSend(function(event, xhr, settings) { ajaxUris.push(settings.url) });')
  end

  def file_container(filename)
    find("[data-blob-diff-path*='#{filename}']")
  end

  # Use define_method instead of let (which is memoized) so that this just works across a
  # reload.
  #
  files = [
    'small_diff.md', 'large_diff.md', 'large_diff_renamed.md', 'undiffable.md',
    'too_large.md', 'too_large_image.jpg'
  ]

  files.each do |file|
    define_method(file.split('.').first) { file_container(file) }
  end

  it 'should show the diff content with a highlighted line when linking to line' do
    expect(large_diff).not_to have_selector('.code')
    expect(large_diff).to have_selector('.nothing-here-block')

    visit namespace_project_commit_path(project.namespace, project, project.commit(branch), anchor: "#{large_diff[:id]}_0_1")
    execute_script('window.location.reload()')

    wait_for_requests

    expect(large_diff).to have_selector('.code')
    expect(large_diff).not_to have_selector('.nothing-here-block')
    expect(large_diff).to have_selector('.hll')
  end

  it 'should show the diff content when linking to file' do
    expect(large_diff).not_to have_selector('.code')
    expect(large_diff).to have_selector('.nothing-here-block')

    visit namespace_project_commit_path(project.namespace, project, project.commit(branch), anchor: large_diff[:id])
    execute_script('window.location.reload()')

    wait_for_requests

    expect(large_diff).to have_selector('.code')
    expect(large_diff).not_to have_selector('.nothing-here-block')
  end

  context 'visiting a commit with collapsed diffs' do
    it 'shows small diffs immediately' do
      expect(small_diff).to have_selector('.code')
      expect(small_diff).not_to have_selector('.nothing-here-block')
    end

    it 'shows non-renderable diffs as such immediately, regardless of their size' do
      expect(undiffable).not_to have_selector('.code')
      expect(undiffable).to have_selector('.nothing-here-block')
      expect(undiffable).to have_content('gitattributes')
    end

    it 'does not allow diffs that are larger than the maximum size to be expanded' do
      expect(too_large).not_to have_selector('.code')
      expect(too_large).to have_selector('.nothing-here-block')
      expect(too_large).to have_content('too large')
    end

    it 'shows image diffs immediately, regardless of their size' do
      expect(too_large_image).not_to have_selector('.nothing-here-block')
      expect(too_large_image).to have_selector('.image')
    end

    context 'expanding a diff for a renamed file' do
      before do
        large_diff_renamed.find('.click-to-expand').click
        wait_for_requests
      end

      it 'shows the old content' do
        old_line = large_diff_renamed.find('.line_content.old')

        expect(old_line).to have_content('two copies')
      end

      it 'shows the new content' do
        new_line = large_diff_renamed.find('.line_content.new', match: :prefer_exact)

        expect(new_line).to have_content('three copies')
      end
    end

    context 'expanding a large diff' do
      before do
        # Wait for diffs
        find('.js-file-title', match: :first)
        # Click `large_diff.md` title
        all('.diff-toggle-caret')[1].click
        wait_for_requests
      end

      it 'makes a request to get the content' do
        ajax_uris = evaluate_script('ajaxUris')

        expect(ajax_uris).not_to be_empty
        expect(ajax_uris.first).to include('large_diff.md')
      end

      it 'shows the diff content' do
        expect(large_diff).to have_selector('.code')
        expect(large_diff).not_to have_selector('.nothing-here-block')
      end

      context 'adding a comment to the expanded diff' do
        let(:comment_text) { 'A comment' }

        before do
          large_diff.find('.diff-line-num', match: :prefer_exact).hover
          large_diff.find('.add-diff-note').click
          large_diff.find('.note-textarea').send_keys comment_text
          large_diff.find_button('Comment').click
          wait_for_requests
        end

        it 'adds the comment' do
          expect(large_diff.find('.notes')).to have_content comment_text
        end

        context 'reloading the page' do
          before do
            refresh
          end

          it 'collapses the large diff by default' do
            expect(large_diff).not_to have_selector('.code')
            expect(large_diff).to have_selector('.nothing-here-block')
          end

          context 'expanding the diff' do
            before do
              # Wait for diffs
              find('.js-file-title', match: :first)
              # Click `large_diff.md` title
              all('.diff-toggle-caret')[1].click
              wait_for_requests
            end

            it 'shows the diff content' do
              expect(large_diff).to have_selector('.code')
              expect(large_diff).not_to have_selector('.nothing-here-block')
            end

            it 'shows the diff comment' do
              expect(large_diff.find('.notes')).to have_content comment_text
            end
          end
        end
      end
    end

    context 'collapsing an expanded diff' do
      before do
        # Wait for diffs
        find('.js-file-title', match: :first)
        # Click `small_diff.md` title
        all('.diff-toggle-caret')[3].click
      end

      it 'hides the diff content' do
        expect(small_diff).not_to have_selector('.code')
        expect(small_diff).to have_selector('.nothing-here-block')
      end

      context 're-expanding the same diff' do
        before do
          # Wait for diffs
          find('.js-file-title', match: :first)
          # Click `small_diff.md` title
          all('.diff-toggle-caret')[3].click
        end

        it 'shows the diff content' do
          expect(small_diff).to have_selector('.code')
          expect(small_diff).not_to have_selector('.nothing-here-block')
        end

        it 'does not make a new HTTP request' do
          expect(evaluate_script('ajaxUris')).not_to include(a_string_matching('small_diff.md'))
        end
      end
    end

    context 'expanding a diff when symlink was converted to a regular file' do
      let(:branch) { 'symlink-expand-diff' }

      it 'shows the content of the regular file' do
        expect(page).to have_content('This diff is collapsed')
        expect(page).to have_no_content('No longer a symlink')

        find('.click-to-expand').click
        wait_for_requests

        expect(page).to have_content('No longer a symlink')
      end
    end
  end

  context 'visiting a commit without collapsed diffs' do
    let(:branch) { 'feature' }

    it 'does not show Expand all button' do
      expect(page).not_to have_link('Expand all')
    end
  end

  context 'visiting a commit with more than safe files' do
    let(:branch) { 'expand-collapse-files' }

    # safe-files -> 100 | safe-lines -> 5000 | commit-files -> 105
    it 'does collapsing from the safe number of files to the end on small files' do
      expect(page).to have_link('Expand all')

      expect(page).to have_selector('.diff-content', count: 105)
      expect(page).to have_selector('.diff-collapsed', count: 5)

      %w(file-95.txt file-96.txt file-97.txt file-98.txt file-99.txt).each do |filename|
        expect(find("[data-blob-diff-path*='#{filename}']")).to have_selector('.diff-collapsed')
      end
    end
  end

  context 'visiting a commit with more than safe lines' do
    let(:branch) { 'expand-collapse-lines' }

    # safe-files -> 100 | safe-lines -> 5000 | commit_files -> 8 (each 1250 lines)
    it 'does collapsing from the safe number of lines to the end' do
      expect(page).to have_link('Expand all')

      expect(page).to have_selector('.diff-content', count: 6)
      expect(page).to have_selector('.diff-collapsed', count: 2)

      %w(file-4.txt file-5.txt).each do |filename|
        expect(find("[data-blob-diff-path*='#{filename}']")).to have_selector('.diff-collapsed')
      end
    end
  end

  context 'expanding all diffs' do
    before do
      click_link('Expand all')

      # Wait for elements to appear to ensure full page reload
      expect(page).to have_content('This diff was suppressed by a .gitattributes entry')
      expect(page).to have_content('This source diff could not be displayed because it is too large.')
      expect(page).to have_content('too_large_image.jpg')
      find('.note-textarea')

      wait_for_requests
      execute_script('window.ajaxUris = []; $(document).ajaxSend(function(event, xhr, settings) { ajaxUris.push(settings.url) });')
    end

    it 'reloads the page with all diffs expanded' do
      expect(small_diff).to have_selector('.code')
      expect(small_diff).not_to have_selector('.nothing-here-block')

      expect(large_diff).to have_selector('.code')
      expect(large_diff).not_to have_selector('.nothing-here-block')
    end

    context 'collapsing an expanded diff' do
      before do
        # Wait for diffs
        find('.js-file-title', match: :first)
        # Click `small_diff.md` title
        all('.diff-toggle-caret')[3].click
      end

      it 'hides the diff content' do
        expect(small_diff).not_to have_selector('.code')
        expect(small_diff).to have_selector('.nothing-here-block')
      end

      context 're-expanding the same diff' do
        before do
          # Wait for diffs
          find('.js-file-title', match: :first)
          # Click `small_diff.md` title
          all('.diff-toggle-caret')[3].click
        end

        it 'shows the diff content' do
          expect(small_diff).to have_selector('.code')
          expect(small_diff).not_to have_selector('.nothing-here-block')
        end

        it 'does not make a new HTTP request' do
          expect(evaluate_script('ajaxUris')).not_to include(a_string_matching('small_diff.md'))
        end
      end
    end
  end
end<|MERGE_RESOLUTION|>--- conflicted
+++ resolved
@@ -10,11 +10,7 @@
     allow(Gitlab::Git::Diff).to receive(:size_limit).and_return(100.kilobytes)
     allow(Gitlab::Git::Diff).to receive(:collapse_limit).and_return(10.kilobytes)
 
-<<<<<<< HEAD
-    login_as :admin
-=======
     gitlab_sign_in :admin
->>>>>>> 134ba0b5
 
     # Ensure that undiffable.md is in .gitattributes
     project.repository.copy_gitattributes(branch)
