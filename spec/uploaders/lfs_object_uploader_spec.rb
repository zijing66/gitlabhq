require 'spec_helper'

describe LfsObjectUploader do
  let(:lfs_object) { create(:lfs_object, :with_file) }
  let(:uploader) { described_class.new(lfs_object, :file) }
  let(:path) { Gitlab.config.lfs.storage_path }

  subject { uploader }

  it_behaves_like "builds correct paths",
                  store_dir: %r[\h{2}/\h{2}],
                  cache_dir: %r[/lfs-objects/tmp/cache],
                  work_dir: %r[/lfs-objects/tmp/work]

  context "object store is REMOTE" do
    before do
      stub_lfs_object_storage
    end

    include_context 'with storage', described_class::Store::REMOTE

    it_behaves_like "builds correct paths",
                    store_dir: %r[\h{2}/\h{2}]
  end

  describe 'migration to object storage' do
    context 'with object storage disabled' do
      it "is skipped" do
        expect(ObjectStorage::BackgroundMoveWorker).not_to receive(:perform_async)

        lfs_object
      end
    end

    context 'with object storage enabled' do
      before do
        stub_lfs_object_storage(background_upload: true)
      end

      it 'is scheduled to run after creation' do
        expect(ObjectStorage::BackgroundMoveWorker).to receive(:perform_async).with(described_class.name, 'LfsObject', :file, kind_of(Numeric))

        lfs_object
      end
    end
<<<<<<< HEAD

    context 'with object storage unlicenced' do
      before do
        stub_lfs_object_storage(licensed: false)
      end

      it 'is skipped' do
        expect(ObjectStorage::BackgroundMoveWorker).not_to receive(:perform_async)

        lfs_object
      end
    end
=======
>>>>>>> e1f076ec
  end

  describe 'remote file' do
    let(:remote) { described_class::Store::REMOTE }
    let(:lfs_object) { create(:lfs_object, file_store: remote) }

    context 'with object storage enabled' do
      before do
        stub_lfs_object_storage
      end

      it 'can store file remotely' do
        allow(ObjectStorage::BackgroundMoveWorker).to receive(:perform_async)

        store_file(lfs_object)

        expect(lfs_object.file_store).to eq remote
        expect(lfs_object.file.path).not_to be_blank
      end
    end
<<<<<<< HEAD

    context 'with object storage unlicenced' do
      before do
        stub_lfs_object_storage(licensed: false)
      end

      it 'can not store file remotely' do
        expect { store_file(lfs_object) }.to raise_error('Object Storage feature is missing')
      end
    end
=======
>>>>>>> e1f076ec
  end

  def store_file(lfs_object)
    lfs_object.file = fixture_file_upload(Rails.root.join("spec/fixtures/dk.png"), "`/png")
    lfs_object.save!
  end
end<|MERGE_RESOLUTION|>--- conflicted
+++ resolved
@@ -43,21 +43,6 @@
         lfs_object
       end
     end
-<<<<<<< HEAD
-
-    context 'with object storage unlicenced' do
-      before do
-        stub_lfs_object_storage(licensed: false)
-      end
-
-      it 'is skipped' do
-        expect(ObjectStorage::BackgroundMoveWorker).not_to receive(:perform_async)
-
-        lfs_object
-      end
-    end
-=======
->>>>>>> e1f076ec
   end
 
   describe 'remote file' do
@@ -78,19 +63,6 @@
         expect(lfs_object.file.path).not_to be_blank
       end
     end
-<<<<<<< HEAD
-
-    context 'with object storage unlicenced' do
-      before do
-        stub_lfs_object_storage(licensed: false)
-      end
-
-      it 'can not store file remotely' do
-        expect { store_file(lfs_object) }.to raise_error('Object Storage feature is missing')
-      end
-    end
-=======
->>>>>>> e1f076ec
   end
 
   def store_file(lfs_object)
