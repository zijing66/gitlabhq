--- conflicted
+++ resolved
@@ -1268,7 +1268,6 @@
       before do
         create(:ci_variable,
                secret_variable.slice(:key, :value).merge(project: project))
-<<<<<<< HEAD
       end
 
       it { is_expected.to include(secret_variable) }
@@ -1293,32 +1292,6 @@
         it { is_expected.to include(protected_variable) }
       end
 
-=======
-      end
-
-      it { is_expected.to include(secret_variable) }
-    end
-
-    context 'when protected variable is defined' do
-      let(:protected_variable) do
-        { key: 'PROTECTED_KEY', value: 'protected_value', public: false }
-      end
-
-      before do
-        create(:ci_variable,
-               :protected,
-               protected_variable.slice(:key, :value).merge(project: project))
-      end
-
-      context 'when the branch is protected' do
-        before do
-          create(:protected_branch, project: build.project, name: build.ref)
-        end
-
-        it { is_expected.to include(protected_variable) }
-      end
-
->>>>>>> 615075e1
       context 'when the tag is protected' do
         before do
           create(:protected_tag, project: build.project, name: build.ref)
