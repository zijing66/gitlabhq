require 'spec_helper'

describe Ci::Build do
  set(:user) { create(:user) }
  set(:group) { create(:group, :access_requestable) }
  set(:project) { create(:project, :repository, group: group) }

  set(:pipeline) do
    create(:ci_pipeline, project: project,
                         sha: project.commit.id,
                         ref: project.default_branch,
                         status: 'success')
  end

  let(:build) { create(:ci_build, pipeline: pipeline) }

  it { is_expected.to belong_to(:runner) }
  it { is_expected.to belong_to(:trigger_request) }
  it { is_expected.to belong_to(:erased_by) }
  it { is_expected.to have_many(:deployments) }
  it { is_expected.to have_many(:sourced_pipelines) }
  it { is_expected.to have_many(:trace_sections)}
  it { is_expected.to validate_presence_of(:ref) }
  it { is_expected.to respond_to(:has_trace?) }
  it { is_expected.to respond_to(:trace) }

  it { is_expected.to be_a(ArtifactMigratable) }

  describe 'associations' do
    it 'has a bidirectional relationship with projects' do
      expect(described_class.reflect_on_association(:project).has_inverse?).to eq(:builds)
      expect(Project.reflect_on_association(:builds).has_inverse?).to eq(:project)
    end
  end

  describe 'callbacks' do
    context 'when running after_create callback' do
      it 'triggers asynchronous build hooks worker' do
        expect(BuildHooksWorker).to receive(:perform_async)

        create(:ci_build)
      end
    end
  end

  describe '.manual_actions' do
    let!(:manual_but_created) { create(:ci_build, :manual, status: :created, pipeline: pipeline) }
    let!(:manual_but_succeeded) { create(:ci_build, :manual, status: :success, pipeline: pipeline) }
    let!(:manual_action) { create(:ci_build, :manual, pipeline: pipeline) }

    subject { described_class.manual_actions }

    it { is_expected.to include(manual_action) }
    it { is_expected.to include(manual_but_succeeded) }
    it { is_expected.not_to include(manual_but_created) }
  end

  describe '.ref_protected' do
    subject { described_class.ref_protected }

    context 'when protected is true' do
      let!(:job) { create(:ci_build, :protected) }

      it { is_expected.to include(job) }
    end

    context 'when protected is false' do
      let!(:job) { create(:ci_build) }

      it { is_expected.not_to include(job) }
    end

    context 'when protected is nil' do
      let!(:job) { create(:ci_build) }

      before do
        job.update_attribute(:protected, nil)
      end

      it { is_expected.not_to include(job) }
    end
  end

  describe '#actionize' do
    context 'when build is a created' do
      before do
        build.update_column(:status, :created)
      end

      it 'makes build a manual action' do
        expect(build.actionize).to be true
        expect(build.reload).to be_manual
      end
    end

    context 'when build is not created' do
      before do
        build.update_column(:status, :pending)
      end

      it 'does not change build status' do
        expect(build.actionize).to be false
        expect(build.reload).to be_pending
      end
    end
  end

  describe '#any_runners_online?' do
    subject { build.any_runners_online? }

    context 'when no runners' do
      it { is_expected.to be_falsey }
    end

    context 'when there are runners' do
      let(:runner) { create(:ci_runner) }

      before do
        build.project.runners << runner
        runner.update_attributes(contacted_at: 1.second.ago)
      end

      it { is_expected.to be_truthy }

      it 'that is inactive' do
        runner.update_attributes(active: false)
        is_expected.to be_falsey
      end

      it 'that is not online' do
        runner.update_attributes(contacted_at: nil)
        is_expected.to be_falsey
      end

      it 'that cannot handle build' do
        expect_any_instance_of(Ci::Runner).to receive(:can_pick?).and_return(false)
        is_expected.to be_falsey
      end
    end
  end

  describe '#artifacts?' do
    subject { build.artifacts? }

    context 'when new artifacts are used' do
      context 'artifacts archive does not exist' do
        let(:build) { create(:ci_build) }

        it { is_expected.to be_falsy }
      end

      context 'artifacts archive exists' do
        let(:build) { create(:ci_build, :artifacts) }

        it { is_expected.to be_truthy }

        context 'is expired' do
          let(:build) { create(:ci_build, :artifacts, :expired) }

          it { is_expected.to be_falsy }
        end
      end
    end

    context 'when legacy artifacts are used' do
      context 'artifacts archive does not exist' do
        let(:build) { create(:ci_build) }

        it { is_expected.to be_falsy }
      end

      context 'artifacts archive exists' do
        let(:build) { create(:ci_build, :legacy_artifacts) }

        it { is_expected.to be_truthy }

        context 'is expired' do
          let(:build) { create(:ci_build, :legacy_artifacts, :expired) }

          it { is_expected.to be_falsy }
        end
      end
    end
  end

  describe '#browsable_artifacts?' do
    subject { build.browsable_artifacts? }

    context 'artifacts metadata does not exist' do
      before do
        build.update_attributes(legacy_artifacts_metadata: nil)
      end

      it { is_expected.to be_falsy }
    end

    context 'artifacts metadata does exists' do
      let(:build) { create(:ci_build, :artifacts) }

      it { is_expected.to be_truthy }
    end
  end

  describe '#artifacts_expired?' do
    subject { build.artifacts_expired? }

    context 'is expired' do
      before do
        build.update(artifacts_expire_at: Time.now - 7.days)
      end

      it { is_expected.to be_truthy }
    end

    context 'is not expired' do
      before do
        build.update(artifacts_expire_at: Time.now + 7.days)
      end

      it { is_expected.to be_falsey }
    end
  end

  describe '#artifacts_metadata?' do
    subject { build.artifacts_metadata? }
    context 'artifacts metadata does not exist' do
      it { is_expected.to be_falsy }
    end

    context 'artifacts archive is a zip file and metadata exists' do
      let(:build) { create(:ci_build, :artifacts) }
      it { is_expected.to be_truthy }
    end
  end

  describe '#artifacts_expire_in' do
    subject { build.artifacts_expire_in }
    it { is_expected.to be_nil }

    context 'when artifacts_expire_at is specified' do
      let(:expire_at) { Time.now + 7.days }

      before do
        build.artifacts_expire_at = expire_at
      end

      it { is_expected.to be_within(5).of(expire_at - Time.now) }
    end
  end

  describe '#artifacts_expire_in=' do
    subject { build.artifacts_expire_in }

    it 'when assigning valid duration' do
      build.artifacts_expire_in = '7 days'

      is_expected.to be_within(10).of(7.days.to_i)
    end

    it 'when assigning invalid duration' do
      expect { build.artifacts_expire_in = '7 elephants' }.to raise_error(ChronicDuration::DurationParseError)
      is_expected.to be_nil
    end

    it 'when resetting value' do
      build.artifacts_expire_in = nil

      is_expected.to be_nil
    end

    it 'when setting to 0' do
      build.artifacts_expire_in = '0'

      is_expected.to be_nil
    end
  end

  describe '#commit' do
    it 'returns commit pipeline has been created for' do
      expect(build.commit).to eq project.commit
    end
  end

  describe '#cache' do
    let(:options) { { cache: { key: "key", paths: ["public"], policy: "pull-push" } } }

    subject { build.cache }

    context 'when build has cache' do
      before do
        allow(build).to receive(:options).and_return(options)
      end

      context 'when project has jobs_cache_index' do
        before do
          allow_any_instance_of(Project).to receive(:jobs_cache_index).and_return(1)
        end

        it { is_expected.to be_an(Array).and all(include(key: "key-1")) }
      end

      context 'when project does not have jobs_cache_index' do
        before do
          allow_any_instance_of(Project).to receive(:jobs_cache_index).and_return(nil)
        end

        it { is_expected.to eq([options[:cache]]) }
      end
    end

    context 'when build does not have cache' do
      before do
        allow(build).to receive(:options).and_return({})
      end

      it { is_expected.to eq([nil]) }
    end
  end

  describe '#depends_on_builds' do
    let!(:build) { create(:ci_build, pipeline: pipeline, name: 'build', stage_idx: 0, stage: 'build') }
    let!(:rspec_test) { create(:ci_build, pipeline: pipeline, name: 'rspec', stage_idx: 1, stage: 'test') }
    let!(:rubocop_test) { create(:ci_build, pipeline: pipeline, name: 'rubocop', stage_idx: 1, stage: 'test') }
    let!(:staging) { create(:ci_build, pipeline: pipeline, name: 'staging', stage_idx: 2, stage: 'deploy') }

    it 'expects to have no dependents if this is first build' do
      expect(build.depends_on_builds).to be_empty
    end

    it 'expects to have one dependent if this is test' do
      expect(rspec_test.depends_on_builds.map(&:id)).to contain_exactly(build.id)
    end

    it 'expects to have all builds from build and test stage if this is last' do
      expect(staging.depends_on_builds.map(&:id)).to contain_exactly(build.id, rspec_test.id, rubocop_test.id)
    end

    it 'expects to have retried builds instead the original ones' do
      project.add_developer(user)

      retried_rspec = described_class.retry(rspec_test, user)

      expect(staging.depends_on_builds.map(&:id))
        .to contain_exactly(build.id, retried_rspec.id, rubocop_test.id)
    end
  end

  describe '#triggered_by?' do
    subject { build.triggered_by?(user) }

    context 'when user is owner' do
      let(:build) { create(:ci_build, pipeline: pipeline, user: user) }

      it { is_expected.to be_truthy }
    end

    context 'when user is not owner' do
      let(:another_user) { create(:user) }
      let(:build) { create(:ci_build, pipeline: pipeline, user: another_user) }

      it { is_expected.to be_falsy }
    end
  end

  describe '#detailed_status' do
    it 'returns a detailed status' do
      expect(build.detailed_status(user))
        .to be_a Gitlab::Ci::Status::Build::Cancelable
    end
  end

  describe '#coverage_regex' do
    subject { build.coverage_regex }

    context 'when project has build_coverage_regex set' do
      let(:project_regex) { '\(\d+\.\d+\) covered' }

      before do
        project.update_column(:build_coverage_regex, project_regex)
      end

      context 'and coverage_regex attribute is not set' do
        it { is_expected.to eq(project_regex) }
      end

      context 'but coverage_regex attribute is also set' do
        let(:build_regex) { 'Code coverage: \d+\.\d+' }

        before do
          build.coverage_regex = build_regex
        end

        it { is_expected.to eq(build_regex) }
      end
    end

    context 'when neither project nor build has coverage regex set' do
      it { is_expected.to be_nil }
    end
  end

  describe '#update_coverage' do
    context "regarding coverage_regex's value," do
      before do
        build.coverage_regex = '\(\d+.\d+\%\) covered'
        build.trace.set('Coverage 1033 / 1051 LOC (98.29%) covered')
      end

      it "saves the correct extracted coverage value" do
        expect(build.update_coverage).to be(true)
        expect(build.coverage).to eq(98.29)
      end
    end
  end

  describe '#parse_trace_sections!' do
    it 'calls ExtractSectionsFromBuildTraceService' do
      expect(Ci::ExtractSectionsFromBuildTraceService)
          .to receive(:new).with(project, build.user).once.and_call_original
      expect_any_instance_of(Ci::ExtractSectionsFromBuildTraceService)
        .to receive(:execute).with(build).once

      build.parse_trace_sections!
    end
  end

  describe '#trace' do
    subject { build.trace }

    it { is_expected.to be_a(Gitlab::Ci::Trace) }
  end

  describe '#has_trace?' do
    subject { build.has_trace? }

    it "expect to call exist? method" do
      expect_any_instance_of(Gitlab::Ci::Trace).to receive(:exist?)
        .and_return(true)

      is_expected.to be(true)
    end
  end

  describe '#trace=' do
    it "expect to fail trace=" do
      expect { build.trace = "new" }.to raise_error(NotImplementedError)
    end
  end

  describe '#old_trace' do
    subject { build.old_trace }

    before do
      build.update_column(:trace, 'old trace')
    end

    it "expect to receive data from database" do
      is_expected.to eq('old trace')
    end
  end

  describe '#erase_old_trace!' do
    subject { build.send(:read_attribute, :trace) }

    before do
      build.send(:write_attribute, :trace, 'old trace')
    end

    it "expect to receive data from database" do
      build.erase_old_trace!

      is_expected.to be_nil
    end
  end

  describe '#hide_secrets' do
    let(:subject) { build.hide_secrets(data) }

    context 'hide runners token' do
      let(:data) { 'new token data'}

      before do
        build.project.update(runners_token: 'token')
      end

      it { is_expected.to eq('new xxxxx data') }
    end

    context 'hide build token' do
      let(:data) { 'new token data'}

      before do
        build.update(token: 'token')
      end

      it { is_expected.to eq('new xxxxx data') }
    end

    context 'hide build token' do
      let(:data) { 'new token data'}

      before do
        build.update(token: 'token')
      end

      it { is_expected.to eq('new xxxxx data') }
    end
  end

  describe 'deployment' do
    describe '#last_deployment' do
      subject { build.last_deployment }

      context 'when multiple deployments are created' do
        let!(:deployment1) { create(:deployment, deployable: build) }
        let!(:deployment2) { create(:deployment, deployable: build) }

        it 'returns the latest one' do
          is_expected.to eq(deployment2)
        end
      end
    end

    describe '#outdated_deployment?' do
      subject { build.outdated_deployment? }

      context 'when build succeeded' do
        let(:build) { create(:ci_build, :success) }
        let!(:deployment) { create(:deployment, deployable: build) }

        context 'current deployment is latest' do
          it { is_expected.to be_falsey }
        end

        context 'current deployment is not latest on environment' do
          let!(:deployment2) { create(:deployment, environment: deployment.environment) }

          it { is_expected.to be_truthy }
        end
      end

      context 'when build failed' do
        let(:build) { create(:ci_build, :failed) }

        it { is_expected.to be_falsey }
      end
    end
  end

  describe 'environment' do
    describe '#has_environment?' do
      subject { build.has_environment? }

      context 'when environment is defined' do
        before do
          build.update(environment: 'review')
        end

        it { is_expected.to be_truthy }
      end

      context 'when environment is not defined' do
        before do
          build.update(environment: nil)
        end

        it { is_expected.to be_falsey }
      end
    end

    describe '#expanded_environment_name' do
      subject { build.expanded_environment_name }

      context 'when environment uses $CI_COMMIT_REF_NAME' do
        let(:build) do
          create(:ci_build,
                 ref: 'master',
                 environment: 'review/$CI_COMMIT_REF_NAME')
        end

        it { is_expected.to eq('review/master') }
      end

      context 'when environment uses yaml_variables containing symbol keys' do
        let(:build) do
          create(:ci_build,
                 yaml_variables: [{ key: :APP_HOST, value: 'host' }],
                 environment: 'review/$APP_HOST')
        end

        it { is_expected.to eq('review/host') }
      end
    end

    describe '#starts_environment?' do
      subject { build.starts_environment? }

      context 'when environment is defined' do
        before do
          build.update(environment: 'review')
        end

        context 'no action is defined' do
          it { is_expected.to be_truthy }
        end

        context 'and start action is defined' do
          before do
            build.update(options: { environment: { action: 'start' } } )
          end

          it { is_expected.to be_truthy }
        end
      end

      context 'when environment is not defined' do
        before do
          build.update(environment: nil)
        end

        it { is_expected.to be_falsey }
      end
    end

    describe '#stops_environment?' do
      subject { build.stops_environment? }

      context 'when environment is defined' do
        before do
          build.update(environment: 'review')
        end

        context 'no action is defined' do
          it { is_expected.to be_falsey }
        end

        context 'and stop action is defined' do
          before do
            build.update(options: { environment: { action: 'stop' } } )
          end

          it { is_expected.to be_truthy }
        end
      end

      context 'when environment is not defined' do
        before do
          build.update(environment: nil)
        end

        it { is_expected.to be_falsey }
      end
    end
  end

  describe 'erasable build' do
    shared_examples 'erasable' do
      it 'removes artifact file' do
        expect(build.artifacts_file.exists?).to be_falsy
      end

      it 'removes artifact metadata file' do
        expect(build.artifacts_metadata.exists?).to be_falsy
      end

      it 'erases build trace in trace file' do
        expect(build).not_to have_trace
      end

      it 'sets erased to true' do
        expect(build.erased?).to be true
      end

      it 'sets erase date' do
        expect(build.erased_at).not_to be_falsy
      end
    end

    context 'build is not erasable' do
      let!(:build) { create(:ci_build) }

      describe '#erase' do
        subject { build.erase }

        it { is_expected.to be false }
      end

      describe '#erasable?' do
        subject { build.erasable? }

        it { is_expected.to eq false }
      end
    end

    context 'build is erasable' do
      context 'new artifacts' do
        let!(:build) { create(:ci_build, :trace_artifact, :success, :artifacts) }

        describe '#erase' do
          before do
            build.erase(erased_by: user)
          end

          context 'erased by user' do
            let!(:user) { create(:user, username: 'eraser') }

            include_examples 'erasable'

            it 'records user who erased a build' do
              expect(build.erased_by).to eq user
            end
          end

          context 'erased by system' do
            let(:user) { nil }

            include_examples 'erasable'

            it 'does not set user who erased a build' do
              expect(build.erased_by).to be_nil
            end
          end
        end

        describe '#erasable?' do
          subject { build.erasable? }
          it { is_expected.to be_truthy }
        end

        describe '#erased?' do
          let!(:build) { create(:ci_build, :trace_artifact, :success, :artifacts) }
          subject { build.erased? }

          context 'job has not been erased' do
            it { is_expected.to be_falsey }
          end

          context 'job has been erased' do
            before do
              build.erase
            end

            it { is_expected.to be_truthy }
          end
        end

        context 'metadata and build trace are not available' do
          let!(:build) { create(:ci_build, :success, :artifacts) }

          before do
            build.remove_artifacts_metadata!
          end

          describe '#erase' do
            it 'does not raise error' do
              expect { build.erase }.not_to raise_error
            end
          end
        end
      end
    end

    context 'old artifacts' do
      context 'build is erasable' do
        context 'new artifacts' do
          let!(:build) { create(:ci_build, :trace_artifact, :success, :legacy_artifacts) }

          describe '#erase' do
            before do
              build.erase(erased_by: user)
            end

            context 'erased by user' do
              let!(:user) { create(:user, username: 'eraser') }

              include_examples 'erasable'

              it 'records user who erased a build' do
                expect(build.erased_by).to eq user
              end
            end

            context 'erased by system' do
              let(:user) { nil }

              include_examples 'erasable'

              it 'does not set user who erased a build' do
                expect(build.erased_by).to be_nil
              end
            end
          end

          describe '#erasable?' do
            subject { build.erasable? }
            it { is_expected.to be_truthy }
          end

          describe '#erased?' do
            let!(:build) { create(:ci_build, :trace_artifact, :success, :legacy_artifacts) }
            subject { build.erased? }

            context 'job has not been erased' do
              it { is_expected.to be_falsey }
            end

            context 'job has been erased' do
              before do
                build.erase
              end

              it { is_expected.to be_truthy }
            end
          end

          context 'metadata and build trace are not available' do
            let!(:build) { create(:ci_build, :success, :legacy_artifacts) }

            before do
              build.remove_artifacts_metadata!
            end

            describe '#erase' do
              it 'does not raise error' do
                expect { build.erase }.not_to raise_error
              end
            end
          end
        end
      end
    end
  end

  describe '#first_pending' do
    let!(:first) { create(:ci_build, pipeline: pipeline, status: 'pending', created_at: Date.yesterday) }
    let!(:second) { create(:ci_build, pipeline: pipeline, status: 'pending') }
    subject { described_class.first_pending }

    it { is_expected.to be_a(described_class) }
    it('returns with the first pending build') { is_expected.to eq(first) }
  end

  describe '#failed_but_allowed?' do
    subject { build.failed_but_allowed? }

    context 'when build is not allowed to fail' do
      before do
        build.allow_failure = false
      end

      context 'and build.status is success' do
        before do
          build.status = 'success'
        end

        it { is_expected.to be_falsey }
      end

      context 'and build.status is failed' do
        before do
          build.status = 'failed'
        end

        it { is_expected.to be_falsey }
      end
    end

    context 'when build is allowed to fail' do
      before do
        build.allow_failure = true
      end

      context 'and build.status is success' do
        before do
          build.status = 'success'
        end

        it { is_expected.to be_falsey }
      end

      context 'and build status is failed' do
        before do
          build.status = 'failed'
        end

        it { is_expected.to be_truthy }
      end

      context 'when build is a manual action' do
        before do
          build.status = 'manual'
        end

        it { is_expected.to be_falsey }
      end
    end
  end

  describe 'flags' do
    describe '#cancelable?' do
      subject { build }

      context 'when build is cancelable' do
        context 'when build is pending' do
          it { is_expected.to be_cancelable }
        end

        context 'when build is running' do
          before do
            build.run!
          end

          it { is_expected.to be_cancelable }
        end
      end

      context 'when build is not cancelable' do
        context 'when build is successful' do
          before do
            build.success!
          end

          it { is_expected.not_to be_cancelable }
        end

        context 'when build is failed' do
          before do
            build.drop!
          end

          it { is_expected.not_to be_cancelable }
        end
      end
    end

    describe '#retryable?' do
      subject { build }

      context 'when build is retryable' do
        context 'when build is successful' do
          before do
            build.success!
          end

          it { is_expected.to be_retryable }
        end

        context 'when build is failed' do
          before do
            build.drop!
          end

          it { is_expected.to be_retryable }
        end

        context 'when build is canceled' do
          before do
            build.cancel!
          end

          it { is_expected.to be_retryable }
        end
      end

      context 'when build is not retryable' do
        context 'when build is running' do
          before do
            build.run!
          end

          it { is_expected.not_to be_retryable }
        end

        context 'when build is skipped' do
          before do
            build.skip!
          end

          it { is_expected.not_to be_retryable }
        end
      end
    end

    describe '#action?' do
      before do
        build.update(when: value)
      end

      subject { build.action? }

      context 'when is set to manual' do
        let(:value) { 'manual' }

        it { is_expected.to be_truthy }
      end

      context 'when set to something else' do
        let(:value) { 'something else' }

        it { is_expected.to be_falsey }
      end
    end
  end

  describe '#has_tags?' do
    context 'when build has tags' do
      subject { create(:ci_build, tag_list: ['tag']) }

      it { is_expected.to have_tags }
    end

    context 'when build does not have tags' do
      subject { create(:ci_build, tag_list: []) }

      it { is_expected.not_to have_tags }
    end
  end

  describe 'build auto retry feature' do
    describe '#retries_count' do
      subject { create(:ci_build, name: 'test', pipeline: pipeline) }

      context 'when build has been retried several times' do
        before do
          create(:ci_build, :retried, name: 'test', pipeline: pipeline)
          create(:ci_build, :retried, name: 'test', pipeline: pipeline)
        end

        it 'reports a correct retry count value' do
          expect(subject.retries_count).to eq 2
        end
      end

      context 'when build has not been retried' do
        it 'returns zero' do
          expect(subject.retries_count).to eq 0
        end
      end
    end

    describe '#retries_max' do
      context 'when max retries value is defined' do
        subject { create(:ci_build, options: { retry: 1 }) }

        it 'returns a number of configured max retries' do
          expect(subject.retries_max).to eq 1
        end
      end

      context 'when max retries value is not defined' do
        subject { create(:ci_build) }

        it 'returns zero' do
          expect(subject.retries_max).to eq 0
        end
      end
    end
  end

  describe '#keep_artifacts!' do
    let(:build) { create(:ci_build, artifacts_expire_at: Time.now + 7.days) }

    subject { build.keep_artifacts! }

    it 'to reset expire_at' do
      subject

      expect(build.artifacts_expire_at).to be_nil
    end

    context 'when having artifacts files' do
      let!(:artifact) { create(:ci_job_artifact, job: build, expire_in: '7 days') }

      it 'to reset dependent objects' do
        subject

        expect(artifact.reload.expire_at).to be_nil
      end
    end
  end

  describe '#merge_request' do
    def create_mr(build, pipeline, factory: :merge_request, created_at: Time.now)
      create(factory, source_project: pipeline.project,
                      target_project: pipeline.project,
                      source_branch: build.ref,
                      created_at: created_at)
    end

    context 'when a MR has a reference to the pipeline' do
      before do
        @merge_request = create_mr(build, pipeline, factory: :merge_request)

        commits = [double(id: pipeline.sha)]
        allow(@merge_request).to receive(:commits).and_return(commits)
        allow(MergeRequest).to receive_message_chain(:includes, :where, :reorder).and_return([@merge_request])
      end

      it 'returns the single associated MR' do
        expect(build.merge_request.id).to eq(@merge_request.id)
      end
    end

    context 'when there is not a MR referencing the pipeline' do
      it 'returns nil' do
        expect(build.merge_request).to be_nil
      end
    end

    context 'when more than one MR have a reference to the pipeline' do
      before do
        @merge_request = create_mr(build, pipeline, factory: :merge_request)
        @merge_request.close!
        @merge_request2 = create_mr(build, pipeline, factory: :merge_request)

        commits = [double(id: pipeline.sha)]
        allow(@merge_request).to receive(:commits).and_return(commits)
        allow(@merge_request2).to receive(:commits).and_return(commits)
        allow(MergeRequest).to receive_message_chain(:includes, :where, :reorder).and_return([@merge_request, @merge_request2])
      end

      it 'returns the first MR' do
        expect(build.merge_request.id).to eq(@merge_request.id)
      end
    end

    context 'when a Build is created after the MR' do
      before do
        @merge_request = create_mr(build, pipeline, factory: :merge_request_with_diffs)
        pipeline2 = create(:ci_pipeline, project: project)
        @build2 = create(:ci_build, pipeline: pipeline2)

        allow(@merge_request).to receive(:commit_shas)
          .and_return([pipeline.sha, pipeline2.sha])
        allow(MergeRequest).to receive_message_chain(:includes, :where, :reorder).and_return([@merge_request])
      end

      it 'returns the current MR' do
        expect(@build2.merge_request.id).to eq(@merge_request.id)
      end
    end
  end

  describe '#options' do
    let(:options) do
      {
        image: "ruby:2.1",
        services: [
          "postgres"
        ]
      }
    end

    it 'contains options' do
      expect(build.options).to eq(options)
    end
  end

  describe '#other_actions' do
    let(:build) { create(:ci_build, :manual, pipeline: pipeline) }
    let!(:other_build) { create(:ci_build, :manual, pipeline: pipeline, name: 'other action') }

    subject { build.other_actions }

    before do
      project.add_developer(user)
    end

    it 'returns other actions' do
      is_expected.to contain_exactly(other_build)
    end

    context 'when build is retried' do
      let!(:new_build) { described_class.retry(build, user) }

      it 'does not return any of them' do
        is_expected.not_to include(build, new_build)
      end
    end

    context 'when other build is retried' do
      let!(:retried_build) { described_class.retry(other_build, user) }

      before do
        retried_build.success
      end

      it 'returns a retried build' do
        is_expected.to contain_exactly(retried_build)
      end
    end
  end

  describe '#persisted_environment' do
    let!(:environment) do
      create(:environment, project: project, name: "foo-#{project.default_branch}")
    end

    subject { build.persisted_environment }

    context 'when referenced literally' do
      let(:build) do
        create(:ci_build, pipeline: pipeline, environment: "foo-#{project.default_branch}")
      end

      it { is_expected.to eq(environment) }
    end

    context 'when referenced with a variable' do
      let(:build) do
        create(:ci_build, pipeline: pipeline, environment: "foo-$CI_COMMIT_REF_NAME")
      end

      it { is_expected.to eq(environment) }
    end

    context 'when there is no environment' do
      it { is_expected.to be_nil }
    end
  end

  describe '#play' do
    let(:build) { create(:ci_build, :manual, pipeline: pipeline) }

    before do
      project.add_developer(user)
    end

    it 'enqueues the build' do
      expect(build.play(user)).to be_pending
    end
  end

  describe 'project settings' do
    describe '#timeout' do
      it 'returns project timeout configuration' do
        expect(build.timeout).to eq(project.build_timeout)
      end
    end

    describe '#allow_git_fetch' do
      it 'return project allow_git_fetch configuration' do
        expect(build.allow_git_fetch).to eq(project.build_allow_git_fetch)
      end
    end
  end

  describe '#project' do
    subject { build.project }

    it { is_expected.to eq(pipeline.project) }
  end

  describe '#project_id' do
    subject { build.project_id }

    it { is_expected.to eq(pipeline.project_id) }
  end

  describe '#project_name' do
    subject { build.project_name }

    it { is_expected.to eq(project.name) }
  end

  describe '#ref_slug' do
    {
      'master'                => 'master',
      '1-foo'                 => '1-foo',
      'fix/1-foo'             => 'fix-1-foo',
      'fix-1-foo'             => 'fix-1-foo',
      'a' * 63                => 'a' * 63,
      'a' * 64                => 'a' * 63,
      'FOO'                   => 'foo',
      '-' + 'a' * 61 + '-'    => 'a' * 61,
      '-' + 'a' * 62 + '-'    => 'a' * 62,
      '-' + 'a' * 63 + '-'    => 'a' * 62,
      'a' * 62 + ' '          => 'a' * 62
    }.each do |ref, slug|
      it "transforms #{ref} to #{slug}" do
        build.ref = ref

        expect(build.ref_slug).to eq(slug)
      end
    end
  end

  describe '#repo_url' do
    subject { build.repo_url }

    it { is_expected.to be_a(String) }
    it { is_expected.to end_with(".git") }
    it { is_expected.to start_with(project.web_url[0..6]) }
    it { is_expected.to include(build.token) }
    it { is_expected.to include('gitlab-ci-token') }
    it { is_expected.to include(project.web_url[7..-1]) }
  end

  describe '#stuck?' do
    subject { build.stuck? }

    context "when commit_status.status is pending" do
      before do
        build.status = 'pending'
      end

      it { is_expected.to be_truthy }

      context "and there are specific runner" do
        let(:runner) { create(:ci_runner, contacted_at: 1.second.ago) }

        before do
          build.project.runners << runner
          runner.save
        end

        it { is_expected.to be_falsey }
      end
    end

    %w[success failed canceled running].each do |state|
      context "when commit_status.status is #{state}" do
        before do
          build.status = state
        end

        it { is_expected.to be_falsey }
      end
    end
  end

  describe '#has_expiring_artifacts?' do
    context 'when artifacts have expiration date set' do
      before do
        build.update(artifacts_expire_at: 1.day.from_now)
      end

      it 'has expiring artifacts' do
        expect(build).to have_expiring_artifacts
      end
    end

    context 'when artifacts do not have expiration date set' do
      before do
        build.update(artifacts_expire_at: nil)
      end

      it 'does not have expiring artifacts' do
        expect(build).not_to have_expiring_artifacts
      end
    end
  end

  describe '#update_project_statistics' do
    let!(:build) { create(:ci_build, artifacts_size: 23) }

    it 'updates project statistics when the artifact size changes' do
      expect(ProjectCacheWorker).to receive(:perform_async)
        .with(build.project_id, [], [:build_artifacts_size])

      build.artifacts_size = 42
      build.save!
    end

    it 'does not update project statistics when the artifact size stays the same' do
      expect(ProjectCacheWorker).not_to receive(:perform_async)

      build.name = 'changed'
      build.save!
    end

    it 'updates project statistics when the build is destroyed' do
      expect(ProjectCacheWorker).to receive(:perform_async)
        .with(build.project_id, [], [:build_artifacts_size])

      build.destroy
    end
  end

  describe '#when' do
    subject { build.when }

    context 'when `when` is undefined' do
      before do
        build.when = nil
      end

      context 'use from gitlab-ci.yml' do
        let(:project) { create(:project, :repository) }
        let(:pipeline) { create(:ci_pipeline, project: project) }

        before do
          stub_ci_pipeline_yaml_file(config)
        end

        context 'when config is not found' do
          let(:config) { nil }

          it { is_expected.to eq('on_success') }
        end

        context 'when config does not have a questioned job' do
          let(:config) do
            YAML.dump({
              test_other: {
                script: 'Hello World'
              }
            })
          end

          it { is_expected.to eq('on_success') }
        end

        context 'when config has `when`' do
          let(:config) do
            YAML.dump({
              test: {
                script: 'Hello World',
                when: 'always'
              }
            })
          end

          it { is_expected.to eq('always') }
        end
      end
    end
  end

  describe '#variables' do
    let(:container_registry_enabled) { false }
    let(:predefined_variables) do
      [
        { key: 'CI', value: 'true', public: true },
        { key: 'GITLAB_CI', value: 'true', public: true },
        { key: 'GITLAB_FEATURES', value: project.namespace.features.join(','), public: true },
        { key: 'CI_SERVER_NAME', value: 'GitLab', public: true },
        { key: 'CI_SERVER_VERSION', value: Gitlab::VERSION, public: true },
        { key: 'CI_SERVER_REVISION', value: Gitlab::REVISION, public: true },
        { key: 'CI_JOB_ID', value: build.id.to_s, public: true },
        { key: 'CI_JOB_NAME', value: 'test', public: true },
        { key: 'CI_JOB_STAGE', value: 'test', public: true },
        { key: 'CI_JOB_TOKEN', value: build.token, public: false },
        { key: 'CI_COMMIT_SHA', value: build.sha, public: true },
        { key: 'CI_COMMIT_REF_NAME', value: build.ref, public: true },
        { key: 'CI_COMMIT_REF_SLUG', value: build.ref_slug, public: true },
        { key: 'CI_REGISTRY_USER', value: 'gitlab-ci-token', public: true },
        { key: 'CI_REGISTRY_PASSWORD', value: build.token, public: false },
        { key: 'CI_REPOSITORY_URL', value: build.repo_url, public: false },
        { key: 'CI_BUILD_ID', value: build.id.to_s, public: true },
        { key: 'CI_BUILD_TOKEN', value: build.token, public: false },
        { key: 'CI_BUILD_REF', value: build.sha, public: true },
        { key: 'CI_BUILD_BEFORE_SHA', value: build.before_sha, public: true },
        { key: 'CI_BUILD_REF_NAME', value: build.ref, public: true },
        { key: 'CI_BUILD_REF_SLUG', value: build.ref_slug, public: true },
        { key: 'CI_BUILD_NAME', value: 'test', public: true },
        { key: 'CI_BUILD_STAGE', value: 'test', public: true },
        { key: 'CI_PROJECT_ID', value: project.id.to_s, public: true },
        { key: 'CI_PROJECT_NAME', value: project.path, public: true },
        { key: 'CI_PROJECT_PATH', value: project.full_path, public: true },
        { key: 'CI_PROJECT_PATH_SLUG', value: project.full_path_slug, public: true },
        { key: 'CI_PROJECT_NAMESPACE', value: project.namespace.full_path, public: true },
        { key: 'CI_PROJECT_URL', value: project.web_url, public: true },
        { key: 'CI_PROJECT_VISIBILITY', value: 'private', public: true },
        { key: 'CI_PIPELINE_ID', value: pipeline.id.to_s, public: true },
        { key: 'CI_CONFIG_PATH', value: pipeline.ci_yaml_file_path, public: true },
        { key: 'CI_PIPELINE_SOURCE', value: pipeline.source, public: true }
      ]
    end

    before do
      stub_container_registry_config(enabled: container_registry_enabled, host_port: 'registry.example.com')
    end

    subject { build.variables }

    context 'returns variables' do
      before do
        build.yaml_variables = []
      end

      it { is_expected.to include(*predefined_variables) }
    end

    context 'when build has user' do
      let(:user_variables) do
        [
          { key: 'GITLAB_USER_ID', value: user.id.to_s, public: true },
          { key: 'GITLAB_USER_EMAIL', value: user.email, public: true },
          { key: 'GITLAB_USER_LOGIN', value: user.username, public: true },
          { key: 'GITLAB_USER_NAME', value: user.name, public: true }
        ]
      end

      before do
        build.update_attributes(user: user)
      end

      it { user_variables.each { |v| is_expected.to include(v) } }
    end

    context 'when build has an environment' do
      let(:environment_variables) do
        [
          { key: 'CI_ENVIRONMENT_NAME', value: 'production', public: true },
          { key: 'CI_ENVIRONMENT_SLUG', value: 'prod-slug',  public: true }
        ]
      end

      let!(:environment) do
        create(:environment,
               project: build.project,
               name: 'production',
               slug: 'prod-slug',
               external_url: '')
      end

      before do
        build.update(environment: 'production')
      end

      shared_examples 'containing environment variables' do
        it { environment_variables.each { |v| is_expected.to include(v) } }
      end

      context 'when no URL was set' do
        it_behaves_like 'containing environment variables'

        it 'does not have CI_ENVIRONMENT_URL' do
          keys = subject.map { |var| var[:key] }

          expect(keys).not_to include('CI_ENVIRONMENT_URL')
        end
      end

      context 'when an URL was set' do
        let(:url) { 'http://host/test' }

        before do
          environment_variables <<
            { key: 'CI_ENVIRONMENT_URL', value: url, public: true }
        end

        context 'when the URL was set from the job' do
          before do
            build.update(options: { environment: { url: url } })
          end

          it_behaves_like 'containing environment variables'

          context 'when variables are used in the URL, it does not expand' do
            let(:url) { 'http://$CI_PROJECT_NAME-$CI_ENVIRONMENT_SLUG' }

            it_behaves_like 'containing environment variables'

            it 'puts $CI_ENVIRONMENT_URL in the last so all other variables are available to be used when runners are trying to expand it' do
              expect(subject.last).to eq(environment_variables.last)
            end
          end
        end

        context 'when the URL was not set from the job, but environment' do
          before do
            environment.update(external_url: url)
          end

          it_behaves_like 'containing environment variables'
        end
      end
    end

    context 'when build started manually' do
      before do
        build.update_attributes(when: :manual)
      end

      let(:manual_variable) do
        { key: 'CI_JOB_MANUAL', value: 'true', public: true }
      end

      it { is_expected.to include(manual_variable) }
    end

    context 'when build is for tag' do
      let(:tag_variable) do
        { key: 'CI_COMMIT_TAG', value: 'master', public: true }
      end

      before do
        build.update_attributes(tag: true)
      end

      it { is_expected.to include(tag_variable) }
    end

    context 'when secret variable is defined' do
      let(:secret_variable) do
        { key: 'SECRET_KEY', value: 'secret_value', public: false }
      end

      before do
        create(:ci_variable,
               secret_variable.slice(:key, :value).merge(project: project))
      end

      it { is_expected.to include(secret_variable) }
    end

    context 'when protected variable is defined' do
      let(:protected_variable) do
        { key: 'PROTECTED_KEY', value: 'protected_value', public: false }
      end

      before do
        create(:ci_variable,
               :protected,
               protected_variable.slice(:key, :value).merge(project: project))
      end

      context 'when the branch is protected' do
        before do
          allow(build.project).to receive(:protected_for?).with(build.ref).and_return(true)
        end

        it { is_expected.to include(protected_variable) }
      end

      context 'when the tag is protected' do
        before do
          allow(build.project).to receive(:protected_for?).with(build.ref).and_return(true)
        end

        it { is_expected.to include(protected_variable) }
      end

      context 'when the ref is not protected' do
        it { is_expected.not_to include(protected_variable) }
      end
    end

    context 'when group secret variable is defined' do
      let(:secret_variable) do
        { key: 'SECRET_KEY', value: 'secret_value', public: false }
      end

      before do
        create(:ci_group_variable,
               secret_variable.slice(:key, :value).merge(group: group))
      end

      it { is_expected.to include(secret_variable) }
    end

    context 'when group protected variable is defined' do
      let(:protected_variable) do
        { key: 'PROTECTED_KEY', value: 'protected_value', public: false }
      end

      before do
        create(:ci_group_variable,
               :protected,
               protected_variable.slice(:key, :value).merge(group: group))
      end

      context 'when the branch is protected' do
        before do
          allow(build.project).to receive(:protected_for?).with(build.ref).and_return(true)
        end

        it { is_expected.to include(protected_variable) }
      end

      context 'when the tag is protected' do
        before do
          allow(build.project).to receive(:protected_for?).with(build.ref).and_return(true)
        end

        it { is_expected.to include(protected_variable) }
      end

      context 'when the ref is not protected' do
        before do
          build.update_column(:ref, 'some/feature')
        end

        it { is_expected.not_to include(protected_variable) }
      end
    end

    context 'when build is for triggers' do
      let(:trigger) { create(:ci_trigger, project: project) }
      let(:trigger_request) { create(:ci_trigger_request, pipeline: pipeline, trigger: trigger) }

      let(:user_trigger_variable) do
        { key: 'TRIGGER_KEY_1', value: 'TRIGGER_VALUE_1', public: false }
      end

      let(:predefined_trigger_variable) do
        { key: 'CI_PIPELINE_TRIGGERED', value: 'true', public: true }
      end

      before do
        build.trigger_request = trigger_request
      end

      shared_examples 'returns variables for triggers' do
        it { is_expected.to include(user_trigger_variable) }
        it { is_expected.to include(predefined_trigger_variable) }
      end

      context 'when variables are stored in trigger_request' do
        before do
          trigger_request.update_attribute(:variables, { 'TRIGGER_KEY_1' => 'TRIGGER_VALUE_1' } )
        end

        it_behaves_like 'returns variables for triggers'
      end

      context 'when variables are stored in pipeline_variables' do
        before do
          create(:ci_pipeline_variable, pipeline: pipeline, key: 'TRIGGER_KEY_1', value: 'TRIGGER_VALUE_1')
        end

        it_behaves_like 'returns variables for triggers'
      end
    end

    context 'when pipeline has a variable' do
      let!(:pipeline_variable) { create(:ci_pipeline_variable, pipeline: pipeline) }

      it { is_expected.to include(pipeline_variable.to_runner_variable) }
    end

    context 'when a job was triggered by a pipeline schedule' do
      let(:pipeline_schedule) { create(:ci_pipeline_schedule, project: project) }

      let!(:pipeline_schedule_variable) do
        create(:ci_pipeline_schedule_variable,
               key: 'SCHEDULE_VARIABLE_KEY',
               pipeline_schedule: pipeline_schedule)
      end

      before do
        pipeline_schedule.pipelines << pipeline
        pipeline_schedule.reload
      end

      it { is_expected.to include(pipeline_schedule_variable.to_runner_variable) }
    end

    context 'when yaml_variables are undefined' do
      let(:pipeline) { create(:ci_pipeline, project: project) }

      before do
        build.yaml_variables = nil
      end

      context 'use from gitlab-ci.yml' do
        before do
          stub_ci_pipeline_yaml_file(config)
        end

        context 'when config is not found' do
          let(:config) { nil }

          it { is_expected.to include(*predefined_variables) }
        end

        context 'when config does not have a questioned job' do
          let(:config) do
            YAML.dump({
              test_other: {
                script: 'Hello World'
              }
            })
          end

          it { is_expected.to include(*predefined_variables) }
        end

        context 'when config has variables' do
          let(:config) do
            YAML.dump({
              test: {
                script: 'Hello World',
                variables: {
                  KEY: 'value'
                }
              }
            })
          end
          let(:variables) do
            [{ key: 'KEY', value: 'value', public: true }]
          end

          it { is_expected.to include(*predefined_variables) }
          it { is_expected.to include(*variables) }
        end
      end
    end

    context 'when container registry is enabled' do
      let(:container_registry_enabled) { true }
      let(:ci_registry) do
        { key: 'CI_REGISTRY',  value: 'registry.example.com',  public: true }
      end
      let(:ci_registry_image) do
        { key: 'CI_REGISTRY_IMAGE',  value: project.container_registry_url, public: true }
      end

      context 'and is disabled for project' do
        before do
          project.update(container_registry_enabled: false)
        end

        it { is_expected.to include(ci_registry) }
        it { is_expected.not_to include(ci_registry_image) }
      end

      context 'and is enabled for project' do
        before do
          project.update(container_registry_enabled: true)
        end

        it { is_expected.to include(ci_registry) }
        it { is_expected.to include(ci_registry_image) }
      end
    end

    context 'when runner is assigned to build' do
      let(:runner) { create(:ci_runner, description: 'description', tag_list: %w(docker linux)) }

      before do
        build.update(runner: runner)
      end

      it { is_expected.to include({ key: 'CI_RUNNER_ID', value: runner.id.to_s, public: true }) }
      it { is_expected.to include({ key: 'CI_RUNNER_DESCRIPTION', value: 'description', public: true }) }
      it { is_expected.to include({ key: 'CI_RUNNER_TAGS', value: 'docker, linux', public: true }) }
    end

    context 'when build is for a deployment' do
      let(:deployment_variable) { { key: 'KUBERNETES_TOKEN', value: 'TOKEN', public: false } }

      before do
        build.environment = 'production'

        allow_any_instance_of(Project)
          .to receive(:deployment_variables)
          .and_return([deployment_variable])
      end

      it { is_expected.to include(deployment_variable) }
    end

    context 'when project has custom CI config path' do
      let(:ci_config_path) { { key: 'CI_CONFIG_PATH', value: 'custom', public: true } }

      before do
        project.update(ci_config_path: 'custom')
      end

      it { is_expected.to include(ci_config_path) }
    end

<<<<<<< HEAD
    context 'returns variables in valid order' do
      let(:build_pre_var) { { key: 'build', value: 'value', public: true } }
      let(:project_pre_var) { { key: 'project', value: 'value', public: true } }
      let(:pipeline_pre_var) { { key: 'pipeline', value: 'value', public: true } }
      let(:build_yaml_var) { { key: 'yaml', value: 'value', public: true } }

      before do
        allow(build).to receive(:predefined_variables) { [build_pre_var] }
        allow(build).to receive(:yaml_variables) { [build_yaml_var] }

        allow_any_instance_of(Project)
          .to receive(:predefined_variables) { [project_pre_var] }

        allow_any_instance_of(EE::Project)
          .to receive(:secret_variables_for)
          .with(ref: 'master', environment: nil) do
          [create(:ci_variable, key: 'secret', value: 'value')]
        end

        allow_any_instance_of(EE::Ci::Pipeline)
          .to receive(:predefined_variables) { [pipeline_pre_var] }
      end

      it do
        is_expected.to eq(
          [build_pre_var,
           project_pre_var,
           pipeline_pre_var,
           build_yaml_var,
           { key: 'secret', value: 'value', public: false }])
      end
    end

=======
>>>>>>> f3c32e8c
    context 'when using auto devops' do
      context 'and is enabled' do
        before do
          project.create_auto_devops!(enabled: true, domain: 'example.com')
        end

        it "includes AUTO_DEVOPS_DOMAIN" do
          is_expected.to include(
            { key: 'AUTO_DEVOPS_DOMAIN', value: 'example.com', public: true })
        end
      end

      context 'and is disabled' do
        before do
          project.create_auto_devops!(enabled: false, domain: 'example.com')
        end

        it "includes AUTO_DEVOPS_DOMAIN" do
          is_expected.not_to include(
            { key: 'AUTO_DEVOPS_DOMAIN', value: 'example.com', public: true })
        end
      end
    end

    context 'when pipeline variable overrides build variable' do
      before do
        build.yaml_variables = [{ key: 'MYVAR', value: 'myvar', public: true }]
        pipeline.variables.build(key: 'MYVAR', value: 'pipeline value')
      end

      it 'overrides YAML variable using a pipeline variable' do
        variables = subject.reverse.uniq { |variable| variable[:key] }.reverse

        expect(variables)
          .not_to include(key: 'MYVAR', value: 'myvar', public: true)
        expect(variables)
          .to include(key: 'MYVAR', value: 'pipeline value', public: false)
      end
    end

    describe 'variables ordering' do
      context 'when variables hierarchy is stubbed' do
        let(:build_pre_var) { { key: 'build', value: 'value' } }
        let(:project_pre_var) { { key: 'project', value: 'value' } }
        let(:pipeline_pre_var) { { key: 'pipeline', value: 'value' } }
        let(:build_yaml_var) { { key: 'yaml', value: 'value' } }

        before do
          allow(build).to receive(:predefined_variables) { [build_pre_var] }
          allow(build).to receive(:yaml_variables) { [build_yaml_var] }

          allow_any_instance_of(Project)
            .to receive(:predefined_variables) { [project_pre_var] }

          allow_any_instance_of(EE::Project)
            .to receive(:secret_variables_for)
            .with(ref: 'master', environment: nil) do
            [create(:ci_variable, key: 'secret', value: 'value')]
          end

          allow_any_instance_of(Ci::Pipeline)
            .to receive(:predefined_variables) { [pipeline_pre_var] }
        end

        it 'returns variables in order depending on resource hierarchy' do
          is_expected.to eq(
            [build_pre_var,
             project_pre_var,
             pipeline_pre_var,
             build_yaml_var,
             { key: 'secret', value: 'value', public: false }])
        end
      end

      context 'when build has environment and user-provided variables' do
        let(:expected_variables) do
          predefined_variables.map { |variable| variable.fetch(:key) } +
            %w[YAML_VARIABLE CI_ENVIRONMENT_NAME CI_ENVIRONMENT_SLUG
               CI_ENVIRONMENT_URL]
        end

        before do
          create(:environment, project: build.project,
                               name: 'staging')

          build.yaml_variables = [{ key: 'YAML_VARIABLE',
                                    value: 'var',
                                    public: true }]
          build.environment = 'staging'
        end

        it 'matches explicit variables ordering' do
          received_variables = subject.map { |variable| variable.fetch(:key) }

          expect(received_variables).to eq expected_variables
        end
      end
    end
  end

  describe 'state transition: any => [:pending]' do
    let(:build) { create(:ci_build, :created) }

    it 'queues BuildQueueWorker' do
      expect(BuildQueueWorker).to receive(:perform_async).with(build.id)

      build.enqueue
    end
  end

  describe 'state transition: any => [:running]' do
    shared_examples 'validation is active' do
      context 'when depended job has not been completed yet' do
        let!(:pre_stage_job) { create(:ci_build, :manual, pipeline: pipeline, name: 'test', stage_idx: 0) }

        it { expect { job.run! }.not_to raise_error(Ci::Build::MissingDependenciesError) }
      end

      context 'when artifacts of depended job has been expired' do
        let!(:pre_stage_job) { create(:ci_build, :success, :expired, pipeline: pipeline, name: 'test', stage_idx: 0) }

        it { expect { job.run! }.to raise_error(Ci::Build::MissingDependenciesError) }
      end

      context 'when artifacts of depended job has been erased' do
        let!(:pre_stage_job) { create(:ci_build, :success, pipeline: pipeline, name: 'test', stage_idx: 0, erased_at: 1.minute.ago) }

        before do
          pre_stage_job.erase
        end

        it { expect { job.run! }.to raise_error(Ci::Build::MissingDependenciesError) }
      end
    end

    shared_examples 'validation is not active' do
      context 'when depended job has not been completed yet' do
        let!(:pre_stage_job) { create(:ci_build, :manual, pipeline: pipeline, name: 'test', stage_idx: 0) }

        it { expect { job.run! }.not_to raise_error }
      end
      context 'when artifacts of depended job has been expired' do
        let!(:pre_stage_job) { create(:ci_build, :success, :expired, pipeline: pipeline, name: 'test', stage_idx: 0) }

        it { expect { job.run! }.not_to raise_error }
      end

      context 'when artifacts of depended job has been erased' do
        let!(:pre_stage_job) { create(:ci_build, :success, pipeline: pipeline, name: 'test', stage_idx: 0, erased_at: 1.minute.ago) }

        before do
          pre_stage_job.erase
        end

        it { expect { job.run! }.not_to raise_error }
      end
    end

    let!(:job) { create(:ci_build, :pending, pipeline: pipeline, stage_idx: 1, options: options) }

    context 'when validates for dependencies is enabled' do
      before do
        stub_feature_flags(ci_disable_validates_dependencies: false)
      end

      let!(:pre_stage_job) { create(:ci_build, :success, pipeline: pipeline, name: 'test', stage_idx: 0) }

      context 'when "dependencies" keyword is not defined' do
        let(:options) { {} }

        it { expect { job.run! }.not_to raise_error }
      end

      context 'when "dependencies" keyword is empty' do
        let(:options) { { dependencies: [] } }

        it { expect { job.run! }.not_to raise_error }
      end

      context 'when "dependencies" keyword is specified' do
        let(:options) { { dependencies: ['test'] } }

        it_behaves_like 'validation is active'
      end
    end

    context 'when validates for dependencies is disabled' do
      let(:options) { { dependencies: ['test'] } }

      before do
        stub_feature_flags(ci_disable_validates_dependencies: true)
      end

      it_behaves_like 'validation is not active'
    end
  end

  describe 'state transition when build fails' do
    let(:service) { MergeRequests::AddTodoWhenBuildFailsService.new(project, user) }

    before do
      allow(MergeRequests::AddTodoWhenBuildFailsService).to receive(:new).and_return(service)
      allow(service).to receive(:close)
    end

    context 'when build is configured to be retried' do
      subject { create(:ci_build, :running, options: { retry: 3 }, project: project, user: user) }

      it 'retries build and assigns the same user to it' do
        expect(described_class).to receive(:retry)
          .with(subject, user)

        subject.drop!
      end

      it 'does not try to create a todo' do
        project.add_developer(user)

        expect(service).not_to receive(:commit_status_merge_requests)

        subject.drop!
      end
    end

    context 'when build is not configured to be retried' do
      subject { create(:ci_build, :running, project: project, user: user) }

      it 'does not retry build' do
        expect(described_class).not_to receive(:retry)

        subject.drop!
      end

      it 'does not count retries when not necessary' do
        expect(described_class).not_to receive(:retry)
        expect_any_instance_of(described_class)
          .not_to receive(:retries_count)

        subject.drop!
      end

      it 'creates a todo' do
        project.add_developer(user)

        expect(service).to receive(:commit_status_merge_requests)

        subject.drop!
      end
    end
  end

  describe '.matches_tag_ids' do
    set(:build) { create(:ci_build, project: project, user: user) }
    let(:tag_ids) { ::ActsAsTaggableOn::Tag.named_any(tag_list).ids }

    subject { described_class.where(id: build).matches_tag_ids(tag_ids) }

    before do
      build.update(tag_list: build_tag_list)
    end

    context 'when have different tags' do
      let(:build_tag_list) { %w(A B) }
      let(:tag_list) { %w(C D) }

      it "does not match a build" do
        is_expected.not_to contain_exactly(build)
      end
    end

    context 'when have a subset of tags' do
      let(:build_tag_list) { %w(A B) }
      let(:tag_list) { %w(A B C D) }

      it "does match a build" do
        is_expected.to contain_exactly(build)
      end
    end

    context 'when build does not have tags' do
      let(:build_tag_list) { [] }
      let(:tag_list) { %w(C D) }

      it "does match a build" do
        is_expected.to contain_exactly(build)
      end
    end

    context 'when does not have a subset of tags' do
      let(:build_tag_list) { %w(A B C) }
      let(:tag_list) { %w(C D) }

      it "does not match a build" do
        is_expected.not_to contain_exactly(build)
      end
    end
  end

  describe '.matches_tags' do
    set(:build) { create(:ci_build, project: project, user: user) }

    subject { described_class.where(id: build).with_any_tags }

    before do
      build.update(tag_list: tag_list)
    end

    context 'when does have tags' do
      let(:tag_list) { %w(A B) }

      it "does match a build" do
        is_expected.to contain_exactly(build)
      end
    end

    context 'when does not have tags' do
      let(:tag_list) { [] }

      it "does not match a build" do
        is_expected.not_to contain_exactly(build)
      end
    end
  end
end<|MERGE_RESOLUTION|>--- conflicted
+++ resolved
@@ -1863,42 +1863,6 @@
       it { is_expected.to include(ci_config_path) }
     end
 
-<<<<<<< HEAD
-    context 'returns variables in valid order' do
-      let(:build_pre_var) { { key: 'build', value: 'value', public: true } }
-      let(:project_pre_var) { { key: 'project', value: 'value', public: true } }
-      let(:pipeline_pre_var) { { key: 'pipeline', value: 'value', public: true } }
-      let(:build_yaml_var) { { key: 'yaml', value: 'value', public: true } }
-
-      before do
-        allow(build).to receive(:predefined_variables) { [build_pre_var] }
-        allow(build).to receive(:yaml_variables) { [build_yaml_var] }
-
-        allow_any_instance_of(Project)
-          .to receive(:predefined_variables) { [project_pre_var] }
-
-        allow_any_instance_of(EE::Project)
-          .to receive(:secret_variables_for)
-          .with(ref: 'master', environment: nil) do
-          [create(:ci_variable, key: 'secret', value: 'value')]
-        end
-
-        allow_any_instance_of(EE::Ci::Pipeline)
-          .to receive(:predefined_variables) { [pipeline_pre_var] }
-      end
-
-      it do
-        is_expected.to eq(
-          [build_pre_var,
-           project_pre_var,
-           pipeline_pre_var,
-           build_yaml_var,
-           { key: 'secret', value: 'value', public: false }])
-      end
-    end
-
-=======
->>>>>>> f3c32e8c
     context 'when using auto devops' do
       context 'and is enabled' do
         before do
@@ -1941,10 +1905,10 @@
 
     describe 'variables ordering' do
       context 'when variables hierarchy is stubbed' do
-        let(:build_pre_var) { { key: 'build', value: 'value' } }
-        let(:project_pre_var) { { key: 'project', value: 'value' } }
-        let(:pipeline_pre_var) { { key: 'pipeline', value: 'value' } }
-        let(:build_yaml_var) { { key: 'yaml', value: 'value' } }
+        let(:build_pre_var) { { key: 'build', value: 'value', public: true } }
+        let(:project_pre_var) { { key: 'project', value: 'value', public: true } }
+        let(:pipeline_pre_var) { { key: 'pipeline', value: 'value', public: true } }
+        let(:build_yaml_var) { { key: 'yaml', value: 'value', public: true } }
 
         before do
           allow(build).to receive(:predefined_variables) { [build_pre_var] }
