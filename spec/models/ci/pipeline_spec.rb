require 'spec_helper'

describe Ci::Pipeline, models: true do
  let(:project) { FactoryGirl.create :empty_project }
  let(:pipeline) { FactoryGirl.create :ci_pipeline, project: project }

  it { is_expected.to belong_to(:project) }
  it { is_expected.to belong_to(:user) }

  it { is_expected.to have_many(:statuses) }
  it { is_expected.to have_many(:trigger_requests) }
  it { is_expected.to have_many(:builds) }

  it { is_expected.to validate_presence_of :sha }
  it { is_expected.to validate_presence_of :status }

  it { is_expected.to respond_to :git_author_name }
  it { is_expected.to respond_to :git_author_email }
  it { is_expected.to respond_to :short_sha }

  describe '#valid_commit_sha' do
    context 'commit.sha can not start with 00000000' do
      before do
        pipeline.sha = '0' * 40
        pipeline.valid_commit_sha
      end

      it('commit errors should not be empty') { expect(pipeline.errors).not_to be_empty }
    end
  end

  describe '#short_sha' do
    subject { pipeline.short_sha }

    it 'has 8 items' do
      expect(subject.size).to eq(8)
    end
    it { expect(pipeline.sha).to start_with(subject) }
  end

  describe '#retried' do
    subject { pipeline.retried }

    before do
      @build1 = FactoryGirl.create :ci_build, pipeline: pipeline, name: 'deploy'
      @build2 = FactoryGirl.create :ci_build, pipeline: pipeline, name: 'deploy'
    end

    it 'returns old builds' do
      is_expected.to contain_exactly(@build1)
    end
  end

  describe "#finished_at" do
    let(:pipeline) { FactoryGirl.create :ci_pipeline }

    it "returns finished_at of latest build" do
      build = FactoryGirl.create :ci_build, pipeline: pipeline, finished_at: Time.now - 60
      FactoryGirl.create :ci_build, pipeline: pipeline, finished_at: Time.now - 120
      pipeline.reload_status!

      expect(pipeline.finished_at.to_i).to eq(build.finished_at.to_i)
    end

    it "returns nil if there is no finished build" do
      FactoryGirl.create :ci_not_started_build, pipeline: pipeline
      pipeline.reload_status!

      expect(pipeline.finished_at).to be_nil
    end
  end

  describe "coverage" do
    let(:project) { FactoryGirl.create :empty_project, build_coverage_regex: "/.*/" }
    let(:pipeline) { FactoryGirl.create :ci_empty_pipeline, project: project }

    it "calculates average when there are two builds with coverage" do
      FactoryGirl.create :ci_build, name: "rspec", coverage: 30, pipeline: pipeline
      FactoryGirl.create :ci_build, name: "rubocop", coverage: 40, pipeline: pipeline
      expect(pipeline.coverage).to eq("35.00")
    end

    it "calculates average when there are two builds with coverage and one with nil" do
      FactoryGirl.create :ci_build, name: "rspec", coverage: 30, pipeline: pipeline
      FactoryGirl.create :ci_build, name: "rubocop", coverage: 40, pipeline: pipeline
      FactoryGirl.create :ci_build, pipeline: pipeline
      expect(pipeline.coverage).to eq("35.00")
    end

    it "calculates average when there are two builds with coverage and one is retried" do
      FactoryGirl.create :ci_build, name: "rspec", coverage: 30, pipeline: pipeline
      FactoryGirl.create :ci_build, name: "rubocop", coverage: 30, pipeline: pipeline
      FactoryGirl.create :ci_build, name: "rubocop", coverage: 40, pipeline: pipeline
      expect(pipeline.coverage).to eq("35.00")
    end

    it "calculates average when there is one build without coverage" do
      FactoryGirl.create :ci_build, pipeline: pipeline
      expect(pipeline.coverage).to be_nil
    end
  end

  describe '#retryable?' do
    subject { pipeline.retryable? }

    context 'no failed builds' do
      before do
        FactoryGirl.create :ci_build, name: "rspec", pipeline: pipeline, status: 'success'
      end

      it 'be not retryable' do
        is_expected.to be_falsey
      end
    end

    context 'with failed builds' do
      before do
        FactoryGirl.create :ci_build, name: "rspec", pipeline: pipeline, status: 'running'
        FactoryGirl.create :ci_build, name: "rubocop", pipeline: pipeline, status: 'failed'
      end

      it 'be retryable' do
        is_expected.to be_truthy
      end
    end
  end

  describe '#stages' do
    let(:pipeline2) { FactoryGirl.create :ci_pipeline, project: project }
    subject { CommitStatus.where(pipeline: [pipeline, pipeline2]).stages }

    before do
      FactoryGirl.create :ci_build, pipeline: pipeline2, stage: 'test', stage_idx: 1
      FactoryGirl.create :ci_build, pipeline: pipeline, stage: 'build', stage_idx: 0
    end

    it 'return all stages' do
      is_expected.to eq(%w(build test))
    end
  end

<<<<<<< HEAD
  describe '#update_state' do
=======
  describe '#reload_status!' do
>>>>>>> e17e41e4
    let(:pipeline) { create :ci_empty_pipeline, project: project }

    context 'dependent objects' do
      let(:commit_status) { create :commit_status, pipeline: pipeline }

<<<<<<< HEAD
      it 'execute reload_status! after commit status succeeds' do
=======
      it 'executes reload_status! after succeeding dependent object' do
>>>>>>> e17e41e4
        expect(pipeline).to receive(:reload_status!).and_return(true)
        commit_status.success
      end
    end

    context 'reload state' do
      let(:current) { Time.now.change(usec: 0) }
      let(:build) { FactoryGirl.create :ci_build, pipeline: pipeline, started_at: current - 120, finished_at: current - 60 }

      before do
        build.success
      end

      [:status, :started_at, :finished_at, :duration].each do |param|
        it "update #{param}" do
          expect(pipeline.send(param)).to eq(build.send(param))
        end
      end
    end
  end

  describe '#branch?' do
    subject { pipeline.branch? }

    context 'is not a tag' do
      before do
        pipeline.tag = false
      end

      it 'return true when tag is set to false' do
        is_expected.to be_truthy
      end
    end

    context 'is not a tag' do
      before do
        pipeline.tag = true
      end

      it 'return false when tag is set to true' do
        is_expected.to be_falsey
      end
    end
  end

  describe '#manual_actions' do
    subject { pipeline.manual_actions }

    it 'when none defined' do
      is_expected.to be_empty
    end

    context 'when action defined' do
      let!(:manual) { create(:ci_build, :manual, pipeline: pipeline, name: 'deploy') }

      it 'returns one action' do
        is_expected.to contain_exactly(manual)
      end

      context 'there are multiple of the same name' do
        let!(:manual2) { create(:ci_build, :manual, pipeline: pipeline, name: 'deploy') }

        it 'returns latest one' do
          is_expected.to contain_exactly(manual2)
        end
      end
    end
  end

  describe '#has_warnings?' do
    subject { pipeline.has_warnings? }

    context 'build which is allowed to fail fails' do
      before do
        create :ci_build, :success, pipeline: pipeline, name: 'rspec'
        create :ci_build, :allowed_to_fail, :failed, pipeline: pipeline, name: 'rubocop'
      end

      it 'returns true' do
        is_expected.to be_truthy
      end
    end

    context 'build which is allowed to fail succeeds' do
      before do
        create :ci_build, :success, pipeline: pipeline, name: 'rspec'
        create :ci_build, :allowed_to_fail, :success, pipeline: pipeline, name: 'rubocop'
      end

      it 'returns false' do
        is_expected.to be_falsey
      end
    end

    context 'build is retried and succeeds' do
      before do
        create :ci_build, :success, pipeline: pipeline, name: 'rubocop'
        create :ci_build, :failed, pipeline: pipeline, name: 'rspec'
        create :ci_build, :success, pipeline: pipeline, name: 'rspec'
      end

      it 'returns false' do
        is_expected.to be_falsey
      end
    end
  end

  describe '#execute_hooks' do
    let!(:hook) do
      create(:project_hook, project: project, pipeline_events: enabled)
    end

    before do
      ProjectWebHookWorker.drain
    end

    context 'with pipeline hooks enabled' do
      let(:enabled) { true }

      context 'with multiple builds' do
        let!(:build_a) { create_build('a') }
        let!(:build_b) { create_build('b') }

        it 'fires exactly 3 hooks' do
          stub_request('pending')
          build_a.queue
          build_b.queue

          stub_request('running')
          build_a.run
          build_b.run

          stub_request('success')
          build_a.success
          build_b.success
        end

        def create_build(name)
          create(:ci_build, :created, pipeline: pipeline, name: name)
        end

        def stub_request(status)
          WebMock.stub_request(:post, hook.url).with do |req|
            json_body = JSON.parse(req.body)
            json_body['object_attributes']['status'] == status
          end
        end
      end
    end

    context 'with pipeline hooks disabled' do
      let(:enabled) { false }

      it 'did not execute pipeline_hook after touched' do
        expect(WebMock).not_to have_requested(:post, hook.url)
      end
    end
  end
end<|MERGE_RESOLUTION|>--- conflicted
+++ resolved
@@ -139,21 +139,13 @@
     end
   end
 
-<<<<<<< HEAD
-  describe '#update_state' do
-=======
   describe '#reload_status!' do
->>>>>>> e17e41e4
     let(:pipeline) { create :ci_empty_pipeline, project: project }
 
     context 'dependent objects' do
       let(:commit_status) { create :commit_status, pipeline: pipeline }
 
-<<<<<<< HEAD
-      it 'execute reload_status! after commit status succeeds' do
-=======
       it 'executes reload_status! after succeeding dependent object' do
->>>>>>> e17e41e4
         expect(pipeline).to receive(:reload_status!).and_return(true)
         commit_status.success
       end
