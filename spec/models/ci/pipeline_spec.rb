require 'spec_helper'

describe Ci::Pipeline, models: true do
  include EmailHelpers

  let(:user) { create(:user) }
  let(:project) { create(:empty_project) }

  let(:pipeline) do
    create(:ci_empty_pipeline, status: :created, project: project)
  end

  it { is_expected.to belong_to(:project) }
  it { is_expected.to belong_to(:user) }
  it { is_expected.to belong_to(:auto_canceled_by) }
  it { is_expected.to belong_to(:pipeline_schedule) }

  it { is_expected.to have_many(:statuses) }
  it { is_expected.to have_many(:trigger_requests) }
  it { is_expected.to have_many(:builds) }
  it { is_expected.to have_many(:auto_canceled_pipelines) }
  it { is_expected.to have_many(:auto_canceled_jobs) }

  it { is_expected.to validate_presence_of(:sha) }
  it { is_expected.to validate_presence_of(:status) }

  it { is_expected.to respond_to :git_author_name }
  it { is_expected.to respond_to :git_author_email }
  it { is_expected.to respond_to :short_sha }

  describe '#source' do
    context 'when creating new pipeline' do
      let(:pipeline) do
        build(:ci_empty_pipeline, status: :created, project: project, source: nil)
      end

      it "prevents from creating an object" do
        expect(pipeline).not_to be_valid
      end
    end

    context 'when updating existing pipeline' do
      before do
        pipeline.update_attribute(:source, nil)
      end

      it "object is valid" do
        expect(pipeline).to be_valid
      end
    end
  end

  describe '#block' do
    it 'changes pipeline status to manual' do
      expect(pipeline.block).to be true
      expect(pipeline.reload).to be_manual
      expect(pipeline.reload).to be_blocked
    end
  end

  describe '#valid_commit_sha' do
    context 'commit.sha can not start with 00000000' do
      before do
        pipeline.sha = '0' * 40
        pipeline.valid_commit_sha
      end

      it('commit errors should not be empty') { expect(pipeline.errors).not_to be_empty }
    end
  end

  describe '#short_sha' do
    subject { pipeline.short_sha }

    it 'has 8 items' do
      expect(subject.size).to eq(8)
    end
    it { expect(pipeline.sha).to start_with(subject) }
  end

  describe '#retried' do
    subject { pipeline.retried }

    before do
      @build1 = create(:ci_build, pipeline: pipeline, name: 'deploy', retried: true)
      @build2 = create(:ci_build, pipeline: pipeline, name: 'deploy')
    end

    it 'returns old builds' do
      is_expected.to contain_exactly(@build1)
    end
  end

  describe "coverage" do
    let(:project) { create(:empty_project, build_coverage_regex: "/.*/") }
    let(:pipeline) { create(:ci_empty_pipeline, project: project) }

    it "calculates average when there are two builds with coverage" do
      create(:ci_build, name: "rspec", coverage: 30, pipeline: pipeline)
      create(:ci_build, name: "rubocop", coverage: 40, pipeline: pipeline)
      expect(pipeline.coverage).to eq("35.00")
    end

    it "calculates average when there are two builds with coverage and one with nil" do
      create(:ci_build, name: "rspec", coverage: 30, pipeline: pipeline)
      create(:ci_build, name: "rubocop", coverage: 40, pipeline: pipeline)
      create(:ci_build, pipeline: pipeline)
      expect(pipeline.coverage).to eq("35.00")
    end

    it "calculates average when there are two builds with coverage and one is retried" do
      create(:ci_build, name: "rspec", coverage: 30, pipeline: pipeline)
      create(:ci_build, name: "rubocop", coverage: 30, pipeline: pipeline, retried: true)
      create(:ci_build, name: "rubocop", coverage: 40, pipeline: pipeline)
      expect(pipeline.coverage).to eq("35.00")
    end

    it "calculates average when there is one build without coverage" do
      FactoryGirl.create(:ci_build, pipeline: pipeline)
      expect(pipeline.coverage).to be_nil
    end
  end

  describe '#retryable?' do
    subject { pipeline.retryable? }

    context 'no failed builds' do
      before do
        create_build('rspec', 'success')
      end

      it 'is not retryable' do
        is_expected.to be_falsey
      end

      context 'one canceled job' do
        before do
          create_build('rubocop', 'canceled')
        end

        it 'is retryable' do
          is_expected.to be_truthy
        end
      end
    end

    context 'with failed builds' do
      before do
        create_build('rspec', 'running')
        create_build('rubocop', 'failed')
      end

      it 'is retryable' do
        is_expected.to be_truthy
      end
    end

    def create_build(name, status)
      create(:ci_build, name: name, status: status, pipeline: pipeline)
    end
  end

  describe '#auto_canceled?' do
    subject { pipeline.auto_canceled? }

    context 'when it is canceled' do
      before do
        pipeline.cancel
      end

      context 'when there is auto_canceled_by' do
        before do
          pipeline.update(auto_canceled_by: create(:ci_empty_pipeline))
        end

        it 'is auto canceled' do
          is_expected.to be_truthy
        end
      end

      context 'when there is no auto_canceled_by' do
        it 'is not auto canceled' do
          is_expected.to be_falsey
        end
      end

      context 'when it is retried and canceled manually' do
        before do
          pipeline.enqueue
          pipeline.cancel
        end

        it 'is not auto canceled' do
          is_expected.to be_falsey
        end
      end
    end
  end

  describe 'pipeline stages' do
    before do
      create(:commit_status, pipeline: pipeline,
                             stage: 'build',
                             name: 'linux',
                             stage_idx: 0,
                             status: 'success')

      create(:commit_status, pipeline: pipeline,
                             stage: 'build',
                             name: 'mac',
                             stage_idx: 0,
                             status: 'failed')

      create(:commit_status, pipeline: pipeline,
                             stage: 'deploy',
                             name: 'staging',
                             stage_idx: 2,
                             status: 'running')

      create(:commit_status, pipeline: pipeline,
                             stage: 'test',
                             name: 'rspec',
                             stage_idx: 1,
                             status: 'success')
    end

    describe '#stage_seeds' do
      let(:pipeline) do
        create(:ci_pipeline, config: { rspec: { script: 'rake' } })
      end

      it 'returns preseeded stage seeds object' do
        expect(pipeline.stage_seeds).to all(be_a Gitlab::Ci::Stage::Seed)
        expect(pipeline.stage_seeds.count).to eq 1
      end
    end

    describe '#legacy_stages' do
      subject { pipeline.legacy_stages }

      context 'stages list' do
        it 'returns ordered list of stages' do
          expect(subject.map(&:name)).to eq(%w[build test deploy])
        end
      end

      context 'stages with statuses' do
        let(:statuses) do
          subject.map { |stage| [stage.name, stage.status] }
        end

        it 'returns list of stages with correct statuses' do
          expect(statuses).to eq([%w(build failed),
                                  %w(test success),
                                  %w(deploy running)])
        end

        context 'when commit status is retried' do
          before do
            create(:commit_status, pipeline: pipeline,
                                   stage: 'build',
                                   name: 'mac',
                                   stage_idx: 0,
                                   status: 'success')

            pipeline.process!
          end

          it 'ignores the previous state' do
            expect(statuses).to eq([%w(build success),
                                    %w(test success),
                                    %w(deploy running)])
          end
        end
      end

      context 'when there is a stage with warnings' do
        before do
          create(:commit_status, pipeline: pipeline,
                                 stage: 'deploy',
                                 name: 'prod:2',
                                 stage_idx: 2,
                                 status: 'failed',
                                 allow_failure: true)
        end

        it 'populates stage with correct number of warnings' do
          deploy_stage = pipeline.legacy_stages.third

          expect(deploy_stage).not_to receive(:statuses)
          expect(deploy_stage).to have_warnings
        end
      end
    end

    describe '#stages_count' do
      it 'returns a valid number of stages' do
        expect(pipeline.stages_count).to eq(3)
      end
    end

    describe '#stages_names' do
      it 'returns a valid names of stages' do
        expect(pipeline.stages_names).to eq(%w(build test deploy))
      end
    end
  end

  describe '#legacy_stage' do
    subject { pipeline.legacy_stage('test') }

    context 'with status in stage' do
      before do
        create(:commit_status, pipeline: pipeline, stage: 'test')
      end

      it { expect(subject).to be_a Ci::LegacyStage }
      it { expect(subject.name).to eq 'test' }
      it { expect(subject.statuses).not_to be_empty }
    end

    context 'without status in stage' do
      before do
        create(:commit_status, pipeline: pipeline, stage: 'build')
      end

      it 'return stage object' do
        is_expected.to be_nil
      end
    end
  end

  describe 'state machine' do
    let(:current) { Time.now.change(usec: 0) }
    let(:build) { create_build('build1', queued_at: 0) }
    let(:build_b) { create_build('build2', queued_at: 0) }
    let(:build_c) { create_build('build3', queued_at: 0) }

    describe '#duration' do
      context 'when multiple builds are finished' do
        before do
          travel_to(current + 30) do
            build.run!
            build.success!
            build_b.run!
            build_c.run!
          end

          travel_to(current + 40) do
            build_b.drop!
          end

          travel_to(current + 70) do
            build_c.success!
          end
        end

        it 'matches sum of builds duration' do
          pipeline.reload

          expect(pipeline.duration).to eq(40)
        end
      end

      context 'when pipeline becomes blocked' do
        let!(:build) { create_build('build:1') }
        let!(:action) { create_build('manual:action', :manual) }

        before do
          travel_to(current + 1.minute) do
            build.run!
          end

          travel_to(current + 5.minutes) do
            build.success!
          end
        end

        it 'recalculates pipeline duration' do
          pipeline.reload

          expect(pipeline).to be_manual
          expect(pipeline.duration).to eq 4.minutes
        end
      end
    end

    describe '#started_at' do
      it 'updates on transitioning to running' do
        build.run

        expect(pipeline.reload.started_at).not_to be_nil
      end

      it 'does not update on transitioning to success' do
        build.success

        expect(pipeline.reload.started_at).to be_nil
      end
    end

    describe '#finished_at' do
      it 'updates on transitioning to success' do
        build.success

        expect(pipeline.reload.finished_at).not_to be_nil
      end

      it 'does not update on transitioning to running' do
        build.run

        expect(pipeline.reload.finished_at).to be_nil
      end
    end

    describe 'merge request metrics' do
      let(:project) { create(:project, :repository) }
      let(:pipeline) { FactoryGirl.create(:ci_empty_pipeline, status: 'created', project: project, ref: 'master', sha: project.repository.commit('master').id) }
      let!(:merge_request) { create(:merge_request, source_project: project, source_branch: pipeline.ref) }

      before do
        expect(PipelineMetricsWorker).to receive(:perform_async).with(pipeline.id)
      end

      context 'when transitioning to running' do
        it 'schedules metrics workers' do
          pipeline.run
        end
      end

      context 'when transitioning to success' do
        it 'schedules metrics workers' do
          pipeline.succeed
        end
      end
    end

    describe 'pipeline caching' do
      it 'performs ExpirePipelinesCacheWorker' do
        expect(ExpirePipelineCacheWorker).to receive(:perform_async).with(pipeline.id)

        pipeline.cancel
      end
    end

    def create_build(name, *traits, queued_at: current, started_from: 0, **opts)
      create(:ci_build, *traits,
             name: name,
             pipeline: pipeline,
             queued_at: queued_at,
             started_at: queued_at + started_from,
             **opts)
    end
  end

  describe '#branch?' do
    subject { pipeline.branch? }

    context 'is not a tag' do
      before do
        pipeline.tag = false
      end

      it 'return true when tag is set to false' do
        is_expected.to be_truthy
      end
    end

    context 'is not a tag' do
      before do
        pipeline.tag = true
      end

      it 'return false when tag is set to true' do
        is_expected.to be_falsey
      end
    end
  end

  context 'with non-empty project' do
    let(:project) { create(:project, :repository) }

    let(:pipeline) do
      create(:ci_pipeline,
             project: project,
             ref: project.default_branch,
             sha: project.commit.sha)
    end

    describe '#latest?' do
      context 'with latest sha' do
        it 'returns true' do
          expect(pipeline).to be_latest
        end
      end

      context 'with not latest sha' do
        before do
          pipeline.update(
            sha: project.commit("#{project.default_branch}~1").sha)
        end

        it 'returns false' do
          expect(pipeline).not_to be_latest
        end
      end
    end
  end

  describe '#manual_actions' do
    subject { pipeline.manual_actions }

    it 'when none defined' do
      is_expected.to be_empty
    end

    context 'when action defined' do
      let!(:manual) { create(:ci_build, :manual, pipeline: pipeline, name: 'deploy') }

      it 'returns one action' do
        is_expected.to contain_exactly(manual)
      end

      context 'there are multiple of the same name' do
        let!(:manual2) { create(:ci_build, :manual, pipeline: pipeline, name: 'deploy') }

        before do
          manual.update(retried: true)
        end

        it 'returns latest one' do
          is_expected.to contain_exactly(manual2)
        end
      end
    end
  end

  describe '#has_stage_seeds?' do
    context 'when pipeline has stage seeds' do
      subject { build(:ci_pipeline_with_one_job) }

      it { is_expected.to have_stage_seeds }
    end

    context 'when pipeline does not have stage seeds' do
      subject { create(:ci_pipeline_without_jobs) }

      it { is_expected.not_to have_stage_seeds }
    end
  end

  describe '#has_warnings?' do
    subject { pipeline.has_warnings? }

    context 'build which is allowed to fail fails' do
      before do
        create :ci_build, :success, pipeline: pipeline, name: 'rspec'
        create :ci_build, :allowed_to_fail, :failed, pipeline: pipeline, name: 'rubocop'
      end

      it 'returns true' do
        is_expected.to be_truthy
      end
    end

    context 'build which is allowed to fail succeeds' do
      before do
        create :ci_build, :success, pipeline: pipeline, name: 'rspec'
        create :ci_build, :allowed_to_fail, :success, pipeline: pipeline, name: 'rubocop'
      end

      it 'returns false' do
        is_expected.to be_falsey
      end
    end

    context 'build is retried and succeeds' do
      before do
        create :ci_build, :success, pipeline: pipeline, name: 'rubocop'
        create :ci_build, :failed, pipeline: pipeline, name: 'rspec'
        create :ci_build, :success, pipeline: pipeline, name: 'rspec'
      end

      it 'returns false' do
        is_expected.to be_falsey
      end
    end
  end

  shared_context 'with some outdated pipelines' do
    before do
      create_pipeline(:canceled, 'ref', 'A')
      create_pipeline(:success, 'ref', 'A')
      create_pipeline(:failed, 'ref', 'B')
      create_pipeline(:skipped, 'feature', 'C')
    end

    def create_pipeline(status, ref, sha)
      create(:ci_empty_pipeline, status: status, ref: ref, sha: sha)
    end
  end

  describe '.latest' do
    include_context 'with some outdated pipelines'

    context 'when no ref is specified' do
      let(:pipelines) { described_class.latest.all }

      it 'returns the latest pipeline for the same ref and different sha' do
        expect(pipelines.map(&:sha)).to contain_exactly('A', 'B', 'C')
        expect(pipelines.map(&:status))
          .to contain_exactly('success', 'failed', 'skipped')
      end
    end

    context 'when ref is specified' do
      let(:pipelines) { described_class.latest('ref').all }

      it 'returns the latest pipeline for ref and different sha' do
        expect(pipelines.map(&:sha)).to contain_exactly('A', 'B')
        expect(pipelines.map(&:status))
          .to contain_exactly('success', 'failed')
      end
    end
  end

  describe '.latest_status' do
    include_context 'with some outdated pipelines'

    context 'when no ref is specified' do
      let(:latest_status) { described_class.latest_status }

      it 'returns the latest status for the same ref and different sha' do
        expect(latest_status).to eq(described_class.latest.status)
        expect(latest_status).to eq('failed')
      end
    end

    context 'when ref is specified' do
      let(:latest_status) { described_class.latest_status('ref') }

      it 'returns the latest status for ref and different sha' do
        expect(latest_status).to eq(described_class.latest_status('ref'))
        expect(latest_status).to eq('failed')
      end
    end
  end

  describe '.latest_successful_for' do
    include_context 'with some outdated pipelines'

    let!(:latest_successful_pipeline) do
      create_pipeline(:success, 'ref', 'D')
    end

    it 'returns the latest successful pipeline' do
      expect(described_class.latest_successful_for('ref'))
        .to eq(latest_successful_pipeline)
    end
  end

  describe '.latest_successful_for_refs' do
    include_context 'with some outdated pipelines'

    let!(:latest_successful_pipeline1) { create_pipeline(:success, 'ref1', 'D') }
    let!(:latest_successful_pipeline2) { create_pipeline(:success, 'ref2', 'D') }

    it 'returns the latest successful pipeline for both refs' do
      refs = %w(ref1 ref2 ref3)

      expect(described_class.latest_successful_for_refs(refs)).to eq({ 'ref1' => latest_successful_pipeline1, 'ref2' => latest_successful_pipeline2 })
    end
  end

  describe '#status' do
    let(:build) do
      create(:ci_build, :created, pipeline: pipeline, name: 'test')
    end

    subject { pipeline.reload.status }

    context 'on queuing' do
      before do
        build.enqueue
      end

      it { is_expected.to eq('pending') }
    end

    context 'on run' do
      before do
        build.enqueue
        build.run
      end

      it { is_expected.to eq('running') }
    end

    context 'on drop' do
      before do
        build.drop
      end

      it { is_expected.to eq('failed') }
    end

    context 'on success' do
      before do
        build.success
      end

      it { is_expected.to eq('success') }
    end

    context 'on cancel' do
      before do
        build.cancel
      end

      context 'when build is pending' do
        let(:build) do
          create(:ci_build, :pending, pipeline: pipeline)
        end

        it { is_expected.to eq('canceled') }
      end
    end

    context 'on failure and build retry' do
      before do
        build.drop
        project.add_developer(user)

        Ci::Build.retry(build, user)
      end

      # We are changing a state: created > failed > running
      # Instead of: created > failed > pending
      # Since the pipeline already run, so it should not be pending anymore

      it { is_expected.to eq('running') }
    end
  end

<<<<<<< HEAD
  describe 'yaml config file resolution' do
    let(:project) { FactoryGirl.build(:project) }

    let(:pipeline) { create(:ci_empty_pipeline, project: project) }
    it 'uses custom ci config file path when present' do
      allow(project).to receive(:ci_config_file) { 'custom/path' }
      expect(pipeline.ci_yaml_file_path).to eq('custom/path/.gitlab-ci.yml')
    end
    it 'uses root when custom path is nil' do
      allow(project).to receive(:ci_config_file) { nil }
      expect(pipeline.ci_yaml_file_path).to eq('.gitlab-ci.yml')
    end
    it 'uses root when custom path is empty' do
      allow(project).to receive(:ci_config_file) { '' }
      expect(pipeline.ci_yaml_file_path).to eq('.gitlab-ci.yml')
    end
    it 'allows custom filename' do
      allow(project).to receive(:ci_config_file) { 'custom/path/.my-config.yml' }
      expect(pipeline.ci_yaml_file_path).to eq('custom/path/.my-config.yml')
    end
    it 'custom filename must be yml' do
      allow(project).to receive(:ci_config_file) { 'custom/path/.my-config.cnf' }
      expect(pipeline.ci_yaml_file_path).to eq('custom/path/.my-config.cnf/.gitlab-ci.yml')
    end
    it 'reports error if the file is not found' do
      pipeline.ci_yaml_file
      expect(pipeline.yaml_errors).to eq('Failed to load CI config file')
    end 
=======
  describe '#detailed_status' do
    subject { pipeline.detailed_status(user) }

    context 'when pipeline is created' do
      let(:pipeline) { create(:ci_pipeline, status: :created) }

      it 'returns detailed status for created pipeline' do
        expect(subject.text).to eq 'created'
      end
    end

    context 'when pipeline is pending' do
      let(:pipeline) { create(:ci_pipeline, status: :pending) }

      it 'returns detailed status for pending pipeline' do
        expect(subject.text).to eq 'pending'
      end
    end

    context 'when pipeline is running' do
      let(:pipeline) { create(:ci_pipeline, status: :running) }

      it 'returns detailed status for running pipeline' do
        expect(subject.text).to eq 'running'
      end
    end

    context 'when pipeline is successful' do
      let(:pipeline) { create(:ci_pipeline, status: :success) }

      it 'returns detailed status for successful pipeline' do
        expect(subject.text).to eq 'passed'
      end
    end

    context 'when pipeline is failed' do
      let(:pipeline) { create(:ci_pipeline, status: :failed) }

      it 'returns detailed status for failed pipeline' do
        expect(subject.text).to eq 'failed'
      end
    end

    context 'when pipeline is canceled' do
      let(:pipeline) { create(:ci_pipeline, status: :canceled) }

      it 'returns detailed status for canceled pipeline' do
        expect(subject.text).to eq 'canceled'
      end
    end

    context 'when pipeline is skipped' do
      let(:pipeline) { create(:ci_pipeline, status: :skipped) }

      it 'returns detailed status for skipped pipeline' do
        expect(subject.text).to eq 'skipped'
      end
    end

    context 'when pipeline is blocked' do
      let(:pipeline) { create(:ci_pipeline, status: :manual) }

      it 'returns detailed status for blocked pipeline' do
        expect(subject.text).to eq 'blocked'
      end
    end

    context 'when pipeline is successful but with warnings' do
      let(:pipeline) { create(:ci_pipeline, status: :success) }

      before do
        create(:ci_build, :allowed_to_fail, :failed, pipeline: pipeline)
      end

      it 'retruns detailed status for successful pipeline with warnings' do
        expect(subject.label).to eq 'passed with warnings'
      end
    end
  end

  describe '#cancelable?' do
    %i[created running pending].each do |status0|
      context "when there is a build #{status0}" do
        before do
          create(:ci_build, status0, pipeline: pipeline)
        end

        it 'is cancelable' do
          expect(pipeline.cancelable?).to be_truthy
        end
      end

      context "when there is an external job #{status0}" do
        before do
          create(:generic_commit_status, status0, pipeline: pipeline)
        end

        it 'is cancelable' do
          expect(pipeline.cancelable?).to be_truthy
        end
      end

      %i[success failed canceled].each do |status1|
        context "when there are generic_commit_status jobs for #{status0} and #{status1}" do
          before do
            create(:generic_commit_status, status0, pipeline: pipeline)
            create(:generic_commit_status, status1, pipeline: pipeline)
          end

          it 'is cancelable' do
            expect(pipeline.cancelable?).to be_truthy
          end
        end

        context "when there are generic_commit_status and ci_build jobs for #{status0} and #{status1}" do
          before do
            create(:generic_commit_status, status0, pipeline: pipeline)
            create(:ci_build, status1, pipeline: pipeline)
          end

          it 'is cancelable' do
            expect(pipeline.cancelable?).to be_truthy
          end
        end

        context "when there are ci_build jobs for #{status0} and #{status1}" do
          before do
            create(:ci_build, status0, pipeline: pipeline)
            create(:ci_build, status1, pipeline: pipeline)
          end

          it 'is cancelable' do
            expect(pipeline.cancelable?).to be_truthy
          end
        end
      end
    end

    %i[success failed canceled].each do |status|
      context "when there is a build #{status}" do
        before do
          create(:ci_build, status, pipeline: pipeline)
        end

        it 'is not cancelable' do
          expect(pipeline.cancelable?).to be_falsey
        end
      end

      context "when there is an external job #{status}" do
        before do
          create(:generic_commit_status, status, pipeline: pipeline)
        end

        it 'is not cancelable' do
          expect(pipeline.cancelable?).to be_falsey
        end
      end
    end

    context 'when there is a manual action present in the pipeline' do
      before do
        create(:ci_build, :manual, pipeline: pipeline)
      end

      it 'is not cancelable' do
        expect(pipeline).not_to be_cancelable
      end
    end
  end

  describe '#cancel_running' do
    let(:latest_status) { pipeline.statuses.pluck(:status) }

    context 'when there is a running external job and a regular job' do
      before do
        create(:ci_build, :running, pipeline: pipeline)
        create(:generic_commit_status, :running, pipeline: pipeline)

        pipeline.cancel_running
      end

      it 'cancels both jobs' do
        expect(latest_status).to contain_exactly('canceled', 'canceled')
      end
    end

    context 'when jobs are in different stages' do
      before do
        create(:ci_build, :running, stage_idx: 0, pipeline: pipeline)
        create(:ci_build, :running, stage_idx: 1, pipeline: pipeline)

        pipeline.cancel_running
      end

      it 'cancels both jobs' do
        expect(latest_status).to contain_exactly('canceled', 'canceled')
      end
    end

    context 'when there are created builds present in the pipeline' do
      before do
        create(:ci_build, :running, stage_idx: 0, pipeline: pipeline)
        create(:ci_build, :created, stage_idx: 1, pipeline: pipeline)

        pipeline.cancel_running
      end

      it 'cancels created builds' do
        expect(latest_status).to eq %w(canceled canceled)
      end
    end
  end

  describe '#retry_failed' do
    let(:latest_status) { pipeline.statuses.latest.pluck(:status) }

    before do
      project.add_developer(user)
    end

    context 'when there is a failed build and failed external status' do
      before do
        create(:ci_build, :failed, name: 'build', pipeline: pipeline)
        create(:generic_commit_status, :failed, name: 'jenkins', pipeline: pipeline)

        pipeline.retry_failed(user)
      end

      it 'retries only build' do
        expect(latest_status).to contain_exactly('pending', 'failed')
      end
    end

    context 'when builds are in different stages' do
      before do
        create(:ci_build, :failed, name: 'build', stage_idx: 0, pipeline: pipeline)
        create(:ci_build, :failed, name: 'jenkins', stage_idx: 1, pipeline: pipeline)

        pipeline.retry_failed(user)
      end

      it 'retries both builds' do
        expect(latest_status).to contain_exactly('pending', 'created')
      end
    end

    context 'when there are canceled and failed' do
      before do
        create(:ci_build, :failed, name: 'build', stage_idx: 0, pipeline: pipeline)
        create(:ci_build, :canceled, name: 'jenkins', stage_idx: 1, pipeline: pipeline)

        pipeline.retry_failed(user)
      end

      it 'retries both builds' do
        expect(latest_status).to contain_exactly('pending', 'created')
      end
    end
>>>>>>> 08ad0af4
  end

  describe '#execute_hooks' do
    let!(:build_a) { create_build('a', 0) }
    let!(:build_b) { create_build('b', 1) }

    let!(:hook) do
      create(:project_hook, project: project, pipeline_events: enabled)
    end

    before do
      WebHookWorker.drain
    end

    context 'with pipeline hooks enabled' do
      let(:enabled) { true }

      before do
        WebMock.stub_request(:post, hook.url)
      end

      context 'with multiple builds' do
        context 'when build is queued' do
          before do
            build_a.enqueue
            build_b.enqueue
          end

          it 'receives a pending event once' do
            expect(WebMock).to have_requested_pipeline_hook('pending').once
          end
        end

        context 'when build is run' do
          before do
            build_a.enqueue
            build_a.run
            build_b.enqueue
            build_b.run
          end

          it 'receives a running event once' do
            expect(WebMock).to have_requested_pipeline_hook('running').once
          end
        end

        context 'when all builds succeed' do
          before do
            build_a.success

            # We have to reload build_b as this is in next stage and it gets triggered by PipelineProcessWorker
            build_b.reload.success
          end

          it 'receives a success event once' do
            expect(WebMock).to have_requested_pipeline_hook('success').once
          end
        end

        context 'when stage one failed' do
          before do
            build_a.drop
          end

          it 'receives a failed event once' do
            expect(WebMock).to have_requested_pipeline_hook('failed').once
          end
        end

        def have_requested_pipeline_hook(status)
          have_requested(:post, hook.url).with do |req|
            json_body = JSON.parse(req.body)
            json_body['object_attributes']['status'] == status &&
              json_body['builds'].length == 2
          end
        end
      end
    end

    context 'with pipeline hooks disabled' do
      let(:enabled) { false }

      before do
        build_a.enqueue
        build_b.enqueue
      end

      it 'did not execute pipeline_hook after touched' do
        expect(WebMock).not_to have_requested(:post, hook.url)
      end
    end

    def create_build(name, stage_idx)
      create(:ci_build,
             :created,
             pipeline: pipeline,
             name: name,
             stage_idx: stage_idx)
    end
  end

  describe "#merge_requests" do
    let(:project) { create(:empty_project) }
    let(:pipeline) { create(:ci_empty_pipeline, status: 'created', project: project, ref: 'master', sha: 'a288a022a53a5a944fae87bcec6efc87b7061808') }

    it "returns merge requests whose `diff_head_sha` matches the pipeline's SHA" do
      allow_any_instance_of(MergeRequest).to receive(:diff_head_sha) { 'a288a022a53a5a944fae87bcec6efc87b7061808' }
      merge_request = create(:merge_request, source_project: project, head_pipeline: pipeline, source_branch: pipeline.ref)

      expect(pipeline.merge_requests).to eq([merge_request])
    end

    it "doesn't return merge requests whose source branch doesn't match the pipeline's ref" do
      create(:merge_request, source_project: project, source_branch: 'feature', target_branch: 'master')

      expect(pipeline.merge_requests).to be_empty
    end

    it "doesn't return merge requests whose `diff_head_sha` doesn't match the pipeline's SHA" do
      create(:merge_request, source_project: project, source_branch: pipeline.ref)
      allow_any_instance_of(MergeRequest).to receive(:diff_head_sha) { '97de212e80737a608d939f648d959671fb0a0142b' }

      expect(pipeline.merge_requests).to be_empty
    end
  end

  describe "#all_merge_requests" do
    let(:project) { create(:empty_project) }
    let(:pipeline) { create(:ci_empty_pipeline, status: 'created', project: project, ref: 'master') }

    it "returns all merge requests having the same source branch" do
      merge_request = create(:merge_request, source_project: project, source_branch: pipeline.ref)

      expect(pipeline.all_merge_requests).to eq([merge_request])
    end

    it "doesn't return merge requests having a different source branch" do
      create(:merge_request, source_project: project, source_branch: 'feature', target_branch: 'master')

      expect(pipeline.all_merge_requests).to be_empty
    end
  end

  describe '#stuck?' do
    before do
      create(:ci_build, :pending, pipeline: pipeline)
    end

    context 'when pipeline is stuck' do
      it 'is stuck' do
        expect(pipeline).to be_stuck
      end
    end

    context 'when pipeline is not stuck' do
      before do
        create(:ci_runner, :shared, :online)
      end

      it 'is not stuck' do
        expect(pipeline).not_to be_stuck
      end
    end
  end

  describe '#has_yaml_errors?' do
    context 'when pipeline has errors' do
      let(:pipeline) do
        create(:ci_pipeline, config: { rspec: nil })
      end

      it 'contains yaml errors' do
        expect(pipeline).to have_yaml_errors
      end
    end

    context 'when pipeline does not have errors' do
      let(:pipeline) do
        create(:ci_pipeline, config: { rspec: { script: 'rake test' } })
      end

      it 'does not containyaml errors' do
        expect(pipeline).not_to have_yaml_errors
      end
    end
  end

  describe 'notifications when pipeline success or failed' do
    let(:project) { create(:project, :repository) }

    let(:pipeline) do
      create(:ci_pipeline,
             project: project,
             sha: project.commit('master').sha,
             user: create(:user))
    end

    before do
      project.team << [pipeline.user, Gitlab::Access::DEVELOPER]

      pipeline.user.global_notification_setting
        .update(level: 'custom', failed_pipeline: true, success_pipeline: true)

      reset_delivered_emails!

      perform_enqueued_jobs do
        pipeline.enqueue
        pipeline.run
      end
    end

    shared_examples 'sending a notification' do
      it 'sends an email' do
        should_only_email(pipeline.user, kind: :bcc)
      end
    end

    shared_examples 'not sending any notification' do
      it 'does not send any email' do
        should_not_email_anyone
      end
    end

    context 'with success pipeline' do
      before do
        perform_enqueued_jobs do
          pipeline.succeed
        end
      end

      it_behaves_like 'sending a notification'
    end

    context 'with failed pipeline' do
      before do
        perform_enqueued_jobs do
          create(:ci_build, :failed, pipeline: pipeline)
          create(:generic_commit_status, :failed, pipeline: pipeline)

          pipeline.drop
        end
      end

      it_behaves_like 'sending a notification'
    end

    context 'with skipped pipeline' do
      before do
        perform_enqueued_jobs do
          pipeline.skip
        end
      end

      it_behaves_like 'not sending any notification'
    end

    context 'with cancelled pipeline' do
      before do
        perform_enqueued_jobs do
          pipeline.cancel
        end
      end

      it_behaves_like 'not sending any notification'
    end
  end
end<|MERGE_RESOLUTION|>--- conflicted
+++ resolved
@@ -742,7 +742,6 @@
     end
   end
 
-<<<<<<< HEAD
   describe 'yaml config file resolution' do
     let(:project) { FactoryGirl.build(:project) }
 
@@ -770,8 +769,9 @@
     it 'reports error if the file is not found' do
       pipeline.ci_yaml_file
       expect(pipeline.yaml_errors).to eq('Failed to load CI config file')
-    end 
-=======
+    end
+  end
+
   describe '#detailed_status' do
     subject { pipeline.detailed_status(user) }
 
@@ -1031,7 +1031,6 @@
         expect(latest_status).to contain_exactly('pending', 'created')
       end
     end
->>>>>>> 08ad0af4
   end
 
   describe '#execute_hooks' do
