--- conflicted
+++ resolved
@@ -51,295 +51,6 @@
     end
   end
 
-<<<<<<< HEAD
-=======
-  describe '#create_builds' do
-    let!(:pipeline) { FactoryGirl.create :ci_pipeline, project: project, ref: 'master', tag: false }
-
-    def create_builds(trigger_request = nil)
-      pipeline.create_builds(nil, trigger_request)
-    end
-
-    def create_next_builds
-      pipeline.create_next_builds(pipeline.builds.order(:id).last)
-    end
-
-    it 'creates builds' do
-      expect(create_builds).to be_truthy
-      pipeline.builds.update_all(status: "success")
-      expect(pipeline.builds.count(:all)).to eq(2)
-
-      expect(create_next_builds).to be_truthy
-      pipeline.builds.update_all(status: "success")
-      expect(pipeline.builds.count(:all)).to eq(4)
-
-      expect(create_next_builds).to be_truthy
-      pipeline.builds.update_all(status: "success")
-      expect(pipeline.builds.count(:all)).to eq(5)
-
-      expect(create_next_builds).to be_falsey
-    end
-
-    context 'custom stage with first job allowed to fail' do
-      let(:yaml) do
-        {
-          stages: ['clean', 'test'],
-          clean_job: {
-            stage: 'clean',
-            allow_failure: true,
-            script: 'BUILD',
-          },
-          test_job: {
-            stage: 'test',
-            script: 'TEST',
-          },
-        }
-      end
-
-      before do
-        stub_ci_pipeline_yaml_file(YAML.dump(yaml))
-        create_builds
-      end
-
-      it 'properly schedules builds' do
-        expect(pipeline.builds.pluck(:status)).to contain_exactly('pending')
-        pipeline.builds.running_or_pending.each(&:drop)
-        expect(pipeline.builds.pluck(:status)).to contain_exactly('pending', 'failed')
-      end
-    end
-
-    context 'properly creates builds when "when" is defined' do
-      let(:yaml) do
-        {
-          stages: ["build", "test", "test_failure", "deploy", "cleanup"],
-          build: {
-            stage: "build",
-            script: "BUILD",
-          },
-          test: {
-            stage: "test",
-            script: "TEST",
-          },
-          test_failure: {
-            stage: "test_failure",
-            script: "ON test failure",
-            when: "on_failure",
-          },
-          deploy: {
-            stage: "deploy",
-            script: "PUBLISH",
-          },
-          cleanup: {
-            stage: "cleanup",
-            script: "TIDY UP",
-            when: "always",
-          }
-        }
-      end
-
-      before do
-        stub_ci_pipeline_yaml_file(YAML.dump(yaml))
-      end
-
-      context 'when builds are successful' do
-        it 'properly creates builds' do
-          expect(create_builds).to be_truthy
-          expect(pipeline.builds.pluck(:name)).to contain_exactly('build')
-          expect(pipeline.builds.pluck(:status)).to contain_exactly('pending')
-          pipeline.builds.running_or_pending.each(&:success)
-
-          expect(pipeline.builds.pluck(:name)).to contain_exactly('build', 'test')
-          expect(pipeline.builds.pluck(:status)).to contain_exactly('success', 'pending')
-          pipeline.builds.running_or_pending.each(&:success)
-
-          expect(pipeline.builds.pluck(:name)).to contain_exactly('build', 'test', 'deploy')
-          expect(pipeline.builds.pluck(:status)).to contain_exactly('success', 'success', 'pending')
-          pipeline.builds.running_or_pending.each(&:success)
-
-          expect(pipeline.builds.pluck(:name)).to contain_exactly('build', 'test', 'deploy', 'cleanup')
-          expect(pipeline.builds.pluck(:status)).to contain_exactly('success', 'success', 'success', 'pending')
-          pipeline.builds.running_or_pending.each(&:success)
-
-          expect(pipeline.builds.pluck(:status)).to contain_exactly('success', 'success', 'success', 'success')
-          pipeline.reload
-          expect(pipeline.status).to eq('success')
-        end
-      end
-
-      context 'when test job fails' do
-        it 'properly creates builds' do
-          expect(create_builds).to be_truthy
-          expect(pipeline.builds.pluck(:name)).to contain_exactly('build')
-          expect(pipeline.builds.pluck(:status)).to contain_exactly('pending')
-          pipeline.builds.running_or_pending.each(&:success)
-
-          expect(pipeline.builds.pluck(:name)).to contain_exactly('build', 'test')
-          expect(pipeline.builds.pluck(:status)).to contain_exactly('success', 'pending')
-          pipeline.builds.running_or_pending.each(&:drop)
-
-          expect(pipeline.builds.pluck(:name)).to contain_exactly('build', 'test', 'test_failure')
-          expect(pipeline.builds.pluck(:status)).to contain_exactly('success', 'failed', 'pending')
-          pipeline.builds.running_or_pending.each(&:success)
-
-          expect(pipeline.builds.pluck(:name)).to contain_exactly('build', 'test', 'test_failure', 'cleanup')
-          expect(pipeline.builds.pluck(:status)).to contain_exactly('success', 'failed', 'success', 'pending')
-          pipeline.builds.running_or_pending.each(&:success)
-
-          expect(pipeline.builds.pluck(:status)).to contain_exactly('success', 'failed', 'success', 'success')
-          pipeline.reload
-          expect(pipeline.status).to eq('failed')
-        end
-      end
-
-      context 'when test and test_failure jobs fail' do
-        it 'properly creates builds' do
-          expect(create_builds).to be_truthy
-          expect(pipeline.builds.pluck(:name)).to contain_exactly('build')
-          expect(pipeline.builds.pluck(:status)).to contain_exactly('pending')
-          pipeline.builds.running_or_pending.each(&:success)
-
-          expect(pipeline.builds.pluck(:name)).to contain_exactly('build', 'test')
-          expect(pipeline.builds.pluck(:status)).to contain_exactly('success', 'pending')
-          pipeline.builds.running_or_pending.each(&:drop)
-
-          expect(pipeline.builds.pluck(:name)).to contain_exactly('build', 'test', 'test_failure')
-          expect(pipeline.builds.pluck(:status)).to contain_exactly('success', 'failed', 'pending')
-          pipeline.builds.running_or_pending.each(&:drop)
-
-          expect(pipeline.builds.pluck(:name)).to contain_exactly('build', 'test', 'test_failure', 'cleanup')
-          expect(pipeline.builds.pluck(:status)).to contain_exactly('success', 'failed', 'failed', 'pending')
-          pipeline.builds.running_or_pending.each(&:success)
-
-          expect(pipeline.builds.pluck(:name)).to contain_exactly('build', 'test', 'test_failure', 'cleanup')
-          expect(pipeline.builds.pluck(:status)).to contain_exactly('success', 'failed', 'failed', 'success')
-          pipeline.reload
-          expect(pipeline.status).to eq('failed')
-        end
-      end
-
-      context 'when deploy job fails' do
-        it 'properly creates builds' do
-          expect(create_builds).to be_truthy
-          expect(pipeline.builds.pluck(:name)).to contain_exactly('build')
-          expect(pipeline.builds.pluck(:status)).to contain_exactly('pending')
-          pipeline.builds.running_or_pending.each(&:success)
-
-          expect(pipeline.builds.pluck(:name)).to contain_exactly('build', 'test')
-          expect(pipeline.builds.pluck(:status)).to contain_exactly('success', 'pending')
-          pipeline.builds.running_or_pending.each(&:success)
-
-          expect(pipeline.builds.pluck(:name)).to contain_exactly('build', 'test', 'deploy')
-          expect(pipeline.builds.pluck(:status)).to contain_exactly('success', 'success', 'pending')
-          pipeline.builds.running_or_pending.each(&:drop)
-
-          expect(pipeline.builds.pluck(:name)).to contain_exactly('build', 'test', 'deploy', 'cleanup')
-          expect(pipeline.builds.pluck(:status)).to contain_exactly('success', 'success', 'failed', 'pending')
-          pipeline.builds.running_or_pending.each(&:success)
-
-          expect(pipeline.builds.pluck(:status)).to contain_exactly('success', 'success', 'failed', 'success')
-          pipeline.reload
-          expect(pipeline.status).to eq('failed')
-        end
-      end
-
-      context 'when build is canceled in the second stage' do
-        it 'does not schedule builds after build has been canceled' do
-          expect(create_builds).to be_truthy
-          expect(pipeline.builds.pluck(:name)).to contain_exactly('build')
-          expect(pipeline.builds.pluck(:status)).to contain_exactly('pending')
-          pipeline.builds.running_or_pending.each(&:success)
-
-          expect(pipeline.builds.running_or_pending).not_to be_empty
-
-          expect(pipeline.builds.pluck(:name)).to contain_exactly('build', 'test')
-          expect(pipeline.builds.pluck(:status)).to contain_exactly('success', 'pending')
-          pipeline.builds.running_or_pending.each(&:cancel)
-
-          expect(pipeline.builds.running_or_pending).to be_empty
-          expect(pipeline.reload.status).to eq('canceled')
-        end
-      end
-
-      context 'when listing manual actions' do
-        let(:yaml) do
-          {
-            stages: ["build", "test", "staging", "production", "cleanup"],
-            build: {
-              stage: "build",
-              script: "BUILD",
-            },
-            test: {
-              stage: "test",
-              script: "TEST",
-            },
-            staging: {
-              stage: "staging",
-              script: "PUBLISH",
-            },
-            production: {
-              stage: "production",
-              script: "PUBLISH",
-              when: "manual",
-            },
-            cleanup: {
-              stage: "cleanup",
-              script: "TIDY UP",
-              when: "always",
-            },
-            clear_cache: {
-              stage: "cleanup",
-              script: "CLEAR CACHE",
-              when: "manual",
-            }
-          }
-        end
-
-        it 'returns only for skipped builds' do
-          # currently all builds are created
-          expect(create_builds).to be_truthy
-          expect(manual_actions).to be_empty
-
-          # succeed stage build
-          pipeline.builds.running_or_pending.each(&:success)
-          expect(manual_actions).to be_empty
-
-          # succeed stage test
-          pipeline.builds.running_or_pending.each(&:success)
-          expect(manual_actions).to be_empty
-
-          # succeed stage staging and skip stage production
-          pipeline.builds.running_or_pending.each(&:success)
-          expect(manual_actions).to be_many # production and clear cache
-
-          # succeed stage cleanup
-          pipeline.builds.running_or_pending.each(&:success)
-
-          # after processing a pipeline we should have 6 builds, 5 succeeded
-          expect(pipeline.builds.count).to eq(6)
-          expect(pipeline.builds.success.count).to eq(4)
-        end
-
-        def manual_actions
-          pipeline.manual_actions
-        end
-      end
-    end
-
-    context 'when no builds created' do
-      let(:pipeline) { build(:ci_pipeline) }
-
-      before do
-        stub_ci_pipeline_yaml_file(YAML.dump(before_script: ['ls']))
-      end
-
-      it 'returns false' do
-        expect(pipeline.create_builds(nil)).to be_falsey
-        expect(pipeline).not_to be_persisted
-      end
-    end
-  end
-
->>>>>>> b2d142c4
   describe "#finished_at" do
     let(:pipeline) { FactoryGirl.create :ci_pipeline }
 
