--- conflicted
+++ resolved
@@ -1926,45 +1926,44 @@
     end
   end
 
-<<<<<<< HEAD
+  describe '#gitlab_ci_yml_for' do
+    before do
+      repository.commit_file(User.last, '.gitlab-ci.yml', 'CONTENT', message: 'Add .gitlab-ci.yml', branch_name: 'master', update: false)
+    end
+
+    context 'when there is a .gitlab-ci.yml at the commit' do
+      it 'returns the content' do
+        expect(repository.gitlab_ci_yml_for(repository.commit.sha)).to eq('CONTENT')
+      end
+    end
+
+    context 'when there is no .gitlab-ci.yml at the commit' do
+      it 'returns nil' do
+        expect(repository.gitlab_ci_yml_for(repository.commit.parent.sha)).to be_nil
+      end
+    end
+  end
+
+  describe '#route_map_for' do
+    before do
+      repository.commit_file(User.last, '.gitlab/route-map.yml', 'CONTENT', message: 'Add .gitlab/route-map.yml', branch_name: 'master', update: false)
+    end
+
+    context 'when there is a .gitlab/route-map.yml at the commit' do
+      it 'returns the content' do
+        expect(repository.route_map_for(repository.commit.sha)).to eq('CONTENT')
+      end
+    end
+
+    context 'when there is no .gitlab/route-map.yml at the commit' do
+      it 'returns nil' do
+        expect(repository.route_map_for(repository.commit.parent.sha)).to be_nil
+      end
+    end
+  end
+
   def create_remote_branch(remote_name, branch_name, target)
     rugged = repository.rugged
     rugged.references.create("refs/remotes/#{remote_name}/#{branch_name}", target.id)
-=======
-  describe '#gitlab_ci_yml_for' do
-    before do
-      repository.commit_file(User.last, '.gitlab-ci.yml', 'CONTENT', message: 'Add .gitlab-ci.yml', branch_name: 'master', update: false)
-    end
-
-    context 'when there is a .gitlab-ci.yml at the commit' do
-      it 'returns the content' do
-        expect(repository.gitlab_ci_yml_for(repository.commit.sha)).to eq('CONTENT')
-      end
-    end
-
-    context 'when there is no .gitlab-ci.yml at the commit' do
-      it 'returns nil' do
-        expect(repository.gitlab_ci_yml_for(repository.commit.parent.sha)).to be_nil
-      end
-    end
-  end
-
-  describe '#route_map_for' do
-    before do
-      repository.commit_file(User.last, '.gitlab/route-map.yml', 'CONTENT', message: 'Add .gitlab/route-map.yml', branch_name: 'master', update: false)
-    end
-
-    context 'when there is a .gitlab/route-map.yml at the commit' do
-      it 'returns the content' do
-        expect(repository.route_map_for(repository.commit.sha)).to eq('CONTENT')
-      end
-    end
-
-    context 'when there is no .gitlab/route-map.yml at the commit' do
-      it 'returns nil' do
-        expect(repository.route_map_for(repository.commit.parent.sha)).to be_nil
-      end
-    end
->>>>>>> 0ec91454
   end
 end