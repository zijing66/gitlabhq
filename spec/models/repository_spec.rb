require 'spec_helper'

describe Repository, models: true do
  include RepoHelpers
  TestBlob = Struct.new(:path)

  let(:project) { create(:project, :repository) }
  let(:repository) { project.repository }
  let(:user) { create(:user) }

  let(:commit_options) do
    author = repository.user_to_committer(user)
    { message: 'Test message', committer: author, author: author }
  end

  let(:merge_commit) do
    merge_request = create(:merge_request, source_branch: 'feature', target_branch: 'master', source_project: project)

    merge_commit_id = repository.merge(user,
                                       merge_request.diff_head_sha,
                                       merge_request,
                                       commit_options)

    repository.commit(merge_commit_id)
  end

  let(:author_email) { 'user@example.org' }
  let(:author_name) { 'John Doe' }

  describe '#branch_names_contains' do
    subject { repository.branch_names_contains(sample_commit.id) }

    it { is_expected.to include('master') }
    it { is_expected.not_to include('feature') }
    it { is_expected.not_to include('fix') }
  end

  describe '#tag_names_contains' do
    subject { repository.tag_names_contains(sample_commit.id) }

    it { is_expected.to include('v1.1.0') }
    it { is_expected.not_to include('v1.0.0') }
  end

  describe 'tags_sorted_by' do
    context 'name' do
      subject { repository.tags_sorted_by('name').map(&:name) }

      it { is_expected.to eq(['v1.1.0', 'v1.0.0']) }
    end

    context 'updated' do
      let(:tag_a) { repository.find_tag('v1.0.0') }
      let(:tag_b) { repository.find_tag('v1.1.0') }

      context 'desc' do
        subject { repository.tags_sorted_by('updated_desc').map(&:name) }

        before do
          double_first = double(committed_date: Time.now)
          double_last = double(committed_date: Time.now - 1.second)

          allow(tag_a).to receive(:dereferenced_target).and_return(double_first)
          allow(tag_b).to receive(:dereferenced_target).and_return(double_last)
          allow(repository).to receive(:tags).and_return([tag_a, tag_b])
        end

        it { is_expected.to eq(['v1.0.0', 'v1.1.0']) }
      end

      context 'asc' do
        subject { repository.tags_sorted_by('updated_asc').map(&:name) }

        before do
          double_first = double(committed_date: Time.now - 1.second)
          double_last = double(committed_date: Time.now)

          allow(tag_a).to receive(:dereferenced_target).and_return(double_last)
          allow(tag_b).to receive(:dereferenced_target).and_return(double_first)
          allow(repository).to receive(:tags).and_return([tag_a, tag_b])
        end

        it { is_expected.to eq(['v1.1.0', 'v1.0.0']) }
      end

      context 'annotated tag pointing to a blob' do
        let(:annotated_tag_name) { 'annotated-tag' }

        subject { repository.tags_sorted_by('updated_asc').map(&:name) }

        before do
          options = { message: 'test tag message\n',
                      tagger: { name: 'John Smith', email: 'john@gmail.com' } }
          repository.rugged.tags.create(annotated_tag_name, 'a48e4fc218069f68ef2e769dd8dfea3991362175', options)

          double_first = double(committed_date: Time.now - 1.second)
          double_last = double(committed_date: Time.now)

          allow(tag_a).to receive(:dereferenced_target).and_return(double_last)
          allow(tag_b).to receive(:dereferenced_target).and_return(double_first)
        end

        it { is_expected.to eq(['v1.1.0', 'v1.0.0', annotated_tag_name]) }

        after do
          repository.rugged.tags.delete(annotated_tag_name)
        end
      end
    end
  end

  describe '#ref_name_for_sha' do
    it 'returns the ref' do
      allow(repository.raw_repository).to receive(:ref_name_for_sha)
        .and_return('refs/environments/production/77')

      expect(repository.ref_name_for_sha('bla', '0' * 40)).to eq 'refs/environments/production/77'
    end
  end

  describe '#ref_exists?' do
    context 'when ref exists' do
      it 'returns true' do
        expect(repository.ref_exists?('refs/heads/master')).to be true
      end
    end

    context 'when ref does not exist' do
      it 'returns false' do
        expect(repository.ref_exists?('refs/heads/non-existent')).to be false
      end
    end

    context 'when ref format is incorrect' do
      it 'returns false' do
        expect(repository.ref_exists?('refs/heads/invalid:master')).to be false
      end
    end
  end

  describe '#last_commit_for_path' do
    subject { repository.last_commit_for_path(sample_commit.id, '.gitignore').id }

    it { is_expected.to eq('c1acaa58bbcbc3eafe538cb8274ba387047b69f8') }
  end

  describe '#last_commit_id_for_path' do
    subject { repository.last_commit_id_for_path(sample_commit.id, '.gitignore') }

    it "returns last commit id for a given path" do
      is_expected.to eq('c1acaa58bbcbc3eafe538cb8274ba387047b69f8')
    end

    it "caches last commit id for a given path" do
      cache = repository.send(:cache)
      key = "last_commit_id_for_path:#{sample_commit.id}:#{Digest::SHA1.hexdigest('.gitignore')}"

      expect(cache).to receive(:fetch).with(key).and_return('c1acaa5')
      is_expected.to eq('c1acaa5')
    end
  end

  describe '#commits' do
    it 'sets follow when path is a single path' do
      expect(Gitlab::Git::Commit).to receive(:where).with(a_hash_including(follow: true)).and_call_original.twice

      repository.commits('master', path: 'README.md')
      repository.commits('master', path: ['README.md'])
    end

    it 'does not set follow when path is multiple paths' do
      expect(Gitlab::Git::Commit).to receive(:where).with(a_hash_including(follow: false)).and_call_original

      repository.commits('master', path: ['README.md', 'CHANGELOG'])
    end

    it 'does not set follow when there are no paths' do
      expect(Gitlab::Git::Commit).to receive(:where).with(a_hash_including(follow: false)).and_call_original

      repository.commits('master')
    end
  end

  describe '#find_commits_by_message' do
    it 'returns commits with messages containing a given string' do
      commit_ids = repository.find_commits_by_message('submodule').map(&:id)

      expect(commit_ids).to include('5937ac0a7beb003549fc5fd26fc247adbce4a52e')
      expect(commit_ids).to include('6f6d7e7ed97bb5f0054f2b1df789b39ca89b6ff9')
      expect(commit_ids).to include('cfe32cf61b73a0d5e9f13e774abde7ff789b1660')
      expect(commit_ids).not_to include('913c66a37b4a45b9769037c55c2d238bd0942d2e')
    end

    it 'is case insensitive' do
      commit_ids = repository.find_commits_by_message('SUBMODULE').map(&:id)

      expect(commit_ids).to include('5937ac0a7beb003549fc5fd26fc247adbce4a52e')
    end
  end

  describe '#blob_at' do
    context 'blank sha' do
      subject { repository.blob_at(Gitlab::Git::BLANK_SHA, '.gitignore') }

      it { is_expected.to be_nil }
    end
  end

  describe '#merged_to_root_ref?' do
    context 'merged branch without ff' do
      subject { repository.merged_to_root_ref?('branch-merged') }

      it { is_expected.to be_truthy }
    end

    # If the HEAD was ff then it will be false
    context 'merged with ff' do
      subject { repository.merged_to_root_ref?('improve/awesome') }

      it { is_expected.to be_truthy }
    end

    context 'not merged branch' do
      subject { repository.merged_to_root_ref?('not-merged-branch') }

      it { is_expected.to be_falsey }
    end

    context 'default branch' do
      subject { repository.merged_to_root_ref?('master') }

      it { is_expected.to be_falsey }
    end
  end

  describe '#can_be_merged?' do
    context 'mergeable branches' do
      subject { repository.can_be_merged?('0b4bc9a49b562e85de7cc9e834518ea6828729b9', 'master') }

      it { is_expected.to be_truthy }
    end

    context 'non-mergeable branches' do
      subject { repository.can_be_merged?('bb5206fee213d983da88c47f9cf4cc6caf9c66dc', 'feature') }

      it { is_expected.to be_falsey }
    end

    context 'non merged branch' do
      subject { repository.merged_to_root_ref?('fix') }

      it { is_expected.to be_falsey }
    end

    context 'non existent branch' do
      subject { repository.merged_to_root_ref?('non_existent_branch') }

      it { is_expected.to be_nil }
    end
  end

  describe '#commit' do
    context 'when ref exists' do
      it 'returns commit object' do
        expect(repository.commit('master'))
          .to be_an_instance_of Commit
      end
    end

    context 'when ref does not exist' do
      it 'returns nil' do
        expect(repository.commit('non-existent-ref')).to be_nil
      end
    end

    context 'when ref is not valid' do
      context 'when preceding tree element exists' do
        it 'returns nil' do
          expect(repository.commit('master:ref')).to be_nil
        end
      end

      context 'when preceding tree element does not exist' do
        it 'returns nil' do
          expect(repository.commit('non-existent:ref')).to be_nil
        end
      end
    end
  end

  describe "#create_dir" do
    it "commits a change that creates a new directory" do
      expect do
        repository.create_dir(user, 'newdir',
          message: 'Create newdir', branch_name: 'master')
      end.to change { repository.commits('master').count }.by(1)

      newdir = repository.tree('master', 'newdir')
      expect(newdir.path).to eq('newdir')
    end

    context "when committing to another project" do
      let(:forked_project) { create(:project) }

      it "creates a fork and commit to the forked project" do
        expect do
          repository.create_dir(user, 'newdir',
            message: 'Create newdir', branch_name: 'patch',
            start_branch_name: 'master', start_project: forked_project)
        end.to change { repository.commits('master').count }.by(0)

        expect(repository.branch_exists?('patch')).to be_truthy
        expect(forked_project.repository.branch_exists?('patch')).to be_falsy

        newdir = repository.tree('patch', 'newdir')
        expect(newdir.path).to eq('newdir')
      end
    end

    context "when an author is specified" do
      it "uses the given email/name to set the commit's author" do
        expect do
          repository.create_dir(user, 'newdir',
            message: 'Add newdir',
            branch_name: 'master',
            author_email: author_email, author_name: author_name)
        end.to change { repository.commits('master').count }.by(1)

        last_commit = repository.commit

        expect(last_commit.author_email).to eq(author_email)
        expect(last_commit.author_name).to eq(author_name)
      end
    end
  end

  describe "#create_file" do
    it 'commits new file successfully' do
      expect do
        repository.create_file(user, 'NEWCHANGELOG', 'Changelog!',
                               message: 'Create changelog',
                               branch_name: 'master')
      end.to change { repository.commits('master').count }.by(1)

      blob = repository.blob_at('master', 'NEWCHANGELOG')

      expect(blob.data).to eq('Changelog!')
    end

    it 'respects the autocrlf setting' do
      repository.create_file(user, 'hello.txt', "Hello,\r\nWorld",
                             message: 'Add hello world',
                             branch_name: 'master')

      blob = repository.blob_at('master', 'hello.txt')

      expect(blob.data).to eq("Hello,\nWorld")
    end

    context "when an author is specified" do
      it "uses the given email/name to set the commit's author" do
        expect do
          repository.create_file(user, 'NEWREADME', 'README!',
                                 message: 'Add README',
                                 branch_name: 'master',
                                 author_email: author_email,
                                 author_name: author_name)
        end.to change { repository.commits('master').count }.by(1)

        last_commit = repository.commit

        expect(last_commit.author_email).to eq(author_email)
        expect(last_commit.author_name).to eq(author_name)
      end
    end
  end

  describe "#update_file" do
    it 'updates file successfully' do
      expect do
        repository.update_file(user, 'CHANGELOG', 'Changelog!',
                               message: 'Update changelog',
                               branch_name: 'master')
      end.to change { repository.commits('master').count }.by(1)

      blob = repository.blob_at('master', 'CHANGELOG')

      expect(blob.data).to eq('Changelog!')
    end

    it 'updates filename successfully' do
      expect do
        repository.update_file(user, 'NEWLICENSE', 'Copyright!',
                                     branch_name: 'master',
                                     previous_path: 'LICENSE',
                                     message: 'Changes filename')
      end.to change { repository.commits('master').count }.by(1)

      files = repository.ls_files('master')

      expect(files).not_to include('LICENSE')
      expect(files).to include('NEWLICENSE')
    end

    context "when an author is specified" do
      it "uses the given email/name to set the commit's author" do
        expect do
          repository.update_file(user, 'README', 'Updated README!',
                                 branch_name: 'master',
                                 previous_path: 'README',
                                 message: 'Update README',
                                 author_email: author_email,
                                 author_name: author_name)
        end.to change { repository.commits('master').count }.by(1)

        last_commit = repository.commit

        expect(last_commit.author_email).to eq(author_email)
        expect(last_commit.author_name).to eq(author_name)
      end
    end
  end

  describe "#delete_file" do
    it 'removes file successfully' do
      expect do
        repository.delete_file(user, 'README',
          message: 'Remove README', branch_name: 'master')
      end.to change { repository.commits('master').count }.by(1)

      expect(repository.blob_at('master', 'README')).to be_nil
    end

    context "when an author is specified" do
      it "uses the given email/name to set the commit's author" do
        expect do
          repository.delete_file(user, 'README',
            message: 'Remove README', branch_name: 'master',
            author_email: author_email, author_name: author_name)
        end.to change { repository.commits('master').count }.by(1)

        last_commit = repository.commit

        expect(last_commit.author_email).to eq(author_email)
        expect(last_commit.author_name).to eq(author_name)
      end
    end
  end

  describe '#get_committer_and_author' do
    it 'returns the committer and author data' do
      options = repository.get_committer_and_author(user)
      expect(options[:committer][:email]).to eq(user.email)
      expect(options[:author][:email]).to eq(user.email)
    end

    context 'when the email/name are given' do
      it 'returns an object containing the email/name' do
        options = repository.get_committer_and_author(user, email: author_email, name: author_name)
        expect(options[:author][:email]).to eq(author_email)
        expect(options[:author][:name]).to eq(author_name)
      end
    end

    context 'when the email is given but the name is not' do
      it 'returns the committer as the author' do
        options = repository.get_committer_and_author(user, email: author_email)
        expect(options[:author][:email]).to eq(user.email)
        expect(options[:author][:name]).to eq(user.name)
      end
    end

    context 'when the name is given but the email is not' do
      it 'returns nil' do
        options = repository.get_committer_and_author(user, name: author_name)
        expect(options[:author][:email]).to eq(user.email)
        expect(options[:author][:name]).to eq(user.name)
      end
    end
  end

  describe "search_files_by_content" do
    let(:results) { repository.search_files_by_content('feature', 'master') }
    subject { results }

    it { is_expected.to be_an Array }

    it 'regex-escapes the query string' do
      results = repository.search_files_by_content("test\\", 'master')

      expect(results.first).not_to start_with('fatal:')
    end

    it 'properly handles an unmatched parenthesis' do
      results = repository.search_files_by_content("test(", 'master')

      expect(results.first).not_to start_with('fatal:')
    end

    it 'properly handles when query is not present' do
      results = repository.search_files_by_content('', 'master')

      expect(results).to match_array([])
    end

    it 'properly handles query when repo is empty' do
      repository = create(:empty_project).repository
      results = repository.search_files_by_content('test', 'master')

      expect(results).to match_array([])
    end

    describe 'result' do
      subject { results.first }

      it { is_expected.to be_an String }
      it { expect(subject.lines[2]).to eq("master:CHANGELOG:190:  - Feature: Replace teams with group membership\n") }
    end
  end

  describe "search_files_by_name" do
    let(:results) { repository.search_files_by_name('files', 'master') }

    it 'returns result' do
      expect(results.first).to eq('files/html/500.html')
    end

    it 'properly handles when query is not present' do
      results = repository.search_files_by_name('', 'master')

      expect(results).to match_array([])
    end

    it 'properly handles query when repo is empty' do
      repository = create(:empty_project).repository

      results = repository.search_files_by_name('test', 'master')

      expect(results).to match_array([])
    end
  end

  describe '#create_ref' do
    it 'redirects the call to fetch_ref' do
      ref, ref_path = '1', '2'

      expect(repository).to receive(:fetch_ref).with(repository.path_to_repo, ref, ref_path)

      repository.create_ref(ref, ref_path)
    end
  end

  describe "#changelog", caching: true do
    it 'accepts changelog' do
      expect(repository.tree).to receive(:blobs).and_return([TestBlob.new('changelog')])

      expect(repository.changelog.path).to eq('changelog')
    end

    it 'accepts news instead of changelog' do
      expect(repository.tree).to receive(:blobs).and_return([TestBlob.new('news')])

      expect(repository.changelog.path).to eq('news')
    end

    it 'accepts history instead of changelog' do
      expect(repository.tree).to receive(:blobs).and_return([TestBlob.new('history')])

      expect(repository.changelog.path).to eq('history')
    end

    it 'accepts changes instead of changelog' do
      expect(repository.tree).to receive(:blobs).and_return([TestBlob.new('changes')])

      expect(repository.changelog.path).to eq('changes')
    end

    it 'is case-insensitive' do
      expect(repository.tree).to receive(:blobs).and_return([TestBlob.new('CHANGELOG')])

      expect(repository.changelog.path).to eq('CHANGELOG')
    end
  end

  describe "#license_blob", caching: true do
    before do
      repository.delete_file(
        user, 'LICENSE', message: 'Remove LICENSE', branch_name: 'master')
    end

    it 'handles when HEAD points to non-existent ref' do
      repository.create_file(
        user, 'LICENSE', 'Copyright!',
        message: 'Add LICENSE', branch_name: 'master')

      allow(repository).to receive(:file_on_head)
        .and_raise(Rugged::ReferenceError)

      expect(repository.license_blob).to be_nil
    end

    it 'looks in the root_ref only' do
      repository.delete_file(user, 'LICENSE',
        message: 'Remove LICENSE', branch_name: 'markdown')
      repository.create_file(user, 'LICENSE',
        Licensee::License.new('mit').content,
        message: 'Add LICENSE', branch_name: 'markdown')

      expect(repository.license_blob).to be_nil
    end

    it 'detects license file with no recognizable open-source license content' do
      repository.create_file(user, 'LICENSE', 'Copyright!',
        message: 'Add LICENSE', branch_name: 'master')

      expect(repository.license_blob.path).to eq('LICENSE')
    end

    %w[LICENSE LICENCE LiCensE LICENSE.md LICENSE.foo COPYING COPYING.md].each do |filename|
      it "detects '#{filename}'" do
        repository.create_file(user, filename,
          Licensee::License.new('mit').content,
          message: "Add #{filename}", branch_name: 'master')

        expect(repository.license_blob.name).to eq(filename)
      end
    end
  end

  describe '#license_key', caching: true do
    before do
      repository.delete_file(user, 'LICENSE',
        message: 'Remove LICENSE', branch_name: 'master')
    end

    it 'returns nil when no license is detected' do
      expect(repository.license_key).to be_nil
    end

    it 'returns nil when the repository does not exist' do
      expect(repository).to receive(:exists?).and_return(false)

      expect(repository.license_key).to be_nil
    end

    it 'returns nil when the content is not recognizable' do
      repository.create_file(user, 'LICENSE', 'Copyright!',
        message: 'Add LICENSE', branch_name: 'master')

      expect(repository.license_key).to be_nil
    end

    it 'returns the license key' do
      repository.create_file(user, 'LICENSE',
        Licensee::License.new('mit').content,
        message: 'Add LICENSE', branch_name: 'master')

      expect(repository.license_key).to eq('mit')
    end
  end

  describe '#license' do
    before do
      repository.delete_file(user, 'LICENSE',
        message: 'Remove LICENSE', branch_name: 'master')
    end

    it 'returns nil when no license is detected' do
      expect(repository.license).to be_nil
    end

    it 'returns nil when the repository does not exist' do
      expect(repository).to receive(:exists?).and_return(false)

      expect(repository.license).to be_nil
    end

    it 'returns nil when the content is not recognizable' do
      repository.create_file(user, 'LICENSE', 'Copyright!',
        message: 'Add LICENSE', branch_name: 'master')

      expect(repository.license).to be_nil
    end

    it 'returns the license' do
      license = Licensee::License.new('mit')
      repository.create_file(user, 'LICENSE',
        license.content,
        message: 'Add LICENSE', branch_name: 'master')

      expect(repository.license).to eq(license)
    end
  end

  describe "#gitlab_ci_yml", caching: true do
    it 'returns valid file' do
      files = [TestBlob.new('file'), TestBlob.new('.gitlab-ci.yml'), TestBlob.new('copying')]
      expect(repository.tree).to receive(:blobs).and_return(files)

      expect(repository.gitlab_ci_yml.path).to eq('.gitlab-ci.yml')
    end

    it 'returns nil if not exists' do
      expect(repository.tree).to receive(:blobs).and_return([])
      expect(repository.gitlab_ci_yml).to be_nil
    end

    it 'returns nil for empty repository' do
      allow(repository).to receive(:file_on_head).and_raise(Rugged::ReferenceError)
      expect(repository.gitlab_ci_yml).to be_nil
    end
  end

  describe '#add_branch' do
    context 'when pre hooks were successful' do
      it 'runs without errors' do
        hook = double(trigger: [true, nil])
        expect(Gitlab::Git::Hook).to receive(:new).exactly(3).times.and_return(hook)

        expect { repository.add_branch(user, 'new_feature', 'master') }.not_to raise_error
      end

      it 'creates the branch' do
        allow_any_instance_of(Gitlab::Git::Hook).to receive(:trigger).and_return([true, nil])

        branch = repository.add_branch(user, 'new_feature', 'master')

        expect(branch.name).to eq('new_feature')
      end

      it 'calls the after_create_branch hook' do
        expect(repository).to receive(:after_create_branch)

        repository.add_branch(user, 'new_feature', 'master')
      end
    end

    context 'when pre hooks failed' do
      it 'gets an error' do
        allow_any_instance_of(Gitlab::Git::Hook).to receive(:trigger).and_return([false, ''])

        expect do
          repository.add_branch(user, 'new_feature', 'master')
        end.to raise_error(GitHooksService::PreReceiveError)
      end

      it 'does not create the branch' do
        allow_any_instance_of(Gitlab::Git::Hook).to receive(:trigger).and_return([false, ''])

        expect do
          repository.add_branch(user, 'new_feature', 'master')
        end.to raise_error(GitHooksService::PreReceiveError)
        expect(repository.find_branch('new_feature')).to be_nil
      end
    end
  end

  describe '#find_branch' do
    it 'loads a branch with a fresh repo' do
      expect(Gitlab::Git::Repository).to receive(:new).twice.and_call_original

      2.times do
        expect(repository.find_branch('feature')).not_to be_nil
      end
    end

    it 'loads a branch with a cached repo' do
      expect(Gitlab::Git::Repository).to receive(:new).once.and_call_original

      2.times do
        expect(repository.find_branch('feature', fresh_repo: false)).not_to be_nil
      end
    end
  end

  describe '#rm_branch' do
    let(:old_rev) { '0b4bc9a49b562e85de7cc9e834518ea6828729b9' } # git rev-parse feature
    let(:blank_sha) { '0000000000000000000000000000000000000000' }

    context 'when pre hooks were successful' do
      it 'runs without errors' do
        expect_any_instance_of(GitHooksService).to receive(:execute)
          .with(user, project.repository.path_to_repo, old_rev, blank_sha, 'refs/heads/feature')

        expect { repository.rm_branch(user, 'feature') }.not_to raise_error
      end

      it 'deletes the branch' do
        allow_any_instance_of(Gitlab::Git::Hook).to receive(:trigger).and_return([true, nil])

        expect { repository.rm_branch(user, 'feature') }.not_to raise_error

        expect(repository.find_branch('feature')).to be_nil
      end
    end

    context 'when pre hooks failed' do
      it 'gets an error' do
        allow_any_instance_of(Gitlab::Git::Hook).to receive(:trigger).and_return([false, ''])

        expect do
          repository.rm_branch(user, 'feature')
        end.to raise_error(GitHooksService::PreReceiveError)
      end

      it 'does not delete the branch' do
        allow_any_instance_of(Gitlab::Git::Hook).to receive(:trigger).and_return([false, ''])

        expect do
          repository.rm_branch(user, 'feature')
        end.to raise_error(GitHooksService::PreReceiveError)
        expect(repository.find_branch('feature')).not_to be_nil
      end
    end
  end

  describe '#update_branch_with_hooks' do
    let(:old_rev) { '0b4bc9a49b562e85de7cc9e834518ea6828729b9' } # git rev-parse feature
    let(:new_rev) { 'a74ae73c1ccde9b974a70e82b901588071dc142a' } # commit whose parent is old_rev

    context 'when pre hooks were successful' do
      before do
        service = GitHooksService.new
        expect(GitHooksService).to receive(:new).and_return(service)
        expect(service).to receive(:execute)
          .with(
            user,
            repository.path_to_repo,
            old_rev,
            new_rev,
            'refs/heads/feature')
          .and_yield(service).and_return(true)
      end

      it 'runs without errors' do
        expect do
          GitOperationService.new(user, repository).with_branch('feature') do
            new_rev
          end
        end.not_to raise_error
      end

      it 'ensures the autocrlf Git option is set to :input' do
        service = GitOperationService.new(user, repository)

        expect(service).to receive(:update_autocrlf_option)

        service.with_branch('feature') { new_rev }
      end

      context "when the branch wasn't empty" do
        it 'updates the head' do
          expect(repository.find_branch('feature').dereferenced_target.id).to eq(old_rev)

          GitOperationService.new(user, repository).with_branch('feature') do
            new_rev
          end

          expect(repository.find_branch('feature').dereferenced_target.id).to eq(new_rev)
        end
      end
    end

    context 'when the update adds more than one commit' do
      let(:old_rev) { '33f3729a45c02fc67d00adb1b8bca394b0e761d9' }

      it 'runs without errors' do
        # old_rev is an ancestor of new_rev
        expect(repository.rugged.merge_base(old_rev, new_rev)).to eq(old_rev)

        # old_rev is not a direct ancestor (parent) of new_rev
        expect(repository.rugged.lookup(new_rev).parent_ids).not_to include(old_rev)

        branch = 'feature-ff-target'
        repository.add_branch(user, branch, old_rev)

        expect do
          GitOperationService.new(user, repository).with_branch(branch) do
            new_rev
          end
        end.not_to raise_error
      end
    end

    context 'when the update would remove commits from the target branch' do
      let(:branch) { 'master' }
      let(:old_rev) { repository.find_branch(branch).dereferenced_target.sha }

      it 'raises an exception' do
        # The 'master' branch is NOT an ancestor of new_rev.
        expect(repository.rugged.merge_base(old_rev, new_rev)).not_to eq(old_rev)

        # Updating 'master' to new_rev would lose the commits on 'master' that
        # are not contained in new_rev. This should not be allowed.
        expect do
          GitOperationService.new(user, repository).with_branch(branch) do
            new_rev
          end
        end.to raise_error(Repository::CommitError)
      end
    end

    context 'when pre hooks failed' do
      it 'gets an error' do
        allow_any_instance_of(Gitlab::Git::Hook).to receive(:trigger).and_return([false, ''])

        expect do
          GitOperationService.new(user, repository).with_branch('feature') do
            new_rev
          end
        end.to raise_error(GitHooksService::PreReceiveError)
      end
    end

    context 'when target branch is different from source branch' do
      before do
        allow_any_instance_of(Gitlab::Git::Hook).to receive(:trigger).and_return([true, ''])
      end

      it 'expires branch cache' do
        expect(repository).not_to receive(:expire_exists_cache)
        expect(repository).not_to receive(:expire_root_ref_cache)
        expect(repository).not_to receive(:expire_emptiness_caches)
        expect(repository).to     receive(:expire_branches_cache)

        GitOperationService.new(user, repository)
          .with_branch('new-feature') do
            new_rev
          end
      end
    end

    context 'when repository is empty' do
      before do
        allow_any_instance_of(Gitlab::Git::Hook).to receive(:trigger).and_return([true, ''])
      end

      it 'expires creation and branch cache' do
        empty_repository = create(:empty_project, :empty_repo).repository

        expect(empty_repository).to receive(:expire_exists_cache)
        expect(empty_repository).to receive(:expire_root_ref_cache)
        expect(empty_repository).to receive(:expire_emptiness_caches)
        expect(empty_repository).to receive(:expire_branches_cache)

        empty_repository.create_file(user, 'CHANGELOG', 'Changelog!',
                                     message: 'Updates file content',
                                     branch_name: 'master')
      end
    end
  end

  describe '#exists?' do
    it 'returns true when a repository exists' do
      expect(repository.exists?).to eq(true)
    end

    it 'returns false when a repository does not exist' do
      allow(repository).to receive(:refs_directory_exists?).and_return(false)

      expect(repository.exists?).to eq(false)
    end

    it 'returns false when there is no namespace' do
      allow(repository).to receive(:path_with_namespace).and_return(nil)

      expect(repository.exists?).to eq(false)
    end
  end

  describe '#has_visible_content?' do
    subject { repository.has_visible_content? }

    describe 'when there are no branches' do
      before do
        allow(repository).to receive(:branch_count).and_return(0)
      end

      it { is_expected.to eq(false) }
    end

    describe 'when there are branches' do
      it 'returns true' do
        expect(repository).to receive(:branch_count).and_return(3)

        expect(subject).to eq(true)
      end
    end
  end

  describe '#update_autocrlf_option' do
    describe 'when autocrlf is not already set to :input' do
      before do
        repository.raw_repository.autocrlf = true
      end

      it 'sets autocrlf to :input' do
        GitOperationService.new(nil, repository).send(:update_autocrlf_option)

        expect(repository.raw_repository.autocrlf).to eq(:input)
      end
    end

    describe 'when autocrlf is already set to :input' do
      before do
        repository.raw_repository.autocrlf = :input
      end

      it 'does nothing' do
        expect(repository.raw_repository).not_to receive(:autocrlf=)
          .with(:input)

        GitOperationService.new(nil, repository).send(:update_autocrlf_option)
      end
    end
  end

  describe '#empty?' do
    let(:empty_repository) { create(:project_empty_repo).repository }

    it 'returns true for an empty repository' do
      expect(empty_repository.empty?).to eq(true)
    end

    it 'returns false for a non-empty repository' do
      expect(repository.empty?).to eq(false)
    end

    it 'caches the output' do
      expect(repository.raw_repository).to receive(:empty?)
        .once
        .and_return(false)

      repository.empty?
      repository.empty?
    end
  end

  describe '#root_ref' do
    it 'returns a branch name' do
      expect(repository.root_ref).to be_an_instance_of(String)
    end

    it 'caches the output' do
      expect(repository.raw_repository).to receive(:root_ref)
        .once
        .and_return('master')

      repository.root_ref
      repository.root_ref
    end
  end

  describe '#expire_root_ref_cache' do
    it 'expires the root reference cache' do
      repository.root_ref

      expect(repository.raw_repository).to receive(:root_ref)
        .once
        .and_return('foo')

      repository.expire_root_ref_cache

      expect(repository.root_ref).to eq('foo')
    end
  end

  describe '#expire_branch_cache' do
    # This method is private but we need it for testing purposes. Sadly there's
    # no other proper way of testing caching operations.
    let(:cache) { repository.send(:cache) }

    it 'expires the cache for all branches' do
      expect(cache).to receive(:expire)
        .at_least(repository.branches.length * 2)
        .times

      repository.expire_branch_cache
    end

    it 'expires the cache for all branches when the root branch is given' do
      expect(cache).to receive(:expire)
        .at_least(repository.branches.length * 2)
        .times

      repository.expire_branch_cache(repository.root_ref)
    end

    it 'expires the cache for a specific branch' do
      expect(cache).to receive(:expire).twice

      repository.expire_branch_cache('foo')
    end
  end

  describe '#expire_emptiness_caches' do
    let(:cache) { repository.send(:cache) }

    it 'expires the caches for an empty repository' do
      allow(repository).to receive(:empty?).and_return(true)

      expect(cache).to receive(:expire).with(:empty?)

      repository.expire_emptiness_caches
    end

    it 'does not expire the cache for a non-empty repository' do
      allow(repository).to receive(:empty?).and_return(false)

      expect(cache).not_to receive(:expire).with(:empty?)

      repository.expire_emptiness_caches
    end
  end

  describe 'skip_merges option' do
    subject { repository.commits(Gitlab::Git::BRANCH_REF_PREFIX + "'test'", limit: 100, skip_merges: true).map{ |k| k.id } }

    it { is_expected.not_to include('e56497bb5f03a90a51293fc6d516788730953899') }
  end

  describe '#merge' do
    let(:merge_request) { create(:merge_request, source_branch: 'feature', target_branch: 'master', source_project: project) }

    let(:commit_options) do
      author = repository.user_to_committer(user)
      { message: 'Test \r\n\r\n message', committer: author, author: author }
    end

    it 'merges the code and returns the commit id' do
      expect(merge_commit).to be_present
      expect(repository.blob_at(merge_commit.id, 'files/ruby/feature.rb')).to be_present
    end

    it 'sets the `in_progress_merge_commit_sha` flag for the given merge request' do
      merge_commit_id = merge(repository, user, merge_request, commit_options)

      expect(merge_request.in_progress_merge_commit_sha).to eq(merge_commit_id)
    end

    it 'removes carriage returns from commit message' do
      merge_commit_id = merge(repository, user, merge_request, commit_options)

      expect(repository.commit(merge_commit_id).message).to eq(commit_options[:message].delete("\r"))
    end

    def merge(repository, user, merge_request, options = {})
      repository.merge(user, merge_request.diff_head_sha, merge_request, options)
    end
  end

  describe '#revert' do
    let(:new_image_commit) { repository.commit('33f3729a45c02fc67d00adb1b8bca394b0e761d9') }
    let(:update_image_commit) { repository.commit('2f63565e7aac07bcdadb654e253078b727143ec4') }

    context 'when there is a conflict' do
      it 'raises an error' do
        expect { repository.revert(user, new_image_commit, 'master') }.to raise_error(/Failed to/)
      end
    end

    context 'when commit was already reverted' do
      it 'raises an error' do
        repository.revert(user, update_image_commit, 'master')

        expect { repository.revert(user, update_image_commit, 'master') }.to raise_error(/Failed to/)
      end
    end

    context 'when commit can be reverted' do
      it 'reverts the changes' do
        expect(repository.revert(user, update_image_commit, 'master')).to be_truthy
      end
    end

    context 'reverting a merge commit' do
      it 'reverts the changes' do
        merge_commit
        expect(repository.blob_at_branch('master', 'files/ruby/feature.rb')).to be_present

        repository.revert(user, merge_commit, 'master')
        expect(repository.blob_at_branch('master', 'files/ruby/feature.rb')).not_to be_present
      end
    end
  end

  describe '#cherry_pick' do
    let(:conflict_commit) { repository.commit('c642fe9b8b9f28f9225d7ea953fe14e74748d53b') }
    let(:pickable_commit) { repository.commit('7d3b0f7cff5f37573aea97cebfd5692ea1689924') }
    let(:pickable_merge) { repository.commit('e56497bb5f03a90a51293fc6d516788730953899') }

    context 'when there is a conflict' do
      it 'raises an error' do
        expect { repository.cherry_pick(user, conflict_commit, 'master') }.to raise_error(/Failed to/)
      end
    end

    context 'when commit was already cherry-picked' do
      it 'raises an error' do
        repository.cherry_pick(user, pickable_commit, 'master')

        expect { repository.cherry_pick(user, pickable_commit, 'master') }.to raise_error(/Failed to/)
      end
    end

    context 'when commit can be cherry-picked' do
      it 'cherry-picks the changes' do
        expect(repository.cherry_pick(user, pickable_commit, 'master')).to be_truthy
      end
    end

    context 'cherry-picking a merge commit' do
      it 'cherry-picks the changes' do
        expect(repository.blob_at_branch('improve/awesome', 'foo/bar/.gitkeep')).to be_nil

        repository.cherry_pick(user, pickable_merge, 'improve/awesome')
        expect(repository.blob_at_branch('improve/awesome', 'foo/bar/.gitkeep')).not_to be_nil
      end
    end
  end

  describe '#before_delete' do
    describe 'when a repository does not exist' do
      before do
        allow(repository).to receive(:exists?).and_return(false)
      end

      it 'does not flush caches that depend on repository data' do
        expect(repository).not_to receive(:expire_cache)

        repository.before_delete
      end

      it 'flushes the tags cache' do
        expect(repository).to receive(:expire_tags_cache)

        repository.before_delete
      end

      it 'flushes the branches cache' do
        expect(repository).to receive(:expire_branches_cache)

        repository.before_delete
      end

      it 'flushes the root ref cache' do
        expect(repository).to receive(:expire_root_ref_cache)

        repository.before_delete
      end

      it 'flushes the emptiness caches' do
        expect(repository).to receive(:expire_emptiness_caches)

        repository.before_delete
      end

      it 'flushes the exists cache' do
        expect(repository).to receive(:expire_exists_cache).twice

        repository.before_delete
      end
    end

    describe 'when a repository exists' do
      before do
        allow(repository).to receive(:exists?).and_return(true)
      end

      it 'flushes the tags cache' do
        expect(repository).to receive(:expire_tags_cache)

        repository.before_delete
      end

      it 'flushes the branches cache' do
        expect(repository).to receive(:expire_branches_cache)

        repository.before_delete
      end

      it 'flushes the root ref cache' do
        expect(repository).to receive(:expire_root_ref_cache)

        repository.before_delete
      end

      it 'flushes the emptiness caches' do
        expect(repository).to receive(:expire_emptiness_caches)

        repository.before_delete
      end
    end
  end

  describe '#before_change_head' do
    it 'flushes the branch cache' do
      expect(repository).to receive(:expire_branch_cache)

      repository.before_change_head
    end

    it 'flushes the root ref cache' do
      expect(repository).to receive(:expire_root_ref_cache)

      repository.before_change_head
    end
  end

  describe '#after_change_head' do
    it 'flushes the readme cache' do
      expect(repository).to receive(:expire_method_caches).with([
        :readme,
        :changelog,
        :license,
        :contributing,
        :gitignore,
        :koding,
        :gitlab_ci,
        :avatar
      ])

      repository.after_change_head
    end
  end

  describe '#before_push_tag' do
    it 'flushes the cache' do
      expect(repository).to receive(:expire_statistics_caches)
      expect(repository).to receive(:expire_emptiness_caches)
      expect(repository).to receive(:expire_tags_cache)

      repository.before_push_tag
    end
  end

  describe '#after_import' do
    it 'flushes and builds the cache' do
      expect(repository).to receive(:expire_content_cache)

      repository.after_import
    end
  end

  describe '#after_push_commit' do
    it 'expires statistics caches' do
      expect(repository).to receive(:expire_statistics_caches)
        .and_call_original

      expect(repository).to receive(:expire_branch_cache)
        .with('master')
        .and_call_original

      repository.after_push_commit('master')
    end
  end

  describe '#after_create_branch' do
    it 'expires the branch caches' do
      expect(repository).to receive(:expire_branches_cache)

      repository.after_create_branch
    end
  end

  describe '#after_remove_branch' do
    it 'expires the branch caches' do
      expect(repository).to receive(:expire_branches_cache)

      repository.after_remove_branch
    end
  end

  describe '#after_create' do
    it 'flushes the exists cache' do
      expect(repository).to receive(:expire_exists_cache)

      repository.after_create
    end

    it 'flushes the root ref cache' do
      expect(repository).to receive(:expire_root_ref_cache)

      repository.after_create
    end

    it 'flushes the emptiness caches' do
      expect(repository).to receive(:expire_emptiness_caches)

      repository.after_create
    end
  end

  describe "#copy_gitattributes" do
    it 'returns true with a valid ref' do
      expect(repository.copy_gitattributes('master')).to be_truthy
    end

    it 'returns false with an invalid ref' do
      expect(repository.copy_gitattributes('invalid')).to be_falsey
    end
  end

  describe '#before_remove_tag' do
    it 'flushes the tag cache' do
      expect(repository).to receive(:expire_tags_cache).and_call_original
      expect(repository).to receive(:expire_statistics_caches).and_call_original

      repository.before_remove_tag
    end
  end

  describe '#branch_count' do
    it 'returns the number of branches' do
      expect(repository.branch_count).to be_an(Integer)

      # NOTE: Until rugged goes away, make sure rugged and gitaly are in sync
      rugged_count = repository.raw_repository.rugged.branches.count

      expect(repository.branch_count).to eq(rugged_count)
    end
  end

  describe '#tag_count' do
    it 'returns the number of tags' do
      expect(repository.tag_count).to be_an(Integer)

      # NOTE: Until rugged goes away, make sure rugged and gitaly are in sync
      rugged_count = repository.raw_repository.rugged.tags.count

      expect(repository.tag_count).to eq(rugged_count)
    end
  end

  describe '#expire_branches_cache' do
    it 'expires the cache' do
      expect(repository).to receive(:expire_method_caches)
        .with(%i(branch_names branch_count))
        .and_call_original

      repository.expire_branches_cache
    end
  end

  describe '#expire_tags_cache' do
    it 'expires the cache' do
      expect(repository).to receive(:expire_method_caches)
        .with(%i(tag_names tag_count))
        .and_call_original

      repository.expire_tags_cache
    end
  end

  describe '#add_tag' do
    context 'with a valid target' do
      let(:user) { build_stubbed(:user) }

      it 'creates the tag using rugged' do
        expect(repository.rugged.tags).to receive(:create)
          .with('8.5', repository.commit('master').id,
            hash_including(message: 'foo',
                           tagger: hash_including(name: user.name, email: user.email)))
          .and_call_original

        repository.add_tag(user, '8.5', 'master', 'foo')
      end

      it 'returns a Gitlab::Git::Tag object' do
        tag = repository.add_tag(user, '8.5', 'master', 'foo')

        expect(tag).to be_a(Gitlab::Git::Tag)
      end

      it 'passes commit SHA to pre-receive and update hooks,\
        and tag SHA to post-receive hook' do
        pre_receive_hook = Gitlab::Git::Hook.new('pre-receive', repository.path_to_repo)
        update_hook = Gitlab::Git::Hook.new('update', repository.path_to_repo)
        post_receive_hook = Gitlab::Git::Hook.new('post-receive', repository.path_to_repo)

        allow(Gitlab::Git::Hook).to receive(:new)
          .and_return(pre_receive_hook, update_hook, post_receive_hook)

        allow(pre_receive_hook).to receive(:trigger).and_call_original
        allow(update_hook).to receive(:trigger).and_call_original
        allow(post_receive_hook).to receive(:trigger).and_call_original

        tag = repository.add_tag(user, '8.5', 'master', 'foo')

        commit_sha = repository.commit('master').id
        tag_sha = tag.target

        expect(pre_receive_hook).to have_received(:trigger)
          .with(anything, anything, commit_sha, anything)
        expect(update_hook).to have_received(:trigger)
          .with(anything, anything, commit_sha, anything)
        expect(post_receive_hook).to have_received(:trigger)
          .with(anything, anything, tag_sha, anything)
      end
    end

    context 'with an invalid target' do
      it 'returns false' do
        expect(repository.add_tag(user, '8.5', 'bar', 'foo')).to be false
      end
    end
  end

  describe '#rm_branch' do
    let(:user) { create(:user) }

    it 'removes a branch' do
      expect(repository).to receive(:before_remove_branch)
      expect(repository).to receive(:after_remove_branch)

      repository.rm_branch(user, 'feature')
    end
  end

  describe '#rm_tag' do
    it 'removes a tag' do
      expect(repository).to receive(:before_remove_tag)

      repository.rm_tag(create(:user), 'v1.1.0')

      expect(repository.find_tag('v1.1.0')).to be_nil
    end
  end

  describe '#avatar' do
    it 'returns nil if repo does not exist' do
      expect(repository).to receive(:file_on_head)
        .and_raise(Rugged::ReferenceError)

      expect(repository.avatar).to eq(nil)
    end

    it 'returns the first avatar file found in the repository' do
      expect(repository).to receive(:file_on_head)
        .with(:avatar)
        .and_return(double(:tree, path: 'logo.png'))

      expect(repository.avatar).to eq('logo.png')
    end

    it 'caches the output' do
      expect(repository).to receive(:file_on_head)
        .with(:avatar)
        .once
        .and_return(double(:tree, path: 'logo.png'))

      2.times { expect(repository.avatar).to eq('logo.png') }
    end
  end

  describe '#expire_exists_cache' do
    let(:cache) { repository.send(:cache) }

    it 'expires the cache' do
      expect(cache).to receive(:expire).with(:exists?)

      repository.expire_exists_cache
    end
  end

  describe "#keep_around" do
    it "does not fail if we attempt to reference bad commit" do
      expect(repository.kept_around?('abc1234')).to be_falsey
    end

    it "stores a reference to the specified commit sha so it isn't garbage collected" do
      repository.keep_around(sample_commit.id)

      expect(repository.kept_around?(sample_commit.id)).to be_truthy
    end

    it "attempting to call keep_around on truncated ref does not fail" do
      repository.keep_around(sample_commit.id)
      ref = repository.send(:keep_around_ref_name, sample_commit.id)
      path = File.join(repository.path, ref)
      # Corrupt the reference
      File.truncate(path, 0)

      expect(repository.kept_around?(sample_commit.id)).to be_falsey

      repository.keep_around(sample_commit.id)

      expect(repository.kept_around?(sample_commit.id)).to be_falsey

      File.delete(path)
    end
  end

  describe '#update_ref' do
    it 'can create a ref' do
      GitOperationService.new(nil, repository).send(:update_ref, 'refs/heads/foobar', 'refs/heads/master', Gitlab::Git::BLANK_SHA)

      expect(repository.find_branch('foobar')).not_to be_nil
    end

    it 'raises CommitError when the ref update fails' do
      expect do
        GitOperationService.new(nil, repository).send(:update_ref, 'refs/heads/master', 'refs/heads/master', Gitlab::Git::BLANK_SHA)
      end.to raise_error(Repository::CommitError)
    end
  end

  describe '#contribution_guide', caching: true do
    it 'returns and caches the output' do
      expect(repository).to receive(:file_on_head)
        .with(:contributing)
        .and_return(Gitlab::Git::Tree.new(path: 'CONTRIBUTING.md'))
        .once

      2.times do
        expect(repository.contribution_guide)
          .to be_an_instance_of(Gitlab::Git::Tree)
      end
    end
  end

  describe '#gitignore', caching: true do
    it 'returns and caches the output' do
      expect(repository).to receive(:file_on_head)
        .with(:gitignore)
        .and_return(Gitlab::Git::Tree.new(path: '.gitignore'))
        .once

      2.times do
        expect(repository.gitignore).to be_an_instance_of(Gitlab::Git::Tree)
      end
    end
  end

  describe '#koding_yml', caching: true do
    it 'returns and caches the output' do
      expect(repository).to receive(:file_on_head)
        .with(:koding)
        .and_return(Gitlab::Git::Tree.new(path: '.koding.yml'))
        .once

      2.times do
        expect(repository.koding_yml).to be_an_instance_of(Gitlab::Git::Tree)
      end
    end
  end

  describe '#readme', caching: true do
    context 'with a non-existing repository' do
      it 'returns nil' do
        allow(repository).to receive(:tree).with(:head).and_return(nil)

        expect(repository.readme).to be_nil
      end
    end

    context 'with an existing repository' do
      context 'when no README exists' do
        it 'returns nil' do
          allow_any_instance_of(Tree).to receive(:readme).and_return(nil)

          expect(repository.readme).to be_nil
        end
      end

      context 'when a README exists' do
        it 'returns the README' do
          expect(repository.readme).to be_an_instance_of(ReadmeBlob)
        end
      end
    end
  end

  describe '#expire_statistics_caches' do
    it 'expires the caches' do
      expect(repository).to receive(:expire_method_caches)
        .with(%i(size commit_count))

      repository.expire_statistics_caches
    end
  end

  describe '#expire_method_caches' do
    it 'expires the caches of the given methods' do
      expect_any_instance_of(RepositoryCache).to receive(:expire).with(:readme)
      expect_any_instance_of(RepositoryCache).to receive(:expire).with(:gitignore)

      repository.expire_method_caches(%i(readme gitignore))
    end
  end

  describe '#expire_all_method_caches' do
    it 'expires the caches of all methods' do
      expect(repository).to receive(:expire_method_caches)
        .with(Repository::CACHED_METHODS)

      repository.expire_all_method_caches
    end
  end

  describe '#file_on_head' do
    context 'with a non-existing repository' do
      it 'returns nil' do
        expect(repository).to receive(:tree).with(:head).and_return(nil)

        expect(repository.file_on_head(:readme)).to be_nil
      end
    end

    context 'with a repository that has no blobs' do
      it 'returns nil' do
        expect_any_instance_of(Tree).to receive(:blobs).and_return([])

        expect(repository.file_on_head(:readme)).to be_nil
      end
    end

    context 'with an existing repository' do
      it 'returns a Gitlab::Git::Tree' do
        expect(repository.file_on_head(:readme))
          .to be_an_instance_of(Gitlab::Git::Tree)
      end
    end
  end

  describe '#head_tree' do
    context 'with an existing repository' do
      it 'returns a Tree' do
        expect(repository.head_tree).to be_an_instance_of(Tree)
      end
    end

    context 'with a non-existing repository' do
      it 'returns nil' do
        expect(repository).to receive(:head_commit).and_return(nil)

        expect(repository.head_tree).to be_nil
      end
    end
  end

  describe '#tree' do
    context 'using a non-existing repository' do
      before do
        allow(repository).to receive(:head_commit).and_return(nil)
      end

      it 'returns nil' do
        expect(repository.tree(:head)).to be_nil
      end

      it 'returns nil when using a path' do
        expect(repository.tree(:head, 'README.md')).to be_nil
      end
    end

    context 'using an existing repository' do
      it 'returns a Tree' do
        expect(repository.tree(:head)).to be_an_instance_of(Tree)
      end
    end
  end

  describe '#size' do
    context 'with a non-existing repository' do
      it 'returns 0' do
        expect(repository).to receive(:exists?).and_return(false)

        expect(repository.size).to eq(0.0)
      end
    end

    context 'with an existing repository' do
      it 'returns the repository size as a Float' do
        expect(repository.size).to be_an_instance_of(Float)
      end
    end
  end

  describe '#commit_count' do
    context 'with a non-existing repository' do
      it 'returns 0' do
        expect(repository).to receive(:root_ref).and_return(nil)

        expect(repository.commit_count).to eq(0)
      end
    end

    context 'with an existing repository' do
      it 'returns the commit count' do
        expect(repository.commit_count).to be_an(Integer)
      end
    end
  end

  describe '#commit_count_for_ref' do
    let(:project) { create :empty_project }

    context 'with a non-existing repository' do
      it 'returns 0' do
        expect(project.repository.commit_count_for_ref('master')).to eq(0)
      end
    end

    context 'with empty repository' do
      it 'returns 0' do
        project.create_repository
        expect(project.repository.commit_count_for_ref('master')).to eq(0)
      end
    end

    context 'when searching for the root ref' do
      it 'returns the same count as #commit_count' do
        expect(repository.commit_count_for_ref(repository.root_ref)).to eq(repository.commit_count)
      end
    end
  end

  describe '#cache_method_output', caching: true do
    context 'with a non-existing repository' do
      let(:value) do
        repository.cache_method_output(:cats, fallback: 10) do
          raise Rugged::ReferenceError
        end
      end

      it 'returns a fallback value' do
        expect(value).to eq(10)
      end

      it 'does not cache the data' do
        value

        expect(repository.instance_variable_defined?(:@cats)).to eq(false)
        expect(repository.send(:cache).exist?(:cats)).to eq(false)
      end
    end

    context 'with an existing repository' do
      it 'caches the output' do
        object = double

        expect(object).to receive(:number).once.and_return(10)

        2.times do
          val = repository.cache_method_output(:cats) { object.number }

          expect(val).to eq(10)
        end

        expect(repository.send(:cache).exist?(:cats)).to eq(true)
        expect(repository.instance_variable_get(:@cats)).to eq(10)
      end
    end
  end

  describe '#refresh_method_caches' do
    it 'refreshes the caches of the given types' do
      expect(repository).to receive(:expire_method_caches)
        .with(%i(rendered_readme license_blob license_key license))

      expect(repository).to receive(:rendered_readme)
      expect(repository).to receive(:license_blob)
      expect(repository).to receive(:license_key)
      expect(repository).to receive(:license)

      repository.refresh_method_caches(%i(readme license))
    end
  end

  describe '#gitlab_ci_yml_for' do
    before do
      repository.create_file(User.last, '.gitlab-ci.yml', 'CONTENT', message: 'Add .gitlab-ci.yml', branch_name: 'master')
    end

    context 'when there is a .gitlab-ci.yml at the commit' do
      it 'returns the content' do
        expect(repository.gitlab_ci_yml_for(repository.commit.sha)).to eq('CONTENT')
      end
    end

    context 'when there is no .gitlab-ci.yml at the commit' do
      it 'returns nil' do
        expect(repository.gitlab_ci_yml_for(repository.commit.parent.sha)).to be_nil
      end
    end
  end

  describe '#route_map_for' do
    before do
      repository.create_file(User.last, '.gitlab/route-map.yml', 'CONTENT', message: 'Add .gitlab/route-map.yml', branch_name: 'master')
    end

    context 'when there is a .gitlab/route-map.yml at the commit' do
      it 'returns the content' do
        expect(repository.route_map_for(repository.commit.sha)).to eq('CONTENT')
      end
    end

    context 'when there is no .gitlab/route-map.yml at the commit' do
      it 'returns nil' do
        expect(repository.route_map_for(repository.commit.parent.sha)).to be_nil
      end
    end
  end

  describe '#is_ancestor?' do
    let(:commit) { repository.commit }
    let(:ancestor) { commit.parents.first }
<<<<<<< HEAD

    context 'with Gitaly enabled' do
      it 'it is an ancestor' do
        expect(repository.is_ancestor?(ancestor.id, commit.id)).to eq(true)
      end

      it 'it is not an ancestor' do
        expect(repository.is_ancestor?(commit.id, ancestor.id)).to eq(false)
      end

=======

    context 'with Gitaly enabled' do
      it 'it is an ancestor' do
        expect(repository.is_ancestor?(ancestor.id, commit.id)).to eq(true)
      end

      it 'it is not an ancestor' do
        expect(repository.is_ancestor?(commit.id, ancestor.id)).to eq(false)
      end

>>>>>>> 134ba0b5
      it 'returns false on nil-values' do
        expect(repository.is_ancestor?(nil, commit.id)).to eq(false)
        expect(repository.is_ancestor?(ancestor.id, nil)).to eq(false)
        expect(repository.is_ancestor?(nil, nil)).to eq(false)
      end
    end

    context 'with Gitaly disabled' do
      before do
        allow(Gitlab::GitalyClient).to receive(:enabled?).and_return(false)
        allow(Gitlab::GitalyClient).to receive(:feature_enabled?).with(:is_ancestor).and_return(false)
      end

      it 'it is an ancestor' do
        expect(repository.is_ancestor?(ancestor.id, commit.id)).to eq(true)
      end

      it 'it is not an ancestor' do
        expect(repository.is_ancestor?(commit.id, ancestor.id)).to eq(false)
      end

      it 'returns false on nil-values' do
        expect(repository.is_ancestor?(nil, commit.id)).to eq(false)
        expect(repository.is_ancestor?(ancestor.id, nil)).to eq(false)
        expect(repository.is_ancestor?(nil, nil)).to eq(false)
      end
    end
  end
end<|MERGE_RESOLUTION|>--- conflicted
+++ resolved
@@ -1907,7 +1907,6 @@
   describe '#is_ancestor?' do
     let(:commit) { repository.commit }
     let(:ancestor) { commit.parents.first }
-<<<<<<< HEAD
 
     context 'with Gitaly enabled' do
       it 'it is an ancestor' do
@@ -1918,18 +1917,6 @@
         expect(repository.is_ancestor?(commit.id, ancestor.id)).to eq(false)
       end
 
-=======
-
-    context 'with Gitaly enabled' do
-      it 'it is an ancestor' do
-        expect(repository.is_ancestor?(ancestor.id, commit.id)).to eq(true)
-      end
-
-      it 'it is not an ancestor' do
-        expect(repository.is_ancestor?(commit.id, ancestor.id)).to eq(false)
-      end
-
->>>>>>> 134ba0b5
       it 'returns false on nil-values' do
         expect(repository.is_ancestor?(nil, commit.id)).to eq(false)
         expect(repository.is_ancestor?(ancestor.id, nil)).to eq(false)
