--- conflicted
+++ resolved
@@ -603,7 +603,6 @@
     end
   end
 
-<<<<<<< HEAD
   describe "Elastic search", elastic: true do
     before do
       Repository.__elasticsearch__.create_index!
@@ -647,7 +646,9 @@
         expect(parsed_result.startline).to eq(2)
         expect(parsed_result.data).to include("Popen")
       end
-=======
+    end
+  end
+
   describe "#main_language" do
     it 'shows the main language of the project' do
       expect(repository.main_language).to eq("Ruby")
@@ -730,7 +731,6 @@
         with(repository.path_with_namespace, '8.5')
 
       repository.rm_tag('8.5')
->>>>>>> e8cd04e8
     end
   end
 end