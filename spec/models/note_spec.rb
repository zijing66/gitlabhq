# == Schema Information
#
# Table name: notes
#
#  id            :integer          not null, primary key
#  note          :text
#  noteable_type :string(255)
#  author_id     :integer
#  created_at    :datetime
#  updated_at    :datetime
#  project_id    :integer
#  attachment    :string(255)
#  line_code     :string(255)
#  commit_id     :string(255)
#  noteable_id   :integer
#  system        :boolean          default(FALSE), not null
#  st_diff       :text
#

require 'spec_helper'

describe Note do
  include JiraServiceHelper

  describe "Associations" do
    it { is_expected.to belong_to(:project) }
    it { is_expected.to belong_to(:noteable) }
    it { is_expected.to belong_to(:author).class_name('User') }
  end

  describe "Mass assignment" do
  end

  describe "Validation" do
    it { is_expected.to validate_presence_of(:note) }
    it { is_expected.to validate_presence_of(:project) }
  end

  describe "Voting score" do
    let(:project) { create(:project) }

    it "recognizes a neutral note" do
      note = create(:votable_note, note: "This is not a +1 note")
      expect(note).not_to be_upvote
      expect(note).not_to be_downvote
    end

    it "recognizes a neutral emoji note" do
      note = build(:votable_note, note: "I would :+1: this, but I don't want to")
      expect(note).not_to be_upvote
      expect(note).not_to be_downvote
    end

    it "recognizes a +1 note" do
      note = create(:votable_note, note: "+1 for this")
      expect(note).to be_upvote
    end

    it "recognizes a +1 emoji as a vote" do
      note = build(:votable_note, note: ":+1: for this")
      expect(note).to be_upvote
    end

    it "recognizes a thumbsup emoji as a vote" do
      note = build(:votable_note, note: ":thumbsup: for this")
      expect(note).to be_upvote
    end

    it "recognizes a -1 note" do
      note = create(:votable_note, note: "-1 for this")
      expect(note).to be_downvote
    end

    it "recognizes a -1 emoji as a vote" do
      note = build(:votable_note, note: ":-1: for this")
      expect(note).to be_downvote
    end

    it "recognizes a thumbsdown emoji as a vote" do
      note = build(:votable_note, note: ":thumbsdown: for this")
      expect(note).to be_downvote
    end
  end

  let(:project) { create(:project) }

  describe "Commit notes" do
    let!(:note) { create(:note_on_commit, note: "+1 from me") }
    let!(:commit) { note.noteable }

    it "should be accessible through #noteable" do
      expect(note.commit_id).to eq(commit.id)
      expect(note.noteable).to be_a(Commit)
      expect(note.noteable).to eq(commit)
    end

    it "should save a valid note" do
      expect(note.commit_id).to eq(commit.id)
      note.noteable == commit
    end

    it "should be recognized by #for_commit?" do
      expect(note).to be_for_commit
    end

    it "should not be votable" do
      expect(note).not_to be_votable
    end
  end

  describe "Commit diff line notes" do
    let!(:note) { create(:note_on_commit_diff, note: "+1 from me") }
    let!(:commit) { note.noteable }

    it "should save a valid note" do
      expect(note.commit_id).to eq(commit.id)
      expect(note.noteable.id).to eq(commit.id)
    end

    it "should be recognized by #for_diff_line?" do
      expect(note).to be_for_diff_line
    end

    it "should be recognized by #for_commit_diff_line?" do
      expect(note).to be_for_commit_diff_line
    end

    it "should not be votable" do
      expect(note).not_to be_votable
    end
  end

  describe "Issue notes" do
    let!(:note) { create(:note_on_issue, note: "+1 from me") }

    it "should not be votable" do
      expect(note).to be_votable
    end
  end

  describe "Merge request notes" do
    let!(:note) { create(:note_on_merge_request, note: "+1 from me") }

    it "should be votable" do
      expect(note).to be_votable
    end
  end

  describe "Merge request diff line notes" do
    let!(:note) { create(:note_on_merge_request_diff, note: "+1 from me") }

    it "should not be votable" do
      expect(note).not_to be_votable
    end
  end

  describe '#create_status_change_note' do
    let(:project) { create(:project) }
    let(:thing) { create(:issue, project: project) }
    let(:author) { create(:user) }
    let(:status) { 'new_status' }

    subject { Note.create_status_change_note(thing, project, author, status, nil) }

    it 'creates and saves a Note' do
      is_expected.to be_a Note
      expect(subject.id).not_to be_nil
    end

    describe '#noteable' do
      subject { super().noteable }
      it { is_expected.to eq(thing) }
    end

    describe '#project' do
      subject { super().project }
      it { is_expected.to eq(thing.project) }
    end

    describe '#author' do
      subject { super().author }
      it { is_expected.to eq(author) }
    end

    describe '#note' do
      subject { super().note }
      it { is_expected.to eq("Status changed to #{status}") }
    end

    it 'appends a back-reference if a closing mentionable is supplied' do
      commit = double('commit', gfm_reference: 'commit 123456')
      n = Note.create_status_change_note(thing, project, author, status, commit)

      expect(n.note).to eq("Status changed to #{status} by commit 123456")
    end
  end

  describe '#create_assignee_change_note' do
    let(:project) { create(:project) }
    let(:thing) { create(:issue, project: project) }
    let(:author) { create(:user) }
    let(:assignee) { create(:user, username: "assigned_user") }

    subject { Note.create_assignee_change_note(thing, project, author, assignee) }

    context 'creates and saves a Note' do
      it { is_expected.to be_a Note }

      describe '#id' do
        subject { super().id }
        it { is_expected.not_to be_nil }
      end
    end

    describe '#noteable' do
      subject { super().noteable }
      it { is_expected.to eq(thing) }
    end

    describe '#project' do
      subject { super().project }
      it { is_expected.to eq(thing.project) }
    end

    describe '#author' do
      subject { super().author }
      it { is_expected.to eq(author) }
    end

    describe '#note' do
      subject { super().note }
      it { is_expected.to eq('Reassigned to @assigned_user') }
    end

    context 'assignee is removed' do
      let(:assignee) { nil }

      describe '#note' do
        subject { super().note }
        it { is_expected.to eq('Assignee removed') }
      end
    end
  end

  describe '#create_labels_change_note' do
    let(:project) { create(:project) }
    let(:thing) { create(:issue, project: project) }
    let(:author) { create(:user) }
    let(:label1) { create(:label) }
    let(:label2) { create(:label) }
    let(:added_labels) { [label1, label2] }
    let(:removed_labels) { [] }

    subject { Note.create_labels_change_note(thing, project, author, added_labels, removed_labels) }

    context 'creates and saves a Note' do
      it { is_expected.to be_a Note }

      describe '#id' do
        subject { super().id }
        it { is_expected.not_to be_nil }
      end
    end

    describe '#noteable' do
      subject { super().noteable }
      it { is_expected.to eq(thing) }
    end

    describe '#project' do
      subject { super().project }
      it { is_expected.to eq(thing.project) }
    end

    describe '#author' do
      subject { super().author }
      it { is_expected.to eq(author) }
    end

    describe '#note' do
      subject { super().note }
      it { is_expected.to eq("Added ~#{label1.id} ~#{label2.id} labels") }
    end

    context 'label is removed' do
      let(:added_labels) { [label1]  }
      let(:removed_labels) { [label2] }

      describe '#note' do
        subject { super().note }
        it { is_expected.to eq("Added ~#{label1.id} and removed ~#{label2.id} labels") }
      end
    end
  end

  describe '#create_milestone_change_note' do
    let(:project) { create(:project) }
    let(:thing) { create(:issue, project: project) }
    let(:milestone) { create(:milestone, project: project, title: "first_milestone") }
    let(:author) { create(:user) }

    subject { Note.create_milestone_change_note(thing, project, author, milestone) }

    context 'creates and saves a Note' do
      it { is_expected.to be_a Note }

      describe '#id' do
        subject { super().id }
        it { is_expected.not_to be_nil }
      end
    end

    describe '#project' do
      subject { super().project }
      it { is_expected.to eq(thing.project) }
    end

    describe '#author' do
      subject { super().author }
      it { is_expected.to eq(author) }
    end

    describe '#note' do
      subject { super().note }
      it { is_expected.to eq("Milestone changed to first_milestone") }
    end
  end

  describe '#create_cross_reference_note' do
    let(:project)    { create(:project) }
    let(:author)     { create(:user) }
    let(:issue)      { create(:issue, project: project) }
    let(:mergereq)   { create(:merge_request, :simple, target_project: project, source_project: project) }
<<<<<<< HEAD
    let(:commit)     { project.repository.commit }
    let(:jira_issue) { JiraIssue.new("JIRA-1", project)}
    let(:jira_tracker) { project.create_jira_service if project.jira_service.nil? }
=======
    let(:commit)     { project.commit }
>>>>>>> 278c3ba4

    # Test all of {issue, merge request, commit} in both the referenced and referencing
    # roles, to ensure that the correct information can be inferred from any argument.

    context 'issue from a merge request' do
<<<<<<< HEAD
      context 'in default issue tracker' do
        subject { Note.create_cross_reference_note(issue, mergereq, author, project) }
=======
      subject { Note.create_cross_reference_note(issue, mergereq, author) }
>>>>>>> 278c3ba4

        it { is_expected.to be_valid }

        describe '#noteable' do
          subject { super().noteable }
          it { is_expected.to eq(issue) }
        end

        describe '#project' do
          subject { super().project }
          it { is_expected.to eq(issue.project) }
        end

        describe '#author' do
          subject { super().author }
          it { is_expected.to eq(author) }
        end

        describe '#note' do
          subject { super().note }

          it { is_expected.to eq("mentioned in merge request !#{mergereq.iid}") }
        end
      end

      context 'in JIRA issue tracker' do
        before do
          jira_service_settings
          WebMock.stub_request(:post, jira_api_comment_url)
          WebMock.stub_request(:get, jira_api_comment_url).
            to_return(:body => jira_issue_comments)
        end

        after do
          jira_tracker.destroy!
        end

        subject { Note.create_cross_reference_note(jira_issue, mergereq, author, project) }

        it { is_expected.to eq(jira_status_message) }
      end
    end

    context 'issue from a commit' do
<<<<<<< HEAD
      context 'in default issue tracker' do
        subject { Note.create_cross_reference_note(issue, commit, author, project) }
=======
      subject { Note.create_cross_reference_note(issue, commit, author) }
>>>>>>> 278c3ba4


        it { is_expected.to be_valid }

        describe '#noteable' do
          subject { super().noteable }
          it { is_expected.to eq(issue) }
        end

        describe '#note' do
          subject { super().note }
          it { is_expected.to eq("mentioned in commit #{commit.sha}") }
        end
      end

      context 'in JIRA issue tracker' do
        before do
          jira_service_settings
          WebMock.stub_request(:post, jira_api_comment_url)
        end

        after do
          jira_tracker.destroy!
        end

        describe "new reference" do
          before do
            WebMock.stub_request(:get, jira_api_comment_url).
              to_return(:body => jira_issue_comments)
          end

          subject { Note.create_cross_reference_note(jira_issue, commit, author, project) }

          it { is_expected.to eq(jira_status_message) }
        end

        describe "existing reference" do
          before do
            message = "[#{author.name}|http://localhost/u/#{author.username}] mentioned this issue in [a commit of #{project.path_with_namespace}|http://localhost/#{project.path_with_namespace}/commit/#{commit.id}]."
            WebMock.stub_request(:get, jira_api_comment_url).
              to_return(:body => "{\"comments\":[{\"body\":\"#{message}\"}]}")
          end

          subject { Note.create_cross_reference_note(jira_issue, commit, author, project) }
          it { is_expected.not_to eq(jira_status_message) }
        end
      end
    end

    context 'issue from an issue' do
      context 'in JIRA issue tracker' do
        before do
          jira_service_settings
          WebMock.stub_request(:post, jira_api_comment_url)
          WebMock.stub_request(:get, jira_api_comment_url).
            to_return(:body => jira_issue_comments)
        end

        after do
          jira_tracker.destroy!
        end

        subject { Note.create_cross_reference_note(jira_issue, issue, author, project) }

        it { is_expected.to eq(jira_status_message) }
      end
    end

    context 'merge request from an issue' do
      subject { Note.create_cross_reference_note(mergereq, issue, author) }

      it { is_expected.to be_valid }

      describe '#noteable' do
        subject { super().noteable }
        it { is_expected.to eq(mergereq) }
      end

      describe '#project' do
        subject { super().project }
        it { is_expected.to eq(mergereq.project) }
      end

      describe '#note' do
        subject { super().note }
        it { is_expected.to eq("mentioned in issue ##{issue.iid}") }
      end
    end

    context 'commit from a merge request' do
      subject { Note.create_cross_reference_note(commit, mergereq, author) }

      it { is_expected.to be_valid }

      describe '#noteable' do
        subject { super().noteable }
        it { is_expected.to eq(commit) }
      end

      describe '#project' do
        subject { super().project }
        it { is_expected.to eq(project) }
      end

      describe '#note' do
        subject { super().note }
        it { is_expected.to eq("mentioned in merge request !#{mergereq.iid}") }
      end
    end

    context 'commit contained in a merge request' do
      subject { Note.create_cross_reference_note(mergereq.commits.first, mergereq, author) }

      it { is_expected.to be_nil }
    end

    context 'commit from issue' do
      subject { Note.create_cross_reference_note(commit, issue, author) }

      it { is_expected.to be_valid }

      describe '#noteable_type' do
        subject { super().noteable_type }
        it { is_expected.to eq("Commit") }
      end

      describe '#noteable_id' do
        subject { super().noteable_id }
        it { is_expected.to be_nil }
      end

      describe '#commit_id' do
        subject { super().commit_id }
        it { is_expected.to eq(commit.id) }
      end

      describe '#note' do
        subject { super().note }
        it { is_expected.to eq("mentioned in issue ##{issue.iid}") }
      end
    end

    context 'commit from commit' do
      let(:parent_commit) { commit.parents.first }
      subject { Note.create_cross_reference_note(commit, parent_commit, author) }

      it { is_expected.to be_valid }

      describe '#noteable_type' do
        subject { super().noteable_type }
        it { is_expected.to eq("Commit") }
      end

      describe '#noteable_id' do
        subject { super().noteable_id }
        it { is_expected.to be_nil }
      end

      describe '#commit_id' do
        subject { super().commit_id }
        it { is_expected.to eq(commit.id) }
      end

      describe '#note' do
        subject { super().note }
        it { is_expected.to eq("mentioned in commit #{parent_commit.id}") }
      end
    end
  end

  describe '#cross_reference_exists?' do
    let(:project) { create :project }
    let(:author) { create :user }
    let(:issue) { create :issue }
    let(:commit0) { project.commit }
    let(:commit1) { project.commit('HEAD~2') }

    before do
      Note.create_cross_reference_note(issue, commit0, author)
    end

    it 'detects if a mentionable has already been mentioned' do
      expect(Note.cross_reference_exists?(issue, commit0)).to be_truthy
    end

    it 'detects if a mentionable has not already been mentioned' do
      expect(Note.cross_reference_exists?(issue, commit1)).to be_falsey
    end

    context 'commit on commit' do
      before do
        Note.create_cross_reference_note(commit0, commit1, author)
      end

      it { expect(Note.cross_reference_exists?(commit0, commit1)).to be_truthy }
      it { expect(Note.cross_reference_exists?(commit1, commit0)).to be_falsey }
    end

    context 'legacy note with Markdown emphasis' do
      let(:issue2) { create :issue, project: project }
      let!(:note) do
        create :note, system: true, noteable_id: issue2.id,
                      noteable_type: "Issue", note: "_mentioned in issue " \
                      "#{issue.project.path_with_namespace}##{issue.iid}_"
      end

      it 'detects if a mentionable with emphasis has been mentioned' do
        expect(Note.cross_reference_exists?(issue2, issue)).to be_truthy
      end
    end
  end

  describe '#cross_references_with_underscores?' do
    let(:project) { create :project, path: "first_project" }
    let(:second_project) { create :project, path: "second_project" }

    let(:author) { create :user }
    let(:issue0) { create :issue, project: project }
    let(:issue1) { create :issue, project: second_project }
    let!(:note) { Note.create_cross_reference_note(issue0, issue1, author) }

    it 'detects if a mentionable has already been mentioned' do
      expect(Note.cross_reference_exists?(issue0, issue1)).to be_truthy
    end

    it 'detects if a mentionable has not already been mentioned' do
      expect(Note.cross_reference_exists?(issue1, issue0)).to be_falsey
    end

    it 'detects that text has underscores' do
      expect(note.note).to eq("mentioned in issue #{second_project.path_with_namespace}##{issue1.iid}")
    end
  end

  describe '#system?' do
    let(:project) { create(:project) }
    let(:issue)   { create(:issue, project: project) }
    let(:other)   { create(:issue, project: project) }
    let(:author)  { create(:user) }
    let(:assignee) { create(:user) }
    let(:label) { create(:label) }
    let(:milestone) { create(:milestone) }

    it 'should recognize user-supplied notes as non-system' do
      @note = create(:note_on_issue)
      expect(@note).not_to be_system
    end

    it 'should identify status-change notes as system notes' do
      @note = Note.create_status_change_note(issue, project, author, 'closed', nil)
      expect(@note).to be_system
    end

    it 'should identify cross-reference notes as system notes' do
      @note = Note.create_cross_reference_note(issue, other, author)
      expect(@note).to be_system
    end

    it 'should identify assignee-change notes as system notes' do
      @note = Note.create_assignee_change_note(issue, project, author, assignee)
      expect(@note).to be_system
    end

    it 'should identify label-change notes as system notes' do
      @note = Note.create_labels_change_note(issue, project, author, [label], [])
      expect(@note).to be_system
    end

    it 'should identify milestone-change notes as system notes' do
      @note = Note.create_milestone_change_note(issue, project, author, milestone)
      expect(@note).to be_system
    end
  end

  describe :authorization do
    before do
      @p1 = create(:project)
      @p2 = create(:project)
      @u1 = create(:user)
      @u2 = create(:user)
      @u3 = create(:user)
      @abilities = Six.new
      @abilities << Ability
    end

    describe :read do
      before do
        @p1.project_members.create(user: @u2, access_level: ProjectMember::GUEST)
        @p2.project_members.create(user: @u3, access_level: ProjectMember::GUEST)
      end

      it { expect(@abilities.allowed?(@u1, :read_note, @p1)).to be_falsey }
      it { expect(@abilities.allowed?(@u2, :read_note, @p1)).to be_truthy }
      it { expect(@abilities.allowed?(@u3, :read_note, @p1)).to be_falsey }
    end

    describe :write do
      before do
        @p1.project_members.create(user: @u2, access_level: ProjectMember::DEVELOPER)
        @p2.project_members.create(user: @u3, access_level: ProjectMember::DEVELOPER)
      end

      it { expect(@abilities.allowed?(@u1, :write_note, @p1)).to be_falsey }
      it { expect(@abilities.allowed?(@u2, :write_note, @p1)).to be_truthy }
      it { expect(@abilities.allowed?(@u3, :write_note, @p1)).to be_falsey }
    end

    describe :admin do
      before do
        @p1.project_members.create(user: @u1, access_level: ProjectMember::REPORTER)
        @p1.project_members.create(user: @u2, access_level: ProjectMember::MASTER)
        @p2.project_members.create(user: @u3, access_level: ProjectMember::MASTER)
      end

      it { expect(@abilities.allowed?(@u1, :admin_note, @p1)).to be_falsey }
      it { expect(@abilities.allowed?(@u2, :admin_note, @p1)).to be_truthy }
      it { expect(@abilities.allowed?(@u3, :admin_note, @p1)).to be_falsey }
    end
  end

  it_behaves_like 'an editable mentionable' do
    subject { create :note, noteable: issue, project: project }

    let(:issue) { create :issue, project: project }
    let(:backref_text) { issue.gfm_reference }
    let(:set_mentionable_text) { ->(txt) { subject.note = txt } }
  end
end<|MERGE_RESOLUTION|>--- conflicted
+++ resolved
@@ -331,24 +331,17 @@
     let(:author)     { create(:user) }
     let(:issue)      { create(:issue, project: project) }
     let(:mergereq)   { create(:merge_request, :simple, target_project: project, source_project: project) }
-<<<<<<< HEAD
-    let(:commit)     { project.repository.commit }
     let(:jira_issue) { JiraIssue.new("JIRA-1", project)}
     let(:jira_tracker) { project.create_jira_service if project.jira_service.nil? }
-=======
     let(:commit)     { project.commit }
->>>>>>> 278c3ba4
 
     # Test all of {issue, merge request, commit} in both the referenced and referencing
     # roles, to ensure that the correct information can be inferred from any argument.
 
     context 'issue from a merge request' do
-<<<<<<< HEAD
+      subject { Note.create_cross_reference_note(issue, mergereq, author) }
+
       context 'in default issue tracker' do
-        subject { Note.create_cross_reference_note(issue, mergereq, author, project) }
-=======
-      subject { Note.create_cross_reference_note(issue, mergereq, author) }
->>>>>>> 278c3ba4
 
         it { is_expected.to be_valid }
 
@@ -373,6 +366,7 @@
           it { is_expected.to eq("mentioned in merge request !#{mergereq.iid}") }
         end
       end
+
 
       context 'in JIRA issue tracker' do
         before do
@@ -393,14 +387,9 @@
     end
 
     context 'issue from a commit' do
-<<<<<<< HEAD
+      subject { Note.create_cross_reference_note(issue, commit, author) }
+
       context 'in default issue tracker' do
-        subject { Note.create_cross_reference_note(issue, commit, author, project) }
-=======
-      subject { Note.create_cross_reference_note(issue, commit, author) }
->>>>>>> 278c3ba4
-
-
         it { is_expected.to be_valid }
 
         describe '#noteable' do
