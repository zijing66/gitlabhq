# == Schema Information
#
# Table name: notes
#
#  id            :integer          not null, primary key
#  note          :text
#  noteable_type :string(255)
#  author_id     :integer
#  created_at    :datetime
#  updated_at    :datetime
#  project_id    :integer
#  attachment    :string(255)
#  line_code     :string(255)
#  commit_id     :string(255)
#  noteable_id   :integer
#  system        :boolean          default(FALSE), not null
#  st_diff       :text
#

require 'spec_helper'

describe Note do
  describe "Associations" do
    it { is_expected.to belong_to(:project) }
    it { is_expected.to belong_to(:noteable) }
    it { is_expected.to belong_to(:author).class_name('User') }
  end

  describe "Mass assignment" do
  end

  describe "Validation" do
    it { is_expected.to validate_presence_of(:note) }
    it { is_expected.to validate_presence_of(:project) }
  end

  describe "Voting score" do
    let(:project) { create(:project) }

    it "recognizes a neutral note" do
      note = create(:votable_note, note: "This is not a +1 note")
      expect(note).not_to be_upvote
      expect(note).not_to be_downvote
    end

    it "recognizes a neutral emoji note" do
      note = build(:votable_note, note: "I would :+1: this, but I don't want to")
      expect(note).not_to be_upvote
      expect(note).not_to be_downvote
    end

    it "recognizes a +1 note" do
      note = create(:votable_note, note: "+1 for this")
      expect(note).to be_upvote
    end

    it "recognizes a +1 emoji as a vote" do
      note = build(:votable_note, note: ":+1: for this")
      expect(note).to be_upvote
    end

    it "recognizes a thumbsup emoji as a vote" do
      note = build(:votable_note, note: ":thumbsup: for this")
      expect(note).to be_upvote
    end

    it "recognizes a -1 note" do
      note = create(:votable_note, note: "-1 for this")
      expect(note).to be_downvote
    end

    it "recognizes a -1 emoji as a vote" do
      note = build(:votable_note, note: ":-1: for this")
      expect(note).to be_downvote
    end

    it "recognizes a thumbsdown emoji as a vote" do
      note = build(:votable_note, note: ":thumbsdown: for this")
      expect(note).to be_downvote
    end
  end

  let(:project) { create(:project) }

  describe "Commit notes" do
    let!(:note) { create(:note_on_commit, note: "+1 from me") }
    let!(:commit) { note.noteable }

    it "should be accessible through #noteable" do
      expect(note.commit_id).to eq(commit.id)
      expect(note.noteable).to be_a(Commit)
      expect(note.noteable).to eq(commit)
    end

    it "should save a valid note" do
      expect(note.commit_id).to eq(commit.id)
      note.noteable == commit
    end

    it "should be recognized by #for_commit?" do
      expect(note).to be_for_commit
    end

    it "should not be votable" do
      expect(note).not_to be_votable
    end
  end

  describe "Commit diff line notes" do
    let!(:note) { create(:note_on_commit_diff, note: "+1 from me") }
    let!(:commit) { note.noteable }

    it "should save a valid note" do
      expect(note.commit_id).to eq(commit.id)
      expect(note.noteable.id).to eq(commit.id)
    end

    it "should be recognized by #for_diff_line?" do
      expect(note).to be_for_diff_line
    end

    it "should be recognized by #for_commit_diff_line?" do
      expect(note).to be_for_commit_diff_line
    end

    it "should not be votable" do
      expect(note).not_to be_votable
    end
  end

  describe "Issue notes" do
    let!(:note) { create(:note_on_issue, note: "+1 from me") }

    it "should not be votable" do
      expect(note).to be_votable
    end
  end

  describe "Merge request notes" do
    let!(:note) { create(:note_on_merge_request, note: "+1 from me") }

    it "should be votable" do
      expect(note).to be_votable
    end
  end

  describe "Merge request diff line notes" do
    let!(:note) { create(:note_on_merge_request_diff, note: "+1 from me") }

    it "should not be votable" do
      expect(note).not_to be_votable
    end
  end

  describe '#create_status_change_note' do
    let(:project) { create(:project) }
    let(:thing) { create(:issue, project: project) }
    let(:author) { create(:user) }
    let(:status) { 'new_status' }

    subject { Note.create_status_change_note(thing, project, author, status, nil) }

    it 'creates and saves a Note' do
      is_expected.to be_a Note
      expect(subject.id).not_to be_nil
    end

    describe '#noteable' do
      subject { super().noteable }
      it { is_expected.to eq(thing) }
    end

    describe '#project' do
      subject { super().project }
      it { is_expected.to eq(thing.project) }
    end

    describe '#author' do
      subject { super().author }
      it { is_expected.to eq(author) }
    end

    describe '#note' do
      subject { super().note }
      it { is_expected.to eq("Status changed to #{status}") }
    end

    it 'appends a back-reference if a closing mentionable is supplied' do
      commit = double('commit', gfm_reference: 'commit 123456')
      n = Note.create_status_change_note(thing, project, author, status, commit)

      expect(n.note).to eq("Status changed to #{status} by commit 123456")
    end
  end

  describe '#create_assignee_change_note' do
    let(:project) { create(:project) }
    let(:thing) { create(:issue, project: project) }
    let(:author) { create(:user) }
    let(:assignee) { create(:user, username: "assigned_user") }

    subject { Note.create_assignee_change_note(thing, project, author, assignee) }

    context 'creates and saves a Note' do
      it { is_expected.to be_a Note }

      describe '#id' do
        subject { super().id }
        it { is_expected.not_to be_nil }
      end
    end

    describe '#noteable' do
      subject { super().noteable }
      it { is_expected.to eq(thing) }
    end

    describe '#project' do
      subject { super().project }
      it { is_expected.to eq(thing.project) }
    end

    describe '#author' do
      subject { super().author }
      it { is_expected.to eq(author) }
    end

    describe '#note' do
      subject { super().note }
      it { is_expected.to eq('Reassigned to @assigned_user') }
    end

    context 'assignee is removed' do
      let(:assignee) { nil }

      describe '#note' do
        subject { super().note }
        it { is_expected.to eq('Assignee removed') }
      end
    end
  end

  describe '#create_labels_change_note' do
    let(:project) { create(:project) }
    let(:thing) { create(:issue, project: project) }
    let(:author) { create(:user) }
    let(:label1) { create(:label) }
    let(:label2) { create(:label) }
    let(:added_labels) { [label1, label2] }
    let(:removed_labels) { [] }

    subject { Note.create_labels_change_note(thing, project, author, added_labels, removed_labels) }

    context 'creates and saves a Note' do
      it { is_expected.to be_a Note }

      describe '#id' do
        subject { super().id }
        it { is_expected.not_to be_nil }
      end
    end

    describe '#noteable' do
      subject { super().noteable }
      it { is_expected.to eq(thing) }
    end

    describe '#project' do
      subject { super().project }
      it { is_expected.to eq(thing.project) }
    end

    describe '#author' do
      subject { super().author }
      it { is_expected.to eq(author) }
    end

    describe '#note' do
      subject { super().note }
      it { is_expected.to eq("Added ~#{label1.id} ~#{label2.id} labels") }
    end

    context 'label is removed' do
      let(:added_labels) { [label1]  }
      let(:removed_labels) { [label2] }

      describe '#note' do
        subject { super().note }
        it { is_expected.to eq("Added ~#{label1.id} and removed ~#{label2.id} labels") }
      end
    end
  end

  describe '#create_milestone_change_note' do
    let(:project) { create(:project) }
    let(:thing) { create(:issue, project: project) }
    let(:milestone) { create(:milestone, project: project, title: "first_milestone") }
    let(:author) { create(:user) }

    subject { Note.create_milestone_change_note(thing, project, author, milestone) }

    context 'creates and saves a Note' do
      it { is_expected.to be_a Note }

      describe '#id' do
        subject { super().id }
        it { is_expected.not_to be_nil }
      end
    end

    describe '#project' do
      subject { super().project }
      it { is_expected.to eq(thing.project) }
    end

    describe '#author' do
      subject { super().author }
      it { is_expected.to eq(author) }
    end

    describe '#note' do
      subject { super().note }
      it { is_expected.to eq("Milestone changed to first_milestone") }
    end
  end

  describe '#create_cross_reference_note' do
    let(:project)    { create(:project) }
    let(:author)     { create(:user) }
    let(:issue)      { create(:issue, project: project) }
    let(:mergereq)   { create(:merge_request, :simple, target_project: project, source_project: project) }
    let(:commit)     { project.repository.commit }
    let(:jira_issue) { JiraIssue.new("JIRA-1", project)}
    let(:jira_tracker) { project.create_jira_service if project.jira_service.nil? }
    let(:api_mention_url) { 'http://jira.example/rest/api/2/issue/JIRA-1/comment' }

    # Test all of {issue, merge request, commit} in both the referenced and referencing
    # roles, to ensure that the correct information can be inferred from any argument.

    context 'issue from a merge request' do
      context 'in default issue tracker' do
        subject { Note.create_cross_reference_note(issue, mergereq, author, project) }

        it { is_expected.to be_valid }

        describe '#noteable' do
          subject { super().noteable }
          it { is_expected.to eq(issue) }
        end

        describe '#project' do
          subject { super().project }
          it { is_expected.to eq(issue.project) }
        end

        describe '#author' do
          subject { super().author }
          it { is_expected.to eq(author) }
        end

        describe '#note' do
          subject { super().note }
          it { is_expected.to eq("_mentioned in merge request !#{mergereq.iid}_") }
        end
      end

      context 'in JIRA issue tracker' do
        before do
          jira_service_settings
          WebMock.stub_request(:post, api_mention_url)
        end

        after do
          jira_tracker.destroy!
        end

        subject { Note.create_cross_reference_note(jira_issue, mergereq, author, project) }

        it { is_expected.to eq(jira_status_message) }
      end
    end

    context 'issue from a commit' do
      context 'in default issue tracker' do
        subject { Note.create_cross_reference_note(issue, commit, author, project) }


        it { is_expected.to be_valid }

        describe '#noteable' do
          subject { super().noteable }
          it { is_expected.to eq(issue) }
        end

        describe '#note' do
          subject { super().note }
          it { is_expected.to eq("_mentioned in commit #{commit.sha}_") }
        end
      end

<<<<<<< HEAD
      context 'in JIRA issue tracker' do
        before do
          jira_service_settings
          WebMock.stub_request(:post, api_mention_url)
        end

        after do
          jira_tracker.destroy!
        end

        subject { Note.create_cross_reference_note(jira_issue, commit, author, project) }

        it { is_expected.to eq(jira_status_message) }
=======
      describe '#note' do
        subject { super().note }
        it { is_expected.to eq("mentioned in merge request !#{mergereq.iid}") }
>>>>>>> edfc7d0d
      end
    end

    context 'issue from an issue' do
      context 'in JIRA issue tracker' do
        before do
          jira_service_settings
          WebMock.stub_request(:post, api_mention_url)
        end

        after do
          jira_tracker.destroy!
        end

        subject { Note.create_cross_reference_note(jira_issue, issue, author, project) }

<<<<<<< HEAD
        it { is_expected.to eq(jira_status_message) }
=======
      describe '#note' do
        subject { super().note }
        it { is_expected.to eq("mentioned in commit #{commit.sha}") }
>>>>>>> edfc7d0d
      end
    end

    context 'merge request from an issue' do
      subject { Note.create_cross_reference_note(mergereq, issue, author, project) }

      it { is_expected.to be_valid }

      describe '#noteable' do
        subject { super().noteable }
        it { is_expected.to eq(mergereq) }
      end

      describe '#project' do
        subject { super().project }
        it { is_expected.to eq(mergereq.project) }
      end

      describe '#note' do
        subject { super().note }
        it { is_expected.to eq("mentioned in issue ##{issue.iid}") }
      end
    end

    context 'commit from a merge request' do
      subject { Note.create_cross_reference_note(commit, mergereq, author, project) }

      it { is_expected.to be_valid }

      describe '#noteable' do
        subject { super().noteable }
        it { is_expected.to eq(commit) }
      end

      describe '#project' do
        subject { super().project }
        it { is_expected.to eq(project) }
      end

      describe '#note' do
        subject { super().note }
        it { is_expected.to eq("mentioned in merge request !#{mergereq.iid}") }
      end
    end

    context 'commit contained in a merge request' do
      subject { Note.create_cross_reference_note(mergereq.commits.first, mergereq, author, project) }

      it { is_expected.to be_nil }
    end

    context 'commit from issue' do
      subject { Note.create_cross_reference_note(commit, issue, author, project) }

      it { is_expected.to be_valid }

      describe '#noteable_type' do
        subject { super().noteable_type }
        it { is_expected.to eq("Commit") }
      end

      describe '#noteable_id' do
        subject { super().noteable_id }
        it { is_expected.to be_nil }
      end

      describe '#commit_id' do
        subject { super().commit_id }
        it { is_expected.to eq(commit.id) }
      end

      describe '#note' do
        subject { super().note }
        it { is_expected.to eq("mentioned in issue ##{issue.iid}") }
      end
    end

    context 'commit from commit' do
      let(:parent_commit) { commit.parents.first }
      subject { Note.create_cross_reference_note(commit, parent_commit, author, project) }

      it { is_expected.to be_valid }

      describe '#noteable_type' do
        subject { super().noteable_type }
        it { is_expected.to eq("Commit") }
      end

      describe '#noteable_id' do
        subject { super().noteable_id }
        it { is_expected.to be_nil }
      end

      describe '#commit_id' do
        subject { super().commit_id }
        it { is_expected.to eq(commit.id) }
      end

      describe '#note' do
        subject { super().note }
        it { is_expected.to eq("mentioned in commit #{parent_commit.id}") }
      end
    end
  end

  describe '#cross_reference_exists?' do
    let(:project) { create :project }
    let(:author) { create :user }
    let(:issue) { create :issue }
    let(:commit0) { project.repository.commit }
    let(:commit1) { project.repository.commit('HEAD~2') }

    before do
      Note.create_cross_reference_note(issue, commit0, author, project)
    end

    it 'detects if a mentionable has already been mentioned' do
      expect(Note.cross_reference_exists?(issue, commit0)).to be_truthy
    end

    it 'detects if a mentionable has not already been mentioned' do
      expect(Note.cross_reference_exists?(issue, commit1)).to be_falsey
    end

    context 'commit on commit' do
      before do
        Note.create_cross_reference_note(commit0, commit1, author, project)
      end

      it { expect(Note.cross_reference_exists?(commit0, commit1)).to be_truthy }
      it { expect(Note.cross_reference_exists?(commit1, commit0)).to be_falsey }
    end

    context 'legacy note with Markdown emphasis' do
      let(:issue2) { create :issue, project: project }
      let!(:note) do
        create :note, system: true, noteable_id: issue2.id,
                      noteable_type: "Issue", note: "_mentioned in issue " \
                      "#{issue.project.path_with_namespace}##{issue.iid}_"
      end

      it 'detects if a mentionable with emphasis has been mentioned' do
        expect(Note.cross_reference_exists?(issue2, issue)).to be_truthy
      end
    end
  end

  describe '#cross_references_with_underscores?' do
    let(:project) { create :project, path: "first_project" }
    let(:second_project) { create :project, path: "second_project" }

    let(:author) { create :user }
    let(:issue0) { create :issue, project: project }
    let(:issue1) { create :issue, project: second_project }
    let!(:note) { Note.create_cross_reference_note(issue0, issue1, author, project) }

    it 'detects if a mentionable has already been mentioned' do
      expect(Note.cross_reference_exists?(issue0, issue1)).to be_truthy
    end

    it 'detects if a mentionable has not already been mentioned' do
      expect(Note.cross_reference_exists?(issue1, issue0)).to be_falsey
    end

    it 'detects that text has underscores' do
      expect(note.note).to eq("mentioned in issue #{second_project.path_with_namespace}##{issue1.iid}")
    end
  end

  describe '#system?' do
    let(:project) { create(:project) }
    let(:issue)   { create(:issue, project: project) }
    let(:other)   { create(:issue, project: project) }
    let(:author)  { create(:user) }
    let(:assignee) { create(:user) }
    let(:label) { create(:label) }
    let(:milestone) { create(:milestone) }

    it 'should recognize user-supplied notes as non-system' do
      @note = create(:note_on_issue)
      expect(@note).not_to be_system
    end

    it 'should identify status-change notes as system notes' do
      @note = Note.create_status_change_note(issue, project, author, 'closed', nil)
      expect(@note).to be_system
    end

    it 'should identify cross-reference notes as system notes' do
      @note = Note.create_cross_reference_note(issue, other, author, project)
      expect(@note).to be_system
    end

    it 'should identify assignee-change notes as system notes' do
      @note = Note.create_assignee_change_note(issue, project, author, assignee)
      expect(@note).to be_system
    end

    it 'should identify label-change notes as system notes' do
      @note = Note.create_labels_change_note(issue, project, author, [label], [])
      expect(@note).to be_system
    end

    it 'should identify milestone-change notes as system notes' do
      @note = Note.create_milestone_change_note(issue, project, author, milestone)
      expect(@note).to be_system
    end
  end

  describe :authorization do
    before do
      @p1 = create(:project)
      @p2 = create(:project)
      @u1 = create(:user)
      @u2 = create(:user)
      @u3 = create(:user)
      @abilities = Six.new
      @abilities << Ability
    end

    describe :read do
      before do
        @p1.project_members.create(user: @u2, access_level: ProjectMember::GUEST)
        @p2.project_members.create(user: @u3, access_level: ProjectMember::GUEST)
      end

      it { expect(@abilities.allowed?(@u1, :read_note, @p1)).to be_falsey }
      it { expect(@abilities.allowed?(@u2, :read_note, @p1)).to be_truthy }
      it { expect(@abilities.allowed?(@u3, :read_note, @p1)).to be_falsey }
    end

    describe :write do
      before do
        @p1.project_members.create(user: @u2, access_level: ProjectMember::DEVELOPER)
        @p2.project_members.create(user: @u3, access_level: ProjectMember::DEVELOPER)
      end

      it { expect(@abilities.allowed?(@u1, :write_note, @p1)).to be_falsey }
      it { expect(@abilities.allowed?(@u2, :write_note, @p1)).to be_truthy }
      it { expect(@abilities.allowed?(@u3, :write_note, @p1)).to be_falsey }
    end

    describe :admin do
      before do
        @p1.project_members.create(user: @u1, access_level: ProjectMember::REPORTER)
        @p1.project_members.create(user: @u2, access_level: ProjectMember::MASTER)
        @p2.project_members.create(user: @u3, access_level: ProjectMember::MASTER)
      end

      it { expect(@abilities.allowed?(@u1, :admin_note, @p1)).to be_falsey }
      it { expect(@abilities.allowed?(@u2, :admin_note, @p1)).to be_truthy }
      it { expect(@abilities.allowed?(@u3, :admin_note, @p1)).to be_falsey }
    end
  end

  it_behaves_like 'an editable mentionable' do
    let(:issue) { create :issue, project: project }
    let(:subject) { create :note, noteable: issue, project: project }
    let(:backref_text) { issue.gfm_reference }
    let(:set_mentionable_text) { ->(txt) { subject.note = txt } }
  end

  def jira_service_settings
    properties = {
      "title"=>"JIRA tracker",
      "project_url"=>"http://jira.example/issues/?jql=project=A",
      "issues_url"=>"http://jira.example/browse/JIRA-1",
      "new_issue_url"=>"http://jira.example/secure/CreateIssue.jspa"
    }

    jira_tracker.update_attributes(properties: properties, active: true)
  end

  def jira_status_message
    "JiraService SUCCESS 200: Sucessfully posted to #{api_mention_url}."
  end
end<|MERGE_RESOLUTION|>--- conflicted
+++ resolved
@@ -360,7 +360,8 @@
 
         describe '#note' do
           subject { super().note }
-          it { is_expected.to eq("_mentioned in merge request !#{mergereq.iid}_") }
+
+          it { is_expected.to eq("mentioned in merge request !#{mergereq.iid}") }
         end
       end
 
@@ -394,11 +395,10 @@
 
         describe '#note' do
           subject { super().note }
-          it { is_expected.to eq("_mentioned in commit #{commit.sha}_") }
-        end
-      end
-
-<<<<<<< HEAD
+          it { is_expected.to eq("mentioned in commit #{commit.sha}") }
+        end
+      end
+
       context 'in JIRA issue tracker' do
         before do
           jira_service_settings
@@ -412,11 +412,6 @@
         subject { Note.create_cross_reference_note(jira_issue, commit, author, project) }
 
         it { is_expected.to eq(jira_status_message) }
-=======
-      describe '#note' do
-        subject { super().note }
-        it { is_expected.to eq("mentioned in merge request !#{mergereq.iid}") }
->>>>>>> edfc7d0d
       end
     end
 
@@ -433,13 +428,7 @@
 
         subject { Note.create_cross_reference_note(jira_issue, issue, author, project) }
 
-<<<<<<< HEAD
         it { is_expected.to eq(jira_status_message) }
-=======
-      describe '#note' do
-        subject { super().note }
-        it { is_expected.to eq("mentioned in commit #{commit.sha}") }
->>>>>>> edfc7d0d
       end
     end
 
