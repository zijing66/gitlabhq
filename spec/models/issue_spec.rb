# == Schema Information
#
# Table name: issues
#
#  id            :integer          not null, primary key
#  title         :string(255)
#  assignee_id   :integer
#  author_id     :integer
#  project_id    :integer
#  created_at    :datetime
#  updated_at    :datetime
#  position      :integer          default(0)
#  branch_name   :string(255)
#  description   :text
#  milestone_id  :integer
#  state         :string(255)
#  iid           :integer
#  updated_by_id :integer
#

require 'spec_helper'

describe Issue, models: true do
  describe "Associations" do
    it { is_expected.to belong_to(:milestone) }
  end

  describe 'modules' do
    subject { described_class }

    it { is_expected.to include_module(InternalId) }
    it { is_expected.to include_module(Issuable) }
    it { is_expected.to include_module(Referable) }
    it { is_expected.to include_module(Sortable) }
    it { is_expected.to include_module(Taskable) }
  end

  subject { create(:issue) }

  describe "act_as_paranoid" do
    it { is_expected.to have_db_column(:deleted_at) }
    it { is_expected.to have_db_index(:deleted_at) }
  end

  describe '#to_reference' do
    it 'returns a String reference to the object' do
      expect(subject.to_reference).to eq "##{subject.iid}"
    end

    it 'supports a cross-project reference' do
      cross = double('project')
      expect(subject.to_reference(cross)).
        to eq "#{subject.project.to_reference}##{subject.iid}"
    end
  end

  describe '#is_being_reassigned?' do
    it 'returns true if the issue assignee has changed' do
      subject.assignee = create(:user)
      expect(subject.is_being_reassigned?).to be_truthy
    end
    it 'returns false if the issue assignee has not changed' do
      expect(subject.is_being_reassigned?).to be_falsey
    end
  end

  describe '#is_being_reassigned?' do
    it 'returns issues assigned to user' do
      user = create(:user)
      create_list(:issue, 2, assignee: user)

      expect(Issue.open_for(user).count).to eq 2
    end
  end

  describe '#closed_by_merge_requests' do
    let(:project) { create(:project) }
    let(:issue)   { create(:issue, project: project, state: "opened")}
    let(:closed_issue) { build(:issue, project: project, state: "closed")}

    let(:mr) do
      opts = {
        title: 'Awesome merge_request',
        description: "Fixes #{issue.to_reference}",
        source_branch: 'feature',
        target_branch: 'master'
      }
      MergeRequests::CreateService.new(project, project.owner, opts).execute
    end

    let(:closed_mr) do
      opts = {
        title: 'Awesome merge_request 2',
        description: "Fixes #{issue.to_reference}",
        source_branch: 'feature',
        target_branch: 'master',
        state: 'closed'
      }
      MergeRequests::CreateService.new(project, project.owner, opts).execute
    end

    it 'returns the merge request to close this issue' do
      allow(mr).to receive(:closes_issue?).with(issue).and_return(true)

      expect(issue.closed_by_merge_requests).to eq([mr])
    end

    it "returns an empty array when the current issue is closed already" do
      expect(closed_issue.closed_by_merge_requests).to eq([])
    end
  end

  describe '#referenced_merge_requests' do
    it 'returns the referenced merge requests' do
      project = create(:project, :public)

      mr1 = create(:merge_request,
                   source_project: project,
                   source_branch:  'master',
                   target_branch:  'feature')

      mr2 = create(:merge_request,
                   source_project: project,
                   source_branch:  'feature',
                   target_branch:  'master')

      issue = create(:issue, description: mr1.to_reference, project: project)

      create(:note_on_issue,
             noteable:   issue,
             note:       mr2.to_reference,
             project_id: project.id)

      expect(issue.referenced_merge_requests).to eq([mr1, mr2])
    end
  end

  describe '#can_move?' do
    let(:user) { create(:user) }
    let(:issue) { create(:issue) }
    subject { issue.can_move?(user) }

    context 'user is not a member of project issue belongs to' do
      it { is_expected.to eq false}
    end

    context 'user is reporter in project issue belongs to' do
      let(:project) { create(:project) }
      let(:issue) { create(:issue, project: project) }

      before { project.team << [user, :reporter] }

      it { is_expected.to eq true }

      context 'issue not persisted' do
        let(:issue) { build(:issue, project: project) }
        it { is_expected.to eq false }
      end

      context 'checking destination project also' do
        subject { issue.can_move?(user, to_project) }
        let(:to_project) { create(:project) }

        context 'destination project allowed' do
          before { to_project.team << [user, :reporter] }
          it { is_expected.to eq true }
        end

        context 'destination project not allowed' do
          before { to_project.team << [user, :guest] }
          it { is_expected.to eq false }
        end
      end
    end
  end

  describe '#moved?' do
    let(:issue) { create(:issue) }
    subject { issue.moved? }

    context 'issue not moved' do
      it { is_expected.to eq false }
    end

    context 'issue already moved' do
      let(:moved_to_issue) { create(:issue) }
      let(:issue) { create(:issue, moved_to: moved_to_issue) }

      it { is_expected.to eq true }
    end
  end

  describe '#related_branches' do
<<<<<<< HEAD
    let(:user) { build(:admin) }

    before do
      allow(subject.project.repository).to receive(:branch_names).
                                            and_return(["mpempe", "#{subject.iid}mepmep", subject.to_branch_name, "branch-#{subject.iid}"])

      # Without this stub, the `create(:merge_request)` above fails because it can't find
      # the source branch. This seems like a reasonable compromise, in comparison with
      # setting up a full repo here.
      allow_any_instance_of(MergeRequest).to receive(:create_merge_request_diff)
    end

    it "selects the right branches when there are no referenced merge requests" do
      expect(subject.related_branches(user)).to eq([subject.to_branch_name, "branch-#{subject.iid}"])
    end
=======
    it 'selects the right branches' do
      allow(subject.project.repository).to receive(:branch_names).
        and_return(['mpempe', "#{subject.iid}mepmep", subject.to_branch_name])
>>>>>>> a1497ba3

    it "selects the right branches when there is a referenced merge request" do
      merge_request = create(:merge_request, { description: "Closes ##{subject.iid}",
                                               source_project: subject.project,
                                               source_branch: "branch-#{subject.iid}" })
      merge_request.create_cross_references!(user)
      expect(subject.referenced_merge_requests).to_not be_empty
      expect(subject.related_branches(user)).to eq([subject.to_branch_name])
    end

    it 'excludes stable branches from the related branches' do
      allow(subject.project.repository).to receive(:branch_names).
        and_return(["#{subject.iid}-0-stable"])

      expect(subject.related_branches).to eq []
    end
  end

  it_behaves_like 'an editable mentionable' do
    subject { create(:issue) }

    let(:backref_text) { "issue #{subject.to_reference}" }
    let(:set_mentionable_text) { ->(txt){ subject.description = txt } }
  end

  it_behaves_like 'a Taskable' do
    let(:subject) { create :issue }
  end

<<<<<<< HEAD
  describe "#to_branch_name" do
    let(:issue) { create(:issue, title: 'testing-issue') }

    it "ends with the issue iid" do
      expect(issue.to_branch_name).to match /-#{issue.iid}\z/
=======
  describe '#to_branch_name' do
    let(:issue) { create(:issue, title: 'a' * 30) }

    it 'starts with the issue iid' do
      expect(issue.to_branch_name).to match /\A#{issue.iid}-a+\z/
>>>>>>> a1497ba3
    end

    it "contains the issue title if not confidential" do
      expect(issue.to_branch_name).to match /\Atesting-issue/
    end

    it "does not contain the issue title if confidential" do
      issue = create(:issue, title: 'testing-issue', confidential: true)
      expect(issue.to_branch_name).to match /\Aissue/
    end
  end
end<|MERGE_RESOLUTION|>--- conflicted
+++ resolved
@@ -191,12 +191,11 @@
   end
 
   describe '#related_branches' do
-<<<<<<< HEAD
     let(:user) { build(:admin) }
 
     before do
       allow(subject.project.repository).to receive(:branch_names).
-                                            and_return(["mpempe", "#{subject.iid}mepmep", subject.to_branch_name, "branch-#{subject.iid}"])
+                                            and_return(["mpempe", "#{subject.iid}mepmep", subject.to_branch_name, "#{subject.iid}-branch"])
 
       # Without this stub, the `create(:merge_request)` above fails because it can't find
       # the source branch. This seems like a reasonable compromise, in comparison with
@@ -205,18 +204,13 @@
     end
 
     it "selects the right branches when there are no referenced merge requests" do
-      expect(subject.related_branches(user)).to eq([subject.to_branch_name, "branch-#{subject.iid}"])
-    end
-=======
-    it 'selects the right branches' do
-      allow(subject.project.repository).to receive(:branch_names).
-        and_return(['mpempe', "#{subject.iid}mepmep", subject.to_branch_name])
->>>>>>> a1497ba3
+      expect(subject.related_branches(user)).to eq([subject.to_branch_name, "#{subject.iid}-branch"])
+    end
 
     it "selects the right branches when there is a referenced merge request" do
       merge_request = create(:merge_request, { description: "Closes ##{subject.iid}",
                                                source_project: subject.project,
-                                               source_branch: "branch-#{subject.iid}" })
+                                               source_branch: "#{subject.iid}-branch" })
       merge_request.create_cross_references!(user)
       expect(subject.referenced_merge_requests).to_not be_empty
       expect(subject.related_branches(user)).to eq([subject.to_branch_name])
@@ -226,7 +220,7 @@
       allow(subject.project.repository).to receive(:branch_names).
         and_return(["#{subject.iid}-0-stable"])
 
-      expect(subject.related_branches).to eq []
+      expect(subject.related_branches(user)).to eq []
     end
   end
 
@@ -241,23 +235,15 @@
     let(:subject) { create :issue }
   end
 
-<<<<<<< HEAD
   describe "#to_branch_name" do
     let(:issue) { create(:issue, title: 'testing-issue') }
 
-    it "ends with the issue iid" do
-      expect(issue.to_branch_name).to match /-#{issue.iid}\z/
-=======
-  describe '#to_branch_name' do
-    let(:issue) { create(:issue, title: 'a' * 30) }
-
     it 'starts with the issue iid' do
-      expect(issue.to_branch_name).to match /\A#{issue.iid}-a+\z/
->>>>>>> a1497ba3
+      expect(issue.to_branch_name).to match /\A#{issue.iid}-[A-Za-z\-]+\z/
     end
 
     it "contains the issue title if not confidential" do
-      expect(issue.to_branch_name).to match /\Atesting-issue/
+      expect(issue.to_branch_name).to match /testing-issue\z/
     end
 
     it "does not contain the issue title if confidential" do
