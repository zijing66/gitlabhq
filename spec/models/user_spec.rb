require 'spec_helper'

describe User, models: true do
  include Gitlab::CurrentSettings

  describe 'modules' do
    subject { described_class }

    it { is_expected.to include_module(Gitlab::ConfigHelper) }
    it { is_expected.to include_module(Gitlab::CurrentSettings) }
    it { is_expected.to include_module(Referable) }
    it { is_expected.to include_module(Sortable) }
    it { is_expected.to include_module(TokenAuthenticatable) }
  end

  describe 'associations' do
    it { is_expected.to have_one(:namespace) }
    it { is_expected.to have_many(:snippets).class_name('Snippet').dependent(:destroy) }
    it { is_expected.to have_many(:project_members).dependent(:destroy) }
    it { is_expected.to have_many(:groups) }
    it { is_expected.to have_many(:keys).dependent(:destroy) }
    it { is_expected.to have_many(:events).class_name('Event').dependent(:destroy) }
    it { is_expected.to have_many(:recent_events).class_name('Event') }
    it { is_expected.to have_many(:issues).dependent(:destroy) }
    it { is_expected.to have_many(:notes).dependent(:destroy) }
    it { is_expected.to have_many(:assigned_issues).dependent(:destroy) }
    it { is_expected.to have_many(:merge_requests).dependent(:destroy) }
    it { is_expected.to have_many(:assigned_merge_requests).dependent(:destroy) }
    it { is_expected.to have_many(:identities).dependent(:destroy) }
    it { is_expected.to have_one(:abuse_report) }
    it { is_expected.to have_many(:spam_logs).dependent(:destroy) }
    it { is_expected.to have_many(:todos).dependent(:destroy) }
    it { is_expected.to have_many(:award_emoji).dependent(:destroy) }
  end

  describe 'validations' do
    describe 'username' do
      it 'validates presence' do
        expect(subject).to validate_presence_of(:username)
      end

      it 'rejects blacklisted names' do
        user = build(:user, username: 'dashboard')

        expect(user).not_to be_valid
        expect(user.errors.values).to eq [['dashboard is a reserved name']]
      end

      it 'validates uniqueness' do
        expect(subject).to validate_uniqueness_of(:username).case_insensitive
      end
    end

    it { is_expected.to validate_presence_of(:projects_limit) }
    it { is_expected.to validate_numericality_of(:projects_limit) }
    it { is_expected.to allow_value(0).for(:projects_limit) }
    it { is_expected.not_to allow_value(-1).for(:projects_limit) }

    it { is_expected.to validate_length_of(:bio).is_within(0..255) }

    it_behaves_like 'an object with email-formated attributes', :email do
      subject { build(:user) }
    end

    it_behaves_like 'an object with email-formated attributes', :public_email, :notification_email do
      subject { build(:user).tap { |user| user.emails << build(:email, email: email_value) } }
    end

    describe 'email' do
      context 'when no signup domains listed' do
        before { allow_any_instance_of(ApplicationSetting).to receive(:restricted_signup_domains).and_return([]) }
        it 'accepts any email' do
          user = build(:user, email: "info@example.com")
          expect(user).to be_valid
        end
      end

      context 'when a signup domain is listed and subdomains are allowed' do
        before { allow_any_instance_of(ApplicationSetting).to receive(:restricted_signup_domains).and_return(['example.com', '*.example.com']) }
        it 'accepts info@example.com' do
          user = build(:user, email: "info@example.com")
          expect(user).to be_valid
        end

        it 'accepts info@test.example.com' do
          user = build(:user, email: "info@test.example.com")
          expect(user).to be_valid
        end

        it 'rejects example@test.com' do
          user = build(:user, email: "example@test.com")
          expect(user).to be_invalid
        end
      end

      context 'when a signup domain is listed and subdomains are not allowed' do
        before { allow_any_instance_of(ApplicationSetting).to receive(:restricted_signup_domains).and_return(['example.com']) }

        it 'accepts info@example.com' do
          user = build(:user, email: "info@example.com")
          expect(user).to be_valid
        end

        it 'rejects info@test.example.com' do
          user = build(:user, email: "info@test.example.com")
          expect(user).to be_invalid
        end

        it 'rejects example@test.com' do
          user = build(:user, email: "example@test.com")
          expect(user).to be_invalid
        end
      end

      context 'owns_notification_email' do
        it 'accepts temp_oauth_email emails' do
          user = build(:user, email: "temp-email-for-oauth@example.com")
          expect(user).to be_valid
        end
      end
    end
  end

<<<<<<< HEAD
  describe "non_ldap" do
    it "retuns non-ldap user" do
      User.delete_all
      create :user
      ldap_user = create :omniauth_user, provider: "ldapmain"
      create :omniauth_user, provider: "gitlub"

      users = User.non_ldap
      expect(users.count).to eq 2
      expect(users.detect { |user| user.username == ldap_user.username }).to be_nil
=======
  describe "scopes" do
    describe ".with_two_factor" do
      it "returns users with 2fa enabled via OTP" do
        user_with_2fa = create(:user, :two_factor_via_otp)
        user_without_2fa = create(:user)
        users_with_two_factor = User.with_two_factor.pluck(:id)

        expect(users_with_two_factor).to include(user_with_2fa.id)
        expect(users_with_two_factor).not_to include(user_without_2fa.id)
      end

      it "returns users with 2fa enabled via U2F" do
        user_with_2fa = create(:user, :two_factor_via_u2f)
        user_without_2fa = create(:user)
        users_with_two_factor = User.with_two_factor.pluck(:id)

        expect(users_with_two_factor).to include(user_with_2fa.id)
        expect(users_with_two_factor).not_to include(user_without_2fa.id)
      end

      it "returns users with 2fa enabled via OTP and U2F" do
        user_with_2fa = create(:user, :two_factor_via_otp, :two_factor_via_u2f)
        user_without_2fa = create(:user)
        users_with_two_factor = User.with_two_factor.pluck(:id)

        expect(users_with_two_factor).to eq([user_with_2fa.id])
        expect(users_with_two_factor).not_to include(user_without_2fa.id)
      end
    end

    describe ".without_two_factor" do
      it "excludes users with 2fa enabled via OTP" do
        user_with_2fa = create(:user, :two_factor_via_otp)
        user_without_2fa = create(:user)
        users_without_two_factor = User.without_two_factor.pluck(:id)

        expect(users_without_two_factor).to include(user_without_2fa.id)
        expect(users_without_two_factor).not_to include(user_with_2fa.id)
      end

      it "excludes users with 2fa enabled via U2F" do
        user_with_2fa = create(:user, :two_factor_via_u2f)
        user_without_2fa = create(:user)
        users_without_two_factor = User.without_two_factor.pluck(:id)

        expect(users_without_two_factor).to include(user_without_2fa.id)
        expect(users_without_two_factor).not_to include(user_with_2fa.id)
      end

      it "excludes users with 2fa enabled via OTP and U2F" do
        user_with_2fa = create(:user, :two_factor_via_otp, :two_factor_via_u2f)
        user_without_2fa = create(:user)
        users_without_two_factor = User.without_two_factor.pluck(:id)

        expect(users_without_two_factor).to include(user_without_2fa.id)
        expect(users_without_two_factor).not_to include(user_with_2fa.id)
      end
>>>>>>> 4d4a9b7c
    end
  end

  describe "Respond to" do
    it { is_expected.to respond_to(:is_admin?) }
    it { is_expected.to respond_to(:name) }
    it { is_expected.to respond_to(:private_token) }
    it { is_expected.to respond_to(:external?) }
  end

  describe 'before save hook' do
    context 'when saving an external user' do
      let(:user)          { create(:user) }
      let(:external_user) { create(:user, external: true) }

      it "sets other properties aswell" do
        expect(external_user.can_create_team).to be_falsey
        expect(external_user.can_create_group).to be_falsey
        expect(external_user.projects_limit).to be 0
      end
    end
  end

  describe '#confirm' do
    before { allow_any_instance_of(ApplicationSetting).to receive(:send_user_confirmation_email).and_return(true) }
    let(:user) { create(:user, confirmed_at: nil, unconfirmed_email: 'test@gitlab.com') }

    it 'returns unconfirmed' do
      expect(user.confirmed?).to be_falsey
    end

    it 'confirms a user' do
      user.confirm
      expect(user.confirmed?).to be_truthy
    end
  end

  describe '#to_reference' do
    let(:user) { create(:user) }

    it 'returns a String reference to the object' do
      expect(user.to_reference).to eq "@#{user.username}"
    end
  end

  describe '#generate_password' do
    it "should execute callback when force_random_password specified" do
      user = build(:user, force_random_password: true)
      expect(user).to receive(:generate_password)
      user.save
    end

    it "should not generate password by default" do
      user = create(:user, password: 'abcdefghe')
      expect(user.password).to eq('abcdefghe')
    end

    it "should generate password when forcing random password" do
      allow(Devise).to receive(:friendly_token).and_return('123456789')
      user = create(:user, password: 'abcdefg', force_random_password: true)
      expect(user.password).to eq('12345678')
    end
  end

  describe 'authentication token' do
    it "should have authentication token" do
      user = create(:user)
      expect(user.authentication_token).not_to be_blank
    end
  end

  describe '#recently_sent_password_reset?' do
    it 'is false when reset_password_sent_at is nil' do
      user = build_stubbed(:user, reset_password_sent_at: nil)

      expect(user.recently_sent_password_reset?).to eq false
    end

    it 'is false when sent more than one minute ago' do
      user = build_stubbed(:user, reset_password_sent_at: 5.minutes.ago)

      expect(user.recently_sent_password_reset?).to eq false
    end

    it 'is true when sent less than one minute ago' do
      user = build_stubbed(:user, reset_password_sent_at: Time.now)

      expect(user.recently_sent_password_reset?).to eq true
    end
  end

  describe '#disable_two_factor!' do
    it 'clears all 2FA-related fields' do
      user = create(:user, :two_factor)

      expect(user).to be_two_factor_enabled
      expect(user.encrypted_otp_secret).not_to be_nil
      expect(user.otp_backup_codes).not_to be_nil
      expect(user.otp_grace_period_started_at).not_to be_nil

      user.disable_two_factor!

      expect(user).not_to be_two_factor_enabled
      expect(user.encrypted_otp_secret).to be_nil
      expect(user.encrypted_otp_secret_iv).to be_nil
      expect(user.encrypted_otp_secret_salt).to be_nil
      expect(user.otp_backup_codes).to be_nil
      expect(user.otp_grace_period_started_at).to be_nil
    end
  end

  describe 'projects' do
    before do
      @user = create :user
      @project = create :project, namespace: @user.namespace
      @project_2 = create :project, group: create(:group) # Grant MASTER access to the user
      @project_3 = create :project, group: create(:group) # Grant DEVELOPER access to the user

      @project_2.team << [@user, :master]
      @project_3.team << [@user, :developer]
    end

    it { expect(@user.authorized_projects).to include(@project) }
    it { expect(@user.authorized_projects).to include(@project_2) }
    it { expect(@user.authorized_projects).to include(@project_3) }
    it { expect(@user.owned_projects).to include(@project) }
    it { expect(@user.owned_projects).not_to include(@project_2) }
    it { expect(@user.owned_projects).not_to include(@project_3) }
    it { expect(@user.personal_projects).to include(@project) }
    it { expect(@user.personal_projects).not_to include(@project_2) }
    it { expect(@user.personal_projects).not_to include(@project_3) }
  end

  describe 'groups' do
    before do
      @user = create :user
      @group = create :group
      @group.add_owner(@user)
    end

    it { expect(@user.several_namespaces?).to be_truthy }
    it { expect(@user.authorized_groups).to eq([@group]) }
    it { expect(@user.owned_groups).to eq([@group]) }
    it { expect(@user.namespaces).to match_array([@user.namespace, @group]) }
  end

  describe 'group multiple owners' do
    before do
      @user = create :user
      @user2 = create :user
      @group = create :group
      @group.add_owner(@user)

      @group.add_user(@user2, GroupMember::OWNER)
    end

    it { expect(@user2.several_namespaces?).to be_truthy }
  end

  describe 'namespaced' do
    before do
      @user = create :user
      @project = create :project, namespace: @user.namespace
    end

    it { expect(@user.several_namespaces?).to be_falsey }
    it { expect(@user.namespaces).to eq([@user.namespace]) }
  end

  describe 'blocking user' do
    let(:user) { create(:user, name: 'John Smith') }

    it "should block user" do
      user.block
      expect(user.blocked?).to be_truthy
    end
  end

  describe '.filter' do
    let(:user) { double }

    it 'filters by active users by default' do
      expect(User).to receive(:active).and_return([user])

      expect(User.filter(nil)).to include user
    end

    it 'filters by admins' do
      expect(User).to receive(:admins).and_return([user])

      expect(User.filter('admins')).to include user
    end

    it 'filters by blocked' do
      expect(User).to receive(:blocked).and_return([user])

      expect(User.filter('blocked')).to include user
    end

    it 'filters by two_factor_disabled' do
      expect(User).to receive(:without_two_factor).and_return([user])

      expect(User.filter('two_factor_disabled')).to include user
    end

    it 'filters by two_factor_enabled' do
      expect(User).to receive(:with_two_factor).and_return([user])

      expect(User.filter('two_factor_enabled')).to include user
    end

    it 'filters by wop' do
      expect(User).to receive(:without_projects).and_return([user])

      expect(User.filter('wop')).to include user
    end
  end

  describe :not_in_project do
    before do
      User.delete_all
      @user = create :user
      @project = create :project
    end

    it { expect(User.not_in_project(@project)).to include(@user, @project.owner) }
  end

  describe 'user creation' do
    describe 'normal user' do
      let(:user) { create(:user, name: 'John Smith') }

      it { expect(user.is_admin?).to be_falsey }
      it { expect(user.require_ssh_key?).to be_truthy }
      it { expect(user.can_create_group?).to be_truthy }
      it { expect(user.can_create_project?).to be_truthy }
      it { expect(user.first_name).to eq('John') }
    end

    describe 'with defaults' do
      let(:user) { User.new }

      it "should apply defaults to user" do
        expect(user.projects_limit).to eq(Gitlab.config.gitlab.default_projects_limit)
        expect(user.can_create_group).to eq(Gitlab.config.gitlab.default_can_create_group)
        expect(user.theme_id).to eq(Gitlab.config.gitlab.default_theme)
        expect(user.external).to be_falsey
      end
    end

    describe 'with default overrides' do
      let(:user) { User.new(projects_limit: 123, can_create_group: false, can_create_team: true, theme_id: 1) }

      it "should apply defaults to user" do
        expect(user.projects_limit).to eq(123)
        expect(user.can_create_group).to be_falsey
        expect(user.theme_id).to eq(1)
      end
    end
  end

  describe '.find_by_any_email' do
    it 'finds by primary email' do
      user = create(:user, email: 'foo@example.com')

      expect(User.find_by_any_email(user.email)).to eq user
    end

    it 'finds by secondary email' do
      email = create(:email, email: 'foo@example.com')
      user  = email.user

      expect(User.find_by_any_email(email.email)).to eq user
    end

    it 'returns nil when nothing found' do
      expect(User.find_by_any_email('')).to be_nil
    end
  end

  describe '.search' do
    let(:user) { create(:user) }

    it 'returns users with a matching name' do
      expect(described_class.search(user.name)).to eq([user])
    end

    it 'returns users with a partially matching name' do
      expect(described_class.search(user.name[0..2])).to eq([user])
    end

    it 'returns users with a matching name regardless of the casing' do
      expect(described_class.search(user.name.upcase)).to eq([user])
    end

    it 'returns users with a matching Email' do
      expect(described_class.search(user.email)).to eq([user])
    end

    it 'returns users with a partially matching Email' do
      expect(described_class.search(user.email[0..2])).to eq([user])
    end

    it 'returns users with a matching Email regardless of the casing' do
      expect(described_class.search(user.email.upcase)).to eq([user])
    end

    it 'returns users with a matching username' do
      expect(described_class.search(user.username)).to eq([user])
    end

    it 'returns users with a partially matching username' do
      expect(described_class.search(user.username[0..2])).to eq([user])
    end

    it 'returns users with a matching username regardless of the casing' do
      expect(described_class.search(user.username.upcase)).to eq([user])
    end
  end

  describe 'by_username_or_id' do
    let(:user1) { create(:user, username: 'foo') }

    it "should get the correct user" do
      expect(User.by_username_or_id(user1.id)).to eq(user1)
      expect(User.by_username_or_id('foo')).to eq(user1)
      expect(User.by_username_or_id(-1)).to be_nil
      expect(User.by_username_or_id('bar')).to be_nil
    end
  end

  describe '.by_login' do
    let(:username) { 'John' }
    let!(:user) { create(:user, username: username) }

    it 'should get the correct user' do
      expect(User.by_login(user.email.upcase)).to eq user
      expect(User.by_login(user.email)).to eq user
      expect(User.by_login(username.downcase)).to eq user
      expect(User.by_login(username)).to eq user
      expect(User.by_login(nil)).to be_nil
      expect(User.by_login('')).to be_nil
    end
  end

  describe '.find_by_username!' do
    it 'raises RecordNotFound' do
      expect { described_class.find_by_username!('JohnDoe') }.
        to raise_error(ActiveRecord::RecordNotFound)
    end

    it 'is case-insensitive' do
      user = create(:user, username: 'JohnDoe')
      expect(described_class.find_by_username!('JOHNDOE')).to eq user
    end
  end

  describe 'all_ssh_keys' do
    it { is_expected.to have_many(:keys).dependent(:destroy) }

    it "should have all ssh keys" do
      user = create :user
      key = create :key, key: "ssh-rsa AAAAB3NzaC1yc2EAAAADAQABAAABAQD33bWLBxu48Sev9Fert1yzEO4WGcWglWF7K/AwblIUFselOt/QdOL9DSjpQGxLagO1s9wl53STIO8qGS4Ms0EJZyIXOEFMjFJ5xmjSy+S37By4sG7SsltQEHMxtbtFOaW5LV2wCrX+rUsRNqLMamZjgjcPO0/EgGCXIGMAYW4O7cwGZdXWYIhQ1Vwy+CsVMDdPkPgBXqK7nR/ey8KMs8ho5fMNgB5hBw/AL9fNGhRw3QTD6Q12Nkhl4VZES2EsZqlpNnJttnPdp847DUsT6yuLRlfiQfz5Cn9ysHFdXObMN5VYIiPFwHeYCZp1X2S4fDZooRE8uOLTfxWHPXwrhqSH", user_id: user.id

      expect(user.all_ssh_keys).to include(key.key)
    end
  end

  describe :avatar_type do
    let(:user) { create(:user) }

    it "should be true if avatar is image" do
      user.update_attribute(:avatar, 'uploads/avatar.png')
      expect(user.avatar_type).to be_truthy
    end

    it "should be false if avatar is html page" do
      user.update_attribute(:avatar, 'uploads/avatar.html')
      expect(user.avatar_type).to eq(["only images allowed"])
    end
  end

  describe :requires_ldap_check? do
    let(:user) { User.new }

    it 'is false when LDAP is disabled' do
      # Create a condition which would otherwise cause 'true' to be returned
      allow(user).to receive(:ldap_user?).and_return(true)
      user.last_credential_check_at = nil
      expect(user.requires_ldap_check?).to be_falsey
    end

    context 'when LDAP is enabled' do
      before do
        allow(Gitlab.config.ldap).to receive(:enabled).and_return(true)
      end

      it 'is false for non-LDAP users' do
        allow(user).to receive(:ldap_user?).and_return(false)
        expect(user.requires_ldap_check?).to be_falsey
      end

      context 'and when the user is an LDAP user' do
        before do
          allow(user).to receive(:ldap_user?).and_return(true)
        end

        it 'is true when the user has never had an LDAP check before' do
          user.last_credential_check_at = nil
          expect(user.requires_ldap_check?).to be_truthy
        end

        it 'is true when the last LDAP check happened over 1 hour ago' do
          user.last_credential_check_at = 2.hours.ago
          expect(user.requires_ldap_check?).to be_truthy
        end
      end
    end
  end

  context 'ldap synchronized user' do
    describe :ldap_user? do
      it 'is true if provider name starts with ldap' do
        user = create(:omniauth_user, provider: 'ldapmain')
        expect(user.ldap_user?).to be_truthy
      end

      it 'is false for other providers' do
        user = create(:omniauth_user, provider: 'other-provider')
        expect(user.ldap_user?).to be_falsey
      end

      it 'is false if no extern_uid is provided' do
        user = create(:omniauth_user, extern_uid: nil)
        expect(user.ldap_user?).to be_falsey
      end
    end

    describe :ldap_identity do
      it 'returns ldap identity' do
        user = create :omniauth_user
        expect(user.ldap_identity.provider).not_to be_empty
      end
    end

    describe '#ldap_block' do
      let(:user) { create(:omniauth_user, provider: 'ldapmain', name: 'John Smith') }

      it 'blocks user flaging the action caming from ldap' do
        user.ldap_block
        expect(user.blocked?).to be_truthy
        expect(user.ldap_blocked?).to be_truthy
      end
    end
  end

  describe '#full_website_url' do
    let(:user) { create(:user) }

    it 'begins with http if website url omits it' do
      user.website_url = 'test.com'

      expect(user.full_website_url).to eq 'http://test.com'
    end

    it 'begins with http if website url begins with http' do
      user.website_url = 'http://test.com'

      expect(user.full_website_url).to eq 'http://test.com'
    end

    it 'begins with https if website url begins with https' do
      user.website_url = 'https://test.com'

      expect(user.full_website_url).to eq 'https://test.com'
    end
  end

  describe '#short_website_url' do
    let(:user) { create(:user) }

    it 'does not begin with http if website url omits it' do
      user.website_url = 'test.com'

      expect(user.short_website_url).to eq 'test.com'
    end

    it 'does not begin with http if website url begins with http' do
      user.website_url = 'http://test.com'

      expect(user.short_website_url).to eq 'test.com'
    end

    it 'does not begin with https if website url begins with https' do
      user.website_url = 'https://test.com'

      expect(user.short_website_url).to eq 'test.com'
    end
  end

  describe "#starred?" do
    it "determines if user starred a project" do
      user = create :user
      project1 = create :project, :public
      project2 = create :project, :public

      expect(user.starred?(project1)).to be_falsey
      expect(user.starred?(project2)).to be_falsey

      star1 = UsersStarProject.create!(project: project1, user: user)
      expect(user.starred?(project1)).to be_truthy
      expect(user.starred?(project2)).to be_falsey

      star2 = UsersStarProject.create!(project: project2, user: user)
      expect(user.starred?(project1)).to be_truthy
      expect(user.starred?(project2)).to be_truthy

      star1.destroy
      expect(user.starred?(project1)).to be_falsey
      expect(user.starred?(project2)).to be_truthy

      star2.destroy
      expect(user.starred?(project1)).to be_falsey
      expect(user.starred?(project2)).to be_falsey
    end
  end

  describe "#toggle_star" do
    it "toggles stars" do
      user = create :user
      project = create :project, :public

      expect(user.starred?(project)).to be_falsey
      user.toggle_star(project)
      expect(user.starred?(project)).to be_truthy
      user.toggle_star(project)
      expect(user.starred?(project)).to be_falsey
    end
  end

  describe "#existing_member?" do
    it "returns true for exisitng user" do
      create :user, email: "bruno@example.com"

      expect(User.existing_member?("bruno@example.com")).to be_truthy
    end

    it "returns false for unknown exisitng user" do
      create :user, email: "bruno@example.com"

      expect(User.existing_member?("rendom@example.com")).to be_falsey
    end

    it "returns true if additional email exists" do
      user = create :user
      user.emails.create(email: "bruno@example.com")

      expect(User.existing_member?("bruno@example.com")).to be_truthy
    end
  end

  describe "#sort" do
    before do
      User.delete_all
      @user = create :user, created_at: Date.today, last_sign_in_at: Date.today, name: 'Alpha'
      @user1 = create :user, created_at: Date.today - 1, last_sign_in_at: Date.today - 1, name: 'Omega'
    end

    it "sorts users by the recent sign-in time" do
      expect(User.sort('recent_sign_in').first).to eq(@user)
    end

    it "sorts users by the oldest sign-in time" do
      expect(User.sort('oldest_sign_in').first).to eq(@user1)
    end

    it "sorts users in descending order by their creation time" do
      expect(User.sort('created_desc').first).to eq(@user)
    end

    it "sorts users in ascending order by their creation time" do
      expect(User.sort('created_asc').first).to eq(@user1)
    end

    it "sorts users by id in descending order when nil is passed" do
      expect(User.sort(nil).first).to eq(@user1)
    end
  end

  describe "#contributed_projects" do
    subject { create(:user) }
    let!(:project1) { create(:project) }
    let!(:project2) { create(:project, forked_from_project: project3) }
    let!(:project3) { create(:project) }
    let!(:merge_request) { create(:merge_request, source_project: project2, target_project: project3, author: subject) }
    let!(:push_event) { create(:event, action: Event::PUSHED, project: project1, target: project1, author: subject) }
    let!(:merge_event) { create(:event, action: Event::CREATED, project: project3, target: merge_request, author: subject) }

    before do
      project1.team << [subject, :master]
      project2.team << [subject, :master]
    end

    it "includes IDs for projects the user has pushed to" do
      expect(subject.contributed_projects).to include(project1)
    end

    it "includes IDs for projects the user has had merge requests merged into" do
      expect(subject.contributed_projects).to include(project3)
    end

    it "doesn't include IDs for unrelated projects" do
      expect(subject.contributed_projects).not_to include(project2)
    end
  end

  describe :can_be_removed? do
    subject { create(:user) }

    context 'no owned groups' do
      it { expect(subject.can_be_removed?).to be_truthy }
    end

    context 'has owned groups' do
      before do
        group = create(:group)
        group.add_owner(subject)
      end

      it { expect(subject.can_be_removed?).to be_falsey }
    end
  end

  describe "#recent_push" do
    subject { create(:user) }
    let!(:project1) { create(:project) }
    let!(:project2) { create(:project, forked_from_project: project1) }
    let!(:push_data) { Gitlab::PushDataBuilder.build_sample(project2, subject) }
    let!(:push_event) { create(:event, action: Event::PUSHED, project: project2, target: project1, author: subject, data: push_data) }

    before do
      project1.team << [subject, :master]
      project2.team << [subject, :master]
    end

    it "includes push event" do
      expect(subject.recent_push).to eq(push_event)
    end

    it "excludes push event if branch has been deleted" do
      allow_any_instance_of(Repository).to receive(:branch_names).and_return(['foo'])

      expect(subject.recent_push).to eq(nil)
    end

    it "excludes push event if MR is opened for it" do
      create(:merge_request, source_project: project2, target_project: project1, source_branch: project2.default_branch, target_branch: 'fix', author: subject)

      expect(subject.recent_push).to eq(nil)
    end
  end

  describe '#authorized_groups' do
    let!(:user) { create(:user) }
    let!(:private_group) { create(:group) }

    before do
      private_group.add_user(user, Gitlab::Access::MASTER)
    end

    subject { user.authorized_groups }

    it { is_expected.to eq([private_group]) }
  end

  describe '#authorized_projects' do
    let!(:user) { create(:user) }
    let!(:private_project) { create(:project, :private) }

    before do
      private_project.team << [user, Gitlab::Access::MASTER]
    end

    subject { user.authorized_projects }

    it { is_expected.to eq([private_project]) }
  end

  describe '#viewable_starred_projects' do
    let(:user) { create(:user) }
    let(:public_project) { create(:empty_project, :public) }
    let(:private_project) { create(:empty_project, :private) }
    let(:private_viewable_project) { create(:empty_project, :private) }

    before do
      private_viewable_project.team << [user, Gitlab::Access::MASTER]

      [public_project, private_project, private_viewable_project].each do |project|
        user.toggle_star(project)
      end
    end

    it 'returns only starred projects the user can view' do
      expect(user.viewable_starred_projects).not_to include(private_project)
    end
  end
end<|MERGE_RESOLUTION|>--- conflicted
+++ resolved
@@ -121,7 +121,6 @@
     end
   end
 
-<<<<<<< HEAD
   describe "non_ldap" do
     it "retuns non-ldap user" do
       User.delete_all
@@ -132,7 +131,9 @@
       users = User.non_ldap
       expect(users.count).to eq 2
       expect(users.detect { |user| user.username == ldap_user.username }).to be_nil
-=======
+    end
+  end
+
   describe "scopes" do
     describe ".with_two_factor" do
       it "returns users with 2fa enabled via OTP" do
@@ -190,7 +191,6 @@
         expect(users_without_two_factor).to include(user_without_2fa.id)
         expect(users_without_two_factor).not_to include(user_with_2fa.id)
       end
->>>>>>> 4d4a9b7c
     end
   end
 
