require 'spec_helper'

describe User, models: true do
  include Gitlab::CurrentSettings

  describe 'modules' do
    subject { described_class }

    it { is_expected.to include_module(Gitlab::ConfigHelper) }
    it { is_expected.to include_module(Gitlab::CurrentSettings) }
    it { is_expected.to include_module(Referable) }
    it { is_expected.to include_module(Sortable) }
    it { is_expected.to include_module(TokenAuthenticatable) }
  end

  describe 'delegations' do
    it { is_expected.to delegate_method(:path).to(:namespace).with_prefix }

    # EE
    it { is_expected.to delegate_method(:shared_runners_minutes_limit).to(:namespace) }
    it { is_expected.to delegate_method(:shared_runners_minutes_limit=).to(:namespace).with_arguments(133) }
  end

  describe 'associations' do
    it { is_expected.to have_one(:namespace) }
    it { is_expected.to have_many(:snippets).dependent(:destroy) }
    it { is_expected.to have_many(:project_members).dependent(:destroy) }
    it { is_expected.to have_many(:groups) }
    it { is_expected.to have_many(:keys).dependent(:destroy) }
    it { is_expected.to have_many(:deploy_keys).dependent(:destroy) }
    it { is_expected.to have_many(:events).dependent(:destroy) }
    it { is_expected.to have_many(:recent_events).class_name('Event') }
    it { is_expected.to have_many(:issues).dependent(:destroy) }
    it { is_expected.to have_many(:notes).dependent(:destroy) }
    it { is_expected.to have_many(:merge_requests).dependent(:destroy) }
    it { is_expected.to have_many(:identities).dependent(:destroy) }
    it { is_expected.to have_many(:spam_logs).dependent(:destroy) }
    it { is_expected.to have_many(:todos).dependent(:destroy) }
    it { is_expected.to have_many(:award_emoji).dependent(:destroy) }
    it { is_expected.to have_many(:path_locks).dependent(:destroy) }
    it { is_expected.to have_many(:triggers).dependent(:destroy) }
    it { is_expected.to have_many(:builds).dependent(:nullify) }
    it { is_expected.to have_many(:pipelines).dependent(:nullify) }
    it { is_expected.to have_many(:chat_names).dependent(:destroy) }
    it { is_expected.to have_many(:uploads).dependent(:destroy) }
    it { is_expected.to have_many(:reported_abuse_reports).dependent(:destroy).class_name('AbuseReport') }

    describe "#abuse_report" do
      let(:current_user) { create(:user) }
      let(:other_user) { create(:user) }

      it { is_expected.to have_one(:abuse_report) }

      it "refers to the abuse report whose user_id is the current user" do
        abuse_report = create(:abuse_report, reporter: other_user, user: current_user)

        expect(current_user.abuse_report).to eq(abuse_report)
      end

      it "does not refer to the abuse report whose reporter_id is the current user" do
        create(:abuse_report, reporter: current_user, user: other_user)

        expect(current_user.abuse_report).to be_nil
      end

      it "does not update the user_id of an abuse report when the user is updated" do
        abuse_report = create(:abuse_report, reporter: current_user, user: other_user)

        current_user.block

        expect(abuse_report.reload.user).to eq(other_user)
      end
    end

    describe '#group_members' do
      it 'does not include group memberships for which user is a requester' do
        user = create(:user)
        group = create(:group, :public, :access_requestable)
        group.request_access(user)

        expect(user.group_members).to be_empty
      end
    end

    describe '#project_members' do
      it 'does not include project memberships for which user is a requester' do
        user = create(:user)
        project = create(:empty_project, :public, :access_requestable)
        project.request_access(user)

        expect(user.project_members).to be_empty
      end
    end
  end

  describe 'nested attributes' do
    it { is_expected.to respond_to(:namespace_attributes=) }
  end

  describe 'validations' do
    describe 'username' do
      it 'validates presence' do
        expect(subject).to validate_presence_of(:username)
      end

      it 'rejects blacklisted names' do
        user = build(:user, username: 'dashboard')

        expect(user).not_to be_valid
        expect(user.errors.values).to eq [['dashboard is a reserved name']]
      end

      it 'allows child names' do
        user = build(:user, username: 'avatar')

        expect(user).to be_valid
      end

      it 'allows wildcard names' do
        user = build(:user, username: 'blob')

        expect(user).to be_valid
      end

      it 'validates uniqueness' do
        expect(subject).to validate_uniqueness_of(:username).case_insensitive
      end
    end

    it { is_expected.to validate_presence_of(:projects_limit) }
    it { is_expected.to validate_numericality_of(:projects_limit) }
    it { is_expected.to allow_value(0).for(:projects_limit) }
    it { is_expected.not_to allow_value(-1).for(:projects_limit) }
    it { is_expected.not_to allow_value(Gitlab::Database::MAX_INT_VALUE + 1).for(:projects_limit) }

    it { is_expected.to validate_length_of(:bio).is_at_most(255) }

    it_behaves_like 'an object with email-formated attributes', :email do
      subject { build(:user) }
    end

    it_behaves_like 'an object with email-formated attributes', :public_email, :notification_email do
      subject { build(:user).tap { |user| user.emails << build(:email, email: email_value) } }
    end

    describe 'email' do
      context 'when no signup domains whitelisted' do
        before do
          allow_any_instance_of(ApplicationSetting).to receive(:domain_whitelist).and_return([])
        end

        it 'accepts any email' do
          user = build(:user, email: "info@example.com")
          expect(user).to be_valid
        end
      end

      context 'when a signup domain is whitelisted and subdomains are allowed' do
        before do
          allow_any_instance_of(ApplicationSetting).to receive(:domain_whitelist).and_return(['example.com', '*.example.com'])
        end

        it 'accepts info@example.com' do
          user = build(:user, email: "info@example.com")
          expect(user).to be_valid
        end

        it 'accepts info@test.example.com' do
          user = build(:user, email: "info@test.example.com")
          expect(user).to be_valid
        end

        it 'rejects example@test.com' do
          user = build(:user, email: "example@test.com")
          expect(user).to be_invalid
        end
      end

      context 'when a signup domain is whitelisted and subdomains are not allowed' do
        before do
          allow_any_instance_of(ApplicationSetting).to receive(:domain_whitelist).and_return(['example.com'])
        end

        it 'accepts info@example.com' do
          user = build(:user, email: "info@example.com")
          expect(user).to be_valid
        end

        it 'rejects info@test.example.com' do
          user = build(:user, email: "info@test.example.com")
          expect(user).to be_invalid
        end

        it 'rejects example@test.com' do
          user = build(:user, email: "example@test.com")
          expect(user).to be_invalid
        end

        it 'accepts example@test.com when added by another user' do
          user = build(:user, email: "example@test.com", created_by_id: 1)
          expect(user).to be_valid
        end
      end

      context 'domain blacklist' do
        before do
          allow_any_instance_of(ApplicationSetting).to receive(:domain_blacklist_enabled?).and_return(true)
          allow_any_instance_of(ApplicationSetting).to receive(:domain_blacklist).and_return(['example.com'])
        end

        context 'when a signup domain is blacklisted' do
          it 'accepts info@test.com' do
            user = build(:user, email: 'info@test.com')
            expect(user).to be_valid
          end

          it 'rejects info@example.com' do
            user = build(:user, email: 'info@example.com')
            expect(user).not_to be_valid
          end

          it 'accepts info@example.com when added by another user' do
            user = build(:user, email: 'info@example.com', created_by_id: 1)
            expect(user).to be_valid
          end
        end

        context 'when a signup domain is blacklisted but a wildcard subdomain is allowed' do
          before do
            allow_any_instance_of(ApplicationSetting).to receive(:domain_blacklist).and_return(['test.example.com'])
            allow_any_instance_of(ApplicationSetting).to receive(:domain_whitelist).and_return(['*.example.com'])
          end

          it 'gives priority to whitelist and allow info@test.example.com' do
            user = build(:user, email: 'info@test.example.com')
            expect(user).to be_valid
          end
        end

        context 'with both lists containing a domain' do
          before do
            allow_any_instance_of(ApplicationSetting).to receive(:domain_whitelist).and_return(['test.com'])
          end

          it 'accepts info@test.com' do
            user = build(:user, email: 'info@test.com')
            expect(user).to be_valid
          end

          it 'rejects info@example.com' do
            user = build(:user, email: 'info@example.com')
            expect(user).not_to be_valid
          end
        end
      end

      context 'owns_notification_email' do
        it 'accepts temp_oauth_email emails' do
          user = build(:user, email: "temp-email-for-oauth@example.com")
          expect(user).to be_valid
        end
      end
    end

    it 'does not allow a user to be both an auditor and an admin' do
      user = build(:user, :admin, :auditor)

      expect(user).to be_invalid
    end
  end

  describe "non_ldap" do
    it "retuns non-ldap user" do
      User.delete_all
      create :user
      ldap_user = create :omniauth_user, provider: "ldapmain"
      create :omniauth_user, provider: "gitlub"

      users = User.non_ldap
      expect(users.count).to eq 2
      expect(users.detect { |user| user.username == ldap_user.username }).to be_nil
    end
  end

  describe "scopes" do
    describe ".with_two_factor" do
      it "returns users with 2fa enabled via OTP" do
        user_with_2fa = create(:user, :two_factor_via_otp)
        user_without_2fa = create(:user)
        users_with_two_factor = User.with_two_factor.pluck(:id)

        expect(users_with_two_factor).to include(user_with_2fa.id)
        expect(users_with_two_factor).not_to include(user_without_2fa.id)
      end

      it "returns users with 2fa enabled via U2F" do
        user_with_2fa = create(:user, :two_factor_via_u2f)
        user_without_2fa = create(:user)
        users_with_two_factor = User.with_two_factor.pluck(:id)

        expect(users_with_two_factor).to include(user_with_2fa.id)
        expect(users_with_two_factor).not_to include(user_without_2fa.id)
      end

      it "returns users with 2fa enabled via OTP and U2F" do
        user_with_2fa = create(:user, :two_factor_via_otp, :two_factor_via_u2f)
        user_without_2fa = create(:user)
        users_with_two_factor = User.with_two_factor.pluck(:id)

        expect(users_with_two_factor).to eq([user_with_2fa.id])
        expect(users_with_two_factor).not_to include(user_without_2fa.id)
      end
    end

    describe ".without_two_factor" do
      it "excludes users with 2fa enabled via OTP" do
        user_with_2fa = create(:user, :two_factor_via_otp)
        user_without_2fa = create(:user)
        users_without_two_factor = User.without_two_factor.pluck(:id)

        expect(users_without_two_factor).to include(user_without_2fa.id)
        expect(users_without_two_factor).not_to include(user_with_2fa.id)
      end

      it "excludes users with 2fa enabled via U2F" do
        user_with_2fa = create(:user, :two_factor_via_u2f)
        user_without_2fa = create(:user)
        users_without_two_factor = User.without_two_factor.pluck(:id)

        expect(users_without_two_factor).to include(user_without_2fa.id)
        expect(users_without_two_factor).not_to include(user_with_2fa.id)
      end

      it "excludes users with 2fa enabled via OTP and U2F" do
        user_with_2fa = create(:user, :two_factor_via_otp, :two_factor_via_u2f)
        user_without_2fa = create(:user)
        users_without_two_factor = User.without_two_factor.pluck(:id)

        expect(users_without_two_factor).to include(user_without_2fa.id)
        expect(users_without_two_factor).not_to include(user_with_2fa.id)
      end
    end

    describe '.todo_authors' do
      it 'filters users' do
        create :user
        user_2 = create :user
        user_3 = create :user
        current_user = create :user
        create(:todo, user: current_user, author: user_2, state: :done)
        create(:todo, user: current_user, author: user_3, state: :pending)

        expect(User.todo_authors(current_user.id, 'pending')).to eq [user_3]
        expect(User.todo_authors(current_user.id, 'done')).to eq [user_2]
      end
    end
  end

  describe "Respond to" do
    it { is_expected.to respond_to(:admin?) }
    it { is_expected.to respond_to(:name) }
    it { is_expected.to respond_to(:private_token) }
    it { is_expected.to respond_to(:external?) }
  end

  describe 'before save hook' do
    context 'when saving an external user' do
      let(:user)          { create(:user) }
      let(:external_user) { create(:user, external: true) }

      it "sets other properties aswell" do
        expect(external_user.can_create_team).to be_falsey
        expect(external_user.can_create_group).to be_falsey
        expect(external_user.projects_limit).to be 0
      end
    end
  end

  describe '#update_tracked_fields!', :redis do
    let(:request) { OpenStruct.new(remote_ip: "127.0.0.1") }
    let(:user) { create(:user) }

    it 'writes trackable attributes' do
      expect do
        user.update_tracked_fields!(request)
      end.to change { user.reload.current_sign_in_at }
    end

    it 'does not write trackable attributes when called a second time within the hour' do
      user.update_tracked_fields!(request)

      expect do
        user.update_tracked_fields!(request)
      end.not_to change { user.reload.current_sign_in_at }
    end

    it 'writes trackable attributes for a different user' do
      user2 = create(:user)

      user.update_tracked_fields!(request)

      expect do
        user2.update_tracked_fields!(request)
      end.to change { user2.reload.current_sign_in_at }
    end
  end

  shared_context 'user keys' do
    let(:user) { create(:user) }
    let!(:key) { create(:key, user: user) }
    let!(:deploy_key) { create(:deploy_key, user: user) }
  end

  describe '#keys' do
    include_context 'user keys'

    context 'with key and deploy key stored' do
      it 'returns stored key, but not deploy_key' do
        expect(user.keys).to include key
        expect(user.keys).not_to include deploy_key
      end
    end
  end

  describe '#deploy_keys' do
    include_context 'user keys'

    context 'with key and deploy key stored' do
      it 'returns stored deploy key, but not normal key' do
        expect(user.deploy_keys).to include deploy_key
        expect(user.deploy_keys).not_to include key
      end
    end
  end

  describe '#confirm' do
    before do
      allow_any_instance_of(ApplicationSetting).to receive(:send_user_confirmation_email).and_return(true)
    end

    let(:user) { create(:user, confirmed_at: nil, unconfirmed_email: 'test@gitlab.com') }

    it 'returns unconfirmed' do
      expect(user.confirmed?).to be_falsey
    end

    it 'confirms a user' do
      user.confirm
      expect(user.confirmed?).to be_truthy
    end
  end

  describe '#to_reference' do
    let(:user) { create(:user) }

    it 'returns a String reference to the object' do
      expect(user.to_reference).to eq "@#{user.username}"
    end
  end

  describe '#generate_password' do
    it "does not generate password by default" do
      user = create(:user, password: 'abcdefghe')
      expect(user.password).to eq('abcdefghe')
    end
  end

  describe 'authentication token' do
    it "has authentication token" do
      user = create(:user)
      expect(user.authentication_token).not_to be_blank
    end
  end

  describe 'ensure incoming email token' do
    it 'has incoming email token' do
      user = create(:user)
      expect(user.incoming_email_token).not_to be_blank
    end
  end

  describe '#ensure_user_rights_and_limits' do
    describe 'with external user' do
      let(:user) { create(:user, external: true) }

      it 'receives callback when external changes' do
        expect(user).to receive(:ensure_user_rights_and_limits)

        user.update_attributes(external: false)
      end

      it 'ensures correct rights and limits for user' do
        stub_config_setting(default_can_create_group: true)

        expect { user.update_attributes(external: false) }.to change { user.can_create_group }.to(true)
          .and change { user.projects_limit }.to(current_application_settings.default_projects_limit)
      end
    end

    describe 'without external user' do
      let(:user) { create(:user, external: false) }

      it 'receives callback when external changes' do
        expect(user).to receive(:ensure_user_rights_and_limits)

        user.update_attributes(external: true)
      end

      it 'ensures correct rights and limits for user' do
        expect { user.update_attributes(external: true) }.to change { user.can_create_group }.to(false)
          .and change { user.projects_limit }.to(0)
      end
    end
  end

  describe 'rss token' do
    it 'ensures an rss token on read' do
      user = create(:user, rss_token: nil)
      rss_token = user.rss_token
      expect(rss_token).not_to be_blank
      expect(user.reload.rss_token).to eq rss_token
    end
  end

  describe '#recently_sent_password_reset?' do
    it 'is false when reset_password_sent_at is nil' do
      user = build_stubbed(:user, reset_password_sent_at: nil)

      expect(user.recently_sent_password_reset?).to eq false
    end

    it 'is false when sent more than one minute ago' do
      user = build_stubbed(:user, reset_password_sent_at: 5.minutes.ago)

      expect(user.recently_sent_password_reset?).to eq false
    end

    it 'is true when sent less than one minute ago' do
      user = build_stubbed(:user, reset_password_sent_at: Time.now)

      expect(user.recently_sent_password_reset?).to eq true
    end
  end

  describe '#disable_two_factor!' do
    it 'clears all 2FA-related fields' do
      user = create(:user, :two_factor)

      expect(user).to be_two_factor_enabled
      expect(user.encrypted_otp_secret).not_to be_nil
      expect(user.otp_backup_codes).not_to be_nil
      expect(user.otp_grace_period_started_at).not_to be_nil

      user.disable_two_factor!

      expect(user).not_to be_two_factor_enabled
      expect(user.encrypted_otp_secret).to be_nil
      expect(user.encrypted_otp_secret_iv).to be_nil
      expect(user.encrypted_otp_secret_salt).to be_nil
      expect(user.otp_backup_codes).to be_nil
      expect(user.otp_grace_period_started_at).to be_nil
    end
  end

  describe 'projects' do
    before do
      @user = create(:user)

      @project = create(:empty_project, namespace: @user.namespace)
      @project_2 = create(:empty_project, group: create(:group)) do |project|
        project.add_master(@user)
      end
      @project_3 = create(:empty_project, group: create(:group)) do |project|
        project.add_developer(@user)
      end
    end

    it { expect(@user.authorized_projects).to include(@project) }
    it { expect(@user.authorized_projects).to include(@project_2) }
    it { expect(@user.authorized_projects).to include(@project_3) }
    it { expect(@user.owned_projects).to include(@project) }
    it { expect(@user.owned_projects).not_to include(@project_2) }
    it { expect(@user.owned_projects).not_to include(@project_3) }
    it { expect(@user.personal_projects).to include(@project) }
    it { expect(@user.personal_projects).not_to include(@project_2) }
    it { expect(@user.personal_projects).not_to include(@project_3) }
  end

  describe 'groups' do
    before do
      @user = create :user
      @group = create :group
      @group.add_owner(@user)
    end

    it { expect(@user.several_namespaces?).to be_truthy }
    it { expect(@user.authorized_groups).to eq([@group]) }
    it { expect(@user.owned_groups).to eq([@group]) }
    it { expect(@user.namespaces).to match_array([@user.namespace, @group]) }
  end

  describe 'group multiple owners' do
    before do
      @user = create :user
      @user2 = create :user
      @group = create :group
      @group.add_owner(@user)

      @group.add_user(@user2, GroupMember::OWNER)
    end

    it { expect(@user2.several_namespaces?).to be_truthy }
  end

  describe 'namespaced' do
    before do
      @user = create :user
      @project = create(:empty_project, namespace: @user.namespace)
    end

    it { expect(@user.several_namespaces?).to be_falsey }
    it { expect(@user.namespaces).to eq([@user.namespace]) }
  end

  describe 'blocking user' do
    let(:user) { create(:user, name: 'John Smith') }

    it "blocks user" do
      user.block
      expect(user.blocked?).to be_truthy
    end
  end

  describe '.filter' do
    let(:user) { double }

    it 'filters by active users by default' do
      expect(User).to receive(:active).and_return([user])

      expect(User.filter(nil)).to include user
    end

    it 'filters by admins' do
      expect(User).to receive(:admins).and_return([user])

      expect(User.filter('admins')).to include user
    end

    it 'filters by blocked' do
      expect(User).to receive(:blocked).and_return([user])

      expect(User.filter('blocked')).to include user
    end

    it 'filters by two_factor_disabled' do
      expect(User).to receive(:without_two_factor).and_return([user])

      expect(User.filter('two_factor_disabled')).to include user
    end

    it 'filters by two_factor_enabled' do
      expect(User).to receive(:with_two_factor).and_return([user])

      expect(User.filter('two_factor_enabled')).to include user
    end

    it 'filters by wop' do
      expect(User).to receive(:without_projects).and_return([user])

      expect(User.filter('wop')).to include user
    end
  end

  describe '.without_projects' do
    let!(:project) { create(:empty_project, :public, :access_requestable) }
    let!(:user) { create(:user) }
    let!(:user_without_project) { create(:user) }
    let!(:user_without_project2) { create(:user) }

    before do
      # add user to project
      project.team << [user, :master]

      # create invite to projet
      create(:project_member, :developer, project: project, invite_token: '1234', invite_email: 'inviteduser1@example.com')

      # create request to join project
      project.request_access(user_without_project2)
    end

    it { expect(User.without_projects).not_to include user }
    it { expect(User.without_projects).to include user_without_project }
    it { expect(User.without_projects).to include user_without_project2 }
  end

  describe 'user creation' do
    describe 'normal user' do
      let(:user) { create(:user, name: 'John Smith') }

      it { expect(user.admin?).to be_falsey }
      it { expect(user.require_ssh_key?).to be_truthy }
      it { expect(user.can_create_group?).to be_truthy }
      it { expect(user.can_create_project?).to be_truthy }
      it { expect(user.first_name).to eq('John') }
      it { expect(user.external).to be_falsey }
    end

    describe 'with defaults' do
      let(:user) { User.new }

      it "applies defaults to user" do
        expect(user.projects_limit).to eq(Gitlab.config.gitlab.default_projects_limit)
        expect(user.can_create_group).to eq(Gitlab.config.gitlab.default_can_create_group)
        expect(user.external).to be_falsey
      end
    end

    describe 'with default overrides' do
      let(:user) { User.new(projects_limit: 123, can_create_group: false, can_create_team: true) }

      it "applies defaults to user" do
        expect(user.projects_limit).to eq(123)
        expect(user.can_create_group).to be_falsey
      end
    end

    context 'when current_application_settings.user_default_external is true' do
      before do
        stub_application_setting(user_default_external: true)
      end

      it "creates external user by default" do
        user = build(:user)

        expect(user.external).to be_truthy
      end

      describe 'with default overrides' do
        it "creates a non-external user" do
          user = build(:user, external: false)

          expect(user.external).to be_falsey
        end
      end
    end

    describe '#require_ssh_key?' do
      protocol_and_expectation = {
        'http' => false,
        'ssh' => true,
        '' => true
      }

      protocol_and_expectation.each do |protocol, expected|
        it "has correct require_ssh_key?" do
          stub_application_setting(enabled_git_access_protocol: protocol)
          user = build(:user)

          expect(user.require_ssh_key?).to eq(expected)
        end
      end
    end
  end

  describe '.find_by_any_email' do
    it 'finds by primary email' do
      user = create(:user, email: 'foo@example.com')

      expect(User.find_by_any_email(user.email)).to eq user
    end

    it 'finds by secondary email' do
      email = create(:email, email: 'foo@example.com')
      user  = email.user

      expect(User.find_by_any_email(email.email)).to eq user
    end

    it 'returns nil when nothing found' do
      expect(User.find_by_any_email('')).to be_nil
    end
  end

  describe '.search' do
    let(:user) { create(:user) }

    it 'returns users with a matching name' do
      expect(described_class.search(user.name)).to eq([user])
    end

    it 'returns users with a partially matching name' do
      expect(described_class.search(user.name[0..2])).to eq([user])
    end

    it 'returns users with a matching name regardless of the casing' do
      expect(described_class.search(user.name.upcase)).to eq([user])
    end

    it 'returns users with a matching Email' do
      expect(described_class.search(user.email)).to eq([user])
    end

    it 'returns users with a partially matching Email' do
      expect(described_class.search(user.email[0..2])).to eq([user])
    end

    it 'returns users with a matching Email regardless of the casing' do
      expect(described_class.search(user.email.upcase)).to eq([user])
    end

    it 'returns users with a matching username' do
      expect(described_class.search(user.username)).to eq([user])
    end

    it 'returns users with a partially matching username' do
      expect(described_class.search(user.username[0..2])).to eq([user])
    end

    it 'returns users with a matching username regardless of the casing' do
      expect(described_class.search(user.username.upcase)).to eq([user])
    end
  end

  describe '.search_with_secondary_emails' do
    delegate :search_with_secondary_emails, to: :described_class

    let!(:user) { create(:user, name: 'John Doe', username: 'john.doe', email: 'john.doe@example.com' ) }
    let!(:another_user) { create(:user, name: 'Albert Smith', username: 'albert.smith', email: 'albert.smith@example.com' ) }
    let!(:email) do
      create(:email, user: another_user, email: 'alias@example.com')
    end

    it 'returns users with a matching name' do
      expect(search_with_secondary_emails(user.name)).to eq([user])
    end

    it 'returns users with a partially matching name' do
      expect(search_with_secondary_emails(user.name[0..2])).to eq([user])
    end

    it 'returns users with a matching name regardless of the casing' do
      expect(search_with_secondary_emails(user.name.upcase)).to eq([user])
    end

    it 'returns users with a matching email' do
      expect(search_with_secondary_emails(user.email)).to eq([user])
    end

    it 'returns users with a partially matching email' do
      expect(search_with_secondary_emails(user.email[0..2])).to eq([user])
    end

    it 'returns users with a matching email regardless of the casing' do
      expect(search_with_secondary_emails(user.email.upcase)).to eq([user])
    end

    it 'returns users with a matching username' do
      expect(search_with_secondary_emails(user.username)).to eq([user])
    end

    it 'returns users with a partially matching username' do
      expect(search_with_secondary_emails(user.username[0..2])).to eq([user])
    end

    it 'returns users with a matching username regardless of the casing' do
      expect(search_with_secondary_emails(user.username.upcase)).to eq([user])
    end

    it 'returns users with a matching whole secondary email' do
      expect(search_with_secondary_emails(email.email)).to eq([email.user])
    end

    it 'returns users with a matching part of secondary email' do
      expect(search_with_secondary_emails(email.email[1..4])).to eq([email.user])
    end

    it 'return users with a matching part of secondary email regardless of case' do
      expect(search_with_secondary_emails(email.email[1..4].upcase)).to eq([email.user])
      expect(search_with_secondary_emails(email.email[1..4].downcase)).to eq([email.user])
      expect(search_with_secondary_emails(email.email[1..4].capitalize)).to eq([email.user])
    end

    it 'returns multiple users with matching secondary emails' do
      email1 = create(:email, email: '1_testemail@example.com')
      email2 = create(:email, email: '2_testemail@example.com')
      email3 = create(:email, email: 'other@email.com')
      email3.user.update_attributes!(email: 'another@mail.com')

      expect(
        search_with_secondary_emails('testemail@example.com').map(&:id)
      ).to include(email1.user.id, email2.user.id)

      expect(
        search_with_secondary_emails('testemail@example.com').map(&:id)
      ).not_to include(email3.user.id)
    end
  end

  describe '.find_by_ssh_key_id' do
    context 'using an existing SSH key ID' do
      let(:user) { create(:user) }
      let(:key) { create(:key, user: user) }

      it 'returns the corresponding User' do
        expect(described_class.find_by_ssh_key_id(key.id)).to eq(user)
      end
    end

    context 'using an invalid SSH key ID' do
      it 'returns nil' do
        expect(described_class.find_by_ssh_key_id(-1)).to be_nil
      end
    end
  end

  describe '.by_login' do
    let(:username) { 'John' }
    let!(:user) { create(:user, username: username) }

    it 'gets the correct user' do
      expect(User.by_login(user.email.upcase)).to eq user
      expect(User.by_login(user.email)).to eq user
      expect(User.by_login(username.downcase)).to eq user
      expect(User.by_login(username)).to eq user
      expect(User.by_login(nil)).to be_nil
      expect(User.by_login('')).to be_nil
    end
  end

  describe '.find_by_username' do
    it 'returns nil if not found' do
      expect(described_class.find_by_username('JohnDoe')).to be_nil
    end

    it 'is case-insensitive' do
      user = create(:user, username: 'JohnDoe')
      expect(described_class.find_by_username('JOHNDOE')).to eq user
    end
  end

  describe '.find_by_username!' do
    it 'raises RecordNotFound' do
      expect { described_class.find_by_username!('JohnDoe') }
        .to raise_error(ActiveRecord::RecordNotFound)
    end

    it 'is case-insensitive' do
      user = create(:user, username: 'JohnDoe')
      expect(described_class.find_by_username!('JOHNDOE')).to eq user
    end
  end

  describe '.find_by_full_path' do
    let!(:user) { create(:user) }

    context 'with a route matching the given path' do
      let!(:route) { user.namespace.route }

      it 'returns the user' do
        expect(User.find_by_full_path(route.path)).to eq(user)
      end

      it 'is case-insensitive' do
        expect(User.find_by_full_path(route.path.upcase)).to eq(user)
        expect(User.find_by_full_path(route.path.downcase)).to eq(user)
      end
    end

    context 'with a redirect route matching the given path' do
      let!(:redirect_route) { user.namespace.redirect_routes.create(path: 'foo') }

      context 'without the follow_redirects option' do
        it 'returns nil' do
          expect(User.find_by_full_path(redirect_route.path)).to eq(nil)
        end
      end

      context 'with the follow_redirects option set to true' do
        it 'returns the user' do
          expect(User.find_by_full_path(redirect_route.path, follow_redirects: true)).to eq(user)
        end

        it 'is case-insensitive' do
          expect(User.find_by_full_path(redirect_route.path.upcase, follow_redirects: true)).to eq(user)
          expect(User.find_by_full_path(redirect_route.path.downcase, follow_redirects: true)).to eq(user)
        end
      end
    end

    context 'without a route or a redirect route matching the given path' do
      context 'without the follow_redirects option' do
        it 'returns nil' do
          expect(User.find_by_full_path('unknown')).to eq(nil)
        end
      end
      context 'with the follow_redirects option set to true' do
        it 'returns nil' do
          expect(User.find_by_full_path('unknown', follow_redirects: true)).to eq(nil)
        end
      end
    end

    context 'with a group route matching the given path' do
      context 'when the group namespace has an owner_id (legacy data)' do
        let!(:group) { create(:group, path: 'group_path', owner: user) }

        it 'returns nil' do
          expect(User.find_by_full_path('group_path')).to eq(nil)
        end
      end

      context 'when the group namespace does not have an owner_id' do
        let!(:group) { create(:group, path: 'group_path') }

        it 'returns nil' do
          expect(User.find_by_full_path('group_path')).to eq(nil)
        end
      end
    end
  end

  describe 'all_ssh_keys' do
    it { is_expected.to have_many(:keys).dependent(:destroy) }

    it "has all ssh keys" do
      user = create :user
      key = create :key, key: "ssh-rsa AAAAB3NzaC1yc2EAAAADAQABAAABAQD33bWLBxu48Sev9Fert1yzEO4WGcWglWF7K/AwblIUFselOt/QdOL9DSjpQGxLagO1s9wl53STIO8qGS4Ms0EJZyIXOEFMjFJ5xmjSy+S37By4sG7SsltQEHMxtbtFOaW5LV2wCrX+rUsRNqLMamZjgjcPO0/EgGCXIGMAYW4O7cwGZdXWYIhQ1Vwy+CsVMDdPkPgBXqK7nR/ey8KMs8ho5fMNgB5hBw/AL9fNGhRw3QTD6Q12Nkhl4VZES2EsZqlpNnJttnPdp847DUsT6yuLRlfiQfz5Cn9ysHFdXObMN5VYIiPFwHeYCZp1X2S4fDZooRE8uOLTfxWHPXwrhqSH", user_id: user.id

      expect(user.all_ssh_keys).to include(a_string_starting_with(key.key))
    end
  end

  describe '#avatar_type' do
    let(:user) { create(:user) }

    it 'is true if avatar is image' do
      user.update_attribute(:avatar, 'uploads/avatar.png')
      expect(user.avatar_type).to be_truthy
    end

    it 'is false if avatar is html page' do
      user.update_attribute(:avatar, 'uploads/avatar.html')
      expect(user.avatar_type).to eq(['only images allowed'])
    end
  end

  describe '#avatar_url' do
    let(:user) { create(:user, :with_avatar) }

    context 'when avatar file is uploaded' do
      let(:gitlab_host) { "http://#{Gitlab.config.gitlab.host}" }
      let(:avatar_path) { "/uploads/system/user/avatar/#{user.id}/dk.png" }

      it 'shows correct avatar url' do
        expect(user.avatar_url).to eq(avatar_path)
        expect(user.avatar_url(only_path: false)).to eq([gitlab_host, avatar_path].join)

        allow(ActionController::Base).to receive(:asset_host).and_return(gitlab_host)

        expect(user.avatar_url).to eq([gitlab_host, avatar_path].join)
      end

      context 'when in a geo secondary node' do
        let(:geo_host) { 'http://geo.example.com' }
        let(:geo_avatar_url) { [geo_host, avatar_path].join }

        before do
          allow(Gitlab::Geo).to receive(:secondary?) { true }
          allow(Gitlab::Geo).to receive_message_chain(:primary_node, :url) { geo_host }
        end

        it 'shows correct avatar url' do
          expect(user.avatar_url).to eq(geo_avatar_url)
          expect(user.avatar_url(only_path: false)).to eq(geo_avatar_url)

          allow(ActionController::Base).to receive(:asset_host).and_return(geo_host)

          expect(user.avatar_url).to eq(geo_avatar_url)
        end
      end
    end
  end

  describe '#requires_ldap_check?' do
    let(:user) { User.new }

    it 'is false when LDAP is disabled' do
      # Create a condition which would otherwise cause 'true' to be returned
      allow(user).to receive(:ldap_user?).and_return(true)
      user.last_credential_check_at = nil
      expect(user.requires_ldap_check?).to be_falsey
    end

    context 'when LDAP is enabled' do
      before do
        allow(Gitlab.config.ldap).to receive(:enabled).and_return(true)
      end

      it 'is false for non-LDAP users' do
        allow(user).to receive(:ldap_user?).and_return(false)
        expect(user.requires_ldap_check?).to be_falsey
      end

      context 'and when the user is an LDAP user' do
        before do
          allow(user).to receive(:ldap_user?).and_return(true)
        end

        it 'is true when the user has never had an LDAP check before' do
          user.last_credential_check_at = nil
          expect(user.requires_ldap_check?).to be_truthy
        end

        it 'is true when the last LDAP check happened over 1 hour ago' do
          user.last_credential_check_at = 2.hours.ago
          expect(user.requires_ldap_check?).to be_truthy
        end
      end
    end
  end

  context 'ldap synchronized user' do
    describe '#ldap_user?' do
      it 'is true if provider name starts with ldap' do
        user = create(:omniauth_user, provider: 'ldapmain')
        expect(user.ldap_user?).to be_truthy
      end

      it 'is false for other providers' do
        user = create(:omniauth_user, provider: 'other-provider')
        expect(user.ldap_user?).to be_falsey
      end

      it 'is false if no extern_uid is provided' do
        user = create(:omniauth_user, extern_uid: nil)
        expect(user.ldap_user?).to be_falsey
      end
    end

    describe '#ldap_identity' do
      it 'returns ldap identity' do
        user = create :omniauth_user
        expect(user.ldap_identity.provider).not_to be_empty
      end
    end

    describe '#ldap_block' do
      let(:user) { create(:omniauth_user, provider: 'ldapmain', name: 'John Smith') }

      it 'blocks user flaging the action caming from ldap' do
        user.ldap_block
        expect(user.blocked?).to be_truthy
        expect(user.ldap_blocked?).to be_truthy
      end
    end
  end

  describe '#full_website_url' do
    let(:user) { create(:user) }

    it 'begins with http if website url omits it' do
      user.website_url = 'test.com'

      expect(user.full_website_url).to eq 'http://test.com'
    end

    it 'begins with http if website url begins with http' do
      user.website_url = 'http://test.com'

      expect(user.full_website_url).to eq 'http://test.com'
    end

    it 'begins with https if website url begins with https' do
      user.website_url = 'https://test.com'

      expect(user.full_website_url).to eq 'https://test.com'
    end
  end

  describe '#short_website_url' do
    let(:user) { create(:user) }

    it 'does not begin with http if website url omits it' do
      user.website_url = 'test.com'

      expect(user.short_website_url).to eq 'test.com'
    end

    it 'does not begin with http if website url begins with http' do
      user.website_url = 'http://test.com'

      expect(user.short_website_url).to eq 'test.com'
    end

    it 'does not begin with https if website url begins with https' do
      user.website_url = 'https://test.com'

      expect(user.short_website_url).to eq 'test.com'
    end
  end

  describe '#starred?' do
    it 'determines if user starred a project' do
      user = create :user
      project1 = create(:empty_project, :public)
      project2 = create(:empty_project, :public)

      expect(user.starred?(project1)).to be_falsey
      expect(user.starred?(project2)).to be_falsey

      star1 = UsersStarProject.create!(project: project1, user: user)
      expect(user.starred?(project1)).to be_truthy
      expect(user.starred?(project2)).to be_falsey

      star2 = UsersStarProject.create!(project: project2, user: user)
      expect(user.starred?(project1)).to be_truthy
      expect(user.starred?(project2)).to be_truthy

      star1.destroy
      expect(user.starred?(project1)).to be_falsey
      expect(user.starred?(project2)).to be_truthy

      star2.destroy
      expect(user.starred?(project1)).to be_falsey
      expect(user.starred?(project2)).to be_falsey
    end
  end

  describe '#toggle_star' do
    it 'toggles stars' do
      user = create :user
      project = create(:empty_project, :public)

      expect(user.starred?(project)).to be_falsey
      user.toggle_star(project)
      expect(user.starred?(project)).to be_truthy
      user.toggle_star(project)
      expect(user.starred?(project)).to be_falsey
    end
  end

  describe "#existing_member?" do
    it "returns true for exisitng user" do
      create :user, email: "bruno@example.com"

      expect(User.existing_member?("bruno@example.com")).to be_truthy
    end

    it "returns false for unknown exisitng user" do
      create :user, email: "bruno@example.com"

      expect(User.existing_member?("rendom@example.com")).to be_falsey
    end

    it "returns true if additional email exists" do
      user = create :user
      user.emails.create(email: "bruno@example.com")

      expect(User.existing_member?("bruno@example.com")).to be_truthy
    end
  end

  describe '#sort' do
    before do
      User.delete_all
      @user = create :user, created_at: Date.today, last_sign_in_at: Date.today, name: 'Alpha'
      @user1 = create :user, created_at: Date.today - 1, last_sign_in_at: Date.today - 1, name: 'Omega'
      @user2 = create :user, created_at: Date.today - 2, last_sign_in_at: nil, name: 'Beta'
    end

    context 'when sort by recent_sign_in' do
      it 'sorts users by the recent sign-in time' do
        expect(User.sort('recent_sign_in').first).to eq(@user)
      end

      it 'pushes users who never signed in to the end' do
        expect(User.sort('recent_sign_in').third).to eq(@user2)
      end
    end

    context 'when sort by oldest_sign_in' do
      it 'sorts users by the oldest sign-in time' do
        expect(User.sort('oldest_sign_in').first).to eq(@user1)
      end

      it 'pushes users who never signed in to the end' do
        expect(User.sort('oldest_sign_in').third).to eq(@user2)
      end
    end

    it 'sorts users in descending order by their creation time' do
      expect(User.sort('created_desc').first).to eq(@user)
    end

    it 'sorts users in ascending order by their creation time' do
      expect(User.sort('created_asc').first).to eq(@user2)
    end

    it 'sorts users by id in descending order when nil is passed' do
      expect(User.sort(nil).first).to eq(@user2)
    end
  end

  describe "#contributed_projects" do
    subject { create(:user) }
    let!(:project1) { create(:empty_project) }
    let!(:project2) { create(:empty_project, forked_from_project: project3) }
    let!(:project3) { create(:empty_project) }
    let!(:merge_request) { create(:merge_request, source_project: project2, target_project: project3, author: subject) }
    let!(:push_event) { create(:event, :pushed, project: project1, target: project1, author: subject) }
    let!(:merge_event) { create(:event, :created, project: project3, target: merge_request, author: subject) }

    before do
      project1.team << [subject, :master]
      project2.team << [subject, :master]
    end

    it "includes IDs for projects the user has pushed to" do
      expect(subject.contributed_projects).to include(project1)
    end

    it "includes IDs for projects the user has had merge requests merged into" do
      expect(subject.contributed_projects).to include(project3)
    end

    it "doesn't include IDs for unrelated projects" do
      expect(subject.contributed_projects).not_to include(project2)
    end
  end

  describe '#can_be_removed?' do
    subject { create(:user) }

    context 'no owned groups' do
      it { expect(subject.can_be_removed?).to be_truthy }
    end

    context 'has owned groups' do
      before do
        group = create(:group)
        group.add_owner(subject)
      end

      it { expect(subject.can_be_removed?).to be_falsey }
    end
  end

  describe "#recent_push" do
    subject { create(:user) }
    let!(:project1) { create(:project, :repository) }
    let!(:project2) { create(:project, :repository, forked_from_project: project1) }
    let!(:push_data) do
      Gitlab::DataBuilder::Push.build_sample(project2, subject)
    end
    let!(:push_event) { create(:event, :pushed, project: project2, target: project1, author: subject, data: push_data) }

    before do
      project1.team << [subject, :master]
      project2.team << [subject, :master]
    end

    it "includes push event" do
      expect(subject.recent_push).to eq(push_event)
    end

    it "excludes push event if branch has been deleted" do
      allow_any_instance_of(Repository).to receive(:branch_names).and_return(['foo'])

      expect(subject.recent_push).to eq(nil)
    end

    it "excludes push event if MR is opened for it" do
      create(:merge_request, source_project: project2, target_project: project1, source_branch: project2.default_branch, target_branch: 'fix', author: subject)

      expect(subject.recent_push).to eq(nil)
    end

    it "includes push events on any of the provided projects" do
      expect(subject.recent_push(project1)).to eq(nil)
      expect(subject.recent_push(project2)).to eq(push_event)

      push_data1 = Gitlab::DataBuilder::Push.build_sample(project1, subject)
      push_event1 = create(:event, :pushed, project: project1, target: project1, author: subject, data: push_data1)

      expect(subject.recent_push([project1, project2])).to eq(push_event1) # Newest
    end
  end

  describe '#authorized_groups' do
    let!(:user) { create(:user) }
    let!(:private_group) { create(:group) }

    before do
      private_group.add_user(user, Gitlab::Access::MASTER)
    end

    subject { user.authorized_groups }

    it { is_expected.to eq([private_group]) }
  end

  describe '#authorized_projects', truncate: true do
    context 'with a minimum access level' do
      it 'includes projects for which the user is an owner' do
        user = create(:user)
        project = create(:empty_project, :private, namespace: user.namespace)

        expect(user.authorized_projects(Gitlab::Access::REPORTER))
          .to contain_exactly(project)
      end

      it 'includes projects for which the user is a master' do
        user = create(:user)
        project = create(:empty_project, :private)

        project.team << [user, Gitlab::Access::MASTER]

        expect(user.authorized_projects(Gitlab::Access::REPORTER))
          .to contain_exactly(project)
      end
    end

    it "includes user's personal projects" do
      user    = create(:user)
      project = create(:empty_project, :private, namespace: user.namespace)

      expect(user.authorized_projects).to include(project)
    end

    it "includes personal projects user has been given access to" do
      user1   = create(:user)
      user2   = create(:user)
      project = create(:empty_project, :private, namespace: user1.namespace)

      project.team << [user2, Gitlab::Access::DEVELOPER]

      expect(user2.authorized_projects).to include(project)
    end

    it "includes projects of groups user has been added to" do
      group   = create(:group)
      project = create(:empty_project, group: group)
      user    = create(:user)

      group.add_developer(user)

      expect(user.authorized_projects).to include(project)
    end

    it "does not include projects of groups user has been removed from" do
      group   = create(:group)
      project = create(:empty_project, group: group)
      user    = create(:user)

      member = group.add_developer(user)
      expect(user.authorized_projects).to include(project)

      member.destroy
      expect(user.authorized_projects).not_to include(project)
    end

    it "includes projects shared with user's group" do
      user    = create(:user)
      project = create(:empty_project, :private)
      group   = create(:group)

      group.add_reporter(user)
      project.project_group_links.create(group: group)

      expect(user.authorized_projects).to include(project)
    end

    it "does not include destroyed projects user had access to" do
      user1   = create(:user)
      user2   = create(:user)
      project = create(:empty_project, :private, namespace: user1.namespace)

      project.team << [user2, Gitlab::Access::DEVELOPER]
      expect(user2.authorized_projects).to include(project)

      project.destroy
      expect(user2.authorized_projects).not_to include(project)
    end

    it "does not include projects of destroyed groups user had access to" do
      group   = create(:group)
      project = create(:empty_project, namespace: group)
      user    = create(:user)

      group.add_developer(user)
      expect(user.authorized_projects).to include(project)

      group.destroy
      expect(user.authorized_projects).not_to include(project)
    end
  end

  describe '#projects_where_can_admin_issues' do
    let(:user) { create(:user) }

    it 'includes projects for which the user access level is above or equal to reporter' do
      reporter_project  = create(:empty_project) { |p| p.add_reporter(user) }
      developer_project = create(:empty_project) { |p| p.add_developer(user) }
      master_project    = create(:empty_project) { |p| p.add_master(user) }

      expect(user.projects_where_can_admin_issues.to_a).to eq([master_project, developer_project, reporter_project])
      expect(user.can?(:admin_issue, master_project)).to eq(true)
      expect(user.can?(:admin_issue, developer_project)).to eq(true)
      expect(user.can?(:admin_issue, reporter_project)).to eq(true)
    end

    it 'does not include for which the user access level is below reporter' do
      project = create(:empty_project)
      guest_project = create(:empty_project) { |p| p.add_guest(user) }

      expect(user.projects_where_can_admin_issues.to_a).to be_empty
      expect(user.can?(:admin_issue, guest_project)).to eq(false)
      expect(user.can?(:admin_issue, project)).to eq(false)
    end

    it 'does not include archived projects' do
      project = create(:empty_project, :archived)

      expect(user.projects_where_can_admin_issues.to_a).to be_empty
      expect(user.can?(:admin_issue, project)).to eq(false)
    end

    it 'does not include projects for which issues are disabled' do
      project = create(:empty_project, :issues_disabled)

      expect(user.projects_where_can_admin_issues.to_a).to be_empty
      expect(user.can?(:admin_issue, project)).to eq(false)
    end
  end

  describe '#ci_authorized_runners' do
    let(:user) { create(:user) }
    let(:runner) { create(:ci_runner) }

    before do
      project.runners << runner
    end

    context 'without any projects' do
      let(:project) { create(:empty_project) }

      it 'does not load' do
        expect(user.ci_authorized_runners).to be_empty
      end
    end

    context 'with personal projects runners' do
      let(:namespace) { create(:namespace, owner: user) }
      let(:project) { create(:empty_project, namespace: namespace) }

      it 'loads' do
        expect(user.ci_authorized_runners).to contain_exactly(runner)
      end
    end

    shared_examples :member do
      context 'when the user is a master' do
        before do
          add_user(Gitlab::Access::MASTER)
        end

        it 'loads' do
          expect(user.ci_authorized_runners).to contain_exactly(runner)
        end
      end

      context 'when the user is a developer' do
        before do
          add_user(Gitlab::Access::DEVELOPER)
        end

        it 'does not load' do
          expect(user.ci_authorized_runners).to be_empty
        end
      end
    end

    context 'with groups projects runners' do
      let(:group) { create(:group) }
      let(:project) { create(:empty_project, group: group) }

      def add_user(access)
        group.add_user(user, access)
      end

      it_behaves_like :member
    end

    context 'with other projects runners' do
      let(:project) { create(:empty_project) }

      def add_user(access)
        project.team << [user, access]
      end

      it_behaves_like :member
    end
  end

  describe '#projects_with_reporter_access_limited_to' do
    let(:project1) { create(:empty_project) }
    let(:project2) { create(:empty_project) }
    let(:user) { create(:user) }

    before do
      project1.team << [user, :reporter]
      project2.team << [user, :guest]
    end

    it 'returns the projects when using a single project ID' do
      projects = user.projects_with_reporter_access_limited_to(project1.id)

      expect(projects).to eq([project1])
    end

    it 'returns the projects when using an Array of project IDs' do
      projects = user.projects_with_reporter_access_limited_to([project1.id])

      expect(projects).to eq([project1])
    end

    it 'returns the projects when using an ActiveRecord relation' do
      projects = user
        .projects_with_reporter_access_limited_to(Project.select(:id))

      expect(projects).to eq([project1])
    end

    it 'does not return projects you do not have reporter access to' do
      projects = user.projects_with_reporter_access_limited_to(project2.id)

      expect(projects).to be_empty
    end
  end

  describe '#all_expanded_groups' do
    # foo/bar would also match foo/barbaz instead of just foo/bar and foo/bar/baz
    let!(:user) { create(:user) }

    #                group
    #        _______ (foo) _______
    #       |                     |
    #       |                     |
    # nested_group_1        nested_group_2
    # (bar)                 (barbaz)
    #       |                     |
    #       |                     |
    # nested_group_1_1      nested_group_2_1
    # (baz)                 (baz)
    #
    let!(:group) { create :group }
    let!(:nested_group_1) { create :group, parent: group, name: 'bar' }
    let!(:nested_group_1_1) { create :group, parent: nested_group_1, name: 'baz' }
    let!(:nested_group_2) { create :group, parent: group, name: 'barbaz' }
    let!(:nested_group_2_1) { create :group, parent: nested_group_2, name: 'baz' }

    subject { user.all_expanded_groups }

    context 'user is not a member of any group' do
      it 'returns an empty array' do
        is_expected.to eq([])
      end
    end

    context 'user is member of all groups' do
      before do
        group.add_owner(user)
        nested_group_1.add_owner(user)
        nested_group_1_1.add_owner(user)
        nested_group_2.add_owner(user)
        nested_group_2_1.add_owner(user)
      end

      it 'returns all groups' do
        is_expected.to match_array [
          group,
          nested_group_1, nested_group_1_1,
          nested_group_2, nested_group_2_1
        ]
      end
    end

    context 'user is member of the top group' do
      before do
        group.add_owner(user)
      end

      if Group.supports_nested_groups?
        it 'returns all groups' do
          is_expected.to match_array [
            group,
            nested_group_1, nested_group_1_1,
            nested_group_2, nested_group_2_1
          ]
        end
      else
        it 'returns the top-level groups' do
          is_expected.to match_array [group]
        end
      end
    end

    context 'user is member of the first child (internal node), branch 1', :nested_groups do
      before do
        nested_group_1.add_owner(user)
      end

      it 'returns the groups in the hierarchy' do
        is_expected.to match_array [
          group,
          nested_group_1, nested_group_1_1
        ]
      end
    end

    context 'user is member of the first child (internal node), branch 2', :nested_groups do
      before do
        nested_group_2.add_owner(user)
      end

      it 'returns the groups in the hierarchy' do
        is_expected.to match_array [
          group,
          nested_group_2, nested_group_2_1
        ]
      end
    end

    context 'user is member of the last child (leaf node)', :nested_groups do
      before do
        nested_group_1_1.add_owner(user)
      end

      it 'returns the groups in the hierarchy' do
        is_expected.to match_array [
          group,
          nested_group_1, nested_group_1_1
        ]
      end
    end
  end

  describe '#refresh_authorized_projects', redis: true do
    let(:project1) { create(:empty_project) }
    let(:project2) { create(:empty_project) }
    let(:user) { create(:user) }

    before do
      project1.team << [user, :reporter]
      project2.team << [user, :guest]

      user.project_authorizations.delete_all
      user.refresh_authorized_projects
    end

    it 'refreshes the list of authorized projects' do
      expect(user.project_authorizations.count).to eq(2)
    end

    it 'stores the correct access levels' do
      expect(user.project_authorizations.where(access_level: Gitlab::Access::GUEST).exists?).to eq(true)
      expect(user.project_authorizations.where(access_level: Gitlab::Access::REPORTER).exists?).to eq(true)
    end
  end

  describe '#access_level=' do
    let(:user) { build(:user) }

    it 'does nothing for an invalid access level' do
      user.access_level = :invalid_access_level

      expect(user.access_level).to eq(:regular)
      expect(user.admin).to be false
    end

    it "assigns the 'admin' access level" do
      user.access_level = :admin

      expect(user.access_level).to eq(:admin)
      expect(user.admin).to be true
    end

    it "doesn't clear existing access levels when an invalid access level is passed in" do
      user.access_level = :admin
      user.access_level = :invalid_access_level

      expect(user.access_level).to eq(:admin)
      expect(user.admin).to be true
    end

    it "accepts string values in addition to symbols" do
      user.access_level = 'admin'

      expect(user.access_level).to eq(:admin)
      expect(user.admin).to be true
    end
  end

  describe '#full_private_access?' do
    it 'returns false for regular user' do
      user = build(:user)

      expect(user.full_private_access?).to be_falsy
    end

    it 'returns true for admin user' do
      user = build(:user, :admin)

      expect(user.full_private_access?).to be_truthy
    end
  end

<<<<<<< HEAD
  describe 'the GitLab_Auditor_User add-on' do
    context 'creating an auditor user' do
      it "does not allow creating an auditor user if the addon isn't enabled" do
        stub_licensed_features(auditor_user: false)

        expect(build(:user, :auditor)).to be_invalid
      end

      it "does not allow creating an auditor user if no license is present" do
        allow(License).to receive(:current).and_return nil

        expect(build(:user, :auditor)).to be_invalid
      end

      it "allows creating an auditor user if the addon is enabled" do
        stub_licensed_features(auditor_user: true)

        expect(build(:user, :auditor)).to be_valid
      end

      it "allows creating a regular user if the addon isn't enabled" do
        stub_licensed_features(auditor_user: false)

        expect(build(:user)).to be_valid
      end
    end

    context '#auditor?' do
      it "returns true for an auditor user if the addon is enabled" do
        stub_licensed_features(auditor_user: true)

        expect(build(:user, :auditor)).to be_auditor
      end

      it "returns false for an auditor user if the addon is not enabled" do
        stub_licensed_features(auditor_user: false)

        expect(build(:user, :auditor)).not_to be_auditor
      end

      it "returns false for an auditor user if a license is not present" do
        stub_licensed_features(auditor_user: false)

        expect(build(:user, :auditor)).not_to be_auditor
      end

      it "returns false for a non-auditor user even if the addon is present" do
        stub_licensed_features(auditor_user: true)

        expect(build(:user)).not_to be_auditor
      end
    end
  end

  describe '.ghost' do
    it "creates a ghost user if one isn't already present" do
      ghost = User.ghost

      expect(ghost).to be_ghost
      expect(ghost).to be_persisted
    end

    it "does not create a second ghost user if one is already present" do
      expect do
        User.ghost
        User.ghost
      end.to change { User.count }.by(1)
      expect(User.ghost).to eq(User.ghost)
    end

    context "when a regular user exists with the username 'ghost'" do
      it "creates a ghost user with a non-conflicting username" do
        create(:user, username: 'ghost')
        ghost = User.ghost

        expect(ghost).to be_persisted
        expect(ghost.username).to eq('ghost1')
      end
    end

    context "when a regular user exists with the email 'ghost@example.com'" do
      it "creates a ghost user with a non-conflicting email" do
        create(:user, email: 'ghost@example.com')
        ghost = User.ghost

        expect(ghost).to be_persisted
        expect(ghost.email).to eq('ghost1@example.com')
      end
    end
  end

=======
>>>>>>> f0886918
  describe '.ghost' do
    it "creates a ghost user if one isn't already present" do
      ghost = User.ghost

      expect(ghost).to be_ghost
      expect(ghost).to be_persisted
    end

    it "does not create a second ghost user if one is already present" do
      expect do
        User.ghost
        User.ghost
      end.to change { User.count }.by(1)
      expect(User.ghost).to eq(User.ghost)
    end

    context "when a regular user exists with the username 'ghost'" do
      it "creates a ghost user with a non-conflicting username" do
        create(:user, username: 'ghost')
        ghost = User.ghost

        expect(ghost).to be_persisted
        expect(ghost.username).to eq('ghost1')
      end
    end

    context "when a regular user exists with the email 'ghost@example.com'" do
      it "creates a ghost user with a non-conflicting email" do
        create(:user, email: 'ghost@example.com')
        ghost = User.ghost

        expect(ghost).to be_persisted
        expect(ghost.email).to eq('ghost1@example.com')
      end
    end

    context 'when a domain whitelist is in place' do
      before do
        stub_application_setting(domain_whitelist: ['gitlab.com'])
      end

      it 'creates a ghost user' do
        expect(User.ghost).to be_persisted
      end
    end
  end

  describe '#update_two_factor_requirement' do
    let(:user) { create :user }

    context 'with 2FA requirement on groups' do
      let(:group1) { create :group, require_two_factor_authentication: true, two_factor_grace_period: 23 }
      let(:group2) { create :group, require_two_factor_authentication: true, two_factor_grace_period: 32 }

      before do
        group1.add_user(user, GroupMember::OWNER)
        group2.add_user(user, GroupMember::OWNER)

        user.update_two_factor_requirement
      end

      it 'requires 2FA' do
        expect(user.require_two_factor_authentication_from_group).to be true
      end

      it 'uses the shortest grace period' do
        expect(user.two_factor_grace_period).to be 23
      end
    end

    context 'with 2FA requirement on nested parent group', :nested_groups do
      let!(:group1) { create :group, require_two_factor_authentication: true }
      let!(:group1a) { create :group, require_two_factor_authentication: false, parent: group1 }

      before do
        group1a.add_user(user, GroupMember::OWNER)

        user.update_two_factor_requirement
      end

      it 'requires 2FA' do
        expect(user.require_two_factor_authentication_from_group).to be true
      end
    end

    context 'with 2FA requirement on nested child group', :nested_groups do
      let!(:group1) { create :group, require_two_factor_authentication: false }
      let!(:group1a) { create :group, require_two_factor_authentication: true, parent: group1 }

      before do
        group1.add_user(user, GroupMember::OWNER)

        user.update_two_factor_requirement
      end

      it 'requires 2FA' do
        expect(user.require_two_factor_authentication_from_group).to be true
      end
    end

    context 'without 2FA requirement on groups' do
      let(:group) { create :group }

      before do
        group.add_user(user, GroupMember::OWNER)

        user.update_two_factor_requirement
      end

      it 'does not require 2FA' do
        expect(user.require_two_factor_authentication_from_group).to be false
      end

      it 'falls back to the default grace period' do
        expect(user.two_factor_grace_period).to be 48
      end
    end
  end

  context '.active' do
    before do
      User.ghost
      create(:user, name: 'user', state: 'active')
      create(:user, name: 'user', state: 'blocked')
    end

    it 'only counts active and non internal users' do
      expect(User.active.count).to eq(1)
    end
  end

  describe 'preferred language' do
    it 'is English by default' do
      user = create(:user)

      expect(user.preferred_language).to eq('en')
    end
  end

  context '#invalidate_issue_cache_counts' do
    let(:user) { build_stubbed(:user) }

    it 'invalidates cache for issue counter' do
      cache_mock = double

      expect(cache_mock).to receive(:delete).with(['users', user.id, 'assigned_open_issues_count'])

      allow(Rails).to receive(:cache).and_return(cache_mock)

      user.invalidate_issue_cache_counts
    end
  end

  context '#invalidate_merge_request_cache_counts' do
    let(:user) { build_stubbed(:user) }

    it 'invalidates cache for Merge Request counter' do
      cache_mock = double

      expect(cache_mock).to receive(:delete).with(['users', user.id, 'assigned_open_merge_requests_count'])

      allow(Rails).to receive(:cache).and_return(cache_mock)

      user.invalidate_merge_request_cache_counts
    end
  end

  describe '#forget_me!' do
    subject { create(:user, remember_created_at: Time.now) }

    it 'clears remember_created_at' do
      subject.forget_me!

      expect(subject.reload.remember_created_at).to be_nil
    end

    it 'does not clear remember_created_at when in a Geo secondary node' do
      allow(Gitlab::Geo).to receive(:secondary?) { true }

      expect { subject.forget_me! }.not_to change(subject, :remember_created_at)
    end
  end

  describe '#remember_me!' do
    subject { create(:user, remember_created_at: nil) }

    it 'updates remember_created_at' do
      subject.remember_me!

      expect(subject.reload.remember_created_at).not_to be_nil
    end

    it 'does not update remember_created_at when in a Geo secondary node' do
      allow(Gitlab::Geo).to receive(:secondary?) { true }

      expect { subject.remember_me! }.not_to change(subject, :remember_created_at)
    end
  end
end<|MERGE_RESOLUTION|>--- conflicted
+++ resolved
@@ -1815,7 +1815,6 @@
     end
   end
 
-<<<<<<< HEAD
   describe 'the GitLab_Auditor_User add-on' do
     context 'creating an auditor user' do
       it "does not allow creating an auditor user if the addon isn't enabled" do
@@ -1905,45 +1904,6 @@
         expect(ghost.email).to eq('ghost1@example.com')
       end
     end
-  end
-
-=======
->>>>>>> f0886918
-  describe '.ghost' do
-    it "creates a ghost user if one isn't already present" do
-      ghost = User.ghost
-
-      expect(ghost).to be_ghost
-      expect(ghost).to be_persisted
-    end
-
-    it "does not create a second ghost user if one is already present" do
-      expect do
-        User.ghost
-        User.ghost
-      end.to change { User.count }.by(1)
-      expect(User.ghost).to eq(User.ghost)
-    end
-
-    context "when a regular user exists with the username 'ghost'" do
-      it "creates a ghost user with a non-conflicting username" do
-        create(:user, username: 'ghost')
-        ghost = User.ghost
-
-        expect(ghost).to be_persisted
-        expect(ghost.username).to eq('ghost1')
-      end
-    end
-
-    context "when a regular user exists with the email 'ghost@example.com'" do
-      it "creates a ghost user with a non-conflicting email" do
-        create(:user, email: 'ghost@example.com')
-        ghost = User.ghost
-
-        expect(ghost).to be_persisted
-        expect(ghost.email).to eq('ghost1@example.com')
-      end
-    end
 
     context 'when a domain whitelist is in place' do
       before do
