--- conflicted
+++ resolved
@@ -3553,7 +3553,6 @@
     end
   end
 
-<<<<<<< HEAD
   describe 'auto_devops_conflicts_with_custom_ci_config?' do
     let(:project) { create(:project) }
 
@@ -3615,7 +3614,9 @@
       allow(project).to receive(:ci_config_path) { '' }
 
       is_expected.to eq('.gitlab-ci.yml')
-=======
+    end
+  end
+
   describe '#gitlab_deploy_token' do
     let(:project) { create(:project) }
 
@@ -3653,7 +3654,6 @@
       let!(:deploy_token) { create(:deploy_token, projects: [project_2]) }
 
       it { is_expected.to be_nil }
->>>>>>> c7c9f38d
     end
   end
 end