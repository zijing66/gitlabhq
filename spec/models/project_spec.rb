--- conflicted
+++ resolved
@@ -541,8 +541,7 @@
     end
   end
 
-<<<<<<< HEAD
-  describe :execute_hooks do
+  describe '#execute_hooks' do
     it "triggers project and group hooks" do
       group = create :group, name: 'gitlab'
       project = create(:project, name: 'gitlabhq', namespace: group)
@@ -559,10 +558,7 @@
     end
   end
 
-  describe :avatar_url do
-=======
   describe '#avatar_url' do
->>>>>>> 67668d9d
     subject { project.avatar_url }
 
     let(:project) { create(:project) }
@@ -599,8 +595,7 @@
     end
   end
 
-<<<<<<< HEAD
-  describe :allowed_to_share_with_group? do
+  describe '#allowed_to_share_with_group?' do
     let(:project) { create(:project) }
 
     it "returns true" do
@@ -613,10 +608,7 @@
     end
   end
 
-  describe :pipeline do
-=======
   describe '#pipeline' do
->>>>>>> 67668d9d
     let(:project) { create :project }
     let(:pipeline) { create :ci_pipeline, project: project, ref: 'master' }
 
