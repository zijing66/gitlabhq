require 'spec_helper'

describe Project do
  include ProjectForksHelper

  describe 'associations' do
    it { is_expected.to belong_to(:group) }
    it { is_expected.to belong_to(:namespace) }
    it { is_expected.to belong_to(:creator).class_name('User') }
    it { is_expected.to have_many(:users) }
    it { is_expected.to have_many(:services) }
    it { is_expected.to have_many(:events) }
    it { is_expected.to have_many(:merge_requests) }
    it { is_expected.to have_many(:issues) }
    it { is_expected.to have_many(:milestones) }
    it { is_expected.to have_many(:project_members).dependent(:delete_all) }
    it { is_expected.to have_many(:users).through(:project_members) }
    it { is_expected.to have_many(:requesters).dependent(:delete_all) }
    it { is_expected.to have_many(:notes) }
    it { is_expected.to have_many(:snippets).class_name('ProjectSnippet') }
    it { is_expected.to have_many(:deploy_keys_projects) }
    it { is_expected.to have_many(:deploy_keys) }
    it { is_expected.to have_many(:hooks) }
    it { is_expected.to have_many(:protected_branches) }
    it { is_expected.to have_one(:forked_project_link) }
    it { is_expected.to have_one(:slack_service) }
    it { is_expected.to have_one(:microsoft_teams_service) }
    it { is_expected.to have_one(:mattermost_service) }
    it { is_expected.to have_one(:packagist_service) }
    it { is_expected.to have_one(:pushover_service) }
    it { is_expected.to have_one(:asana_service) }
    it { is_expected.to have_many(:boards) }
    it { is_expected.to have_one(:campfire_service) }
    it { is_expected.to have_one(:drone_ci_service) }
    it { is_expected.to have_one(:emails_on_push_service) }
    it { is_expected.to have_one(:pipelines_email_service) }
    it { is_expected.to have_one(:irker_service) }
    it { is_expected.to have_one(:pivotaltracker_service) }
    it { is_expected.to have_one(:hipchat_service) }
    it { is_expected.to have_one(:flowdock_service) }
    it { is_expected.to have_one(:assembla_service) }
    it { is_expected.to have_one(:slack_slash_commands_service) }
    it { is_expected.to have_one(:mattermost_slash_commands_service) }
    it { is_expected.to have_one(:gemnasium_service) }
    it { is_expected.to have_one(:buildkite_service) }
    it { is_expected.to have_one(:bamboo_service) }
    it { is_expected.to have_one(:teamcity_service) }
    it { is_expected.to have_one(:jira_service) }
    it { is_expected.to have_one(:redmine_service) }
    it { is_expected.to have_one(:custom_issue_tracker_service) }
    it { is_expected.to have_one(:bugzilla_service) }
    it { is_expected.to have_one(:gitlab_issue_tracker_service) }
    it { is_expected.to have_one(:external_wiki_service) }
    it { is_expected.to have_one(:project_feature) }
    it { is_expected.to have_one(:statistics).class_name('ProjectStatistics') }
    it { is_expected.to have_one(:import_data).class_name('ProjectImportData') }
    it { is_expected.to have_one(:last_event).class_name('Event') }
    it { is_expected.to have_one(:forked_from_project).through(:forked_project_link) }
    it { is_expected.to have_one(:auto_devops).class_name('ProjectAutoDevops') }
    it { is_expected.to have_many(:commit_statuses) }
    it { is_expected.to have_many(:pipelines) }
    it { is_expected.to have_many(:builds) }
    it { is_expected.to have_many(:build_trace_section_names)}
    it { is_expected.to have_many(:runner_projects) }
    it { is_expected.to have_many(:runners) }
    it { is_expected.to have_many(:variables) }
    it { is_expected.to have_many(:triggers) }
    it { is_expected.to have_many(:pages_domains) }
    it { is_expected.to have_many(:labels).class_name('ProjectLabel') }
    it { is_expected.to have_many(:users_star_projects) }
    it { is_expected.to have_many(:environments) }
    it { is_expected.to have_many(:deployments) }
    it { is_expected.to have_many(:todos) }
    it { is_expected.to have_many(:releases) }
    it { is_expected.to have_many(:lfs_objects_projects) }
    it { is_expected.to have_many(:project_group_links) }
    it { is_expected.to have_many(:notification_settings).dependent(:delete_all) }
    it { is_expected.to have_many(:forks).through(:forked_project_links) }
    it { is_expected.to have_many(:uploads).dependent(:destroy) }
    it { is_expected.to have_many(:pipeline_schedules) }
    it { is_expected.to have_many(:members_and_requesters) }
    it { is_expected.to have_many(:clusters) }
    it { is_expected.to have_many(:custom_attributes).class_name('ProjectCustomAttribute') }
    it { is_expected.to have_many(:project_badges).class_name('ProjectBadge') }
    it { is_expected.to have_many(:lfs_file_locks) }
    it { is_expected.to have_many(:project_deploy_tokens) }
    it { is_expected.to have_many(:deploy_tokens).through(:project_deploy_tokens) }

    context 'after initialized' do
      it "has a project_feature" do
        expect(described_class.new.project_feature).to be_present
      end
    end

    context 'when creating a new project' do
      it 'automatically creates a CI/CD settings row' do
        project = create(:project)

        expect(project.ci_cd_settings).to be_an_instance_of(ProjectCiCdSetting)
        expect(project.ci_cd_settings).to be_persisted
      end
    end

    context 'updating cd_cd_settings' do
      it 'does not raise an error' do
        project = create(:project)

        expect { project.update(ci_cd_settings: nil) }.not_to raise_exception
      end
    end

    describe '#members & #requesters' do
      let(:project) { create(:project, :public, :access_requestable) }
      let(:requester) { create(:user) }
      let(:developer) { create(:user) }
      before do
        project.request_access(requester)
        project.add_developer(developer)
      end

      it_behaves_like 'members and requesters associations' do
        let(:namespace) { project }
      end
    end

    describe '#boards' do
      it 'raises an error when attempting to add more than one board to the project' do
        subject.boards.build

        expect { subject.boards.build }.to raise_error(Project::BoardLimitExceeded, 'Number of permitted boards exceeded')
        expect(subject.boards.size).to eq 1
      end
    end
  end

  describe 'modules' do
    subject { described_class }

    it { is_expected.to include_module(Gitlab::ConfigHelper) }
    it { is_expected.to include_module(Gitlab::ShellAdapter) }
    it { is_expected.to include_module(Gitlab::VisibilityLevel) }
    it { is_expected.to include_module(Referable) }
    it { is_expected.to include_module(Sortable) }
  end

  describe 'validation' do
    let!(:project) { create(:project) }

    it { is_expected.to validate_presence_of(:name) }
    it { is_expected.to validate_uniqueness_of(:name).scoped_to(:namespace_id) }
    it { is_expected.to validate_length_of(:name).is_at_most(255) }

    it { is_expected.to validate_presence_of(:path) }
    it { is_expected.to validate_length_of(:path).is_at_most(255) }

    it { is_expected.to validate_length_of(:description).is_at_most(2000) }

    it { is_expected.to validate_length_of(:ci_config_path).is_at_most(255) }
    it { is_expected.to allow_value('').for(:ci_config_path) }
    it { is_expected.not_to allow_value('test/../foo').for(:ci_config_path) }
    it { is_expected.not_to allow_value('/test/foo').for(:ci_config_path) }

    it { is_expected.to validate_presence_of(:creator) }

    it { is_expected.to validate_presence_of(:namespace) }

    it { is_expected.to validate_presence_of(:repository_storage) }

    it 'does not allow new projects beyond user limits' do
      project2 = build(:project)
      allow(project2).to receive(:creator).and_return(double(can_create_project?: false, projects_limit: 0).as_null_object)
      expect(project2).not_to be_valid
      expect(project2.errors[:limit_reached].first).to match(/Personal project creation is not allowed/)
    end

    describe 'wiki path conflict' do
      context "when the new path has been used by the wiki of other Project" do
        it 'has an error on the name attribute' do
          new_project = build_stubbed(:project, namespace_id: project.namespace_id, path: "#{project.path}.wiki")

          expect(new_project).not_to be_valid
          expect(new_project.errors[:name].first).to eq('has already been taken')
        end
      end

      context "when the new wiki path has been used by the path of other Project" do
        it 'has an error on the name attribute' do
          project_with_wiki_suffix = create(:project, path: 'foo.wiki')
          new_project = build_stubbed(:project, namespace_id: project_with_wiki_suffix.namespace_id, path: 'foo')

          expect(new_project).not_to be_valid
          expect(new_project.errors[:name].first).to eq('has already been taken')
        end
      end
    end

    context 'repository storages inclusion' do
      let(:project2) { build(:project, repository_storage: 'missing') }

      before do
        storages = { 'custom' => { 'path' => 'tmp/tests/custom_repositories' } }
        allow(Gitlab.config.repositories).to receive(:storages).and_return(storages)
      end

      it "does not allow repository storages that don't match a label in the configuration" do
        expect(project2).not_to be_valid
        expect(project2.errors[:repository_storage].first).to match(/is not included in the list/)
      end
    end

    it 'does not allow an invalid URI as import_url' do
      project2 = build(:project, import_url: 'invalid://')

      expect(project2).not_to be_valid
    end

    it 'does allow a valid URI as import_url' do
      project2 = build(:project, import_url: 'ssh://test@gitlab.com/project.git')

      expect(project2).to be_valid
    end

    it 'allows an empty URI' do
      project2 = build(:project, import_url: '')

      expect(project2).to be_valid
    end

    it 'does not produce import data on an empty URI' do
      project2 = build(:project, import_url: '')

      expect(project2.import_data).to be_nil
    end

    it 'does not produce import data on an invalid URI' do
      project2 = build(:project, import_url: 'test://')

      expect(project2.import_data).to be_nil
    end

    it "does not allow blocked import_url localhost" do
      project2 = build(:project, import_url: 'http://localhost:9000/t.git')

      expect(project2).to be_invalid
      expect(project2.errors[:import_url].first).to include('Requests to localhost are not allowed')
    end

    it "does not allow blocked import_url port" do
      project2 = build(:project, import_url: 'http://github.com:25/t.git')

      expect(project2).to be_invalid
      expect(project2.errors[:import_url].first).to include('Only allowed ports are 22, 80, 443')
    end

    describe 'project pending deletion' do
      let!(:project_pending_deletion) do
        create(:project,
               pending_delete: true)
      end
      let(:new_project) do
        build(:project,
              name: project_pending_deletion.name,
              namespace: project_pending_deletion.namespace)
      end

      before do
        new_project.validate
      end

      it 'contains errors related to the project being deleted' do
        expect(new_project.errors.full_messages.first).to eq('The project is still being deleted. Please try again later.')
      end
    end

    describe 'path validation' do
      it 'allows paths reserved on the root namespace' do
        project = build(:project, path: 'api')

        expect(project).to be_valid
      end

      it 'rejects paths reserved on another level' do
        project = build(:project, path: 'tree')

        expect(project).not_to be_valid
      end

      it 'rejects nested paths' do
        parent = create(:group, :nested, path: 'environments')
        project = build(:project, path: 'folders', namespace: parent)

        expect(project).not_to be_valid
      end

      it 'allows a reserved group name' do
        parent = create(:group)
        project = build(:project, path: 'avatar', namespace: parent)

        expect(project).to be_valid
      end

      it 'allows a path ending in a period' do
        project = build(:project, path: 'foo.')

        expect(project).to be_valid
      end
    end
  end

  describe 'project token' do
    it 'sets an random token if none provided' do
      project = FactoryBot.create :project, runners_token: ''
      expect(project.runners_token).not_to eq('')
    end

    it 'does not set an random token if one provided' do
      project = FactoryBot.create :project, runners_token: 'my-token'
      expect(project.runners_token).to eq('my-token')
    end
  end

  describe 'Respond to' do
    it { is_expected.to respond_to(:url_to_repo) }
    it { is_expected.to respond_to(:repo_exists?) }
    it { is_expected.to respond_to(:execute_hooks) }
    it { is_expected.to respond_to(:owner) }
    it { is_expected.to respond_to(:path_with_namespace) }
    it { is_expected.to respond_to(:full_path) }
  end

  describe 'delegation' do
    [:add_guest, :add_reporter, :add_developer, :add_master, :add_user, :add_users].each do |method|
      it { is_expected.to delegate_method(method).to(:team) }
    end

    it { is_expected.to delegate_method(:members).to(:team).with_prefix(true) }
    it { is_expected.to delegate_method(:name).to(:owner).with_prefix(true).with_arguments(allow_nil: true) }
  end

  describe '#to_reference' do
    let(:owner)     { create(:user, name: 'Gitlab') }
    let(:namespace) { create(:namespace, path: 'sample-namespace', owner: owner) }
    let(:project)   { create(:project, path: 'sample-project', namespace: namespace) }
    let(:group)     { create(:group, name: 'Group', path: 'sample-group') }

    context 'when nil argument' do
      it 'returns nil' do
        expect(project.to_reference).to be_nil
      end
    end

    context 'when full is true' do
      it 'returns complete path to the project' do
        expect(project.to_reference(full: true)).to          eq 'sample-namespace/sample-project'
        expect(project.to_reference(project, full: true)).to eq 'sample-namespace/sample-project'
        expect(project.to_reference(group, full: true)).to   eq 'sample-namespace/sample-project'
      end
    end

    context 'when same project argument' do
      it 'returns nil' do
        expect(project.to_reference(project)).to be_nil
      end
    end

    context 'when cross namespace project argument' do
      let(:another_namespace_project) { create(:project, name: 'another-project') }

      it 'returns complete path to the project' do
        expect(project.to_reference(another_namespace_project)).to eq 'sample-namespace/sample-project'
      end
    end

    context 'when same namespace / cross-project argument' do
      let(:another_project) { create(:project, namespace: namespace) }

      it 'returns path to the project' do
        expect(project.to_reference(another_project)).to eq 'sample-project'
      end
    end

    context 'when different namespace / cross-project argument' do
      let(:another_namespace) { create(:namespace, path: 'another-namespace', owner: owner) }
      let(:another_project)   { create(:project, path: 'another-project', namespace: another_namespace) }

      it 'returns full path to the project' do
        expect(project.to_reference(another_project)).to eq 'sample-namespace/sample-project'
      end
    end

    context 'when argument is a namespace' do
      context 'with same project path' do
        it 'returns path to the project' do
          expect(project.to_reference(namespace)).to eq 'sample-project'
        end
      end

      context 'with different project path' do
        it 'returns full path to the project' do
          expect(project.to_reference(group)).to eq 'sample-namespace/sample-project'
        end
      end
    end
  end

  describe '#to_human_reference' do
    let(:owner) { create(:user, name: 'Gitlab') }
    let(:namespace) { create(:namespace, name: 'Sample namespace', owner: owner) }
    let(:project) { create(:project, name: 'Sample project', namespace: namespace) }

    context 'when nil argument' do
      it 'returns nil' do
        expect(project.to_human_reference).to be_nil
      end
    end

    context 'when same project argument' do
      it 'returns nil' do
        expect(project.to_human_reference(project)).to be_nil
      end
    end

    context 'when cross namespace project argument' do
      let(:another_namespace_project) { create(:project, name: 'another-project') }

      it 'returns complete name with namespace of the project' do
        expect(project.to_human_reference(another_namespace_project)).to eq 'Gitlab / Sample project'
      end
    end

    context 'when same namespace / cross-project argument' do
      let(:another_project) { create(:project, namespace: namespace) }

      it 'returns name of the project' do
        expect(project.to_human_reference(another_project)).to eq 'Sample project'
      end
    end
  end

  describe '#merge_method' do
    using RSpec::Parameterized::TableSyntax

    where(:ff, :rebase, :method) do
      true  | true  | :ff
      true  | false | :ff
      false | true  | :rebase_merge
      false | false | :merge
    end

    with_them do
      let(:project) { build(:project, merge_requests_rebase_enabled: rebase, merge_requests_ff_only_enabled: ff) }

      subject { project.merge_method }

      it { is_expected.to eq(method) }
    end
  end

  it 'returns valid url to repo' do
    project = described_class.new(path: 'somewhere')
    expect(project.url_to_repo).to eq(Gitlab.config.gitlab_shell.ssh_path_prefix + 'somewhere.git')
  end

  describe "#web_url" do
    let(:project) { create(:project, path: "somewhere") }

    it 'returns the full web URL for this repo' do
      expect(project.web_url).to eq("#{Gitlab.config.gitlab.url}/#{project.namespace.full_path}/somewhere")
    end
  end

  describe "#new_issuable_address" do
    let(:project) { create(:project, path: "somewhere") }
    let(:user) { create(:user) }

    context 'incoming email enabled' do
      before do
        stub_incoming_email_setting(enabled: true, address: "p+%{key}@gl.ab")
      end

      it 'returns the address to create a new issue' do
        address = "p+#{project.full_path}+#{user.incoming_email_token}@gl.ab"

        expect(project.new_issuable_address(user, 'issue')).to eq(address)
      end

      it 'returns the address to create a new merge request' do
        address = "p+#{project.full_path}+merge-request+#{user.incoming_email_token}@gl.ab"

        expect(project.new_issuable_address(user, 'merge_request')).to eq(address)
      end
    end

    context 'incoming email disabled' do
      before do
        stub_incoming_email_setting(enabled: false)
      end

      it 'returns nil' do
        expect(project.new_issuable_address(user, 'issue')).to be_nil
      end

      it 'returns nil' do
        expect(project.new_issuable_address(user, 'merge_request')).to be_nil
      end
    end
  end

  describe 'last_activity methods' do
    let(:timestamp) { 2.hours.ago }
    # last_activity_at gets set to created_at upon creation
    let(:project) { create(:project, created_at: timestamp, updated_at: timestamp) }

    describe 'last_activity' do
      it 'alias last_activity to last_event' do
        last_event = create(:event, :closed, project: project)

        expect(project.last_activity).to eq(last_event)
      end
    end

    describe 'last_activity_date' do
      it 'returns the creation date of the project\'s last event if present' do
        new_event = create(:event, :closed, project: project, created_at: Time.now)

        project.reload
        expect(project.last_activity_at.to_i).to eq(new_event.created_at.to_i)
      end

      it 'returns the project\'s last update date if it has no events' do
        expect(project.last_activity_date).to eq(project.updated_at)
      end

      it 'returns the most recent timestamp' do
        project.update_attributes(updated_at: nil,
                                  last_activity_at: timestamp,
                                  last_repository_updated_at: timestamp - 1.hour)

        expect(project.last_activity_date).to eq(timestamp)

        project.update_attributes(updated_at: timestamp,
                                  last_activity_at: timestamp - 1.hour,
                                  last_repository_updated_at: nil)

        expect(project.last_activity_date).to eq(timestamp)
      end
    end
  end

  describe '#get_issue' do
    let(:project) { create(:project) }
    let!(:issue)  { create(:issue, project: project) }
    let(:user)    { create(:user) }

    before do
      project.add_developer(user)
    end

    context 'with default issues tracker' do
      it 'returns an issue' do
        expect(project.get_issue(issue.iid, user)).to eq issue
      end

      it 'returns count of open issues' do
        expect(project.open_issues_count).to eq(1)
      end

      it 'returns nil when no issue found' do
        expect(project.get_issue(999, user)).to be_nil
      end

      it "returns nil when user doesn't have access" do
        user = create(:user)
        expect(project.get_issue(issue.iid, user)).to eq nil
      end
    end

    context 'with external issues tracker' do
      let!(:internal_issue) { create(:issue, project: project) }
      before do
        allow(project).to receive(:external_issue_tracker).and_return(true)
      end

      context 'when internal issues are enabled' do
        it 'returns interlan issue' do
          issue = project.get_issue(internal_issue.iid, user)

          expect(issue).to be_kind_of(Issue)
          expect(issue.iid).to eq(internal_issue.iid)
          expect(issue.project).to eq(project)
        end

        it 'returns an ExternalIssue when internal issue does not exists' do
          issue = project.get_issue('FOO-1234', user)

          expect(issue).to be_kind_of(ExternalIssue)
          expect(issue.iid).to eq('FOO-1234')
          expect(issue.project).to eq(project)
        end
      end

      context 'when internal issues are disabled' do
        before do
          project.issues_enabled = false
          project.save!
        end

        it 'returns always an External issues' do
          issue = project.get_issue(internal_issue.iid, user)
          expect(issue).to be_kind_of(ExternalIssue)
          expect(issue.iid).to eq(internal_issue.iid.to_s)
          expect(issue.project).to eq(project)
        end

        it 'returns an ExternalIssue when internal issue does not exists' do
          issue = project.get_issue('FOO-1234', user)
          expect(issue).to be_kind_of(ExternalIssue)
          expect(issue.iid).to eq('FOO-1234')
          expect(issue.project).to eq(project)
        end
      end
    end
  end

  describe '#issue_exists?' do
    let(:project) { create(:project) }

    it 'is truthy when issue exists' do
      expect(project).to receive(:get_issue).and_return(double)
      expect(project.issue_exists?(1)).to be_truthy
    end

    it 'is falsey when issue does not exist' do
      expect(project).to receive(:get_issue).and_return(nil)
      expect(project.issue_exists?(1)).to be_falsey
    end
  end

  describe '#to_param' do
    context 'with namespace' do
      before do
        @group = create :group, name: 'gitlab'
        @project = create(:project, name: 'gitlabhq', namespace: @group)
      end

      it { expect(@project.to_param).to eq('gitlabhq') }
    end

    context 'with invalid path' do
      it 'returns previous path to keep project suitable for use in URLs when persisted' do
        project = create(:project, path: 'gitlab')
        project.path = 'foo&bar'

        expect(project).not_to be_valid
        expect(project.to_param).to eq 'gitlab'
      end

      it 'returns current path when new record' do
        project = build(:project, path: 'gitlab')
        project.path = 'foo&bar'

        expect(project).not_to be_valid
        expect(project.to_param).to eq 'foo&bar'
      end
    end
  end

  describe '#repository' do
    let(:project) { create(:project, :repository) }

    it 'returns valid repo' do
      expect(project.repository).to be_kind_of(Repository)
    end
  end

  describe '#default_issues_tracker?' do
    it "is true if used internal tracker" do
      project = build(:project)

      expect(project.default_issues_tracker?).to be_truthy
    end

    it "is false if used other tracker" do
      # NOTE: The current nature of this factory requires persistence
      project = create(:redmine_project)

      expect(project.default_issues_tracker?).to be_falsey
    end
  end

  describe '#empty_repo?' do
    context 'when the repo does not exist' do
      let(:project) { build_stubbed(:project) }

      it 'returns true' do
        expect(project.empty_repo?).to be(true)
      end
    end

    context 'when the repo exists' do
      let(:project) { create(:project, :repository) }
      let(:empty_project) { create(:project, :empty_repo) }

      it { expect(empty_project.empty_repo?).to be(true) }
      it { expect(project.empty_repo?).to be(false) }
    end
  end

  describe '#external_issue_tracker' do
    let(:project) { create(:project) }
    let(:ext_project) { create(:redmine_project) }

    context 'on existing projects with no value for has_external_issue_tracker' do
      before do
        project.update_column(:has_external_issue_tracker, nil)
        ext_project.update_column(:has_external_issue_tracker, nil)
      end

      it 'updates the has_external_issue_tracker boolean' do
        expect do
          project.external_issue_tracker
        end.to change { project.reload.has_external_issue_tracker }.to(false)

        expect do
          ext_project.external_issue_tracker
        end.to change { ext_project.reload.has_external_issue_tracker }.to(true)
      end
    end

    it 'returns nil and does not query services when there is no external issue tracker' do
      expect(project).not_to receive(:services)

      expect(project.external_issue_tracker).to eq(nil)
    end

    it 'retrieves external_issue_tracker querying services and cache it when there is external issue tracker' do
      ext_project.reload # Factory returns a project with changed attributes
      expect(ext_project).to receive(:services).once.and_call_original

      2.times { expect(ext_project.external_issue_tracker).to be_a_kind_of(RedmineService) }
    end
  end

  describe '#cache_has_external_issue_tracker' do
    let(:project) { create(:project, has_external_issue_tracker: nil) }

    it 'stores true if there is any external_issue_tracker' do
      services = double(:service, external_issue_trackers: [RedmineService.new])
      expect(project).to receive(:services).and_return(services)

      expect do
        project.cache_has_external_issue_tracker
      end.to change { project.has_external_issue_tracker}.to(true)
    end

    it 'stores false if there is no external_issue_tracker' do
      services = double(:service, external_issue_trackers: [])
      expect(project).to receive(:services).and_return(services)

      expect do
        project.cache_has_external_issue_tracker
      end.to change { project.has_external_issue_tracker}.to(false)
    end

    it 'does not cache data when in a read-only GitLab instance' do
      allow(Gitlab::Database).to receive(:read_only?) { true }

      expect do
        project.cache_has_external_issue_tracker
      end.not_to change { project.has_external_issue_tracker }
    end
  end

  describe '#cache_has_external_wiki' do
    let(:project) { create(:project, has_external_wiki: nil) }

    it 'stores true if there is any external_wikis' do
      services = double(:service, external_wikis: [ExternalWikiService.new])
      expect(project).to receive(:services).and_return(services)

      expect do
        project.cache_has_external_wiki
      end.to change { project.has_external_wiki}.to(true)
    end

    it 'stores false if there is no external_wikis' do
      services = double(:service, external_wikis: [])
      expect(project).to receive(:services).and_return(services)

      expect do
        project.cache_has_external_wiki
      end.to change { project.has_external_wiki}.to(false)
    end

    it 'does not cache data when in a read-only GitLab instance' do
      allow(Gitlab::Database).to receive(:read_only?) { true }

      expect do
        project.cache_has_external_wiki
      end.not_to change { project.has_external_wiki }
    end
  end

  describe '#has_wiki?' do
    let(:no_wiki_project)       { create(:project, :wiki_disabled, has_external_wiki: false) }
    let(:wiki_enabled_project)  { create(:project) }
    let(:external_wiki_project) { create(:project, has_external_wiki: true) }

    it 'returns true if project is wiki enabled or has external wiki' do
      expect(wiki_enabled_project).to have_wiki
      expect(external_wiki_project).to have_wiki
      expect(no_wiki_project).not_to have_wiki
    end
  end

  describe '#external_wiki' do
    let(:project) { create(:project) }

    context 'with an active external wiki' do
      before do
        create(:service, project: project, type: 'ExternalWikiService', active: true)
        project.external_wiki
      end

      it 'sets :has_external_wiki as true' do
        expect(project.has_external_wiki).to be(true)
      end

      it 'sets :has_external_wiki as false if an external wiki service is destroyed later' do
        expect(project.has_external_wiki).to be(true)

        project.services.external_wikis.first.destroy

        expect(project.has_external_wiki).to be(false)
      end
    end

    context 'with an inactive external wiki' do
      before do
        create(:service, project: project, type: 'ExternalWikiService', active: false)
      end

      it 'sets :has_external_wiki as false' do
        expect(project.has_external_wiki).to be(false)
      end
    end

    context 'with no external wiki' do
      before do
        project.external_wiki
      end

      it 'sets :has_external_wiki as false' do
        expect(project.has_external_wiki).to be(false)
      end

      it 'sets :has_external_wiki as true if an external wiki service is created later' do
        expect(project.has_external_wiki).to be(false)

        create(:service, project: project, type: 'ExternalWikiService', active: true)

        expect(project.has_external_wiki).to be(true)
      end
    end
  end

  describe '#star_count' do
    it 'counts stars from multiple users' do
      user1 = create :user
      user2 = create :user
      project = create(:project, :public)

      expect(project.star_count).to eq(0)

      user1.toggle_star(project)
      expect(project.reload.star_count).to eq(1)

      user2.toggle_star(project)
      project.reload
      expect(project.reload.star_count).to eq(2)

      user1.toggle_star(project)
      project.reload
      expect(project.reload.star_count).to eq(1)

      user2.toggle_star(project)
      project.reload
      expect(project.reload.star_count).to eq(0)
    end

    it 'counts stars on the right project' do
      user = create :user
      project1 = create(:project, :public)
      project2 = create(:project, :public)

      expect(project1.star_count).to eq(0)
      expect(project2.star_count).to eq(0)

      user.toggle_star(project1)
      project1.reload
      project2.reload
      expect(project1.star_count).to eq(1)
      expect(project2.star_count).to eq(0)

      user.toggle_star(project1)
      project1.reload
      project2.reload
      expect(project1.star_count).to eq(0)
      expect(project2.star_count).to eq(0)

      user.toggle_star(project2)
      project1.reload
      project2.reload
      expect(project1.star_count).to eq(0)
      expect(project2.star_count).to eq(1)

      user.toggle_star(project2)
      project1.reload
      project2.reload
      expect(project1.star_count).to eq(0)
      expect(project2.star_count).to eq(0)
    end
  end

  describe '#avatar_type' do
    let(:project) { create(:project) }

    it 'is true if avatar is image' do
      project.update_attribute(:avatar, 'uploads/avatar.png')
      expect(project.avatar_type).to be_truthy
    end

    it 'is false if avatar is html page' do
      project.update_attribute(:avatar, 'uploads/avatar.html')
      expect(project.avatar_type).to eq(['file format is not supported. Please try one of the following supported formats: png, jpg, jpeg, gif, bmp, tiff'])
    end
  end

  describe '#avatar_url' do
    subject { project.avatar_url }

    let(:project) { create(:project) }

    context 'when avatar file is uploaded' do
      let(:project) { create(:project, :public, :with_avatar) }

      it 'shows correct url' do
        expect(project.avatar_url).to eq(project.avatar.url)
        expect(project.avatar_url(only_path: false)).to eq([Gitlab.config.gitlab.url, project.avatar.url].join)
      end
    end

    context 'when avatar file in git' do
      before do
        allow(project).to receive(:avatar_in_git) { true }
      end

      let(:avatar_path) { "/#{project.full_path}/avatar" }

      it { is_expected.to eq "http://#{Gitlab.config.gitlab.host}#{avatar_path}" }
    end

    context 'when git repo is empty' do
      let(:project) { create(:project) }

      it { is_expected.to eq nil }
    end
  end

  describe '#pipeline_for' do
    let(:project) { create(:project, :repository) }
    let!(:pipeline) { create_pipeline }

    shared_examples 'giving the correct pipeline' do
      it { is_expected.to eq(pipeline) }

      context 'return latest' do
        let!(:pipeline2) { create_pipeline }

        it { is_expected.to eq(pipeline2) }
      end
    end

    context 'with explicit sha' do
      subject { project.pipeline_for('master', pipeline.sha) }

      it_behaves_like 'giving the correct pipeline'
    end

    context 'with implicit sha' do
      subject { project.pipeline_for('master') }

      it_behaves_like 'giving the correct pipeline'
    end

    def create_pipeline
      create(:ci_pipeline,
             project: project,
             ref: 'master',
             sha: project.commit('master').sha)
    end
  end

  describe '#builds_enabled' do
    let(:project) { create(:project) }

    subject { project.builds_enabled }

    it { expect(project.builds_enabled?).to be_truthy }
  end

  describe '.with_shared_runners' do
    subject { described_class.with_shared_runners }

    context 'when shared runners are enabled for project' do
      let!(:project) { create(:project, shared_runners_enabled: true) }

      it "returns a project" do
        is_expected.to eq([project])
      end
    end

    context 'when shared runners are disabled for project' do
      let!(:project) { create(:project, shared_runners_enabled: false) }

      it "returns an empty array" do
        is_expected.to be_empty
      end
    end
  end

  describe '.cached_count', :use_clean_rails_memory_store_caching do
    let(:group)     { create(:group, :public) }
    let!(:project1) { create(:project, :public, group: group) }
    let!(:project2) { create(:project, :public, group: group) }

    it 'returns total project count' do
      expect(described_class).to receive(:count).once.and_call_original

      3.times do
        expect(described_class.cached_count).to eq(2)
      end
    end
  end

  describe '.trending' do
    let(:group)    { create(:group, :public) }
    let(:project1) { create(:project, :public, group: group) }
    let(:project2) { create(:project, :public, group: group) }

    before do
      2.times do
        create(:note_on_commit, project: project1)
      end

      create(:note_on_commit, project: project2)

      TrendingProject.refresh!
    end

    subject { described_class.trending.to_a }

    it 'sorts projects by the amount of notes in descending order' do
      expect(subject).to eq([project1, project2])
    end

    it 'does not take system notes into account' do
      10.times do
        create(:note_on_commit, project: project2, system: true)
      end

      expect(described_class.trending.to_a).to eq([project1, project2])
    end
  end

  describe '.starred_by' do
    it 'returns only projects starred by the given user' do
      user1 = create(:user)
      user2 = create(:user)
      project1 = create(:project)
      project2 = create(:project)
      create(:project)
      user1.toggle_star(project1)
      user2.toggle_star(project2)

      expect(described_class.starred_by(user1)).to contain_exactly(project1)
    end
  end

  describe '.visible_to_user' do
    let!(:project) { create(:project, :private) }
    let!(:user)    { create(:user) }

    subject { described_class.visible_to_user(user) }

    describe 'when a user has access to a project' do
      before do
        project.add_user(user, Gitlab::Access::MASTER)
      end

      it { is_expected.to eq([project]) }
    end

    describe 'when a user does not have access to any projects' do
      it { is_expected.to eq([]) }
    end
  end

  context 'repository storage by default' do
    let(:project) { build(:project) }

    before do
      storages = {
        'default' => Gitlab::GitalyClient::StorageSettings.new('path' => 'tmp/tests/repositories'),
        'picked'  => Gitlab::GitalyClient::StorageSettings.new('path' => 'tmp/tests/repositories')
      }
      allow(Gitlab.config.repositories).to receive(:storages).and_return(storages)
    end

    it 'picks storage from ApplicationSetting' do
      expect_any_instance_of(ApplicationSetting).to receive(:pick_repository_storage).and_return('picked')

      expect(project.repository_storage).to eq('picked')
    end
  end

  context 'shared runners by default' do
    let(:project) { create(:project) }

    subject { project.shared_runners_enabled }

    context 'are enabled' do
      before do
        stub_application_setting(shared_runners_enabled: true)
      end

      it { is_expected.to be_truthy }
    end

    context 'are disabled' do
      before do
        stub_application_setting(shared_runners_enabled: false)
      end

      it { is_expected.to be_falsey }
    end
  end

  describe '#any_runners?' do
    context 'shared runners' do
      let(:project) { create :project, shared_runners_enabled: shared_runners_enabled }
      let(:specific_runner) { create :ci_runner }
      let(:shared_runner) { create :ci_runner, :shared }

      context 'for shared runners disabled' do
        let(:shared_runners_enabled) { false }

        it 'has no runners available' do
          expect(project.any_runners?).to be_falsey
        end

        it 'has a specific runner' do
          project.runners << specific_runner

          expect(project.any_runners?).to be_truthy
        end

        it 'has a shared runner, but they are prohibited to use' do
          shared_runner

          expect(project.any_runners?).to be_falsey
        end

        it 'checks the presence of specific runner' do
          project.runners << specific_runner

          expect(project.any_runners? { |runner| runner == specific_runner }).to be_truthy
        end

        it 'returns false if match cannot be found' do
          project.runners << specific_runner

          expect(project.any_runners? { false }).to be_falsey
        end
      end

      context 'for shared runners enabled' do
        let(:shared_runners_enabled) { true }

        it 'has a shared runner' do
          shared_runner

          expect(project.any_runners?).to be_truthy
        end

        it 'checks the presence of shared runner' do
          shared_runner

          expect(project.any_runners? { |runner| runner == shared_runner }).to be_truthy
        end

        it 'returns false if match cannot be found' do
          shared_runner

          expect(project.any_runners? { false }).to be_falsey
        end
      end
    end

    context 'group runners' do
      let(:project) { create :project, group_runners_enabled: group_runners_enabled }
      let(:group) { create :group, projects: [project] }
      let(:group_runner) { create :ci_runner, groups: [group] }

      context 'for group runners disabled' do
        let(:group_runners_enabled) { false }

        it 'has no runners available' do
          expect(project.any_runners?).to be_falsey
        end

        it 'has a group runner, but they are prohibited to use' do
          group_runner

          expect(project.any_runners?).to be_falsey
        end
      end

      context 'for group runners enabled' do
        let(:group_runners_enabled) { true }

        it 'has a group runner' do
          group_runner

          expect(project.any_runners?).to be_truthy
        end

        it 'checks the presence of group runner' do
          group_runner

          expect(project.any_runners? { |runner| runner == group_runner }).to be_truthy
        end

        it 'returns false if match cannot be found' do
          group_runner

          expect(project.any_runners? { false }).to be_falsey
        end
      end
    end
  end

  describe '#shared_runners' do
    let!(:runner) { create(:ci_runner, :shared) }

    subject { project.shared_runners }

    context 'when shared runners are enabled for project' do
      let!(:project) { create(:project, shared_runners_enabled: true) }

      it "returns a list of shared runners" do
        is_expected.to eq([runner])
      end
    end

    context 'when shared runners are disabled for project' do
      let!(:project) { create(:project, shared_runners_enabled: false) }

      it "returns a empty list" do
        is_expected.to be_empty
      end
    end
  end

  describe '#visibility_level_allowed?' do
    let(:project) { create(:project, :internal) }

    context 'when checking on non-forked project' do
      it { expect(project.visibility_level_allowed?(Gitlab::VisibilityLevel::PRIVATE)).to be_truthy }
      it { expect(project.visibility_level_allowed?(Gitlab::VisibilityLevel::INTERNAL)).to be_truthy }
      it { expect(project.visibility_level_allowed?(Gitlab::VisibilityLevel::PUBLIC)).to be_truthy }
    end

    context 'when checking on forked project' do
      let(:project)        { create(:project, :internal) }
      let(:forked_project) { create(:project, forked_from_project: project) }

      it { expect(forked_project.visibility_level_allowed?(Gitlab::VisibilityLevel::PRIVATE)).to be_truthy }
      it { expect(forked_project.visibility_level_allowed?(Gitlab::VisibilityLevel::INTERNAL)).to be_truthy }
      it { expect(forked_project.visibility_level_allowed?(Gitlab::VisibilityLevel::PUBLIC)).to be_falsey }
    end
  end

  describe '#pages_deployed?' do
    let(:project) { create :project }

    subject { project.pages_deployed? }

    context 'if public folder does exist' do
      before do
        allow(Dir).to receive(:exist?).with(project.public_pages_path).and_return(true)
      end

      it { is_expected.to be_truthy }
    end

    context "if public folder doesn't exist" do
      it { is_expected.to be_falsey }
    end
  end

  describe '#pages_url' do
    let(:group) { create :group, name: group_name }
    let(:project) { create :project, namespace: group, name: project_name }
    let(:domain) { 'Example.com' }

    subject { project.pages_url }

    before do
      allow(Settings.pages).to receive(:host).and_return(domain)
      allow(Gitlab.config.pages).to receive(:url).and_return('http://example.com')
    end

    context 'group page' do
      let(:group_name) { 'Group' }
      let(:project_name) { 'group.example.com' }

      it { is_expected.to eq("http://group.example.com") }
    end

    context 'project page' do
      let(:group_name) { 'Group' }
      let(:project_name) { 'Project' }

      it { is_expected.to eq("http://group.example.com/project") }
    end
  end

  describe '#pages_group_url' do
    let(:group) { create :group, name: group_name }
    let(:project) { create :project, namespace: group, name: project_name }
    let(:domain) { 'Example.com' }
    let(:port) { 1234 }

    subject { project.pages_group_url }

    before do
      allow(Settings.pages).to receive(:host).and_return(domain)
      allow(Gitlab.config.pages).to receive(:url).and_return("http://example.com:#{port}")
    end

    context 'group page' do
      let(:group_name) { 'Group' }
      let(:project_name) { 'group.example.com' }

      it { is_expected.to eq("http://group.example.com:#{port}") }
    end

    context 'project page' do
      let(:group_name) { 'Group' }
      let(:project_name) { 'Project' }

      it { is_expected.to eq("http://group.example.com:#{port}") }
    end
  end

  describe '.search' do
    let(:project) { create(:project, description: 'kitten mittens') }

    it 'returns projects with a matching name' do
      expect(described_class.search(project.name)).to eq([project])
    end

    it 'returns projects with a partially matching name' do
      expect(described_class.search(project.name[0..2])).to eq([project])
    end

    it 'returns projects with a matching name regardless of the casing' do
      expect(described_class.search(project.name.upcase)).to eq([project])
    end

    it 'returns projects with a matching description' do
      expect(described_class.search(project.description)).to eq([project])
    end

    it 'returns projects with a partially matching description' do
      expect(described_class.search('kitten')).to eq([project])
    end

    it 'returns projects with a matching description regardless of the casing' do
      expect(described_class.search('KITTEN')).to eq([project])
    end

    it 'returns projects with a matching path' do
      expect(described_class.search(project.path)).to eq([project])
    end

    it 'returns projects with a partially matching path' do
      expect(described_class.search(project.path[0..2])).to eq([project])
    end

    it 'returns projects with a matching path regardless of the casing' do
      expect(described_class.search(project.path.upcase)).to eq([project])
    end

    describe 'with pending_delete project' do
      let(:pending_delete_project) { create(:project, pending_delete: true) }

      it 'shows pending deletion project' do
        search_result = described_class.search(pending_delete_project.name)

        expect(search_result).to eq([pending_delete_project])
      end
    end
  end

  describe '#expire_caches_before_rename' do
    let(:project) { create(:project, :repository) }
    let(:repo)    { double(:repo, exists?: true) }
    let(:wiki)    { double(:wiki, exists?: true) }

    it 'expires the caches of the repository and wiki' do
      allow(Repository).to receive(:new)
        .with('foo', project)
        .and_return(repo)

      allow(Repository).to receive(:new)
        .with('foo.wiki', project)
        .and_return(wiki)

      expect(repo).to receive(:before_delete)
      expect(wiki).to receive(:before_delete)

      project.expire_caches_before_rename('foo')
    end
  end

  describe '.search_by_title' do
    let(:project) { create(:project, name: 'kittens') }

    it 'returns projects with a matching name' do
      expect(described_class.search_by_title(project.name)).to eq([project])
    end

    it 'returns projects with a partially matching name' do
      expect(described_class.search_by_title('kitten')).to eq([project])
    end

    it 'returns projects with a matching name regardless of the casing' do
      expect(described_class.search_by_title('KITTENS')).to eq([project])
    end
  end

  context 'when checking projects from groups' do
    let(:private_group)    { create(:group, visibility_level: 0)  }
    let(:internal_group)   { create(:group, visibility_level: 10) }

    let(:private_project)  { create :project, :private, group: private_group }
    let(:internal_project) { create :project, :internal, group: internal_group }

    context 'when group is private project can not be internal' do
      it { expect(private_project.visibility_level_allowed?(Gitlab::VisibilityLevel::INTERNAL)).to be_falsey }
    end

    context 'when group is internal project can not be public' do
      it { expect(internal_project.visibility_level_allowed?(Gitlab::VisibilityLevel::PUBLIC)).to be_falsey }
    end
  end

  describe '#create_repository' do
    let(:project) { create(:project, :repository) }
    let(:shell) { Gitlab::Shell.new }

    before do
      allow(project).to receive(:gitlab_shell).and_return(shell)
    end

    context 'using a regular repository' do
      it 'creates the repository' do
        expect(shell).to receive(:create_repository)
          .with(project.repository_storage, project.disk_path)
          .and_return(true)

        expect(project.repository).to receive(:after_create)

        expect(project.create_repository).to eq(true)
      end

      it 'adds an error if the repository could not be created' do
        expect(shell).to receive(:create_repository)
          .with(project.repository_storage, project.disk_path)
          .and_return(false)

        expect(project.repository).not_to receive(:after_create)

        expect(project.create_repository).to eq(false)
        expect(project.errors).not_to be_empty
      end
    end

    context 'using a forked repository' do
      it 'does nothing' do
        expect(project).to receive(:forked?).and_return(true)
        expect(shell).not_to receive(:create_repository)

        project.create_repository
      end
    end
  end

  describe '#ensure_repository' do
    let(:project) { create(:project, :repository) }
    let(:shell) { Gitlab::Shell.new }

    before do
      allow(project).to receive(:gitlab_shell).and_return(shell)
    end

    it 'creates the repository if it not exist' do
      allow(project).to receive(:repository_exists?)
        .and_return(false)

      allow(shell).to receive(:create_repository)
        .with(project.repository_storage, project.disk_path)
        .and_return(true)

      expect(project).to receive(:create_repository).with(force: true)

      project.ensure_repository
    end

    it 'does not create the repository if it exists' do
      allow(project).to receive(:repository_exists?)
        .and_return(true)

      expect(project).not_to receive(:create_repository)

      project.ensure_repository
    end

    it 'creates the repository if it is a fork' do
      expect(project).to receive(:forked?).and_return(true)

      allow(project).to receive(:repository_exists?)
        .and_return(false)

      expect(shell).to receive(:create_repository)
        .with(project.repository_storage, project.disk_path)
        .and_return(true)

      project.ensure_repository
    end
  end

  describe '#container_registry_url' do
    let(:project) { create(:project) }

    subject { project.container_registry_url }

    before do
      stub_container_registry_config(**registry_settings)
    end

    context 'for enabled registry' do
      let(:registry_settings) do
        { enabled: true,
          host_port: 'example.com' }
      end

      it { is_expected.not_to be_nil }
    end

    context 'for disabled registry' do
      let(:registry_settings) do
        { enabled: false }
      end

      it { is_expected.to be_nil }
    end
  end

  describe '#has_container_registry_tags?' do
    let(:project) { create(:project) }

    context 'when container registry is enabled' do
      before do
        stub_container_registry_config(enabled: true)
      end

      context 'when tags are present for multi-level registries' do
        before do
          create(:container_repository, project: project, name: 'image')

          stub_container_registry_tags(repository: /image/,
                                       tags: %w[latest rc1])
        end

        it 'should have image tags' do
          expect(project).to have_container_registry_tags
        end
      end

      context 'when tags are present for root repository' do
        before do
          stub_container_registry_tags(repository: project.full_path,
                                       tags: %w[latest rc1 pre1])
        end

        it 'should have image tags' do
          expect(project).to have_container_registry_tags
        end
      end

      context 'when there are no tags at all' do
        before do
          stub_container_registry_tags(repository: :any, tags: [])
        end

        it 'should not have image tags' do
          expect(project).not_to have_container_registry_tags
        end
      end
    end

    context 'when container registry is disabled' do
      before do
        stub_container_registry_config(enabled: false)
      end

      it 'should not have image tags' do
        expect(project).not_to have_container_registry_tags
      end

      it 'should not check root repository tags' do
        expect(project).not_to receive(:full_path)
        expect(project).not_to have_container_registry_tags
      end

      it 'should iterate through container repositories' do
        expect(project).to receive(:container_repositories)
        expect(project).not_to have_container_registry_tags
      end
    end
  end

  describe '#ci_config_path=' do
    let(:project) { create(:project) }

    it 'sets nil' do
      project.update!(ci_config_path: nil)

      expect(project.ci_config_path).to be_nil
    end

    it 'sets a string' do
      project.update!(ci_config_path: 'foo/.gitlab_ci.yml')

      expect(project.ci_config_path).to eq('foo/.gitlab_ci.yml')
    end

    it 'sets a string but removes all null characters' do
      project.update!(ci_config_path: "f\0oo/\0/.gitlab_ci.yml")

      expect(project.ci_config_path).to eq('foo//.gitlab_ci.yml')
    end
  end

  describe 'Project import job' do
    let(:project) { create(:project, import_url: generate(:url)) }

    before do
      allow_any_instance_of(Gitlab::Shell).to receive(:import_repository)
        .with(project.repository_storage, project.disk_path, project.import_url)
        .and_return(true)

      expect_any_instance_of(Repository).to receive(:after_import)
        .and_call_original
    end

    it 'imports a project' do
      expect_any_instance_of(RepositoryImportWorker).to receive(:perform).and_call_original

      expect { project.import_schedule }.to change { project.import_jid }
      expect(project.reload.import_status).to eq('finished')
    end
  end

  describe 'project import state transitions' do
    context 'state transition: [:started] => [:finished]' do
      let(:after_import_service) { spy(:after_import_service) }
      let(:housekeeping_service) { spy(:housekeeping_service) }

      before do
        allow(Projects::AfterImportService)
          .to receive(:new) { after_import_service }

        allow(after_import_service)
          .to receive(:execute) { housekeeping_service.execute }

        allow(Projects::HousekeepingService)
          .to receive(:new) { housekeeping_service }
      end

      it 'resets project import_error' do
        error_message = 'Some error'
        mirror = create(:project_empty_repo, :import_started)
        mirror.import_state.update_attributes(last_error: error_message)

        expect { mirror.import_finish }.to change { mirror.import_error }.from(error_message).to(nil)
      end

      it 'performs housekeeping when an import of a fresh project is completed' do
        project = create(:project_empty_repo, :import_started, import_type: :github)

        project.import_finish

        expect(after_import_service).to have_received(:execute)
        expect(housekeeping_service).to have_received(:execute)
      end

      it 'does not perform housekeeping when project repository does not exist' do
        project = create(:project, :import_started, import_type: :github)

        project.import_finish

        expect(housekeeping_service).not_to have_received(:execute)
      end

      it 'does not perform housekeeping when project does not have a valid import type' do
        project = create(:project, :import_started, import_type: nil)

        project.import_finish

        expect(housekeeping_service).not_to have_received(:execute)
      end
    end
  end

  describe '#latest_successful_builds_for' do
    def create_pipeline(status = 'success')
      create(:ci_pipeline, project: project,
                           sha: project.commit.sha,
                           ref: project.default_branch,
                           status: status)
    end

    def create_build(new_pipeline = pipeline, name = 'test')
      create(:ci_build, :success, :artifacts,
             pipeline: new_pipeline,
             status: new_pipeline.status,
             name: name)
    end

    let(:project) { create(:project, :repository) }
    let(:pipeline) { create_pipeline }

    context 'with many builds' do
      it 'gives the latest builds from latest pipeline' do
        pipeline1 = create_pipeline
        pipeline2 = create_pipeline
        build1_p2 = create_build(pipeline2, 'test')
        create_build(pipeline1, 'test')
        create_build(pipeline1, 'test2')
        build2_p2 = create_build(pipeline2, 'test2')

        latest_builds = project.latest_successful_builds_for

        expect(latest_builds).to contain_exactly(build2_p2, build1_p2)
      end
    end

    context 'with succeeded pipeline' do
      let!(:build) { create_build }

      context 'standalone pipeline' do
        it 'returns builds for ref for default_branch' do
          builds = project.latest_successful_builds_for

          expect(builds).to contain_exactly(build)
        end

        it 'returns empty relation if the build cannot be found' do
          builds = project.latest_successful_builds_for('TAIL')

          expect(builds).to be_kind_of(ActiveRecord::Relation)
          expect(builds).to be_empty
        end
      end

      context 'with some pending pipeline' do
        before do
          create_build(create_pipeline('pending'))
        end

        it 'gives the latest build from latest pipeline' do
          latest_build = project.latest_successful_builds_for

          expect(latest_build).to contain_exactly(build)
        end
      end
    end

    context 'with pending pipeline' do
      before do
        pipeline.update(status: 'pending')
        create_build(pipeline)
      end

      it 'returns empty relation' do
        builds = project.latest_successful_builds_for

        expect(builds).to be_kind_of(ActiveRecord::Relation)
        expect(builds).to be_empty
      end
    end
  end

  describe '#add_import_job' do
    let(:import_jid) { '123' }

    context 'forked' do
      let(:forked_project_link) { create(:forked_project_link, :forked_to_empty_project) }
      let(:forked_from_project) { forked_project_link.forked_from_project }
      let(:project) { forked_project_link.forked_to_project }

      it 'schedules a RepositoryForkWorker job' do
        expect(RepositoryForkWorker).to receive(:perform_async).with(project.id).and_return(import_jid)

        expect(project.add_import_job).to eq(import_jid)
      end
    end

    context 'not forked' do
      it 'schedules a RepositoryImportWorker job' do
        project = create(:project, import_url: generate(:url))

        expect(RepositoryImportWorker).to receive(:perform_async).with(project.id).and_return(import_jid)
        expect(project.add_import_job).to eq(import_jid)
      end
    end
  end

  describe '#gitlab_project_import?' do
    subject(:project) { build(:project, import_type: 'gitlab_project') }

    it { expect(project.gitlab_project_import?).to be true }
  end

  describe '#gitea_import?' do
    subject(:project) { build(:project, import_type: 'gitea') }

    it { expect(project.gitea_import?).to be true }
  end

  describe '#ancestors_upto', :nested_groups do
    let(:parent) { create(:group) }
    let(:child) { create(:group, parent: parent) }
    let(:child2) { create(:group, parent: child) }
    let(:project) { create(:project, namespace: child2) }

    it 'returns all ancestors when no namespace is given' do
      expect(project.ancestors_upto).to contain_exactly(child2, child, parent)
    end

    it 'includes ancestors upto but excluding the given ancestor' do
      expect(project.ancestors_upto(parent)).to contain_exactly(child2, child)
    end
  end

  describe '#lfs_enabled?' do
    let(:project) { create(:project) }

    shared_examples 'project overrides group' do
      it 'returns true when enabled in project' do
        project.update_attribute(:lfs_enabled, true)

        expect(project.lfs_enabled?).to be_truthy
      end

      it 'returns false when disabled in project' do
        project.update_attribute(:lfs_enabled, false)

        expect(project.lfs_enabled?).to be_falsey
      end

      it 'returns the value from the namespace, when no value is set in project' do
        expect(project.lfs_enabled?).to eq(project.namespace.lfs_enabled?)
      end
    end

    context 'LFS disabled in group' do
      before do
        project.namespace.update_attribute(:lfs_enabled, false)
        enable_lfs
      end

      it_behaves_like 'project overrides group'
    end

    context 'LFS enabled in group' do
      before do
        project.namespace.update_attribute(:lfs_enabled, true)
        enable_lfs
      end

      it_behaves_like 'project overrides group'
    end

    describe 'LFS disabled globally' do
      shared_examples 'it always returns false' do
        it do
          expect(project.lfs_enabled?).to be_falsey
          expect(project.namespace.lfs_enabled?).to be_falsey
        end
      end

      context 'when no values are set' do
        it_behaves_like 'it always returns false'
      end

      context 'when all values are set to true' do
        before do
          project.namespace.update_attribute(:lfs_enabled, true)
          project.update_attribute(:lfs_enabled, true)
        end

        it_behaves_like 'it always returns false'
      end
    end
  end

  describe '#change_head' do
    let(:project) { create(:project, :repository) }

    it 'returns error if branch does not exist' do
      expect(project.change_head('unexisted-branch')).to be false
      expect(project.errors.size).to eq(1)
    end

    it 'calls the before_change_head and after_change_head methods' do
      expect(project.repository).to receive(:before_change_head)
      expect(project.repository).to receive(:after_change_head)

      project.change_head(project.default_branch)
    end

    it 'creates the new reference with rugged' do
      expect(project.repository.raw_repository).to receive(:write_ref).with('HEAD', "refs/heads/#{project.default_branch}", shell: false)

      project.change_head(project.default_branch)
    end

    it 'copies the gitattributes' do
      expect(project.repository).to receive(:copy_gitattributes).with(project.default_branch)
      project.change_head(project.default_branch)
    end

    it 'reloads the default branch' do
      expect(project).to receive(:reload_default_branch)
      project.change_head(project.default_branch)
    end
  end

  context 'forks' do
    include ProjectForksHelper

    let(:project) { create(:project, :public) }
    let!(:forked_project) { fork_project(project) }

    describe '#fork_network' do
      it 'includes a fork of the project' do
        expect(project.fork_network.projects).to include(forked_project)
      end

      it 'includes a fork of a fork' do
        other_fork = fork_project(forked_project)

        expect(project.fork_network.projects).to include(other_fork)
      end

      it 'includes sibling forks' do
        other_fork = fork_project(project)

        expect(forked_project.fork_network.projects).to include(other_fork)
      end

      it 'includes the base project' do
        expect(forked_project.fork_network.projects).to include(project.reload)
      end
    end

    describe '#in_fork_network_of?' do
      it 'is true for a real fork' do
        expect(forked_project.in_fork_network_of?(project)).to be_truthy
      end

      it 'is true for a fork of a fork', :postgresql do
        other_fork = fork_project(forked_project)

        expect(other_fork.in_fork_network_of?(project)).to be_truthy
      end

      it 'is true for sibling forks' do
        sibling = fork_project(project)

        expect(sibling.in_fork_network_of?(forked_project)).to be_truthy
      end

      it 'is false when another project is given' do
        other_project = build_stubbed(:project)

        expect(forked_project.in_fork_network_of?(other_project)).to be_falsy
      end
    end

    describe '#fork_source' do
      let!(:second_fork) { fork_project(forked_project) }

      it 'returns the direct source if it exists' do
        expect(second_fork.fork_source).to eq(forked_project)
      end

      it 'returns the root of the fork network when the directs source was deleted' do
        forked_project.destroy

        expect(second_fork.fork_source).to eq(project)
      end

      it 'returns nil if it is the root of the fork network' do
        expect(project.fork_source).to be_nil
      end
    end

    describe '#lfs_storage_project' do
      it 'returns self for non-forks' do
        expect(project.lfs_storage_project).to eq project
      end

      it 'returns the fork network root for forks' do
        second_fork = fork_project(forked_project)

        expect(second_fork.lfs_storage_project).to eq project
      end

      it 'returns self when fork_source is nil' do
        expect(forked_project).to receive(:fork_source).and_return(nil)

        expect(forked_project.lfs_storage_project).to eq forked_project
      end
    end

    describe '#all_lfs_objects' do
      let(:lfs_object) { create(:lfs_object) }

      before do
        project.lfs_objects << lfs_object
      end

      it 'returns the lfs object for a project' do
        expect(project.all_lfs_objects).to contain_exactly(lfs_object)
      end

      it 'returns the lfs object for a fork' do
        expect(forked_project.all_lfs_objects).to contain_exactly(lfs_object)
      end
    end
  end

  describe '#pushes_since_gc' do
    let(:project) { create(:project) }

    after do
      project.reset_pushes_since_gc
    end

    context 'without any pushes' do
      it 'returns 0' do
        expect(project.pushes_since_gc).to eq(0)
      end
    end

    context 'with a number of pushes' do
      it 'returns the number of pushes' do
        3.times { project.increment_pushes_since_gc }

        expect(project.pushes_since_gc).to eq(3)
      end
    end
  end

  describe '#increment_pushes_since_gc' do
    let(:project) { create(:project) }

    after do
      project.reset_pushes_since_gc
    end

    it 'increments the number of pushes since the last GC' do
      3.times { project.increment_pushes_since_gc }

      expect(project.pushes_since_gc).to eq(3)
    end
  end

  describe '#reset_pushes_since_gc' do
    let(:project) { create(:project) }

    after do
      project.reset_pushes_since_gc
    end

    it 'resets the number of pushes since the last GC' do
      3.times { project.increment_pushes_since_gc }

      project.reset_pushes_since_gc

      expect(project.pushes_since_gc).to eq(0)
    end
  end

  describe '#deployment_variables' do
    context 'when project has no deployment service' do
      let(:project) { create(:project) }

      it 'returns an empty array' do
        expect(project.deployment_variables).to eq []
      end
    end

    context 'when project has a deployment service' do
      shared_examples 'same behavior between KubernetesService and Platform::Kubernetes' do
        it 'returns variables from this service' do
          expect(project.deployment_variables).to include(
            { key: 'KUBE_TOKEN', value: project.deployment_platform.token, public: false }
          )
        end
      end

      context 'when user configured kubernetes from Integration > Kubernetes' do
        let(:project) { create(:kubernetes_project) }

        it_behaves_like 'same behavior between KubernetesService and Platform::Kubernetes'
      end

      context 'when user configured kubernetes from CI/CD > Clusters' do
        let!(:cluster) { create(:cluster, :project, :provided_by_gcp) }
        let(:project) { cluster.project }

        it_behaves_like 'same behavior between KubernetesService and Platform::Kubernetes'
      end
    end
  end

  describe '#secret_variables_for' do
    let(:project) { create(:project) }

    let!(:secret_variable) do
      create(:ci_variable, value: 'secret', project: project)
    end

    let!(:protected_variable) do
      create(:ci_variable, :protected, value: 'protected', project: project)
    end

    subject { project.reload.secret_variables_for(ref: 'ref') }

    before do
      stub_application_setting(
        default_branch_protection: Gitlab::Access::PROTECTION_NONE)
    end

    shared_examples 'ref is protected' do
      it 'contains all the variables' do
        is_expected.to contain_exactly(secret_variable, protected_variable)
      end
    end

    context 'when the ref is not protected' do
      it 'contains only the secret variables' do
        is_expected.to contain_exactly(secret_variable)
      end
    end

    context 'when the ref is a protected branch' do
      before do
        allow(project).to receive(:protected_for?).with('ref').and_return(true)
      end

      it_behaves_like 'ref is protected'
    end

    context 'when the ref is a protected tag' do
      before do
        allow(project).to receive(:protected_for?).with('ref').and_return(true)
      end

      it_behaves_like 'ref is protected'
    end
  end

  describe '#protected_for?' do
    let(:project) { create(:project) }

    subject { project.protected_for?('ref') }

    context 'when the ref is not protected' do
      before do
        stub_application_setting(
          default_branch_protection: Gitlab::Access::PROTECTION_NONE)
      end

      it 'returns false' do
        is_expected.to be_falsey
      end
    end

    context 'when the ref is a protected branch' do
      before do
        allow(project).to receive(:repository).and_call_original
        allow(project).to receive_message_chain(:repository, :branch_exists?).and_return(true)
        create(:protected_branch, name: 'ref', project: project)
      end

      it 'returns true' do
        is_expected.to be_truthy
      end
    end

    context 'when the ref is a protected tag' do
      before do
        allow(project).to receive_message_chain(:repository, :branch_exists?).and_return(false)
        allow(project).to receive_message_chain(:repository, :tag_exists?).and_return(true)
        create(:protected_tag, name: 'ref', project: project)
      end

      it 'returns true' do
        is_expected.to be_truthy
      end
    end
  end

  describe '#update_project_statistics' do
    let(:project) { create(:project) }

    it "is called after creation" do
      expect(project.statistics).to be_a ProjectStatistics
      expect(project.statistics).to be_persisted
    end

    it "copies the namespace_id" do
      expect(project.statistics.namespace_id).to eq project.namespace_id
    end

    it "updates the namespace_id when changed" do
      namespace = create(:namespace)
      project.update(namespace: namespace)

      expect(project.statistics.namespace_id).to eq namespace.id
    end
  end

  describe 'inside_path' do
    let!(:project1) { create(:project, namespace: create(:namespace, path: 'name_pace')) }
    let!(:project2) { create(:project) }
    let!(:project3) { create(:project, namespace: create(:namespace, path: 'namespace')) }
    let!(:path) { project1.namespace.full_path }

    it 'returns correct project' do
      expect(described_class.inside_path(path)).to eq([project1])
    end
  end

  describe '#route_map_for' do
    let(:project) { create(:project, :repository) }
    let(:route_map) do
      <<-MAP.strip_heredoc
      - source: /source/(.*)/
        public: '\\1'
      MAP
    end

    before do
      project.repository.create_file(User.last, '.gitlab/route-map.yml', route_map, message: 'Add .gitlab/route-map.yml', branch_name: 'master')
    end

    context 'when there is a .gitlab/route-map.yml at the commit' do
      context 'when the route map is valid' do
        it 'returns a route map' do
          map = project.route_map_for(project.commit.sha)
          expect(map).to be_a_kind_of(Gitlab::RouteMap)
        end
      end

      context 'when the route map is invalid' do
        let(:route_map) { 'INVALID' }

        it 'returns nil' do
          expect(project.route_map_for(project.commit.sha)).to be_nil
        end
      end
    end

    context 'when there is no .gitlab/route-map.yml at the commit' do
      it 'returns nil' do
        expect(project.route_map_for(project.commit.parent.sha)).to be_nil
      end
    end
  end

  describe '#public_path_for_source_path' do
    let(:project) { create(:project, :repository) }
    let(:route_map) do
      Gitlab::RouteMap.new(<<-MAP.strip_heredoc)
        - source: /source/(.*)/
          public: '\\1'
      MAP
    end
    let(:sha) { project.commit.id }

    context 'when there is a route map' do
      before do
        allow(project).to receive(:route_map_for).with(sha).and_return(route_map)
      end

      context 'when the source path is mapped' do
        it 'returns the public path' do
          expect(project.public_path_for_source_path('source/file.html', sha)).to eq('file.html')
        end
      end

      context 'when the source path is not mapped' do
        it 'returns nil' do
          expect(project.public_path_for_source_path('file.html', sha)).to be_nil
        end
      end
    end

    context 'when there is no route map' do
      before do
        allow(project).to receive(:route_map_for).with(sha).and_return(nil)
      end

      it 'returns nil' do
        expect(project.public_path_for_source_path('source/file.html', sha)).to be_nil
      end
    end
  end

  describe '#parent' do
    let(:project) { create(:project) }

    it { expect(project.parent).to eq(project.namespace) }
  end

  describe '#parent_id' do
    let(:project) { create(:project) }

    it { expect(project.parent_id).to eq(project.namespace_id) }
  end

  describe '#parent_changed?' do
    let(:project) { create(:project) }

    before do
      project.namespace_id = 7
    end

    it { expect(project.parent_changed?).to be_truthy }
  end

  def enable_lfs
    allow(Gitlab.config.lfs).to receive(:enabled).and_return(true)
  end

  describe '#pages_url' do
    let(:group) { create :group, name: 'Group' }
    let(:nested_group) { create :group, parent: group }
    let(:domain) { 'Example.com' }

    subject { project.pages_url }

    before do
      allow(Settings.pages).to receive(:host).and_return(domain)
      allow(Gitlab.config.pages).to receive(:url).and_return('http://example.com')
    end

    context 'top-level group' do
      let(:project) { create :project, namespace: group, name: project_name }

      context 'group page' do
        let(:project_name) { 'group.example.com' }

        it { is_expected.to eq("http://group.example.com") }
      end

      context 'project page' do
        let(:project_name) { 'Project' }

        it { is_expected.to eq("http://group.example.com/project") }
      end
    end

    context 'nested group' do
      let(:project) { create :project, namespace: nested_group, name: project_name }
      let(:expected_url) { "http://group.example.com/#{nested_group.path}/#{project.path}" }

      context 'group page' do
        let(:project_name) { 'group.example.com' }

        it { is_expected.to eq(expected_url) }
      end

      context 'project page' do
        let(:project_name) { 'Project' }

        it { is_expected.to eq(expected_url) }
      end
    end
  end

  describe '#http_url_to_repo' do
    let(:project) { create :project }

    it 'returns the url to the repo without a username' do
      expect(project.http_url_to_repo).to eq("#{project.web_url}.git")
      expect(project.http_url_to_repo).not_to include('@')
    end
  end

  describe '#pipeline_status' do
    let(:project) { create(:project, :repository) }
    it 'builds a pipeline status' do
      expect(project.pipeline_status).to be_a(Gitlab::Cache::Ci::ProjectPipelineStatus)
    end

    it 'hase a loaded pipeline status' do
      expect(project.pipeline_status).to be_loaded
    end
  end

  describe '#append_or_update_attribute' do
    let(:project) { create(:project) }

    it 'shows full error updating an invalid MR' do
      error_message = 'Failed to replace merge_requests because one or more of the new records could not be saved.'\
                      ' Validate fork Source project is not a fork of the target project'

      expect { project.append_or_update_attribute(:merge_requests, [create(:merge_request)]) }
        .to raise_error(ActiveRecord::RecordNotSaved, error_message)
    end

    it 'updates the project succesfully' do
      merge_request = create(:merge_request, target_project: project, source_project: project)

      expect { project.append_or_update_attribute(:merge_requests, [merge_request]) }
        .not_to raise_error
    end
  end

  describe '#last_repository_updated_at' do
    it 'sets to created_at upon creation' do
      project = create(:project, created_at: 2.hours.ago)

      expect(project.last_repository_updated_at.to_i).to eq(project.created_at.to_i)
    end
  end

  describe '.public_or_visible_to_user' do
    let!(:user) { create(:user) }

    let!(:private_project) do
      create(:project, :private, creator: user, namespace: user.namespace)
    end

    let!(:public_project) { create(:project, :public) }

    context 'with a user' do
      let(:projects) do
        described_class.all.public_or_visible_to_user(user)
      end

      it 'includes projects the user has access to' do
        expect(projects).to include(private_project)
      end

      it 'includes projects the user can see' do
        expect(projects).to include(public_project)
      end
    end

    context 'without a user' do
      it 'only includes public projects' do
        projects = described_class.all.public_or_visible_to_user

        expect(projects).to eq([public_project])
      end
    end
  end

  describe '#pages_available?' do
    let(:project) { create(:project, group: group) }

    subject { project.pages_available? }

    before do
      allow(Gitlab.config.pages).to receive(:enabled).and_return(true)
    end

    context 'when the project is in a top level namespace' do
      let(:group) { create(:group) }

      it { is_expected.to be(true) }
    end

    context 'when the project is in a subgroup' do
      let(:group) { create(:group, :nested) }

      it { is_expected.to be(false) }
    end
  end

  describe '#remove_private_deploy_keys' do
    let!(:project) { create(:project) }

    context 'for a private deploy key' do
      let!(:key) { create(:deploy_key, public: false) }
      let!(:deploy_keys_project) { create(:deploy_keys_project, deploy_key: key, project: project) }

      context 'when the key is not linked to another project' do
        it 'removes the key' do
          project.remove_private_deploy_keys

          expect(project.deploy_keys).not_to include(key)
        end
      end

      context 'when the key is linked to another project' do
        before do
          another_project = create(:project)
          create(:deploy_keys_project, deploy_key: key, project: another_project)
        end

        it 'does not remove the key' do
          project.remove_private_deploy_keys

          expect(project.deploy_keys).to include(key)
        end
      end
    end

    context 'for a public deploy key' do
      let!(:key) { create(:deploy_key, public: true) }
      let!(:deploy_keys_project) { create(:deploy_keys_project, deploy_key: key, project: project) }

      it 'does not remove the key' do
        project.remove_private_deploy_keys

        expect(project.deploy_keys).to include(key)
      end
    end
  end

  describe '#remove_pages' do
    let(:project) { create(:project) }
    let(:namespace) { project.namespace }
    let(:pages_path) { project.pages_path }

    around do |example|
      FileUtils.mkdir_p(pages_path)
      begin
        example.run
      ensure
        FileUtils.rm_rf(pages_path)
      end
    end

    it 'removes the pages directory' do
      expect_any_instance_of(Projects::UpdatePagesConfigurationService).to receive(:execute)
      expect_any_instance_of(Gitlab::PagesTransfer).to receive(:rename_project).and_return(true)
      expect(PagesWorker).to receive(:perform_in).with(5.minutes, :remove, namespace.full_path, anything)

      project.remove_pages
    end

    it 'is a no-op when there is no namespace' do
      project.namespace.delete
      project.reload

      expect_any_instance_of(Projects::UpdatePagesConfigurationService).not_to receive(:execute)
      expect_any_instance_of(Gitlab::PagesTransfer).not_to receive(:rename_project)

      project.remove_pages
    end

    it 'is run when the project is destroyed' do
      expect(project).to receive(:remove_pages).and_call_original

      project.destroy
    end
  end

  describe '#remove_export' do
    let(:legacy_project) { create(:project, :legacy_storage, :with_export) }
    let(:project) { create(:project, :with_export) }

    it 'removes the exports directory for the project' do
      expect(File.exist?(project.export_path)).to be_truthy

      allow(FileUtils).to receive(:rm_rf).and_call_original
      expect(FileUtils).to receive(:rm_rf).with(project.export_path).and_call_original
      project.remove_exports

      expect(File.exist?(project.export_path)).to be_falsy
    end

    it 'is a no-op on legacy projects when there is no namespace' do
      export_path = legacy_project.export_path

      legacy_project.namespace.delete
      legacy_project.reload

      expect(FileUtils).not_to receive(:rm_rf).with(export_path)

      legacy_project.remove_exports

      expect(File.exist?(export_path)).to be_truthy
    end

    it 'runs on hashed storage projects when there is no namespace' do
      export_path = project.export_path

      project.namespace.delete
      legacy_project.reload

      allow(FileUtils).to receive(:rm_rf).and_call_original
      expect(FileUtils).to receive(:rm_rf).with(export_path).and_call_original

      project.remove_exports

      expect(File.exist?(export_path)).to be_falsy
    end

    it 'is run when the project is destroyed' do
      expect(project).to receive(:remove_exports).and_call_original

      project.destroy
    end
  end

  describe '#remove_exported_project_file' do
    let(:project) { create(:project, :with_export) }

    it 'removes the exported project file' do
      exported_file = project.export_project_path

      expect(File.exist?(exported_file)).to be_truthy

      allow(FileUtils).to receive(:rm_f).and_call_original
      expect(FileUtils).to receive(:rm_f).with(exported_file).and_call_original

      project.remove_exported_project_file

      expect(File.exist?(exported_file)).to be_falsy
    end
  end

  describe '#forks_count' do
    it 'returns the number of forks' do
      project = build(:project)

      expect_any_instance_of(Projects::ForksCountService).to receive(:count).and_return(1)

      expect(project.forks_count).to eq(1)
    end
  end

  context 'legacy storage' do
    let(:project) { create(:project, :repository, :legacy_storage) }
    let(:gitlab_shell) { Gitlab::Shell.new }
    let(:project_storage) { project.send(:storage) }

    before do
      allow(project).to receive(:gitlab_shell).and_return(gitlab_shell)
    end

    describe '#base_dir' do
      it 'returns base_dir based on namespace only' do
        expect(project.base_dir).to eq(project.namespace.full_path)
      end
    end

    describe '#disk_path' do
      it 'returns disk_path based on namespace and project path' do
        expect(project.disk_path).to eq("#{project.namespace.full_path}/#{project.path}")
      end
    end

    describe '#ensure_storage_path_exists' do
      it 'delegates to gitlab_shell to ensure namespace is created' do
        expect(gitlab_shell).to receive(:add_namespace).with(project.repository_storage, project.base_dir)

        project.ensure_storage_path_exists
      end
    end

    describe '#legacy_storage?' do
      it 'returns true when storage_version is nil' do
        project = build(:project, storage_version: nil)

        expect(project.legacy_storage?).to be_truthy
      end

      it 'returns true when the storage_version is 0' do
        project = build(:project, storage_version: 0)

        expect(project.legacy_storage?).to be_truthy
      end
    end

    describe '#hashed_storage?' do
      it 'returns false' do
        expect(project.hashed_storage?(:repository)).to be_falsey
      end
    end

    describe '#rename_repo' do
      before do
        # Project#gitlab_shell returns a new instance of Gitlab::Shell on every
        # call. This makes testing a bit easier.
        allow(project).to receive(:gitlab_shell).and_return(gitlab_shell)
        allow(project).to receive(:previous_changes).and_return('path' => ['foo'])
      end

      it 'renames a repository' do
        stub_container_registry_config(enabled: false)

        expect(gitlab_shell).to receive(:mv_repository)
          .ordered
          .with(project.repository_storage, "#{project.namespace.full_path}/foo", "#{project.full_path}")
          .and_return(true)

        expect(gitlab_shell).to receive(:mv_repository)
          .ordered
          .with(project.repository_storage, "#{project.namespace.full_path}/foo.wiki", "#{project.full_path}.wiki")
          .and_return(true)

        expect_any_instance_of(SystemHooksService)
          .to receive(:execute_hooks_for)
            .with(project, :rename)

        expect_any_instance_of(Gitlab::UploadsTransfer)
          .to receive(:rename_project)
            .with('foo', project.path, project.namespace.full_path)

        expect(project).to receive(:expire_caches_before_rename)

        expect(project).to receive(:expires_full_path_cache)

        project.rename_repo
      end

      context 'container registry with images' do
        let(:container_repository) { create(:container_repository) }

        before do
          stub_container_registry_config(enabled: true)
          stub_container_registry_tags(repository: :any, tags: ['tag'])
          project.container_repositories << container_repository
        end

        subject { project.rename_repo }

        it { expect { subject }.to raise_error(StandardError) }
      end

      context 'gitlab pages' do
        before do
          expect(project_storage).to receive(:rename_repo) { true }
        end

        it 'moves pages folder to new location' do
          expect_any_instance_of(Gitlab::PagesTransfer).to receive(:rename_project)

          project.rename_repo
        end
      end

      context 'attachments' do
        before do
          expect(project_storage).to receive(:rename_repo) { true }
        end

        it 'moves uploads folder to new location' do
          expect_any_instance_of(Gitlab::UploadsTransfer).to receive(:rename_project)

          project.rename_repo
        end
      end

      it 'updates project full path in .git/config' do
        allow(project_storage).to receive(:rename_repo).and_return(true)

        project.rename_repo

        expect(project.repository.rugged.config['gitlab.fullpath']).to eq(project.full_path)
      end
    end

    describe '#pages_path' do
      it 'returns a path where pages are stored' do
        expect(project.pages_path).to eq(File.join(Settings.pages.path, project.namespace.full_path, project.path))
      end
    end

    describe '#migrate_to_hashed_storage!' do
      it 'returns true' do
        expect(project.migrate_to_hashed_storage!).to be_truthy
      end

      it 'flags as read-only' do
        expect { project.migrate_to_hashed_storage! }.to change { project.repository_read_only }.to(true)
      end

      it 'schedules ProjectMigrateHashedStorageWorker with delayed start when the project repo is in use' do
        Gitlab::ReferenceCounter.new(project.gl_repository(is_wiki: false)).increase

        expect(ProjectMigrateHashedStorageWorker).to receive(:perform_in)

        project.migrate_to_hashed_storage!
      end

      it 'schedules ProjectMigrateHashedStorageWorker with delayed start when the wiki repo is in use' do
        Gitlab::ReferenceCounter.new(project.gl_repository(is_wiki: true)).increase

        expect(ProjectMigrateHashedStorageWorker).to receive(:perform_in)

        project.migrate_to_hashed_storage!
      end

      it 'schedules ProjectMigrateHashedStorageWorker' do
        expect(ProjectMigrateHashedStorageWorker).to receive(:perform_async).with(project.id)

        project.migrate_to_hashed_storage!
      end
    end
  end

  context 'hashed storage' do
    let(:project) { create(:project, :repository, skip_disk_validation: true) }
    let(:gitlab_shell) { Gitlab::Shell.new }
    let(:hash) { Digest::SHA2.hexdigest(project.id.to_s) }
    let(:hashed_prefix) { File.join('@hashed', hash[0..1], hash[2..3]) }
    let(:hashed_path) { File.join(hashed_prefix, hash) }

    before do
      stub_application_setting(hashed_storage_enabled: true)
    end

    describe '#legacy_storage?' do
      it 'returns false' do
        expect(project.legacy_storage?).to be_falsey
      end
    end

    describe '#hashed_storage?' do
      it 'returns true if rolled out' do
        expect(project.hashed_storage?(:attachments)).to be_truthy
      end

      it 'returns false when not rolled out yet' do
        project.storage_version = 1

        expect(project.hashed_storage?(:attachments)).to be_falsey
      end
    end

    describe '#base_dir' do
      it 'returns base_dir based on hash of project id' do
        expect(project.base_dir).to eq(hashed_prefix)
      end
    end

    describe '#disk_path' do
      it 'returns disk_path based on hash of project id' do
        expect(project.disk_path).to eq(hashed_path)
      end
    end

    describe '#ensure_storage_path_exists' do
      it 'delegates to gitlab_shell to ensure namespace is created' do
        allow(project).to receive(:gitlab_shell).and_return(gitlab_shell)

        expect(gitlab_shell).to receive(:add_namespace).with(project.repository_storage, hashed_prefix)

        project.ensure_storage_path_exists
      end
    end

    describe '#rename_repo' do
      before do
        # Project#gitlab_shell returns a new instance of Gitlab::Shell on every
        # call. This makes testing a bit easier.
        allow(project).to receive(:gitlab_shell).and_return(gitlab_shell)
        allow(project).to receive(:previous_changes).and_return('path' => ['foo'])
      end

      it 'renames a repository' do
        stub_container_registry_config(enabled: false)

        expect(gitlab_shell).not_to receive(:mv_repository)

        expect_any_instance_of(SystemHooksService)
          .to receive(:execute_hooks_for)
            .with(project, :rename)

        expect(project).to receive(:expire_caches_before_rename)

        expect(project).to receive(:expires_full_path_cache)

        project.rename_repo
      end

      context 'container registry with images' do
        let(:container_repository) { create(:container_repository) }

        before do
          stub_container_registry_config(enabled: true)
          stub_container_registry_tags(repository: :any, tags: ['tag'])
          project.container_repositories << container_repository
        end

        subject { project.rename_repo }

        it { expect { subject }.to raise_error(StandardError) }
      end

      context 'gitlab pages' do
        it 'moves pages folder to new location' do
          expect_any_instance_of(Gitlab::PagesTransfer).to receive(:rename_project)

          project.rename_repo
        end
      end

      context 'attachments' do
        it 'keeps uploads folder location unchanged' do
          expect_any_instance_of(Gitlab::UploadsTransfer).not_to receive(:rename_project)

          project.rename_repo
        end

        context 'when not rolled out' do
          let(:project) { create(:project, :repository, storage_version: 1, skip_disk_validation: true) }

          it 'moves pages folder to new location' do
            expect_any_instance_of(Gitlab::UploadsTransfer).to receive(:rename_project)

            project.rename_repo
          end
        end
      end

      it 'updates project full path in .git/config' do
        project.rename_repo

        expect(project.repository.rugged.config['gitlab.fullpath']).to eq(project.full_path)
      end
    end

    describe '#pages_path' do
      it 'returns a path where pages are stored' do
        expect(project.pages_path).to eq(File.join(Settings.pages.path, project.namespace.full_path, project.path))
      end
    end

    describe '#migrate_to_hashed_storage!' do
      it 'returns nil' do
        expect(project.migrate_to_hashed_storage!).to be_nil
      end

      it 'does not flag as read-only' do
        expect { project.migrate_to_hashed_storage! }.not_to change { project.repository_read_only }
      end
    end
  end

  describe '#gl_repository' do
    let(:project) { create(:project) }

    it 'delegates to Gitlab::GlRepository.gl_repository' do
      expect(Gitlab::GlRepository).to receive(:gl_repository).with(project, true)

      project.gl_repository(is_wiki: true)
    end
  end

  describe '#has_ci?' do
    set(:project) { create(:project) }
    let(:repository) { double }

    before do
      expect(project).to receive(:repository) { repository }
    end

    context 'when has .gitlab-ci.yml' do
      before do
        expect(repository).to receive(:gitlab_ci_yml) { 'content' }
      end

      it "CI is available" do
        expect(project).to have_ci
      end
    end

    context 'when there is no .gitlab-ci.yml' do
      before do
        expect(repository).to receive(:gitlab_ci_yml) { nil }
      end

      it "CI is not available" do
        expect(project).not_to have_ci
      end

      context 'when auto devops is enabled' do
        before do
          stub_application_setting(auto_devops_enabled: true)
        end

        it "CI is available" do
          expect(project).to have_ci
        end
      end
    end
  end

  describe '#predefined_variables' do
    let(:project) { create(:project) }

    subject { project.predefined_variables }

    it 'includes all predefined variables in a valid order' do
      keys = subject.map { |variable| variable[:key] }

      expect(keys).to eq %w[CI_PROJECT_ID CI_PROJECT_NAME CI_PROJECT_PATH CI_PROJECT_PATH_SLUG CI_PROJECT_NAMESPACE CI_PROJECT_URL CI_PROJECT_VISIBILITY CI_CONFIG_PATH]
    end
  end

  describe '#auto_devops_enabled?' do
    set(:project) { create(:project) }

    subject { project.auto_devops_enabled? }

    context 'when enabled in settings' do
      before do
        stub_application_setting(auto_devops_enabled: true)
      end

      it 'auto devops is implicitly enabled' do
        expect(project.auto_devops).to be_nil
        expect(project).to be_auto_devops_enabled
      end

      context 'when explicitly enabled' do
        before do
          create(:project_auto_devops, project: project)
        end

        it "auto devops is enabled" do
          expect(project).to be_auto_devops_enabled
        end
      end

      context 'when explicitly disabled' do
        before do
          create(:project_auto_devops, project: project, enabled: false)
        end

        it "auto devops is disabled" do
          expect(project).not_to be_auto_devops_enabled
        end
      end
    end

    context 'when disabled in settings' do
      before do
        stub_application_setting(auto_devops_enabled: false)
      end

      it 'auto devops is implicitly disabled' do
        expect(project.auto_devops).to be_nil
        expect(project).not_to be_auto_devops_enabled
      end

      context 'when explicitly enabled' do
        before do
          create(:project_auto_devops, project: project)
        end

        it "auto devops is enabled" do
          expect(project).to be_auto_devops_enabled
        end
      end
    end
  end

  describe '#has_auto_devops_implicitly_disabled?' do
    set(:project) { create(:project) }

    context 'when enabled in settings' do
      before do
        stub_application_setting(auto_devops_enabled: true)
      end

      it 'does not have auto devops implicitly disabled' do
        expect(project).not_to have_auto_devops_implicitly_disabled
      end
    end

    context 'when disabled in settings' do
      before do
        stub_application_setting(auto_devops_enabled: false)
      end

      it 'auto devops is implicitly disabled' do
        expect(project).to have_auto_devops_implicitly_disabled
      end

      context 'when explicitly disabled' do
        before do
          create(:project_auto_devops, project: project, enabled: false)
        end

        it 'does not have auto devops implicitly disabled' do
          expect(project).not_to have_auto_devops_implicitly_disabled
        end
      end

      context 'when explicitly enabled' do
        before do
          create(:project_auto_devops, project: project)
        end

        it 'does not have auto devops implicitly disabled' do
          expect(project).not_to have_auto_devops_implicitly_disabled
        end
      end
    end
  end

  context '#auto_devops_variables' do
    set(:project) { create(:project) }

    subject { project.auto_devops_variables }

    context 'when enabled in instance settings' do
      before do
        stub_application_setting(auto_devops_enabled: true)
      end

      context 'when domain is empty' do
        before do
          stub_application_setting(auto_devops_domain: nil)
        end

        it 'variables does not include AUTO_DEVOPS_DOMAIN' do
          is_expected.not_to include(domain_variable)
        end
      end

      context 'when domain is configured' do
        before do
          stub_application_setting(auto_devops_domain: 'example.com')
        end

        it 'variables includes AUTO_DEVOPS_DOMAIN' do
          is_expected.to include(domain_variable)
        end
      end
    end

    context 'when explicitely enabled' do
      context 'when domain is empty' do
        before do
          create(:project_auto_devops, project: project, domain: nil)
        end

        it 'variables does not include AUTO_DEVOPS_DOMAIN' do
          is_expected.not_to include(domain_variable)
        end
      end

      context 'when domain is configured' do
        before do
          create(:project_auto_devops, project: project, domain: 'example.com')
        end

        it 'variables includes AUTO_DEVOPS_DOMAIN' do
          is_expected.to include(domain_variable)
        end
      end
    end

    def domain_variable
      { key: 'AUTO_DEVOPS_DOMAIN', value: 'example.com', public: true }
    end
  end

  describe '#latest_successful_builds_for' do
    let(:project) { build(:project) }

    before do
      allow(project).to receive(:default_branch).and_return('master')
    end

    context 'without a ref' do
      it 'returns a pipeline for the default branch' do
        expect(project)
          .to receive(:latest_successful_pipeline_for_default_branch)

        project.latest_successful_pipeline_for
      end
    end

    context 'with the ref set to the default branch' do
      it 'returns a pipeline for the default branch' do
        expect(project)
          .to receive(:latest_successful_pipeline_for_default_branch)

        project.latest_successful_pipeline_for(project.default_branch)
      end
    end

    context 'with a ref that is not the default branch' do
      it 'returns the latest successful pipeline for the given ref' do
        expect(project.pipelines).to receive(:latest_successful_for).with('foo')

        project.latest_successful_pipeline_for('foo')
      end
    end
  end

  describe '#check_repository_path_availability' do
    let(:project) { build(:project) }

    it 'skips gitlab-shell exists?' do
      project.skip_disk_validation = true

      expect(project.gitlab_shell).not_to receive(:exists?)
      expect(project.check_repository_path_availability).to be_truthy
    end
  end

  describe '#latest_successful_pipeline_for_default_branch' do
    let(:project) { build(:project) }

    before do
      allow(project).to receive(:default_branch).and_return('master')
    end

    it 'memoizes and returns the latest successful pipeline for the default branch' do
      pipeline = double(:pipeline)

      expect(project.pipelines).to receive(:latest_successful_for)
        .with(project.default_branch)
        .and_return(pipeline)
        .once

      2.times do
        expect(project.latest_successful_pipeline_for_default_branch)
          .to eq(pipeline)
      end
    end
  end

  describe '#after_import' do
    let(:project) { build(:project) }

    it 'runs the correct hooks' do
      expect(project.repository).to receive(:after_import)
      expect(project).to receive(:import_finish)
      expect(project).to receive(:update_project_counter_caches)
      expect(project).to receive(:remove_import_jid)
      expect(project).to receive(:after_create_default_branch)
      expect(project).to receive(:refresh_markdown_cache!)

      project.after_import
    end

    context 'branch protection' do
      let(:project) { create(:project, :repository) }

      it 'does not protect when branch protection is disabled' do
        stub_application_setting(default_branch_protection: Gitlab::Access::PROTECTION_NONE)

        project.after_import

        expect(project.protected_branches).to be_empty
      end

      it "gives developer access to push when branch protection is set to 'developers can push'" do
        stub_application_setting(default_branch_protection: Gitlab::Access::PROTECTION_DEV_CAN_PUSH)

        project.after_import

        expect(project.protected_branches).not_to be_empty
        expect(project.default_branch).to eq(project.protected_branches.first.name)
        expect(project.protected_branches.first.push_access_levels.map(&:access_level)).to eq([Gitlab::Access::DEVELOPER])
      end

      it "gives developer access to merge when branch protection is set to 'developers can merge'" do
        stub_application_setting(default_branch_protection: Gitlab::Access::PROTECTION_DEV_CAN_MERGE)

        project.after_import

        expect(project.protected_branches).not_to be_empty
        expect(project.default_branch).to eq(project.protected_branches.first.name)
        expect(project.protected_branches.first.merge_access_levels.map(&:access_level)).to eq([Gitlab::Access::DEVELOPER])
      end

      it 'protects default branch' do
        project.after_import

        expect(project.protected_branches).not_to be_empty
        expect(project.default_branch).to eq(project.protected_branches.first.name)
        expect(project.protected_branches.first.push_access_levels.map(&:access_level)).to eq([Gitlab::Access::MASTER])
        expect(project.protected_branches.first.merge_access_levels.map(&:access_level)).to eq([Gitlab::Access::MASTER])
      end
    end
  end

  describe '#update_project_counter_caches' do
    let(:project) { create(:project) }

    it 'updates all project counter caches' do
      expect_any_instance_of(Projects::OpenIssuesCountService)
        .to receive(:refresh_cache)
        .and_call_original

      expect_any_instance_of(Projects::OpenMergeRequestsCountService)
        .to receive(:refresh_cache)
        .and_call_original

      project.update_project_counter_caches
    end
  end

  describe '#remove_import_jid', :clean_gitlab_redis_cache do
    let(:project) {  }

    context 'without an import JID' do
      it 'does nothing' do
        project = create(:project)

        expect(Gitlab::SidekiqStatus)
          .not_to receive(:unset)

        project.remove_import_jid
      end
    end

    context 'with an import JID' do
      it 'unsets the import JID' do
        project = create(:project)
        create(:import_state, project: project, jid: '123')

        expect(Gitlab::SidekiqStatus)
          .to receive(:unset)
          .with('123')
          .and_call_original

        project.remove_import_jid

        expect(project.import_jid).to be_nil
      end
    end
  end

  describe '#wiki_repository_exists?' do
    it 'returns true when the wiki repository exists' do
      project = create(:project, :wiki_repo)

      expect(project.wiki_repository_exists?).to eq(true)
    end

    it 'returns false when the wiki repository does not exist' do
      project = create(:project)

      expect(project.wiki_repository_exists?).to eq(false)
    end
  end

  describe '#write_repository_config' do
    set(:project) { create(:project, :repository) }

    it 'writes full path in .git/config when key is missing' do
      project.write_repository_config

      expect(project.repository.rugged.config['gitlab.fullpath']).to eq project.full_path
    end

    it 'updates full path in .git/config when key is present' do
      project.write_repository_config(gl_full_path: 'old/path')

      expect { project.write_repository_config }.to change { project.repository.rugged.config['gitlab.fullpath'] }.from('old/path').to(project.full_path)
    end

    it 'does not raise an error with an empty repository' do
      project = create(:project_empty_repo)

      expect { project.write_repository_config }.not_to raise_error
    end
  end

  describe '#execute_hooks' do
    it 'executes the projects hooks with the specified scope' do
      hook1 = create(:project_hook, merge_requests_events: true, tag_push_events: false)
      hook2 = create(:project_hook, merge_requests_events: false, tag_push_events: true)
      project = create(:project, hooks: [hook1, hook2])

      expect_any_instance_of(ProjectHook).to receive(:async_execute).once

      project.execute_hooks({}, :tag_push_hooks)
    end

    it 'executes the system hooks with the specified scope' do
      expect_any_instance_of(SystemHooksService).to receive(:execute_hooks).with({ data: 'data' }, :merge_request_hooks)

      project = build(:project)
      project.execute_hooks({ data: 'data' }, :merge_request_hooks)
    end

    it 'executes the system hooks when inside a transaction' do
      allow_any_instance_of(WebHookService).to receive(:execute)

      create(:system_hook, merge_requests_events: true)

      project = build(:project)

      # Ideally, we'd test that `WebHookWorker.jobs.size` increased by 1,
      # but since the entire spec run takes place in a transaction, we never
      # actually get to the `after_commit` hook that queues these jobs.
      expect do
        project.transaction do
          project.execute_hooks({ data: 'data' }, :merge_request_hooks)
        end
      end.not_to raise_error # Sidekiq::Worker::EnqueueFromTransactionError
    end
  end

  describe '#badges' do
    let(:project_group) { create(:group) }
    let(:project) {  create(:project, path: 'avatar', namespace: project_group) }

    before do
      create_list(:project_badge, 2, project: project)
      create(:group_badge, group: project_group)
    end

    it 'returns the project and the project group badges' do
      create(:group_badge, group: create(:group))

      expect(Badge.count).to eq 4
      expect(project.badges.count).to eq 3
    end

    if Group.supports_nested_groups?
      context 'with nested_groups' do
        let(:parent_group) { create(:group) }

        before do
          create_list(:group_badge, 2, group: project_group)
          project_group.update(parent: parent_group)
        end

        it 'returns the project and the project nested groups badges' do
          expect(project.badges.count).to eq 5
        end
      end
    end
  end

  context 'with cross project merge requests' do
    let(:user) { create(:user) }
    let(:target_project) { create(:project, :repository) }
    let(:project) { fork_project(target_project, nil, repository: true) }
    let!(:merge_request) do
      create(
        :merge_request,
        target_project: target_project,
        target_branch: 'target-branch',
        source_project: project,
        source_branch: 'awesome-feature-1',
        allow_maintainer_to_push: true
      )
    end

    before do
      target_project.add_developer(user)
    end

    describe '#merge_requests_allowing_push_to_user' do
      it 'returns open merge requests for which the user has developer access to the target project' do
        expect(project.merge_requests_allowing_push_to_user(user)).to include(merge_request)
      end

      it 'does not include closed merge requests' do
        merge_request.close

        expect(project.merge_requests_allowing_push_to_user(user)).to be_empty
      end

      it 'does not include merge requests for guest users' do
        guest = create(:user)
        target_project.add_guest(guest)

        expect(project.merge_requests_allowing_push_to_user(guest)).to be_empty
      end

      it 'does not include the merge request for other users' do
        other_user = create(:user)

        expect(project.merge_requests_allowing_push_to_user(other_user)).to be_empty
      end

      it 'is empty when no user is passed' do
        expect(project.merge_requests_allowing_push_to_user(nil)).to be_empty
      end
    end

    describe '#branch_allows_maintainer_push?' do
      it 'allows access if the user can merge the merge request' do
        expect(project.branch_allows_maintainer_push?(user, 'awesome-feature-1'))
          .to be_truthy
      end

      it 'does not allow guest users access' do
        guest = create(:user)
        target_project.add_guest(guest)

        expect(project.branch_allows_maintainer_push?(guest, 'awesome-feature-1'))
          .to be_falsy
      end

      it 'does not allow access to branches for which the merge request was closed' do
        create(:merge_request, :closed,
               target_project: target_project,
               target_branch: 'target-branch',
               source_project: project,
               source_branch: 'rejected-feature-1',
               allow_maintainer_to_push: true)

        expect(project.branch_allows_maintainer_push?(user, 'rejected-feature-1'))
          .to be_falsy
      end

      it 'does not allow access if the user cannot merge the merge request' do
        create(:protected_branch, :masters_can_push, project: target_project, name: 'target-branch')

        expect(project.branch_allows_maintainer_push?(user, 'awesome-feature-1'))
          .to be_falsy
      end

      it 'caches the result' do
        control = ActiveRecord::QueryRecorder.new { project.branch_allows_maintainer_push?(user, 'awesome-feature-1') }

        expect { 3.times { project.branch_allows_maintainer_push?(user, 'awesome-feature-1') } }
          .not_to exceed_query_limit(control)
      end

      context 'when the requeststore is active', :request_store do
        it 'only queries per project across instances' do
          control = ActiveRecord::QueryRecorder.new { project.branch_allows_maintainer_push?(user, 'awesome-feature-1') }

          expect { 2.times { described_class.find(project.id).branch_allows_maintainer_push?(user, 'awesome-feature-1') } }
            .not_to exceed_query_limit(control).with_threshold(2)
        end
      end
    end
  end

  describe "#pages_https_only?" do
    subject { build(:project) }

    context "when HTTPS pages are disabled" do
      it { is_expected.not_to be_pages_https_only }
    end

    context "when HTTPS pages are enabled", :https_pages_enabled do
      it { is_expected.to be_pages_https_only }
    end
  end

  describe "#pages_https_only? validation", :https_pages_enabled do
    subject(:project) do
      # set-up dirty object:
      create(:project, pages_https_only: false).tap do |p|
        p.pages_https_only = true
      end
    end

    context "when no domains are associated" do
      it { is_expected.to be_valid }
    end

    context "when domains including keys and certificates are associated" do
      before do
        allow(project)
          .to receive(:pages_domains)
          .and_return([instance_double(PagesDomain, https?: true)])
      end

      it { is_expected.to be_valid }
    end

    context "when domains including no keys or certificates are associated" do
      before do
        allow(project)
          .to receive(:pages_domains)
          .and_return([instance_double(PagesDomain, https?: false)])
      end

      it { is_expected.not_to be_valid }
    end
  end

<<<<<<< HEAD
  describe 'auto_devops_conflicts_with_custom_ci_config?' do
    let(:project) { create(:project) }

    subject { project.auto_devops_conflicts_with_custom_ci_config? }

    before do
      project.create_auto_devops!(enabled: nil)
    end

    context 'when auto_devops was enabled' do
      before do
        allow(project.auto_devops).to receive(:previous_changes).and_return('enabled' => true)
      end

      it { is_expected.to eq(false) }
    end

    context 'when auto_devops is not enabled' do
      before do
        allow(project.auto_devops).to receive(:enabled?).and_return(false)
      end

      it { is_expected.to eq(false) }
    end

    context 'when auto_devops is enabled' do
      before do
        allow(project.auto_devops).to receive(:enabled?).and_return(true)
      end

      context 'when custom CI path is set' do
        before do
          allow(project).to receive_message_chain(:ci_config_path, :present?).and_return(true)
        end

        it { is_expected.to eq(true) }
      end
    end
  end

  describe '#ci_yaml_file_path' do
    let(:project) { create(:project) }

    subject { project.ci_yaml_file_path }

    it 'returns the path from project' do
      allow(project).to receive(:ci_config_path) { 'custom/path' }

      is_expected.to eq('custom/path')
    end

    it 'returns default when custom path is nil' do
      allow(project).to receive(:ci_config_path) { nil }

      is_expected.to eq('.gitlab-ci.yml')
    end

    it 'returns default when custom path is empty' do
      allow(project).to receive(:ci_config_path) { '' }

      is_expected.to eq('.gitlab-ci.yml')
=======
  describe '#toggle_ci_cd_settings!' do
    it 'toggles the value on #settings' do
      project = create(:project, group_runners_enabled: false)

      expect(project.group_runners_enabled).to be false

      project.toggle_ci_cd_settings!(:group_runners_enabled)

      expect(project.group_runners_enabled).to be true
>>>>>>> 32009764
    end
  end

  describe '#gitlab_deploy_token' do
    let(:project) { create(:project) }

    subject { project.gitlab_deploy_token }

    context 'when there is a gitlab deploy token associated' do
      let!(:deploy_token) { create(:deploy_token, :gitlab_deploy_token, projects: [project]) }

      it { is_expected.to eq(deploy_token) }
    end

    context 'when there is no a gitlab deploy token associated' do
      it { is_expected.to be_nil }
    end

    context 'when there is a gitlab deploy token associated but is has been revoked' do
      let!(:deploy_token) { create(:deploy_token, :gitlab_deploy_token, :revoked, projects: [project]) }
      it { is_expected.to be_nil }
    end

    context 'when there is a gitlab deploy token associated but it is expired' do
      let!(:deploy_token) { create(:deploy_token, :gitlab_deploy_token, :expired, projects: [project]) }

      it { is_expected.to be_nil }
    end

    context 'when there is a deploy token associated with a different name' do
      let!(:deploy_token) { create(:deploy_token, projects: [project]) }

      it { is_expected.to be_nil }
    end

    context 'when there is a deploy token associated to a different project' do
      let(:project_2) { create(:project) }
      let!(:deploy_token) { create(:deploy_token, projects: [project_2]) }

      it { is_expected.to be_nil }
    end
  end
end<|MERGE_RESOLUTION|>--- conflicted
+++ resolved
@@ -3623,7 +3623,6 @@
     end
   end
 
-<<<<<<< HEAD
   describe 'auto_devops_conflicts_with_custom_ci_config?' do
     let(:project) { create(:project) }
 
@@ -3685,7 +3684,9 @@
       allow(project).to receive(:ci_config_path) { '' }
 
       is_expected.to eq('.gitlab-ci.yml')
-=======
+    end
+  end
+
   describe '#toggle_ci_cd_settings!' do
     it 'toggles the value on #settings' do
       project = create(:project, group_runners_enabled: false)
@@ -3695,7 +3696,6 @@
       project.toggle_ci_cd_settings!(:group_runners_enabled)
 
       expect(project.group_runners_enabled).to be true
->>>>>>> 32009764
     end
   end
 
