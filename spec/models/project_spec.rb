require 'spec_helper'

describe Project, models: true do
  describe 'associations' do
    it { is_expected.to belong_to(:group) }
    it { is_expected.to belong_to(:namespace) }
    it { is_expected.to belong_to(:creator).class_name('User') }
    it { is_expected.to have_many(:users) }
    it { is_expected.to have_many(:events).dependent(:destroy) }
    it { is_expected.to have_many(:merge_requests).dependent(:destroy) }
    it { is_expected.to have_many(:issues).dependent(:destroy) }
    it { is_expected.to have_many(:milestones).dependent(:destroy) }
    it { is_expected.to have_many(:project_members).dependent(:destroy) }
    it { is_expected.to have_many(:users).through(:project_members) }
    it { is_expected.to have_many(:requesters).dependent(:destroy) }
    it { is_expected.to have_many(:notes).dependent(:destroy) }
    it { is_expected.to have_many(:snippets).class_name('ProjectSnippet').dependent(:destroy) }
    it { is_expected.to have_many(:deploy_keys_projects).dependent(:destroy) }
    it { is_expected.to have_many(:deploy_keys) }
    it { is_expected.to have_many(:hooks).dependent(:destroy) }
    it { is_expected.to have_many(:protected_branches).dependent(:destroy) }
    it { is_expected.to have_one(:forked_project_link).dependent(:destroy) }
    it { is_expected.to have_one(:slack_service).dependent(:destroy) }
    it { is_expected.to have_one(:pushover_service).dependent(:destroy) }
    it { is_expected.to have_one(:asana_service).dependent(:destroy) }
    it { is_expected.to have_one(:board).dependent(:destroy) }
    it { is_expected.to have_many(:commit_statuses) }
    it { is_expected.to have_many(:pipelines) }
    it { is_expected.to have_many(:builds) }
    it { is_expected.to have_many(:runner_projects) }
    it { is_expected.to have_many(:runners) }
    it { is_expected.to have_many(:variables) }
    it { is_expected.to have_many(:triggers) }
    it { is_expected.to have_many(:pages_domains) }
    it { is_expected.to have_many(:environments).dependent(:destroy) }
    it { is_expected.to have_many(:deployments).dependent(:destroy) }
    it { is_expected.to have_many(:todos).dependent(:destroy) }
    it { is_expected.to have_many(:path_locks).dependent(:destroy) }

    describe '#members & #requesters' do
      let(:project) { create(:project) }
      let(:requester) { create(:user) }
      let(:developer) { create(:user) }
      before do
        project.request_access(requester)
        project.team << [developer, :developer]
      end

      describe '#members' do
        it 'includes members and exclude requesters' do
          member_user_ids = project.members.pluck(:user_id)

          expect(member_user_ids).to include(developer.id)
          expect(member_user_ids).not_to include(requester.id)
        end
      end

      describe '#requesters' do
        it 'does not include requesters' do
          requester_user_ids = project.requesters.pluck(:user_id)

          expect(requester_user_ids).to include(requester.id)
          expect(requester_user_ids).not_to include(developer.id)
        end
      end
    end
  end

  describe 'modules' do
    subject { described_class }

    it { is_expected.to include_module(Gitlab::ConfigHelper) }
    it { is_expected.to include_module(Gitlab::ShellAdapter) }
    it { is_expected.to include_module(Gitlab::VisibilityLevel) }
    it { is_expected.to include_module(Gitlab::CurrentSettings) }
    it { is_expected.to include_module(Referable) }
    it { is_expected.to include_module(Sortable) }
  end

  describe 'validation' do
    let!(:project) { create(:project) }

    it { is_expected.to validate_presence_of(:name) }
    it { is_expected.to validate_uniqueness_of(:name).scoped_to(:namespace_id) }
    it { is_expected.to validate_length_of(:name).is_within(0..255) }

    it { is_expected.to validate_presence_of(:path) }
    it { is_expected.to validate_uniqueness_of(:path).scoped_to(:namespace_id) }
    it { is_expected.to validate_length_of(:path).is_within(0..255) }
    it { is_expected.to validate_length_of(:description).is_within(0..2000) }
    it { is_expected.to validate_presence_of(:creator) }
    it { is_expected.to validate_presence_of(:namespace) }
    it { is_expected.to validate_presence_of(:repository_storage) }

    it 'does not allow new projects beyond user limits' do
      project2 = build(:project)
      allow(project2).to receive(:creator).and_return(double(can_create_project?: false, projects_limit: 0).as_null_object)
      expect(project2).not_to be_valid
      expect(project2.errors[:limit_reached].first).to match(/Personal project creation is not allowed/)
    end

    describe 'wiki path conflict' do
      context "when the new path has been used by the wiki of other Project" do
        it 'has an error on the name attribute' do
          new_project = build_stubbed(:project, namespace_id: project.namespace_id, path: "#{project.path}.wiki")

          expect(new_project).not_to be_valid
          expect(new_project.errors[:name].first).to eq('has already been taken')
        end
      end

      context "when the new wiki path has been used by the path of other Project" do
        it 'has an error on the name attribute' do
          project_with_wiki_suffix = create(:project, path: 'foo.wiki')
          new_project = build_stubbed(:project, namespace_id: project_with_wiki_suffix.namespace_id, path: 'foo')

          expect(new_project).not_to be_valid
          expect(new_project.errors[:name].first).to eq('has already been taken')
        end
      end
    end

    context 'repository storages inclussion' do
      let(:project2) { build(:project, repository_storage: 'missing') }

      before do
        storages = { 'custom' => 'tmp/tests/custom_repositories' }
        allow(Gitlab.config.repositories).to receive(:storages).and_return(storages)
      end

      it "does not allow repository storages that don't match a label in the configuration" do
        expect(project2).not_to be_valid
        expect(project2.errors[:repository_storage].first).to match(/is not included in the list/)
      end
    end

    it 'does not allow an invalid URI as import_url' do
      project2 = build(:project, import_url: 'invalid://')

      expect(project2).not_to be_valid
    end

    it 'does allow a valid URI as import_url' do
      project2 = build(:project, import_url: 'ssh://test@gitlab.com/project.git')

      expect(project2).to be_valid
    end

    it 'allows an empty URI' do
      project2 = build(:project, import_url: '')

      expect(project2).to be_valid
    end

    it 'does not produce import data on an empty URI' do
      project2 = build(:project, import_url: '')

      expect(project2.import_data).to be_nil
    end

    it 'does not produce import data on an invalid URI' do
      project2 = build(:project, import_url: 'test://')

      expect(project2.import_data).to be_nil
    end
  end

  describe 'default_scope' do
    it 'excludes projects pending deletion from the results' do
      project = create(:empty_project)
      create(:empty_project, pending_delete: true)

      expect(Project.all).to eq [project]
    end
  end

  describe 'project token' do
    it 'sets an random token if none provided' do
      project = FactoryGirl.create :empty_project, runners_token: ''
      expect(project.runners_token).not_to eq('')
    end

    it 'does not set an random toke if one provided' do
      project = FactoryGirl.create :empty_project, runners_token: 'my-token'
      expect(project.runners_token).to eq('my-token')
    end
  end

  describe 'Respond to' do
    it { is_expected.to respond_to(:url_to_repo) }
    it { is_expected.to respond_to(:repo_exists?) }
    it { is_expected.to respond_to(:update_merge_requests) }
    it { is_expected.to respond_to(:execute_hooks) }
    it { is_expected.to respond_to(:owner) }
    it { is_expected.to respond_to(:path_with_namespace) }
  end

  describe '#name_with_namespace' do
    let(:project) { build_stubbed(:empty_project) }

    it { expect(project.name_with_namespace).to eq "#{project.namespace.human_name} / #{project.name}" }
    it { expect(project.human_name).to eq project.name_with_namespace }
  end

  describe '#to_reference' do
    let(:project) { create(:empty_project) }

    it 'returns a String reference to the object' do
      expect(project.to_reference).to eq project.path_with_namespace
    end
  end

  describe '#repository_storage_path' do
    let(:project) { create(:project, repository_storage: 'custom') }

    before do
      FileUtils.mkdir('tmp/tests/custom_repositories')
      storages = { 'custom' => 'tmp/tests/custom_repositories' }
      allow(Gitlab.config.repositories).to receive(:storages).and_return(storages)
    end

    after do
      FileUtils.rm_rf('tmp/tests/custom_repositories')
    end

    it 'returns the repository storage path' do
      expect(project.repository_storage_path).to eq('tmp/tests/custom_repositories')
    end
  end

  it 'returns valid url to repo' do
    project = Project.new(path: 'somewhere')
    expect(project.url_to_repo).to eq(Gitlab.config.gitlab_shell.ssh_path_prefix + 'somewhere.git')
  end

  describe "#web_url" do
    let(:project) { create(:empty_project, path: "somewhere") }

    it 'returns the full web URL for this repo' do
      expect(project.web_url).to eq("#{Gitlab.config.gitlab.url}/#{project.namespace.path}/somewhere")
    end
  end

  describe "#web_url_without_protocol" do
    let(:project) { create(:empty_project, path: "somewhere") }

    it 'returns the web URL without the protocol for this repo' do
      expect(project.web_url_without_protocol).to eq("#{Gitlab.config.gitlab.url.split('://')[1]}/#{project.namespace.path}/somewhere")
    end
  end

<<<<<<< HEAD
  describe "#kerberos_url_to_repo" do
    let(:project) { create(:empty_project, path: "somewhere") }

    it 'returns valid kerberos url for this repo' do
      expect(project.kerberos_url_to_repo).to eq("#{Gitlab.config.build_gitlab_kerberos_url}/#{project.namespace.path}/somewhere.git")
    end
  end

  describe "#new_issue_address" do
=======
  xdescribe "#new_issue_address" do
>>>>>>> 658ebce4
    let(:project) { create(:empty_project, path: "somewhere") }
    let(:user) { create(:user) }

    context 'incoming email enabled' do
      before do
        stub_incoming_email_setting(enabled: true, address: "p+%{key}@gl.ab")
      end

      it 'returns the address to create a new issue' do
        token = user.authentication_token
        address = "p+#{project.namespace.path}/#{project.path}+#{token}@gl.ab"

        expect(project.new_issue_address(user)).to eq(address)
      end
    end

    context 'incoming email disabled' do
      before do
        stub_incoming_email_setting(enabled: false)
      end

      it 'returns nil' do
        expect(project.new_issue_address(user)).to be_nil
      end
    end
  end

  describe 'last_activity methods' do
    let(:project) { create(:project) }
    let(:last_event) { double(created_at: Time.now) }

    describe 'last_activity' do
      it 'alias last_activity to last_event' do
        allow(project).to receive(:last_event).and_return(last_event)
        expect(project.last_activity).to eq(last_event)
      end
    end

    describe 'last_activity_date' do
      it 'returns the creation date of the project\'s last event if present' do
        create(:event, project: project)
        expect(project.last_activity_at.to_i).to eq(last_event.created_at.to_i)
      end

      it 'returns the project\'s last update date if it has no events' do
        expect(project.last_activity_date).to eq(project.updated_at)
      end
    end
  end

  describe '#get_issue' do
    let(:project) { create(:empty_project) }
    let!(:issue)  { create(:issue, project: project) }

    context 'with default issues tracker' do
      it 'returns an issue' do
        expect(project.get_issue(issue.iid)).to eq issue
      end

      it 'returns count of open issues' do
        expect(project.open_issues_count).to eq(1)
      end

      it 'returns nil when no issue found' do
        expect(project.get_issue(999)).to be_nil
      end
    end

    context 'with external issues tracker' do
      before do
        allow(project).to receive(:default_issues_tracker?).and_return(false)
      end

      it 'returns an ExternalIssue' do
        issue = project.get_issue('FOO-1234')
        expect(issue).to be_kind_of(ExternalIssue)
        expect(issue.iid).to eq 'FOO-1234'
        expect(issue.project).to eq project
      end
    end
  end

  describe '#issue_exists?' do
    let(:project) { create(:empty_project) }

    it 'is truthy when issue exists' do
      expect(project).to receive(:get_issue).and_return(double)
      expect(project.issue_exists?(1)).to be_truthy
    end

    it 'is falsey when issue does not exist' do
      expect(project).to receive(:get_issue).and_return(nil)
      expect(project.issue_exists?(1)).to be_falsey
    end
  end

  describe '#update_merge_requests' do
    let(:project) { create(:project) }
    let(:merge_request) { create(:merge_request, source_project: project, target_project: project) }
    let(:key) { create(:key, user_id: project.owner.id) }
    let(:prev_commit_id) { merge_request.commits.last.id }
    let(:commit_id) { merge_request.commits.first.id }

    it 'closes merge request if last commit from source branch was pushed to target branch' do
      project.update_merge_requests(prev_commit_id, commit_id, "refs/heads/#{merge_request.target_branch}", key.user)
      merge_request.reload
      expect(merge_request.merged?).to be_truthy
    end

    it 'updates merge request commits with new one if pushed to source branch' do
      project.update_merge_requests(prev_commit_id, commit_id, "refs/heads/#{merge_request.source_branch}", key.user)
      merge_request.reload
      expect(merge_request.diff_head_sha).to eq(commit_id)
    end
  end

  describe '.find_with_namespace' do
    context 'with namespace' do
      before do
        @group = create :group, name: 'gitlab'
        @project = create(:project, name: 'gitlabhq', namespace: @group)
      end

      it { expect(Project.find_with_namespace('gitlab/gitlabhq')).to eq(@project) }
      it { expect(Project.find_with_namespace('GitLab/GitlabHQ')).to eq(@project) }
      it { expect(Project.find_with_namespace('gitlab-ci')).to be_nil }
    end

    context 'when multiple projects using a similar name exist' do
      let(:group) { create(:group, name: 'gitlab') }

      let!(:project1) do
        create(:empty_project, name: 'gitlab1', path: 'gitlab', namespace: group)
      end

      let!(:project2) do
        create(:empty_project, name: 'gitlab2', path: 'GITLAB', namespace: group)
      end

      it 'returns the row where the path matches literally' do
        expect(Project.find_with_namespace('gitlab/GITLAB')).to eq(project2)
      end
    end
  end

  describe '#to_param' do
    context 'with namespace' do
      before do
        @group = create :group, name: 'gitlab'
        @project = create(:project, name: 'gitlabhq', namespace: @group)
      end

      it { expect(@project.to_param).to eq('gitlabhq') }
    end

    context 'with invalid path' do
      it 'returns previous path to keep project suitable for use in URLs when persisted' do
        project = create(:empty_project, path: 'gitlab')
        project.path = 'foo&bar'

        expect(project).not_to be_valid
        expect(project.to_param).to eq 'gitlab'
      end

      it 'returns current path when new record' do
        project = build(:empty_project, path: 'gitlab')
        project.path = 'foo&bar'

        expect(project).not_to be_valid
        expect(project.to_param).to eq 'foo&bar'
      end
    end
  end

  describe '#repository' do
    let(:project) { create(:project) }

    it 'returns valid repo' do
      expect(project.repository).to be_kind_of(Repository)
    end
  end

  describe '#default_issues_tracker?' do
    let(:project) { create(:project) }
    let(:ext_project) { create(:redmine_project) }

    it "is true if used internal tracker" do
      expect(project.default_issues_tracker?).to be_truthy
    end

    it "is false if used other tracker" do
      expect(ext_project.default_issues_tracker?).to be_falsey
    end
  end

  describe '#external_issue_tracker' do
    let(:project) { create(:project) }
    let(:ext_project) { create(:redmine_project) }

    context 'on existing projects with no value for has_external_issue_tracker' do
      before(:each) do
        project.update_column(:has_external_issue_tracker, nil)
        ext_project.update_column(:has_external_issue_tracker, nil)
      end

      it 'updates the has_external_issue_tracker boolean' do
        expect do
          project.external_issue_tracker
        end.to change { project.reload.has_external_issue_tracker }.to(false)

        expect do
          ext_project.external_issue_tracker
        end.to change { ext_project.reload.has_external_issue_tracker }.to(true)
      end
    end

    it 'returns nil and does not query services when there is no external issue tracker' do
      project.build_missing_services
      project.reload

      expect(project).not_to receive(:services)

      expect(project.external_issue_tracker).to eq(nil)
    end

    it 'retrieves external_issue_tracker querying services and cache it when there is external issue tracker' do
      ext_project.reload # Factory returns a project with changed attributes
      ext_project.build_missing_services
      ext_project.reload

      expect(ext_project).to receive(:services).once.and_call_original

      2.times { expect(ext_project.external_issue_tracker).to be_a_kind_of(RedmineService) }
    end
  end

  describe '#cache_has_external_issue_tracker' do
    let(:project) { create(:project) }

    it 'stores true if there is any external_issue_tracker' do
      services = double(:service, external_issue_trackers: [RedmineService.new])
      expect(project).to receive(:services).and_return(services)

      expect do
        project.cache_has_external_issue_tracker
      end.to change { project.has_external_issue_tracker}.to(true)
    end

    it 'stores false if there is no external_issue_tracker' do
      services = double(:service, external_issue_trackers: [])
      expect(project).to receive(:services).and_return(services)

      expect do
        project.cache_has_external_issue_tracker
      end.to change { project.has_external_issue_tracker}.to(false)
    end
  end

  describe '#external_wiki' do
    let(:project) { create(:project) }

    context 'with an active external wiki' do
      before do
        create(:service, project: project, type: 'ExternalWikiService', active: true)
        project.external_wiki
      end

      it 'sets :has_external_wiki as true' do
        expect(project.has_external_wiki).to be(true)
      end

      it 'sets :has_external_wiki as false if an external wiki service is destroyed later' do
        expect(project.has_external_wiki).to be(true)

        project.services.external_wikis.first.destroy

        expect(project.has_external_wiki).to be(false)
      end
    end

    context 'with an inactive external wiki' do
      before do
        create(:service, project: project, type: 'ExternalWikiService', active: false)
      end

      it 'sets :has_external_wiki as false' do
        expect(project.has_external_wiki).to be(false)
      end
    end

    context 'with no external wiki' do
      before do
        project.external_wiki
      end

      it 'sets :has_external_wiki as false' do
        expect(project.has_external_wiki).to be(false)
      end

      it 'sets :has_external_wiki as true if an external wiki service is created later' do
        expect(project.has_external_wiki).to be(false)

        create(:service, project: project, type: 'ExternalWikiService', active: true)

        expect(project.has_external_wiki).to be(true)
      end
    end
  end

  describe '#open_branches' do
    let(:project) { create(:project) }

    before do
      project.protected_branches.create(name: 'master')
    end

    it { expect(project.open_branches.map(&:name)).to include('feature') }
    it { expect(project.open_branches.map(&:name)).not_to include('master') }

    it "includes branches matching a protected branch wildcard" do
      expect(project.open_branches.map(&:name)).to include('feature')

      create(:protected_branch, name: 'feat*', project: project)

      expect(Project.find(project.id).open_branches.map(&:name)).to include('feature')
    end
  end

  describe '#star_count' do
    it 'counts stars from multiple users' do
      user1 = create :user
      user2 = create :user
      project = create :project, :public

      expect(project.star_count).to eq(0)

      user1.toggle_star(project)
      expect(project.reload.star_count).to eq(1)

      user2.toggle_star(project)
      project.reload
      expect(project.reload.star_count).to eq(2)

      user1.toggle_star(project)
      project.reload
      expect(project.reload.star_count).to eq(1)

      user2.toggle_star(project)
      project.reload
      expect(project.reload.star_count).to eq(0)
    end

    it 'counts stars on the right project' do
      user = create :user
      project1 = create :project, :public
      project2 = create :project, :public

      expect(project1.star_count).to eq(0)
      expect(project2.star_count).to eq(0)

      user.toggle_star(project1)
      project1.reload
      project2.reload
      expect(project1.star_count).to eq(1)
      expect(project2.star_count).to eq(0)

      user.toggle_star(project1)
      project1.reload
      project2.reload
      expect(project1.star_count).to eq(0)
      expect(project2.star_count).to eq(0)

      user.toggle_star(project2)
      project1.reload
      project2.reload
      expect(project1.star_count).to eq(0)
      expect(project2.star_count).to eq(1)

      user.toggle_star(project2)
      project1.reload
      project2.reload
      expect(project1.star_count).to eq(0)
      expect(project2.star_count).to eq(0)
    end
  end

  describe '#avatar_type' do
    let(:project) { create(:project) }

    it 'is true if avatar is image' do
      project.update_attribute(:avatar, 'uploads/avatar.png')
      expect(project.avatar_type).to be_truthy
    end

    it 'is false if avatar is html page' do
      project.update_attribute(:avatar, 'uploads/avatar.html')
      expect(project.avatar_type).to eq(['only images allowed'])
    end
  end

  describe '#execute_hooks' do
    it "triggers project and group hooks" do
      group = create :group, name: 'gitlab'
      project = create(:project, name: 'gitlabhq', namespace: group)
      project_hook = create(:project_hook, push_events: true, project: project)
      group_hook = create(:group_hook, push_events: true, group: group)

      stub_request(:post, project_hook.url)
      stub_request(:post, group_hook.url)

      expect_any_instance_of(GroupHook).to receive(:async_execute).and_return(true)
      expect_any_instance_of(ProjectHook).to receive(:async_execute).and_return(true)

      project.execute_hooks({}, :push_hooks)
    end
  end

  describe '#avatar_url' do
    subject { project.avatar_url }

    let(:project) { create(:project) }

    context 'When avatar file is uploaded' do
      before do
        project.update_columns(avatar: 'uploads/avatar.png')
        allow(project.avatar).to receive(:present?) { true }
      end

      let(:avatar_path) do
        "/uploads/project/avatar/#{project.id}/uploads/avatar.png"
      end

      it { should eq "http://localhost#{avatar_path}" }
    end

    context 'When avatar file in git' do
      before do
        allow(project).to receive(:avatar_in_git) { true }
      end

      let(:avatar_path) do
        "/#{project.namespace.name}/#{project.path}/avatar"
      end

      it { should eq "http://localhost#{avatar_path}" }
    end

    context 'when git repo is empty' do
      let(:project) { create(:empty_project) }

      it { should eq nil }
    end
  end

  describe '#allowed_to_share_with_group?' do
    let(:project) { create(:project) }

    it "returns true" do
      expect(project.allowed_to_share_with_group?).to be_truthy
    end

    it "returns false" do
      project.namespace.update(share_with_group_lock: true)
      expect(project.allowed_to_share_with_group?).to be_falsey
    end
  end

  describe '#pipeline' do
    let(:project) { create :project }
    let(:pipeline) { create :ci_pipeline, project: project, ref: 'master' }

    subject { project.pipeline(pipeline.sha, 'master') }

    it { is_expected.to eq(pipeline) }

    context 'return latest' do
      let(:pipeline2) { create :ci_pipeline, project: project, ref: 'master' }

      before do
        pipeline
        pipeline2
      end

      it { is_expected.to eq(pipeline2) }
    end
  end

  describe '#builds_enabled' do
    let(:project) { create :project }

    before { project.builds_enabled = true }

    subject { project.builds_enabled }

    it { expect(project.builds_enabled?).to be_truthy }
  end

  describe '.cached_count', caching: true do
    let(:group)     { create(:group, :public) }
    let!(:project1) { create(:empty_project, :public, group: group) }
    let!(:project2) { create(:empty_project, :public, group: group) }

    it 'returns total project count' do
      expect(Project).to receive(:count).once.and_call_original

      3.times do
        expect(Project.cached_count).to eq(2)
      end
    end
  end

  describe '.trending' do
    let(:group)    { create(:group, :public) }
    let(:project1) { create(:empty_project, :public, group: group) }
    let(:project2) { create(:empty_project, :public, group: group) }

    before do
      2.times do
        create(:note_on_commit, project: project1)
      end

      create(:note_on_commit, project: project2)
    end

    describe 'without an explicit start date' do
      subject { described_class.trending.to_a }

      it 'sorts Projects by the amount of notes in descending order' do
        expect(subject).to eq([project1, project2])
      end
    end

    describe 'with an explicit start date' do
      let(:date) { 2.months.ago }

      subject { described_class.trending(date).to_a }

      before do
        2.times do
          # Little fix for special issue related to Fractional Seconds support for MySQL.
          # See: https://github.com/rails/rails/pull/14359/files
          create(:note_on_commit, project: project2, created_at: date + 1)
        end
      end

      it 'sorts Projects by the amount of notes in descending order' do
        expect(subject).to eq([project2, project1])
      end
    end
  end

  describe '.visible_to_user' do
    let!(:project) { create(:project, :private) }
    let!(:user)    { create(:user) }

    subject { described_class.visible_to_user(user) }

    describe 'when a user has access to a project' do
      before do
        project.team.add_user(user, Gitlab::Access::MASTER)
      end

      it { is_expected.to eq([project]) }
    end

    describe 'when a user does not have access to any projects' do
      it { is_expected.to eq([]) }
    end
  end

  context 'repository storage by default' do
    let(:project) { create(:empty_project) }

    subject { project.repository_storage }

    before do
      storages = { 'alternative_storage' => '/some/path' }
      allow(Gitlab.config.repositories).to receive(:storages).and_return(storages)
      stub_application_setting(repository_storage: 'alternative_storage')
      allow_any_instance_of(Project).to receive(:ensure_dir_exist).and_return(true)
    end

    it { is_expected.to eq('alternative_storage') }
  end

  context 'shared runners by default' do
    let(:project) { create(:empty_project) }

    subject { project.shared_runners_enabled }

    context 'are enabled' do
      before { stub_application_setting(shared_runners_enabled: true) }

      it { is_expected.to be_truthy }
    end

    context 'are disabled' do
      before { stub_application_setting(shared_runners_enabled: false) }

      it { is_expected.to be_falsey }
    end
  end

  describe '#any_runners' do
    let(:project) { create(:empty_project, shared_runners_enabled: shared_runners_enabled) }
    let(:specific_runner) { create(:ci_runner) }
    let(:shared_runner) { create(:ci_runner, :shared) }

    context 'for shared runners disabled' do
      let(:shared_runners_enabled) { false }

      it 'has no runners available' do
        expect(project.any_runners?).to be_falsey
      end

      it 'has a specific runner' do
        project.runners << specific_runner
        expect(project.any_runners?).to be_truthy
      end

      it 'has a shared runner, but they are prohibited to use' do
        shared_runner
        expect(project.any_runners?).to be_falsey
      end

      it 'checks the presence of specific runner' do
        project.runners << specific_runner
        expect(project.any_runners? { |runner| runner == specific_runner }).to be_truthy
      end
    end

    context 'for shared runners enabled' do
      let(:shared_runners_enabled) { true }

      it 'has a shared runner' do
        shared_runner
        expect(project.any_runners?).to be_truthy
      end

      it 'checks the presence of shared runner' do
        shared_runner
        expect(project.any_runners? { |runner| runner == shared_runner }).to be_truthy
      end
    end
  end

  describe '#visibility_level_allowed?' do
    let(:project) { create(:project, :internal) }

    context 'when checking on non-forked project' do
      it { expect(project.visibility_level_allowed?(Gitlab::VisibilityLevel::PRIVATE)).to be_truthy }
      it { expect(project.visibility_level_allowed?(Gitlab::VisibilityLevel::INTERNAL)).to be_truthy }
      it { expect(project.visibility_level_allowed?(Gitlab::VisibilityLevel::PUBLIC)).to be_truthy }
    end

    context 'when checking on forked project' do
      let(:project)        { create(:project, :internal) }
      let(:forked_project) { create(:project, forked_from_project: project) }

      it { expect(forked_project.visibility_level_allowed?(Gitlab::VisibilityLevel::PRIVATE)).to be_truthy }
      it { expect(forked_project.visibility_level_allowed?(Gitlab::VisibilityLevel::INTERNAL)).to be_truthy }
      it { expect(forked_project.visibility_level_allowed?(Gitlab::VisibilityLevel::PUBLIC)).to be_falsey }
    end
  end

  describe '#pages_deployed?' do
    let(:project) { create :empty_project }

    subject { project.pages_deployed? }

    context 'if public folder does exist' do
      before { allow(Dir).to receive(:exist?).with(project.public_pages_path).and_return(true) }

      it { is_expected.to be_truthy }
    end

    context "if public folder doesn't exist" do
      it { is_expected.to be_falsey }
    end
  end

  describe '#pages_url' do
    let(:group) { create :group, name: group_name }
    let(:project) { create :empty_project, namespace: group, name: project_name }
    let(:domain) { 'Example.com' }

    subject { project.pages_url }

    before do
      allow(Settings.pages).to receive(:host).and_return(domain)
      allow(Gitlab.config.pages).to receive(:url).and_return('http://example.com')
    end

    context 'group page' do
      let(:group_name) { 'Group' }
      let(:project_name) { 'group.example.com' }

      it { is_expected.to eq("http://group.example.com") }
    end

    context 'project page' do
      let(:group_name) { 'Group' }
      let(:project_name) { 'Project' }

      it { is_expected.to eq("http://group.example.com/project") }
    end
  end

  describe '.search' do
    let(:project) { create(:project, description: 'kitten mittens') }

    it 'returns projects with a matching name' do
      expect(described_class.search(project.name)).to eq([project])
    end

    it 'returns projects with a partially matching name' do
      expect(described_class.search(project.name[0..2])).to eq([project])
    end

    it 'returns projects with a matching name regardless of the casing' do
      expect(described_class.search(project.name.upcase)).to eq([project])
    end

    it 'returns projects with a matching description' do
      expect(described_class.search(project.description)).to eq([project])
    end

    it 'returns projects with a partially matching description' do
      expect(described_class.search('kitten')).to eq([project])
    end

    it 'returns projects with a matching description regardless of the casing' do
      expect(described_class.search('KITTEN')).to eq([project])
    end

    it 'returns projects with a matching path' do
      expect(described_class.search(project.path)).to eq([project])
    end

    it 'returns projects with a partially matching path' do
      expect(described_class.search(project.path[0..2])).to eq([project])
    end

    it 'returns projects with a matching path regardless of the casing' do
      expect(described_class.search(project.path.upcase)).to eq([project])
    end

    it 'returns projects with a matching namespace name' do
      expect(described_class.search(project.namespace.name)).to eq([project])
    end

    it 'returns projects with a partially matching namespace name' do
      expect(described_class.search(project.namespace.name[0..2])).to eq([project])
    end

    it 'returns projects with a matching namespace name regardless of the casing' do
      expect(described_class.search(project.namespace.name.upcase)).to eq([project])
    end

    it 'returns projects when eager loading namespaces' do
      relation = described_class.all.includes(:namespace)

      expect(relation.search(project.namespace.name)).to eq([project])
    end
  end

  describe '#rename_repo' do
    let(:project) { create(:project) }
    let(:gitlab_shell) { Gitlab::Shell.new }

    before do
      # Project#gitlab_shell returns a new instance of Gitlab::Shell on every
      # call. This makes testing a bit easier.
      allow(project).to receive(:gitlab_shell).and_return(gitlab_shell)

      allow(project).to receive(:previous_changes).and_return('path' => ['foo'])
    end

    it 'renames a repository' do
      ns = project.namespace_dir

      expect(gitlab_shell).to receive(:mv_repository).
        ordered.
        with(project.repository_storage_path, "#{ns}/foo", "#{ns}/#{project.path}").
        and_return(true)

      expect(gitlab_shell).to receive(:mv_repository).
        ordered.
        with(project.repository_storage_path, "#{ns}/foo.wiki", "#{ns}/#{project.path}.wiki").
        and_return(true)

      expect_any_instance_of(SystemHooksService).
        to receive(:execute_hooks_for).
        with(project, :rename)

      expect_any_instance_of(Gitlab::UploadsTransfer).
        to receive(:rename_project).
        with('foo', project.path, ns)

      expect(project).to receive(:expire_caches_before_rename)

      project.rename_repo
    end

    context 'container registry with tags' do
      before do
        stub_container_registry_config(enabled: true)
        stub_container_registry_tags('tag')
      end

      subject { project.rename_repo }

      it { expect{subject}.to raise_error(Exception) }
    end
  end

  describe '#expire_caches_before_rename' do
    let(:project) { create(:project) }
    let(:repo)    { double(:repo, exists?: true) }
    let(:wiki)    { double(:wiki, exists?: true) }

    it 'expires the caches of the repository and wiki' do
      allow(Repository).to receive(:new).
        with('foo', project).
        and_return(repo)

      allow(Repository).to receive(:new).
        with('foo.wiki', project).
        and_return(wiki)

      expect(repo).to receive(:before_delete)
      expect(wiki).to receive(:before_delete)

      project.expire_caches_before_rename('foo')
    end
  end

  describe '.search_by_title' do
    let(:project) { create(:project, name: 'kittens') }

    it 'returns projects with a matching name' do
      expect(described_class.search_by_title(project.name)).to eq([project])
    end

    it 'returns projects with a partially matching name' do
      expect(described_class.search_by_title('kitten')).to eq([project])
    end

    it 'returns projects with a matching name regardless of the casing' do
      expect(described_class.search_by_title('KITTENS')).to eq([project])
    end
  end

  context 'when checking projects from groups' do
    let(:private_group)    { create(:group, visibility_level: 0)  }
    let(:internal_group)   { create(:group, visibility_level: 10) }

    let(:private_project)  { create :project, :private, group: private_group }
    let(:internal_project) { create :project, :internal, group: internal_group }

    context 'when group is private project can not be internal' do
      it { expect(private_project.visibility_level_allowed?(Gitlab::VisibilityLevel::INTERNAL)).to be_falsey }
    end

    context 'when group is internal project can not be public' do
      it { expect(internal_project.visibility_level_allowed?(Gitlab::VisibilityLevel::PUBLIC)).to be_falsey }
    end
  end

  describe '#create_repository' do
    let(:project) { create(:project) }
    let(:shell) { Gitlab::Shell.new }

    before do
      allow(project).to receive(:gitlab_shell).and_return(shell)
    end

    context 'using a regular repository' do
      it 'creates the repository' do
        expect(shell).to receive(:add_repository).
          with(project.repository_storage_path, project.path_with_namespace).
          and_return(true)

        expect(project.repository).to receive(:after_create)

        expect(project.create_repository).to eq(true)
      end

      it 'adds an error if the repository could not be created' do
        expect(shell).to receive(:add_repository).
          with(project.repository_storage_path, project.path_with_namespace).
          and_return(false)

        expect(project.repository).not_to receive(:after_create)

        expect(project.create_repository).to eq(false)
        expect(project.errors).not_to be_empty
      end
    end

    context 'using a forked repository' do
      it 'does nothing' do
        expect(project).to receive(:forked?).and_return(true)
        expect(shell).not_to receive(:add_repository)

        project.create_repository
      end
    end
  end

  describe 'handling import URL' do
    context 'when project is a mirror' do
      it 'returns the full URL' do
        project = create(:project, :mirror, import_url: 'http://user:pass@test.com')

        project.import_finish

        expect(project.reload.import_url).to eq('http://user:pass@test.com')
      end
    end

    context 'when project is not a mirror' do
      it 'returns the sanitized URL' do
        project = create(:project, import_status: 'started', import_url: 'http://user:pass@test.com')

        project.import_finish

        expect(project.reload.import_url).to eq('http://test.com')
      end
    end
  end

  describe '#protected_branch?' do
    context 'existing project' do
      let(:project) { create(:project) }

      it 'returns true when the branch matches a protected branch via direct match' do
        create(:protected_branch, project: project, name: "foo")

        expect(project.protected_branch?('foo')).to eq(true)
      end

      it 'returns true when the branch matches a protected branch via wildcard match' do
        create(:protected_branch, project: project, name: "production/*")

        expect(project.protected_branch?('production/some-branch')).to eq(true)
      end

      it 'returns false when the branch does not match a protected branch via direct match' do
        expect(project.protected_branch?('foo')).to eq(false)
      end

      it 'returns false when the branch does not match a protected branch via wildcard match' do
        create(:protected_branch, project: project, name: "production/*")

        expect(project.protected_branch?('staging/some-branch')).to eq(false)
      end
    end

    context "new project" do
      let(:project) { create(:empty_project) }

      it 'returns false when default_protected_branch is unprotected' do
        stub_application_setting(default_branch_protection: Gitlab::Access::PROTECTION_NONE)

        expect(project.protected_branch?('master')).to be false
      end

      it 'returns false when default_protected_branch lets developers push' do
        stub_application_setting(default_branch_protection: Gitlab::Access::PROTECTION_DEV_CAN_PUSH)

        expect(project.protected_branch?('master')).to be false
      end

      it 'returns true when default_branch_protection does not let developers push but let developer merge branches' do
        stub_application_setting(default_branch_protection: Gitlab::Access::PROTECTION_DEV_CAN_MERGE)

        expect(project.protected_branch?('master')).to be true
      end

      it 'returns true when default_branch_protection is in full protection' do
        stub_application_setting(default_branch_protection: Gitlab::Access::PROTECTION_FULL)

        expect(project.protected_branch?('master')).to be true
      end
    end
  end

  describe '#user_can_push_to_empty_repo?' do
    let(:project) { create(:empty_project) }
    let(:user)    { create(:user) }

    it 'returns false when default_branch_protection is in full protection and user is developer' do
      project.team << [user, :developer]
      stub_application_setting(default_branch_protection: Gitlab::Access::PROTECTION_FULL)

      expect(project.user_can_push_to_empty_repo?(user)).to be_falsey
    end

    it 'returns false when default_branch_protection only lets devs merge and user is dev' do
      project.team << [user, :developer]
      stub_application_setting(default_branch_protection: Gitlab::Access::PROTECTION_DEV_CAN_MERGE)

      expect(project.user_can_push_to_empty_repo?(user)).to be_falsey
    end

    it 'returns true when default_branch_protection lets devs push and user is developer' do
      project.team << [user, :developer]
      stub_application_setting(default_branch_protection: Gitlab::Access::PROTECTION_DEV_CAN_PUSH)

      expect(project.user_can_push_to_empty_repo?(user)).to be_truthy
    end

    it 'returns true when default_branch_protection is unprotected and user is developer' do
      project.team << [user, :developer]
      stub_application_setting(default_branch_protection: Gitlab::Access::PROTECTION_NONE)

      expect(project.user_can_push_to_empty_repo?(user)).to be_truthy
    end

    it 'returns true when user is master' do
      project.team << [user, :master]

      expect(project.user_can_push_to_empty_repo?(user)).to be_truthy
    end
  end

  describe '#container_registry_path_with_namespace' do
    let(:project) { create(:empty_project, path: 'PROJECT') }

    subject { project.container_registry_path_with_namespace }

    it { is_expected.not_to eq(project.path_with_namespace) }
    it { is_expected.to eq(project.path_with_namespace.downcase) }
  end

  describe '#container_registry_repository' do
    let(:project) { create(:empty_project) }

    before { stub_container_registry_config(enabled: true) }

    subject { project.container_registry_repository }

    it { is_expected.not_to be_nil }
  end

  describe '#container_registry_repository_url' do
    let(:project) { create(:empty_project) }

    subject { project.container_registry_repository_url }

    before { stub_container_registry_config(**registry_settings) }

    context 'for enabled registry' do
      let(:registry_settings) do
        {
          enabled: true,
          host_port: 'example.com',
        }
      end

      it { is_expected.not_to be_nil }
    end

    context 'for disabled registry' do
      let(:registry_settings) do
        {
          enabled: false
        }
      end

      it { is_expected.to be_nil }
    end
  end

  describe '#has_container_registry_tags?' do
    let(:project) { create(:empty_project) }

    subject { project.has_container_registry_tags? }

    context 'for enabled registry' do
      before { stub_container_registry_config(enabled: true) }

      context 'with tags' do
        before { stub_container_registry_tags('test', 'test2') }

        it { is_expected.to be_truthy }
      end

      context 'when no tags' do
        before { stub_container_registry_tags }

        it { is_expected.to be_falsey }
      end
    end

    context 'for disabled registry' do
      before { stub_container_registry_config(enabled: false) }

      it { is_expected.to be_falsey }
    end
  end

  describe 'Project import job' do
    let(:project) { create(:empty_project) }
    let(:mirror) { false }

    before do
      allow_any_instance_of(Gitlab::Shell).to receive(:import_repository).with(project.repository_storage_path, project.path_with_namespace, project.import_url).and_return(true)
      allow(project).to receive(:repository_exists?).and_return(true)
    end

    it 'imports a project' do
      expect_any_instance_of(RepositoryImportWorker).to receive(:perform).and_call_original

      project.import_start
      project.add_import_job

      expect(project.reload.import_status).to eq('finished')
    end

    it 'imports a mirrored project' do
      allow_any_instance_of(RepositoryUpdateMirrorWorker).to receive(:perform)
      expect_any_instance_of(RepositoryImportWorker).to receive(:perform).and_call_original

      project.import_start

      project.mirror = true

      project.add_import_job

      expect(project.reload.import_status).to eq('finished')
    end
  end

  describe '#latest_successful_builds_for' do
    def create_pipeline(status = 'success')
      create(:ci_pipeline, project: project,
                           sha: project.commit.sha,
                           ref: project.default_branch,
                           status: status)
    end

    def create_build(new_pipeline = pipeline, name = 'test')
      create(:ci_build, :success, :artifacts,
             pipeline: new_pipeline,
             status: new_pipeline.status,
             name: name)
    end

    let(:project) { create(:project) }
    let(:pipeline) { create_pipeline }

    context 'with many builds' do
      it 'gives the latest builds from latest pipeline' do
        pipeline1 = create_pipeline
        pipeline2 = create_pipeline
        build1_p2 = create_build(pipeline2, 'test')
        create_build(pipeline1, 'test')
        create_build(pipeline1, 'test2')
        build2_p2 = create_build(pipeline2, 'test2')

        latest_builds = project.latest_successful_builds_for

        expect(latest_builds).to contain_exactly(build2_p2, build1_p2)
      end
    end

    context 'with succeeded pipeline' do
      let!(:build) { create_build }

      context 'standalone pipeline' do
        it 'returns builds for ref for default_branch' do
          builds = project.latest_successful_builds_for

          expect(builds).to contain_exactly(build)
        end

        it 'returns empty relation if the build cannot be found' do
          builds = project.latest_successful_builds_for('TAIL')

          expect(builds).to be_kind_of(ActiveRecord::Relation)
          expect(builds).to be_empty
        end
      end

      context 'with some pending pipeline' do
        before do
          create_build(create_pipeline('pending'))
        end

        it 'gives the latest build from latest pipeline' do
          latest_build = project.latest_successful_builds_for

          expect(latest_build).to contain_exactly(build)
        end
      end
    end

    context 'with pending pipeline' do
      before do
        pipeline.update(status: 'pending')
        create_build(pipeline)
      end

      it 'returns empty relation' do
        builds = project.latest_successful_builds_for

        expect(builds).to be_kind_of(ActiveRecord::Relation)
        expect(builds).to be_empty
      end
    end
  end

  describe '#add_import_job' do
    context 'forked' do
      let(:forked_project_link) { create(:forked_project_link) }
      let(:forked_from_project) { forked_project_link.forked_from_project }
      let(:project) { forked_project_link.forked_to_project }

      it 'schedules a RepositoryForkWorker job' do
        expect(RepositoryForkWorker).to receive(:perform_async).
          with(project.id, forked_from_project.repository_storage_path,
              forked_from_project.path_with_namespace, project.namespace.path)

        project.add_import_job
      end
    end

    context 'not forked' do
      let(:project) { create(:project) }

      it 'schedules a RepositoryImportWorker job' do
        expect(RepositoryImportWorker).to receive(:perform_async).with(project.id)

        project.add_import_job
      end
    end
  end

  describe '.where_paths_in' do
    context 'without any paths' do
      it 'returns an empty relation' do
        expect(Project.where_paths_in([])).to eq([])
      end
    end

    context 'without any valid paths' do
      it 'returns an empty relation' do
        expect(Project.where_paths_in(%w[foo])).to eq([])
      end
    end

    context 'with valid paths' do
      let!(:project1) { create(:project) }
      let!(:project2) { create(:project) }

      it 'returns the projects matching the paths' do
        projects = Project.where_paths_in([project1.path_with_namespace,
                                           project2.path_with_namespace])

        expect(projects).to contain_exactly(project1, project2)
      end

      it 'returns projects regardless of the casing of paths' do
        projects = Project.where_paths_in([project1.path_with_namespace.upcase,
                                           project2.path_with_namespace.upcase])

        expect(projects).to contain_exactly(project1, project2)
      end
    end
  end

  describe '#find_path_lock' do
    let(:project) { create :empty_project }
    let(:path_lock) { create :path_lock, project: project }
    let(:path) { path_lock.path }

    it 'returns path_lock' do
      expect(project.find_path_lock(path)).to eq(path_lock)
    end

    it 'returns nil' do
      expect(project.find_path_lock('app/controllers')).to be_falsey
    end
  end

  describe 'authorized_for_user' do
    let(:group) { create(:group) }
    let(:developer) { create(:user) }
    let(:master) { create(:user) }
    let(:personal_project) { create(:project, namespace: developer.namespace) }
    let(:group_project) { create(:project, namespace: group) }
    let(:members_project) { create(:project) }
    let(:shared_project) { create(:project) }

    before do
      group.add_master(master)
      group.add_developer(developer)

      members_project.team << [developer, :developer]
      members_project.team << [master, :master]

      create(:project_group_link, project: shared_project, group: group)
    end

    it 'returns false for no user' do
      expect(personal_project.authorized_for_user?(nil)).to be(false)
    end

    it 'returns true for personal projects of the user' do
      expect(personal_project.authorized_for_user?(developer)).to be(true)
    end

    it 'returns true for projects of groups the user is a member of' do
      expect(group_project.authorized_for_user?(developer)).to be(true)
    end

    it 'returns true for projects for which the user is a member of' do
      expect(members_project.authorized_for_user?(developer)).to be(true)
    end

    it 'returns true for projects shared on a group the user is a member of' do
      expect(shared_project.authorized_for_user?(developer)).to be(true)
    end

    it 'checks for the correct minimum level access' do
      expect(group_project.authorized_for_user?(developer, Gitlab::Access::MASTER)).to be(false)
      expect(group_project.authorized_for_user?(master, Gitlab::Access::MASTER)).to be(true)
      expect(members_project.authorized_for_user?(developer, Gitlab::Access::MASTER)).to be(false)
      expect(members_project.authorized_for_user?(master, Gitlab::Access::MASTER)).to be(true)
      expect(shared_project.authorized_for_user?(developer, Gitlab::Access::MASTER)).to be(false)
      expect(shared_project.authorized_for_user?(master, Gitlab::Access::MASTER)).to be(true)
    end
  end

  describe '#change_repository_storage' do
    let(:project) { create(:project, repository_storage: 'a') }
    let(:read_only_project) { create(:project, repository_storage: 'a', repository_read_only: true) }

    before do
      FileUtils.mkdir('tmp/tests/storage_a')
      FileUtils.mkdir('tmp/tests/storage_b')

      storages = { 'a' => 'tmp/tests/storage_a', 'b' => 'tmp/tests/storage_b' }
      allow(Gitlab.config.repositories).to receive(:storages).and_return(storages)
    end

    after do
      FileUtils.rm_rf('tmp/tests/storage_a')
      FileUtils.rm_rf('tmp/tests/storage_b')
    end

    it 'schedule the transfer of the repository to the new storage and locks the project' do
      expect(ProjectUpdateRepositoryStorageWorker).to receive(:perform_async).with(project.id, 'b')

      project.change_repository_storage('b')
      project.save

      expect(project).to be_repository_read_only
    end

    it "doesn't schedule the transfer if the repository is already read-only" do
      expect(ProjectUpdateRepositoryStorageWorker).not_to receive(:perform_async)

      read_only_project.change_repository_storage('b')
      read_only_project.save
    end

    it "doesn't lock or schedule the transfer if the storage hasn't changed" do
      expect(ProjectUpdateRepositoryStorageWorker).not_to receive(:perform_async)

      project.change_repository_storage('a')
      project.save

      expect(project).not_to be_repository_read_only
    end

    it 'throws an error if an invalid repository storage is provided' do
      expect { project.change_repository_storage('c') }.to raise_error
    end
  end
end<|MERGE_RESOLUTION|>--- conflicted
+++ resolved
@@ -249,7 +249,6 @@
     end
   end
 
-<<<<<<< HEAD
   describe "#kerberos_url_to_repo" do
     let(:project) { create(:empty_project, path: "somewhere") }
 
@@ -258,10 +257,7 @@
     end
   end
 
-  describe "#new_issue_address" do
-=======
   xdescribe "#new_issue_address" do
->>>>>>> 658ebce4
     let(:project) { create(:empty_project, path: "somewhere") }
     let(:user) { create(:user) }
 
