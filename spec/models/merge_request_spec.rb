# == Schema Information
#
# Table name: merge_requests
#
#  id                :integer          not null, primary key
#  target_branch     :string(255)      not null
#  source_branch     :string(255)      not null
#  source_project_id :integer          not null
#  author_id         :integer
#  assignee_id       :integer
#  title             :string(255)
#  created_at        :datetime
#  updated_at        :datetime
#  milestone_id      :integer
#  state             :string(255)
#  merge_status      :string(255)
#  target_project_id :integer          not null
#  iid               :integer
#  description       :text
#  position          :integer          default(0)
#  locked_at         :datetime
#  updated_by_id     :integer
#

require 'spec_helper'

describe MergeRequest do
  subject { create(:merge_request) }

  describe 'associations' do
    it { is_expected.to belong_to(:target_project).with_foreign_key(:target_project_id).class_name('Project') }
    it { is_expected.to belong_to(:source_project).with_foreign_key(:source_project_id).class_name('Project') }

    it { is_expected.to have_one(:merge_request_diff).dependent(:destroy) }
  end

  describe 'modules' do
    subject { described_class }

    it { is_expected.to include_module(InternalId) }
    it { is_expected.to include_module(Issuable) }
    it { is_expected.to include_module(Referable) }
    it { is_expected.to include_module(Sortable) }
    it { is_expected.to include_module(Taskable) }
  end

  describe 'validation' do
    it { is_expected.to validate_presence_of(:target_branch) }
    it { is_expected.to validate_presence_of(:source_branch) }
  end

  describe 'respond to' do
    it { is_expected.to respond_to(:unchecked?) }
    it { is_expected.to respond_to(:can_be_merged?) }
    it { is_expected.to respond_to(:cannot_be_merged?) }
  end

  describe '#to_reference' do
    it 'returns a String reference to the object' do
      expect(subject.to_reference).to eq "!#{subject.iid}"
    end

    it 'supports a cross-project reference' do
      cross = double('project')
      expect(subject.to_reference(cross)).to eq "#{subject.source_project.to_reference}!#{subject.iid}"
    end
  end

  describe "#mr_and_commit_notes" do
    let!(:merge_request) { create(:merge_request) }

    before do
      allow(merge_request).to receive(:commits) { [merge_request.source_project.repository.commit] }
      create(:note, commit_id: merge_request.commits.first.id, noteable_type: 'Commit', project: merge_request.project)
      create(:note, noteable: merge_request, project: merge_request.project)
    end

    it "should include notes for commits" do
      expect(merge_request.commits).not_to be_empty
      expect(merge_request.mr_and_commit_notes.count).to eq(2)
    end
  end

  describe '#is_being_reassigned?' do
    it 'returns true if the merge_request assignee has changed' do
      subject.assignee = create(:user)
      expect(subject.is_being_reassigned?).to be_truthy
    end
    it 'returns false if the merge request assignee has not changed' do
      expect(subject.is_being_reassigned?).to be_falsey
    end
  end

  describe '#for_fork?' do
    it 'returns true if the merge request is for a fork' do
      subject.source_project = create(:project, namespace: create(:group))
      subject.target_project = create(:project, namespace: create(:group))

      expect(subject.for_fork?).to be_truthy
    end

    it 'returns false if is not for a fork' do
      expect(subject.for_fork?).to be_falsey
    end
  end

  describe 'detection of issues to be closed' do
    let(:issue0) { create :issue, project: subject.project }
    let(:issue1) { create :issue, project: subject.project }
    let(:commit0) { double('commit0', closes_issues: [issue0]) }
    let(:commit1) { double('commit1', closes_issues: [issue0]) }
    let(:commit2) { double('commit2', closes_issues: [issue1]) }

    before do
      allow(subject).to receive(:commits).and_return([commit0, commit1, commit2])
    end

    it 'accesses the set of issues that will be closed on acceptance' do
      allow(subject.project).to receive(:default_branch).
        and_return(subject.target_branch)

      expect(subject.closes_issues).to eq([issue0, issue1].sort_by(&:id))
    end

    it 'only lists issues as to be closed if it targets the default branch' do
      allow(subject.project).to receive(:default_branch).and_return('master')
      subject.target_branch = 'something-else'

      expect(subject.closes_issues).to be_empty
    end

    it 'detects issues mentioned in the description' do
      issue2 = create(:issue, project: subject.project)
      subject.description = "Closes #{issue2.to_reference}"
      allow(subject.project).to receive(:default_branch).
        and_return(subject.target_branch)

      expect(subject.closes_issues).to include(issue2)
    end

    context 'for a project with JIRA integration' do
      let(:issue0) { JiraIssue.new('JIRA-123', subject.project) }
      let(:issue1) { JiraIssue.new('FOOBAR-4567', subject.project) }

      it 'returns sorted JiraIssues' do
        allow(subject.project).to receive_messages(default_branch: subject.target_branch)

        expect(subject.closes_issues).to eq([issue1, issue0])
      end
    end
  end

  describe "#work_in_progress?" do
    it "detects the 'WIP ' prefix" do
      subject.title = "WIP #{subject.title}"
      expect(subject).to be_work_in_progress
    end

    it "detects the 'WIP: ' prefix" do
      subject.title = "WIP: #{subject.title}"
      expect(subject).to be_work_in_progress
    end

    it "detects the '[WIP] ' prefix" do
      subject.title = "[WIP] #{subject.title}"
      expect(subject).to be_work_in_progress
    end

    it "doesn't detect WIP for words starting with WIP" do
      subject.title = "Wipwap #{subject.title}"
      expect(subject).not_to be_work_in_progress
    end

    it "doesn't detect WIP by default" do
      expect(subject).not_to be_work_in_progress
    end
  end

<<<<<<< HEAD
  describe "approvers_left" do
    let(:merge_request) {create :merge_request}

    it "returns correct value" do
      user = create(:user)
      user1 = create(:user)
      merge_request.approvers.create(user_id: user.id)
      merge_request.approvers.create(user_id: user1.id)
      merge_request.approvals.create(user_id: user1.id)

      expect(merge_request.approvers_left).to eq [user]
    end
  end

  describe "approvals_required" do
    let(:merge_request) {create :merge_request}

    it "takes approvals_before_merge" do
      merge_request.target_project.update(approvals_before_merge: 2)
      
      expect(merge_request.approvals_required).to eq 2
=======
  describe "#hook_attrs" do
    it "has all the required keys" do
      attrs = subject.hook_attrs
      attrs = attrs.to_h
      expect(attrs).to include(:source)
      expect(attrs).to include(:target)
      expect(attrs).to include(:last_commit)
      expect(attrs).to include(:work_in_progress)
>>>>>>> c0a6836b
    end
  end

  it_behaves_like 'an editable mentionable' do
    subject { create(:merge_request) }

    let(:backref_text) { "merge request #{subject.to_reference}" }
    let(:set_mentionable_text) { ->(txt){ subject.description = txt } }
  end

  it_behaves_like 'a Taskable' do
    subject { create :merge_request, :simple }
  end
end<|MERGE_RESOLUTION|>--- conflicted
+++ resolved
@@ -176,7 +176,6 @@
     end
   end
 
-<<<<<<< HEAD
   describe "approvers_left" do
     let(:merge_request) {create :merge_request}
 
@@ -196,9 +195,11 @@
 
     it "takes approvals_before_merge" do
       merge_request.target_project.update(approvals_before_merge: 2)
-      
+
       expect(merge_request.approvals_required).to eq 2
-=======
+    end
+  end
+
   describe "#hook_attrs" do
     it "has all the required keys" do
       attrs = subject.hook_attrs
@@ -207,7 +208,6 @@
       expect(attrs).to include(:target)
       expect(attrs).to include(:last_commit)
       expect(attrs).to include(:work_in_progress)
->>>>>>> c0a6836b
     end
   end
 
