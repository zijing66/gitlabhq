require 'spec_helper'

describe Ability, lib: true do
  describe '.can_edit_note?' do
    let(:project) { create(:empty_project) }
    let!(:note) { create(:note_on_issue, project: project) }

    context 'using an anonymous user' do
      it 'returns false' do
        expect(described_class.can_edit_note?(nil, note)).to be_falsy
      end
    end

    context 'using a system note' do
      it 'returns false' do
        system_note = create(:note, system: true)
        user = create(:user)

        expect(described_class.can_edit_note?(user, system_note)).to be_falsy
      end
    end

    context 'using users with different access levels' do
      let(:user) { create(:user) }

      it 'returns true for the author' do
        expect(described_class.can_edit_note?(note.author, note)).to be_truthy
      end

      it 'returns false for a guest user' do
        project.team << [user, :guest]

        expect(described_class.can_edit_note?(user, note)).to be_falsy
      end

      it 'returns false for a developer' do
        project.team << [user, :developer]

        expect(described_class.can_edit_note?(user, note)).to be_falsy
      end

      it 'returns true for a master' do
        project.team << [user, :master]

        expect(described_class.can_edit_note?(user, note)).to be_truthy
      end

      it 'returns true for a group owner' do
        group = create(:group)
        project.project_group_links.create(
          group: group,
          group_access: Gitlab::Access::MASTER)
        group.add_owner(user)

        expect(described_class.can_edit_note?(user, note)).to be_truthy
      end
    end
  end

  describe '.users_that_can_read_project' do
    context 'using a public project' do
      it 'returns all the users' do
        project = create(:project, :public)
        user = build(:user)

        expect(described_class.users_that_can_read_project([user], project)).
          to eq([user])
      end
    end

    context 'using an internal project' do
      let(:project) { create(:project, :internal) }

      it 'returns users that are administrators' do
        user = build(:user, admin: true)

        expect(described_class.users_that_can_read_project([user], project)).
          to eq([user])
      end

      it 'returns internal users while skipping external users' do
        user1 = build(:user)
        user2 = build(:user, external: true)
        users = [user1, user2]

        expect(described_class.users_that_can_read_project(users, project)).
          to eq([user1])
      end

      it 'returns external users if they are the project owner' do
        user1 = build(:user, external: true)
        user2 = build(:user, external: true)
        users = [user1, user2]

        expect(project).to receive(:owner).twice.and_return(user1)

        expect(described_class.users_that_can_read_project(users, project)).
          to eq([user1])
      end

      it 'returns external users if they are project members' do
        user1 = build(:user, external: true)
        user2 = build(:user, external: true)
        users = [user1, user2]

        expect(project.team).to receive(:members).twice.and_return([user1])

        expect(described_class.users_that_can_read_project(users, project)).
          to eq([user1])
      end

      it 'returns an empty Array if all users are external users without access' do
        user1 = build(:user, external: true)
        user2 = build(:user, external: true)
        users = [user1, user2]

        expect(described_class.users_that_can_read_project(users, project)).
          to eq([])
      end
    end

    context 'using a private project' do
      let(:project) { create(:project, :private) }

      it 'returns users that are administrators' do
        user = build(:user, admin: true)

        expect(described_class.users_that_can_read_project([user], project)).
          to eq([user])
      end

      it 'returns external users if they are the project owner' do
        user1 = build(:user, external: true)
        user2 = build(:user, external: true)
        users = [user1, user2]

        expect(project).to receive(:owner).twice.and_return(user1)

        expect(described_class.users_that_can_read_project(users, project)).
          to eq([user1])
      end

      it 'returns external users if they are project members' do
        user1 = build(:user, external: true)
        user2 = build(:user, external: true)
        users = [user1, user2]

        expect(project.team).to receive(:members).twice.and_return([user1])

        expect(described_class.users_that_can_read_project(users, project)).
          to eq([user1])
      end

      it 'returns an empty Array if all users are internal users without access' do
        user1 = build(:user)
        user2 = build(:user)
        users = [user1, user2]

        expect(described_class.users_that_can_read_project(users, project)).
          to eq([])
      end

      it 'returns an empty Array if all users are external users without access' do
        user1 = build(:user, external: true)
        user2 = build(:user, external: true)
        users = [user1, user2]

        expect(described_class.users_that_can_read_project(users, project)).
          to eq([])
      end
    end
  end

  describe '.issues_readable_by_user' do
    context 'with an admin user' do
      it 'returns all given issues' do
        user = build(:user, admin: true)
        issue = build(:issue)

        expect(described_class.issues_readable_by_user([issue], user)).
          to eq([issue])
      end
    end

    context 'with a regular user' do
      it 'returns the issues readable by the user' do
        user = build(:user)
        issue = build(:issue)

        expect(issue).to receive(:readable_by?).with(user).and_return(true)

        expect(described_class.issues_readable_by_user([issue], user)).
          to eq([issue])
      end

      it 'returns an empty Array when no issues are readable' do
        user = build(:user)
        issue = build(:issue)

        expect(issue).to receive(:readable_by?).with(user).and_return(false)

        expect(described_class.issues_readable_by_user([issue], user)).to eq([])
      end
    end

    context 'without a regular user' do
      it 'returns issues that are publicly visible' do
        hidden_issue = build(:issue)
        visible_issue = build(:issue)

        expect(hidden_issue).to receive(:publicly_visible?).and_return(false)
        expect(visible_issue).to receive(:publicly_visible?).and_return(true)

        issues = described_class.
          issues_readable_by_user([hidden_issue, visible_issue])

        expect(issues).to eq([visible_issue])
      end
    end
  end

  describe '.project_disabled_features_rules' do
<<<<<<< HEAD
    let(:project) { build(:project) }
=======
    let(:project) { create(:project,  wiki_access_level: ProjectFeature::DISABLED) }
>>>>>>> fd1741b4

    subject { described_class.allowed(project.owner, project) }

    context 'wiki named abilities' do
      it 'disables wiki abilities if the project has no wiki' do
<<<<<<< HEAD
        expect(project).to receive(:has_wiki?).and_return(false)
=======
        expect(project).to receive(:has_external_wiki?).and_return(false)
>>>>>>> fd1741b4
        expect(subject).not_to include(:read_wiki, :create_wiki, :update_wiki, :admin_wiki)
      end
    end
  end
end<|MERGE_RESOLUTION|>--- conflicted
+++ resolved
@@ -220,21 +220,13 @@
   end
 
   describe '.project_disabled_features_rules' do
-<<<<<<< HEAD
-    let(:project) { build(:project) }
-=======
     let(:project) { create(:project,  wiki_access_level: ProjectFeature::DISABLED) }
->>>>>>> fd1741b4
 
     subject { described_class.allowed(project.owner, project) }
 
     context 'wiki named abilities' do
       it 'disables wiki abilities if the project has no wiki' do
-<<<<<<< HEAD
-        expect(project).to receive(:has_wiki?).and_return(false)
-=======
         expect(project).to receive(:has_external_wiki?).and_return(false)
->>>>>>> fd1741b4
         expect(subject).not_to include(:read_wiki, :create_wiki, :update_wiki, :admin_wiki)
       end
     end
