# == Schema Information
#
# Table name: web_hooks
#
#  id                    :integer          not null, primary key
#  url                   :string(255)
#  project_id            :integer
#  created_at            :datetime
#  updated_at            :datetime
#  type                  :string(255)      default("ProjectHook")
#  service_id            :integer
#  push_events           :boolean          default(TRUE), not null
#  issues_events         :boolean          default(FALSE), not null
#  merge_requests_events :boolean          default(FALSE), not null
#  tag_push_events       :boolean          default(FALSE)
#  note_events           :boolean          default(FALSE), not null
#

require "spec_helper"

describe ServiceHook do
  describe "Associations" do
    it { is_expected.to belong_to :service }
  end

  describe "execute" do
    before(:each) do
      @service_hook = create(:service_hook)
      @data = { project_id: 1, data: {} }

      WebMock.stub_request(:post, @service_hook.url)
    end

    it "POSTs to the web hook URL" do
      @service_hook.execute(@data)
      expect(WebMock).to have_requested(:post, @service_hook.url).with(
        headers: { 'Content-Type'=>'application/json', 'X-Gitlab-Event'=>'Service Hook' }
      ).once
    end

    it "POSTs the data as JSON" do
      json = @data.to_json

      @service_hook.execute(@data)
      expect(WebMock).to have_requested(:post, @service_hook.url).with(
        headers: { 'Content-Type'=>'application/json', 'X-Gitlab-Event'=>'Service Hook' }
      ).once
    end

    it "catches exceptions" do
      expect(WebHook).to receive(:post).and_raise("Some HTTP Post error")

<<<<<<< HEAD
      expect { @service_hook.execute(@data) }.to raise_error
=======
      expect {
        @service_hook.execute(@data)
      }.to raise_error(RuntimeError)
>>>>>>> 4aa1fdd3
    end
  end
end<|MERGE_RESOLUTION|>--- conflicted
+++ resolved
@@ -50,13 +50,7 @@
     it "catches exceptions" do
       expect(WebHook).to receive(:post).and_raise("Some HTTP Post error")
 
-<<<<<<< HEAD
-      expect { @service_hook.execute(@data) }.to raise_error
-=======
-      expect {
-        @service_hook.execute(@data)
-      }.to raise_error(RuntimeError)
->>>>>>> 4aa1fdd3
+      expect { @service_hook.execute(@data) }.to raise_error(RuntimeError)
     end
   end
 end