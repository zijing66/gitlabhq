--- conflicted
+++ resolved
@@ -245,23 +245,13 @@
       end
 
       it "should set notfiy to true" do
-<<<<<<< HEAD
-        hipchat.stub(notify: '1')
+        allow(hipchat).to receive(:notify).and_return('1')
         expect(hipchat.send(:message_options)).to eq({ notify: true, color: 'yellow' })
-      end
-
-      it "should set the color" do
-        hipchat.stub(color: 'red')
-        expect(hipchat.send(:message_options)).to eq({ notify: false, color: 'red' })
-=======
-        allow(hipchat).to receive(:notify).and_return('1')
-        expect(hipchat.send(:message_options)).to eq({notify: true, color: 'yellow'})
       end
 
       it "should set the color" do
         allow(hipchat).to receive(:color).and_return('red')
-        expect(hipchat.send(:message_options)).to eq({notify: false, color: 'red'})
->>>>>>> 4aa1fdd3
+        expect(hipchat.send(:message_options)).to eq({ notify: false, color: 'red' })
       end
     end
   end
