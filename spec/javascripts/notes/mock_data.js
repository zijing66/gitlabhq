export const notesDataMock = {
  discussionsPath: '/gitlab-org/gitlab-ce/issues/26/discussions.json',
  lastFetchedAt: 1501862675,
  markdownDocsPath: '/help/user/markdown',
  newSessionPath: '/users/sign_in?redirect_to_referer=yes',
  notesPath: '/gitlab-org/gitlab-ce/noteable/issue/98/notes',
  quickActionsDocsPath: '/help/user/project/quick_actions',
  registerPath: '/users/sign_in?redirect_to_referer=yes#register-pane',
  totalNotes: 1,
  closePath: '/twitter/flight/issues/9.json?issue%5Bstate_event%5D=close',
  reopenPath: '/twitter/flight/issues/9.json?issue%5Bstate_event%5D=reopen',
  canAwardEmoji: true,
};

export const userDataMock = {
  avatar_url: 'mock_path',
  id: 1,
  name: 'Root',
  path: '/root',
  state: 'active',
  username: 'root',
};

export const noteableDataMock = {
  assignees: [],
  author_id: 1,
  branch_name: null,
  confidential: false,
  create_note_path: '/gitlab-org/gitlab-ce/notes?target_id=98&target_type=issue',
  created_at: '2017-02-07T10:11:18.395Z',
  current_user: {
    can_create_note: true,
    can_update: true,
    can_award_emoji: true,
  },
  description: '',
  due_date: null,
  human_time_estimate: null,
  human_total_time_spent: null,
  id: 98,
  iid: 26,
  labels: [],
  lock_version: null,
  milestone: null,
  milestone_id: null,
  moved_to_id: null,
  preview_note_path:
    '/gitlab-org/gitlab-ce/preview_markdown?quick_actions_target_id=98&quick_actions_target_type=Issue',
  project_id: 2,
  state: 'opened',
  time_estimate: 0,
  title: '14',
  total_time_spent: 0,
  updated_at: '2017-08-04T09:53:01.226Z',
  updated_by_id: 1,
  web_url: '/gitlab-org/gitlab-ce/issues/26',
  noteableType: 'issue',
};

export const lastFetchedAt = '1501862675';

export const individualNote = {
  expanded: true,
  id: '0fb4e0e3f9276e55ff32eb4195add694aece4edd',
  individual_note: true,
  notes: [
    {
      id: 1390,
      attachment: {
        url: null,
        filename: null,
        image: false,
      },
      author: {
        id: 1,
        name: 'Root',
        username: 'root',
        state: 'active',
        avatar_url: 'test',
        path: '/root',
      },
      created_at: '2017-08-01T17: 09: 33.762Z',
      updated_at: '2017-08-01T17: 09: 33.762Z',
      system: false,
      noteable_id: 98,
      noteable_type: 'Issue',
      type: null,
      human_access: 'Owner',
      note: 'sdfdsaf',
      note_html: "<p dir='auto'>sdfdsaf</p>",
      current_user: {
        can_edit: true,
        can_award_emoji: true,
      },
      discussion_id: '0fb4e0e3f9276e55ff32eb4195add694aece4edd',
      emoji_awardable: true,
      award_emoji: [
        { name: 'baseball', user: { id: 1, name: 'Root', username: 'root' } },
        { name: 'art', user: { id: 1, name: 'Root', username: 'root' } },
      ],
      toggle_award_path: '/gitlab-org/gitlab-ce/notes/1390/toggle_award_emoji',
      report_abuse_path:
        '/abuse_reports/new?ref_url=http%3A%2F%2Flocalhost%3A3000%2Fgitlab-org%2Fgitlab-ce%2Fissues%2F26%23note_1390&user_id=1',
      path: '/gitlab-org/gitlab-ce/notes/1390',
    },
  ],
  reply_id: '0fb4e0e3f9276e55ff32eb4195add694aece4edd',
};

export const note = {
  id: 546,
  attachment: {
    url: null,
    filename: null,
    image: false,
  },
  author: {
    id: 1,
    name: 'Administrator',
    username: 'root',
    state: 'active',
    avatar_url: 'https://www.gravatar.com/avatar/e64c7d89f26bd1972efa854d13d7dd61?s=80&d=identicon',
    path: '/root',
  },
  created_at: '2017-08-10T15:24:03.087Z',
  updated_at: '2017-08-10T15:24:03.087Z',
  system: false,
  noteable_id: 67,
  noteable_type: 'Issue',
  noteable_iid: 7,
  type: null,
  human_access: 'Owner',
  note: 'Vel id placeat reprehenderit sit numquam.',
  note_html: '<p dir="auto">Vel id placeat reprehenderit sit numquam.</p>',
  current_user: {
    can_edit: true,
    can_award_emoji: true,
  },
  discussion_id: 'd3842a451b7f3d9a5dfce329515127b2d29a4cd0',
  emoji_awardable: true,
  award_emoji: [
    {
      name: 'baseball',
      user: {
        id: 1,
        name: 'Administrator',
        username: 'root',
      },
    },
    {
      name: 'bath_tone3',
      user: {
        id: 1,
        name: 'Administrator',
        username: 'root',
      },
    },
  ],
  toggle_award_path: '/gitlab-org/gitlab-ce/notes/546/toggle_award_emoji',
  report_abuse_path:
    '/abuse_reports/new?ref_url=http%3A%2F%2Flocalhost%3A3000%2Fgitlab-org%2Fgitlab-ce%2Fissues%2F7%23note_546&user_id=1',
  path: '/gitlab-org/gitlab-ce/notes/546',
};

export const discussionMock = {
  id: '9e3bd2f71a01de45fd166e6719eb380ad9f270b1',
  reply_id: '9e3bd2f71a01de45fd166e6719eb380ad9f270b1',
  expanded: true,
  notes: [
    {
      id: 1395,
      attachment: {
        url: null,
        filename: null,
        image: false,
      },
      author: {
        id: 1,
        name: 'Root',
        username: 'root',
        state: 'active',
        avatar_url: null,
        path: '/root',
      },
      created_at: '2017-08-02T10:51:58.559Z',
      updated_at: '2017-08-02T10:51:58.559Z',
      system: false,
      noteable_id: 98,
      noteable_type: 'Issue',
      type: 'DiscussionNote',
      human_access: 'Owner',
      note: 'THIS IS A DICUSSSION!',
      note_html: "<p dir='auto'>THIS IS A DICUSSSION!</p>",
      current_user: {
        can_edit: true,
        can_award_emoji: true,
      },
      discussion_id: '9e3bd2f71a01de45fd166e6719eb380ad9f270b1',
      emoji_awardable: true,
      award_emoji: [],
      toggle_award_path: '/gitlab-org/gitlab-ce/notes/1395/toggle_award_emoji',
      report_abuse_path:
        '/abuse_reports/new?ref_url=http%3A%2F%2Flocalhost%3A3000%2Fgitlab-org%2Fgitlab-ce%2Fissues%2F26%23note_1395&user_id=1',
      path: '/gitlab-org/gitlab-ce/notes/1395',
    },
    {
      id: 1396,
      attachment: {
        url: null,
        filename: null,
        image: false,
      },
      author: {
        id: 1,
        name: 'Root',
        username: 'root',
        state: 'active',
        avatar_url: null,
        path: '/root',
      },
      created_at: '2017-08-02T10:56:50.980Z',
      updated_at: '2017-08-03T14:19:35.691Z',
      system: false,
      noteable_id: 98,
      noteable_type: 'Issue',
      type: 'DiscussionNote',
      human_access: 'Owner',
      note: 'sadfasdsdgdsf',
      note_html: "<p dir='auto'>sadfasdsdgdsf</p>",
      last_edited_at: '2017-08-03T14:19:35.691Z',
      last_edited_by: {
        id: 1,
        name: 'Root',
        username: 'root',
        state: 'active',
        avatar_url: null,
        path: '/root',
      },
      current_user: {
        can_edit: true,
        can_award_emoji: true,
      },
      discussion_id: '9e3bd2f71a01de45fd166e6719eb380ad9f270b1',
      emoji_awardable: true,
      award_emoji: [],
      toggle_award_path: '/gitlab-org/gitlab-ce/notes/1396/toggle_award_emoji',
      report_abuse_path:
        '/abuse_reports/new?ref_url=http%3A%2F%2Flocalhost%3A3000%2Fgitlab-org%2Fgitlab-ce%2Fissues%2F26%23note_1396&user_id=1',
      path: '/gitlab-org/gitlab-ce/notes/1396',
    },
    {
      id: 1437,
      attachment: {
        url: null,
        filename: null,
        image: false,
      },
      author: {
        id: 1,
        name: 'Root',
        username: 'root',
        state: 'active',
        avatar_url: null,
        path: '/root',
      },
      created_at: '2017-08-03T18:11:18.780Z',
      updated_at: '2017-08-04T09:52:31.062Z',
      system: false,
      noteable_id: 98,
      noteable_type: 'Issue',
      type: 'DiscussionNote',
      human_access: 'Owner',
      note: 'adsfasf Should disappear',
      note_html: "<p dir='auto'>adsfasf Should disappear</p>",
      last_edited_at: '2017-08-04T09:52:31.062Z',
      last_edited_by: {
        id: 1,
        name: 'Root',
        username: 'root',
        state: 'active',
        avatar_url: null,
        path: '/root',
      },
      current_user: {
        can_edit: true,
        can_award_emoji: true,
      },
      discussion_id: '9e3bd2f71a01de45fd166e6719eb380ad9f270b1',
      emoji_awardable: true,
      award_emoji: [],
      toggle_award_path: '/gitlab-org/gitlab-ce/notes/1437/toggle_award_emoji',
      report_abuse_path:
        '/abuse_reports/new?ref_url=http%3A%2F%2Flocalhost%3A3000%2Fgitlab-org%2Fgitlab-ce%2Fissues%2F26%23note_1437&user_id=1',
      path: '/gitlab-org/gitlab-ce/notes/1437',
    },
  ],
  individual_note: false,
};

export const loggedOutnoteableData = {
  id: 98,
  iid: 26,
  author_id: 1,
  description: '',
  lock_version: 1,
  milestone_id: null,
  state: 'opened',
  title: 'asdsa',
  updated_by_id: 1,
  created_at: '2017-02-07T10:11:18.395Z',
  updated_at: '2017-08-08T10:22:51.564Z',
  time_estimate: 0,
  total_time_spent: 0,
  human_time_estimate: null,
  human_total_time_spent: null,
  milestone: null,
  labels: [],
  branch_name: null,
  confidential: false,
  assignees: [
    {
      id: 1,
      name: 'Root',
      username: 'root',
      state: 'active',
      avatar_url: null,
      web_url: 'http://localhost:3000/root',
    },
<<<<<<< HEAD
    current_user: {
      can_edit: true,
    },
    discussion_id: '9e3bd2f71a01de45fd166e6719eb380ad9f270b1',
    emoji_awardable: true,
    award_emoji: [],
    toggle_award_path: '/gitlab-org/gitlab-ce/notes/1437/toggle_award_emoji',
    report_abuse_path: '/abuse_reports/new?ref_url=http%3A%2F%2Flocalhost%3A3000%2Fgitlab-org%2Fgitlab-ce%2Fissues%2F26%23note_1437&user_id=1',
    path: '/gitlab-org/gitlab-ce/notes/1437',
  }],
  individual_note: false,
};

export const collapseNotesMock = [
  {
    expanded: true,
    id: '0fb4e0e3f9276e55ff32eb4195add694aece4edd',
    individual_note: true,
    notes: [{
      id: 1390,
      attachment: null,
      author: {
        id: 1,
        name: 'Root',
        username: 'root',
        state: 'active',
        avatar_url: 'test',
        path: '/root',
      },
      created_at: '2018-02-26T18:07:41.071Z',
      updated_at: '2018-02-26T18:07:41.071Z',
      system: true,
      system_note_icon_name: 'pencil',
      noteable_id: 98,
      noteable_type: 'Issue',
      type: null,
      human_access: 'Owner',
      note: 'changed the description',
      note_html: '<p dir="auto">changed the description</p>',
      current_user: { can_edit: false },
      discussion_id: 'b97fb7bda470a65b3e009377a9032edec0a4dd05',
      emoji_awardable: false,
      path: '/h5bp/html5-boilerplate/notes/1057',
      report_abuse_path: '/abuse_reports/new?ref_url=http%3A%2F%2Flocalhost%3A3000%2Fh5bp%2Fhtml5-boilerplate%2Fissues%2F10%23note_1057&user_id=1',
    }],
  },
  {
    expanded: true,
    id: 'ffde43f25984ad7f2b4275135e0e2846875336c0',
    individual_note: true,
    notes: [{
      id: 1391,
      attachment: null,
      author: {
        id: 1,
        name: 'Root',
        username: 'root',
        state: 'active',
        avatar_url: 'test',
        path: '/root',
      },
      created_at: '2018-02-26T18:13:24.071Z',
      updated_at: '2018-02-26T18:13:24.071Z',
      system: true,
      system_note_icon_name: 'pencil',
      noteable_id: 99,
      noteable_type: 'Issue',
      type: null,
      human_access: 'Owner',
      note: 'changed the description',
      note_html: '<p dir="auto">changed the description</p>',
      current_user: { can_edit: false },
      discussion_id: '3eb958b4d81dec207ec3537a2f3bd8b9f271bb34',
      emoji_awardable: false,
      path: '/h5bp/html5-boilerplate/notes/1057',
      report_abuse_path: '/abuse_reports/new?ref_url=http%3A%2F%2Flocalhost%3A3000%2Fh5bp%2Fhtml5-boilerplate%2Fissues%2F10%23note_1057&user_id=1',
    }],
  }
];

export const loggedOutnoteableData = {
  "id": 98,
  "iid": 26,
  "author_id": 1,
  "description": "",
  "lock_version": 1,
  "milestone_id": null,
  "state": "opened",
  "title": "asdsa",
  "updated_by_id": 1,
  "created_at": "2017-02-07T10:11:18.395Z",
  "updated_at": "2017-08-08T10:22:51.564Z",
  "time_estimate": 0,
  "total_time_spent": 0,
  "human_time_estimate": null,
  "human_total_time_spent": null,
  "milestone": null,
  "labels": [],
  "branch_name": null,
  "confidential": false,
  "assignees": [{
    "id": 1,
    "name": "Root",
    "username": "root",
    "state": "active",
    "avatar_url": null,
    "web_url": "http://localhost:3000/root"
  }],
  "due_date": null,
  "moved_to_id": null,
  "project_id": 2,
  "web_url": "/gitlab-org/gitlab-ce/issues/26",
  "current_user": {
    "can_create_note": false,
    "can_update": false
=======
  ],
  due_date: null,
  moved_to_id: null,
  project_id: 2,
  web_url: '/gitlab-org/gitlab-ce/issues/26',
  current_user: {
    can_create_note: false,
    can_update: false,
>>>>>>> 6a77a6a1
  },
  create_note_path: '/gitlab-org/gitlab-ce/notes?target_id=98&target_type=issue',
  preview_note_path:
    '/gitlab-org/gitlab-ce/preview_markdown?quick_actions_target_id=98&quick_actions_target_type=Issue',
};

export const INDIVIDUAL_NOTE_RESPONSE_MAP = {
  GET: {
    '/gitlab-org/gitlab-ce/issues/26/discussions.json': [
      {
        id: '0fb4e0e3f9276e55ff32eb4195add694aece4edd',
        reply_id: '0fb4e0e3f9276e55ff32eb4195add694aece4edd',
        expanded: true,
        notes: [
          {
            id: 1390,
            attachment: {
              url: null,
              filename: null,
              image: false,
            },
            author: {
              id: 1,
              name: 'Root',
              username: 'root',
              state: 'active',
              avatar_url: null,
              path: '/root',
            },
            created_at: '2017-08-01T17:09:33.762Z',
            updated_at: '2017-08-01T17:09:33.762Z',
            system: false,
            noteable_id: 98,
            noteable_type: 'Issue',
            type: null,
            human_access: 'Owner',
            note: 'sdfdsaf',
            note_html: '\u003cp dir="auto"\u003esdfdsaf\u003c/p\u003e',
            current_user: {
              can_edit: true,
              can_award_emoji: true,
            },
            discussion_id: '0fb4e0e3f9276e55ff32eb4195add694aece4edd',
            emoji_awardable: true,
            award_emoji: [
              {
                name: 'baseball',
                user: {
                  id: 1,
                  name: 'Root',
                  username: 'root',
                },
              },
              {
                name: 'art',
                user: {
                  id: 1,
                  name: 'Root',
                  username: 'root',
                },
              },
            ],
            toggle_award_path: '/gitlab-org/gitlab-ce/notes/1390/toggle_award_emoji',
            report_abuse_path:
              '/abuse_reports/new?ref_url=http%3A%2F%2Flocalhost%3A3000%2Fgitlab-org%2Fgitlab-ce%2Fissues%2F26%23note_1390\u0026user_id=1',
            path: '/gitlab-org/gitlab-ce/notes/1390',
          },
        ],
        individual_note: true,
      },
      {
        id: '70d5c92a4039a36c70100c6691c18c27e4b0a790',
        reply_id: '70d5c92a4039a36c70100c6691c18c27e4b0a790',
        expanded: true,
        notes: [
          {
            id: 1391,
            attachment: {
              url: null,
              filename: null,
              image: false,
            },
            author: {
              id: 1,
              name: 'Root',
              username: 'root',
              state: 'active',
              avatar_url: null,
              path: '/root',
            },
            created_at: '2017-08-02T10:51:38.685Z',
            updated_at: '2017-08-02T10:51:38.685Z',
            system: false,
            noteable_id: 98,
            noteable_type: 'Issue',
            type: null,
            human_access: 'Owner',
            note: 'New note!',
            note_html: '\u003cp dir="auto"\u003eNew note!\u003c/p\u003e',
            current_user: {
              can_edit: true,
              can_award_emoji: true,
            },
            discussion_id: '70d5c92a4039a36c70100c6691c18c27e4b0a790',
            emoji_awardable: true,
            award_emoji: [],
            toggle_award_path: '/gitlab-org/gitlab-ce/notes/1391/toggle_award_emoji',
            report_abuse_path:
              '/abuse_reports/new?ref_url=http%3A%2F%2Flocalhost%3A3000%2Fgitlab-org%2Fgitlab-ce%2Fissues%2F26%23note_1391\u0026user_id=1',
            path: '/gitlab-org/gitlab-ce/notes/1391',
          },
        ],
        individual_note: true,
      },
    ],
    '/gitlab-org/gitlab-ce/noteable/issue/98/notes': {
      last_fetched_at: 1512900838,
      notes: [],
    },
  },
  PUT: {
    '/gitlab-org/gitlab-ce/notes/1471': {
      commands_changes: null,
      valid: true,
      id: 1471,
      attachment: null,
      author: {
        id: 1,
        name: 'Root',
        username: 'root',
        state: 'active',
        avatar_url: null,
        path: '/root',
      },
      created_at: '2017-08-08T16:53:00.666Z',
      updated_at: '2017-12-10T11:03:21.876Z',
      system: false,
      noteable_id: 124,
      noteable_type: 'Issue',
      noteable_iid: 29,
      type: 'DiscussionNote',
      human_access: 'Owner',
      note: 'Adding a comment',
      note_html: '\u003cp dir="auto"\u003eAdding a comment\u003c/p\u003e',
      last_edited_at: '2017-12-10T11:03:21.876Z',
      last_edited_by: {
        id: 1,
        name: 'Root',
        username: 'root',
        state: 'active',
        avatar_url: null,
        path: '/root',
      },
      current_user: {
        can_edit: true,
        can_award_emoji: true,
      },
      discussion_id: 'a3ed36e29b1957efb3b68c53e2d7a2b24b1df052',
      emoji_awardable: true,
      award_emoji: [],
      toggle_award_path: '/gitlab-org/gitlab-ce/notes/1471/toggle_award_emoji',
      report_abuse_path:
        '/abuse_reports/new?ref_url=http%3A%2F%2Flocalhost%3A3000%2Fgitlab-org%2Fgitlab-ce%2Fissues%2F29%23note_1471\u0026user_id=1',
      path: '/gitlab-org/gitlab-ce/notes/1471',
    },
  },
};

export const DISCUSSION_NOTE_RESPONSE_MAP = {
  ...INDIVIDUAL_NOTE_RESPONSE_MAP,
  GET: {
    ...INDIVIDUAL_NOTE_RESPONSE_MAP.GET,
    '/gitlab-org/gitlab-ce/issues/26/discussions.json': [
      {
        id: 'a3ed36e29b1957efb3b68c53e2d7a2b24b1df052',
        reply_id: 'a3ed36e29b1957efb3b68c53e2d7a2b24b1df052',
        expanded: true,
        notes: [
          {
            id: 1471,
            attachment: {
              url: null,
              filename: null,
              image: false,
            },
            author: {
              id: 1,
              name: 'Root',
              username: 'root',
              state: 'active',
              avatar_url: null,
              path: '/root',
            },
            created_at: '2017-08-08T16:53:00.666Z',
            updated_at: '2017-08-08T16:53:00.666Z',
            system: false,
            noteable_id: 124,
            noteable_type: 'Issue',
            noteable_iid: 29,
            type: 'DiscussionNote',
            human_access: 'Owner',
            note: 'Adding a comment',
            note_html: '\u003cp dir="auto"\u003eAdding a comment\u003c/p\u003e',
            current_user: {
              can_edit: true,
              can_award_emoji: true,
            },
            discussion_id: 'a3ed36e29b1957efb3b68c53e2d7a2b24b1df052',
            emoji_awardable: true,
            award_emoji: [],
            toggle_award_path: '/gitlab-org/gitlab-ce/notes/1471/toggle_award_emoji',
            report_abuse_path:
              '/abuse_reports/new?ref_url=http%3A%2F%2Flocalhost%3A3000%2Fgitlab-org%2Fgitlab-ce%2Fissues%2F29%23note_1471\u0026user_id=1',
            path: '/gitlab-org/gitlab-ce/notes/1471',
          },
        ],
        individual_note: false,
      },
    ],
  },
};

export function individualNoteInterceptor(request, next) {
  const body = INDIVIDUAL_NOTE_RESPONSE_MAP[request.method.toUpperCase()][request.url];

  next(
    request.respondWith(JSON.stringify(body), {
      status: 200,
    }),
  );
}

export function discussionNoteInterceptor(request, next) {
  const body = DISCUSSION_NOTE_RESPONSE_MAP[request.method.toUpperCase()][request.url];

  next(
    request.respondWith(JSON.stringify(body), {
      status: 200,
    }),
  );
}<|MERGE_RESOLUTION|>--- conflicted
+++ resolved
@@ -326,18 +326,18 @@
       avatar_url: null,
       web_url: 'http://localhost:3000/root',
     },
-<<<<<<< HEAD
-    current_user: {
-      can_edit: true,
-    },
-    discussion_id: '9e3bd2f71a01de45fd166e6719eb380ad9f270b1',
-    emoji_awardable: true,
-    award_emoji: [],
-    toggle_award_path: '/gitlab-org/gitlab-ce/notes/1437/toggle_award_emoji',
-    report_abuse_path: '/abuse_reports/new?ref_url=http%3A%2F%2Flocalhost%3A3000%2Fgitlab-org%2Fgitlab-ce%2Fissues%2F26%23note_1437&user_id=1',
-    path: '/gitlab-org/gitlab-ce/notes/1437',
-  }],
-  individual_note: false,
+  ],
+  due_date: null,
+  moved_to_id: null,
+  project_id: 2,
+  web_url: '/gitlab-org/gitlab-ce/issues/26',
+  current_user: {
+    can_create_note: false,
+    can_update: false,
+  },
+  create_note_path: '/gitlab-org/gitlab-ce/notes?target_id=98&target_type=issue',
+  preview_note_path:
+    '/gitlab-org/gitlab-ce/preview_markdown?quick_actions_target_id=98&quick_actions_target_type=Issue',
 };
 
 export const collapseNotesMock = [
@@ -404,59 +404,8 @@
       path: '/h5bp/html5-boilerplate/notes/1057',
       report_abuse_path: '/abuse_reports/new?ref_url=http%3A%2F%2Flocalhost%3A3000%2Fh5bp%2Fhtml5-boilerplate%2Fissues%2F10%23note_1057&user_id=1',
     }],
-  }
+  },
 ];
-
-export const loggedOutnoteableData = {
-  "id": 98,
-  "iid": 26,
-  "author_id": 1,
-  "description": "",
-  "lock_version": 1,
-  "milestone_id": null,
-  "state": "opened",
-  "title": "asdsa",
-  "updated_by_id": 1,
-  "created_at": "2017-02-07T10:11:18.395Z",
-  "updated_at": "2017-08-08T10:22:51.564Z",
-  "time_estimate": 0,
-  "total_time_spent": 0,
-  "human_time_estimate": null,
-  "human_total_time_spent": null,
-  "milestone": null,
-  "labels": [],
-  "branch_name": null,
-  "confidential": false,
-  "assignees": [{
-    "id": 1,
-    "name": "Root",
-    "username": "root",
-    "state": "active",
-    "avatar_url": null,
-    "web_url": "http://localhost:3000/root"
-  }],
-  "due_date": null,
-  "moved_to_id": null,
-  "project_id": 2,
-  "web_url": "/gitlab-org/gitlab-ce/issues/26",
-  "current_user": {
-    "can_create_note": false,
-    "can_update": false
-=======
-  ],
-  due_date: null,
-  moved_to_id: null,
-  project_id: 2,
-  web_url: '/gitlab-org/gitlab-ce/issues/26',
-  current_user: {
-    can_create_note: false,
-    can_update: false,
->>>>>>> 6a77a6a1
-  },
-  create_note_path: '/gitlab-org/gitlab-ce/notes?target_id=98&target_type=issue',
-  preview_note_path:
-    '/gitlab-org/gitlab-ce/preview_markdown?quick_actions_target_id=98&quick_actions_target_type=Issue',
-};
 
 export const INDIVIDUAL_NOTE_RESPONSE_MAP = {
   GET: {
