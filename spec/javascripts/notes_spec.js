--- conflicted
+++ resolved
@@ -568,23 +568,6 @@
 
         expect(stripedComment).toBe('');
       });
-<<<<<<< HEAD
-
-      it('should strip slash commands from the comment but leaves plain comment if it is present', () => {
-        this.notes = new Notes();
-        const sampleComment = '/wip\n/milestone %1.0\n/merge\n/unassign\nMerging this';
-        const stripedComment = this.notes.stripSlashCommands(sampleComment);
-
-        expect(stripedComment).toBe('Merging this');
-      });
-
-      it('should NOT strip string that has slashes within', () => {
-        this.notes = new Notes();
-        const sampleComment = 'http://127.0.0.1:3000/root/gitlab-shell/issues/1';
-        const stripedComment = this.notes.stripSlashCommands(sampleComment);
-
-        expect(stripedComment).toBe(sampleComment);
-=======
 
       it('should strip slash commands from the comment but leaves plain comment if it is present', () => {
         this.notes = new Notes();
@@ -627,7 +610,6 @@
       it('should return generic slash command description when available slash commands list is not populated', () => {
         const sampleComment = '/close\n/title [Duplicate] Issue foobar';
         expect(this.notes.getSlashCommandDescription(sampleComment)).toBe('Applying command');
->>>>>>> abc61f26
       });
     });
 
@@ -681,23 +663,6 @@
         expect($tempNoteHeader.find('.hidden-xs').text().trim()).toEqual(currentUserFullname);
         expect($tempNoteHeader.find('.note-headline-light').text().trim()).toEqual(`@${currentUsername}`);
         expect($tempNote.find('.note-body .note-text p').text().trim()).toEqual(sampleComment);
-<<<<<<< HEAD
-      });
-
-      it('should escape HTML characters from note based on form contents', () => {
-        const commentWithHtml = '<script>alert("Boom!");</script>';
-        const $tempNote = this.notes.createPlaceholderNote({
-          formContent: commentWithHtml,
-          uniqueId,
-          isDiscussionNote: false,
-          currentUsername,
-          currentUserFullname
-        });
-
-        expect(_.escape).toHaveBeenCalledWith(commentWithHtml);
-        expect($tempNote.find('.note-body .note-text p').html()).toEqual('&lt;script&gt;alert("Boom!");&lt;/script&gt;');
-=======
->>>>>>> abc61f26
       });
 
       it('should return constructed placeholder element for discussion note based on form contents', () => {
