import monacoContext from 'monaco-editor/dev/vs/loader';
import monacoLoader from '~/repo/monaco_loader';

describe('MonacoLoader', () => {
  it('calls require.config and exports require', () => {
<<<<<<< HEAD
    spyOn(monacoContext.require, 'config');

    const returnLoader = monacoLoader();

    expect(monacoContext.require.config).toHaveBeenCalledWith({
      paths: {
        vs: `${__webpack_public_path__}monaco-editor/vs`, // eslint-disable-line camelcase
      },
    });
    expect(returnLoader).toBe(monacoContext.require);
=======
    expect(monacoContext.require.getConfig()).toEqual(jasmine.objectContaining({
      paths: {
        vs: `${__webpack_public_path__}monaco-editor/vs`, // eslint-disable-line camelcase
      },
    }));
    expect(monacoLoader).toBe(monacoContext.require);
>>>>>>> c842e29a
  });
});<|MERGE_RESOLUTION|>--- conflicted
+++ resolved
@@ -3,24 +3,13 @@
 
 describe('MonacoLoader', () => {
   it('calls require.config and exports require', () => {
-<<<<<<< HEAD
-    spyOn(monacoContext.require, 'config');
+    const loader = monacoLoader();
 
-    const returnLoader = monacoLoader();
-
-    expect(monacoContext.require.config).toHaveBeenCalledWith({
-      paths: {
-        vs: `${__webpack_public_path__}monaco-editor/vs`, // eslint-disable-line camelcase
-      },
-    });
-    expect(returnLoader).toBe(monacoContext.require);
-=======
     expect(monacoContext.require.getConfig()).toEqual(jasmine.objectContaining({
       paths: {
         vs: `${__webpack_public_path__}monaco-editor/vs`, // eslint-disable-line camelcase
       },
     }));
-    expect(monacoLoader).toBe(monacoContext.require);
->>>>>>> c842e29a
+    expect(loader).toBe(monacoContext.require);
   });
 });