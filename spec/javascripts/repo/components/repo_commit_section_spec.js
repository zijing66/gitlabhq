import Vue from 'vue';
import repoCommitSection from '~/repo/components/repo_commit_section.vue';
import RepoStore from '~/repo/stores/repo_store';
import RepoService from '~/repo/services/repo_service';

describe('RepoCommitSection', () => {
  const branch = 'master';
  const projectUrl = 'projectUrl';
  const changedFiles = [{
    id: 0,
    changed: true,
    url: `/namespace/${projectUrl}/blob/${branch}/dir/file0.ext`,
    path: 'dir/file0.ext',
    newContent: 'a',
  }, {
    id: 1,
    changed: true,
    url: `/namespace/${projectUrl}/blob/${branch}/dir/file1.ext`,
    path: 'dir/file1.ext',
    newContent: 'b',
  }];
  const openedFiles = changedFiles.concat([{
    id: 2,
    url: `/namespace/${projectUrl}/blob/${branch}/dir/file2.ext`,
    path: 'dir/file2.ext',
    changed: false,
  }]);

  RepoStore.projectUrl = projectUrl;

  function createComponent(el) {
    const RepoCommitSection = Vue.extend(repoCommitSection);

    return new RepoCommitSection().$mount(el);
  }

  it('renders a commit section', () => {
    RepoStore.isCommitable = true;
    RepoStore.currentBranch = branch;
    RepoStore.targetBranch = branch;
    RepoStore.openedFiles = openedFiles;

    const vm = createComponent();
    const changedFileElements = [...vm.$el.querySelectorAll('.changed-files > li')];
    const commitMessage = vm.$el.querySelector('#commit-message');
    const submitCommit = vm.$refs.submitCommit;
    const targetBranch = vm.$el.querySelector('.target-branch');

    expect(vm.$el.querySelector(':scope > form')).toBeTruthy();
    expect(vm.$el.querySelector('.staged-files').textContent.trim()).toEqual('Staged files (2)');
    expect(changedFileElements.length).toEqual(2);

    changedFileElements.forEach((changedFile, i) => {
      expect(changedFile.textContent.trim()).toEqual(changedFiles[i].path);
    });

    expect(commitMessage.tagName).toEqual('TEXTAREA');
    expect(commitMessage.name).toEqual('commit-message');
    expect(submitCommit.type).toEqual('submit');
    expect(submitCommit.disabled).toBeTruthy();
    expect(submitCommit.querySelector('.fa-spinner.fa-spin')).toBeFalsy();
    expect(vm.$el.querySelector('.commit-summary').textContent.trim()).toEqual('Commit 2 files');
    expect(targetBranch.querySelector(':scope > label').textContent.trim()).toEqual('Target branch');
    expect(targetBranch.querySelector('.help-block').textContent.trim()).toEqual(branch);
  });

  it('does not render if not isCommitable', () => {
    RepoStore.isCommitable = false;
    RepoStore.openedFiles = [{
      id: 0,
      changed: true,
    }];

    const vm = createComponent();

    expect(vm.$el.innerHTML).toBeFalsy();
  });

  it('does not render if no changedFiles', () => {
    RepoStore.isCommitable = true;
    RepoStore.openedFiles = [];

    const vm = createComponent();

    expect(vm.$el.innerHTML).toBeFalsy();
  });

  it('shows commit submit and summary if commitMessage and spinner if submitCommitsLoading', (done) => {
    const projectId = 'projectId';
    const commitMessage = 'commitMessage';
    const currentBranch = 'currentBranch';
    RepoStore.isCommitable = true;
    RepoStore.currentBranch = branch;
    RepoStore.targetBranch = branch;
    RepoStore.openedFiles = openedFiles;
    RepoStore.projectId = projectId;
    RepoStore.currentBranch = currentBranch;

    // We need to append to body to get form `submit` events working
    // Otherwise we run into, "Form submission canceled because the form is not connected"
    // See https://html.spec.whatwg.org/multipage/form-control-infrastructure.html#form-submission-algorithm
    const el = document.createElement('div');
    document.body.appendChild(el);

    const vm = createComponent(el);
    const commitMessageEl = vm.$el.querySelector('#commit-message');
    const submitCommit = vm.$refs.submitCommit;

    vm.commitMessage = commitMessage;

    Vue.nextTick().then(() => {
      expect(commitMessageEl.value).toBe(commitMessage);
      expect(submitCommit.disabled).toBeFalsy();

      spyOn(vm, 'makeCommit').and.callThrough();
      spyOn(RepoService, 'commitFiles').and.callFake(() => Promise.resolve());

      submitCommit.click();

      Vue.nextTick().then(() => {
        expect(vm.makeCommit).toHaveBeenCalled();
        expect(submitCommit.querySelector('.fa-spinner.fa-spin')).toBeTruthy();

<<<<<<< HEAD
        const args = Api.commitMultiple.calls.allArgs()[0];
        const { commit_message, start_branch, actions, branch: payloadBranch } = args[1];
=======
        const args = RepoService.commitFiles.calls.allArgs()[0];
        const { commit_message, actions, branch: payloadBranch } = args[0];
>>>>>>> c842e29a

        expect(commit_message).toBe(commitMessage);
        expect(actions.length).toEqual(2);
        expect(payloadBranch).toEqual(branch);
        expect(start_branch).toEqual(currentBranch);
        expect(actions[0].action).toEqual('update');
        expect(actions[1].action).toEqual('update');
        expect(actions[0].content).toEqual(openedFiles[0].newContent);
        expect(actions[1].content).toEqual(openedFiles[1].newContent);
        expect(actions[0].file_path).toEqual(openedFiles[0].path);
        expect(actions[1].file_path).toEqual(openedFiles[1].path);

        done();
      }).catch(done.fail);
    }).catch(done.fail);
  });

  describe('methods', () => {
    describe('resetCommitState', () => {
      it('should reset store vars and scroll to top', () => {
        const vm = {
          submitCommitsLoading: true,
          changedFiles: new Array(10),
          commitMessage: 'commitMessage',
          editMode: true,
        };

        repoCommitSection.methods.resetCommitState.call(vm);

        expect(vm.submitCommitsLoading).toEqual(false);
        expect(vm.changedFiles).toEqual([]);
        expect(vm.commitMessage).toEqual('');
        expect(vm.editMode).toEqual(false);
      });
    });
  });
});<|MERGE_RESOLUTION|>--- conflicted
+++ resolved
@@ -121,13 +121,8 @@
         expect(vm.makeCommit).toHaveBeenCalled();
         expect(submitCommit.querySelector('.fa-spinner.fa-spin')).toBeTruthy();
 
-<<<<<<< HEAD
-        const args = Api.commitMultiple.calls.allArgs()[0];
-        const { commit_message, start_branch, actions, branch: payloadBranch } = args[1];
-=======
         const args = RepoService.commitFiles.calls.allArgs()[0];
         const { commit_message, actions, branch: payloadBranch } = args[0];
->>>>>>> c842e29a
 
         expect(commit_message).toBe(commitMessage);
         expect(actions.length).toEqual(2);
