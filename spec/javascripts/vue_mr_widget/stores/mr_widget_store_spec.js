import MergeRequestStore from 'ee/vue_merge_request_widget/stores/mr_widget_store';
import mockData, {
  headIssues,
  baseIssues,
  securityIssues,
  parsedBaseIssues,
  parsedHeadIssues,
} from '../mock_data';

describe('MergeRequestStore', () => {
  let store;

  beforeEach(() => {
    store = new MergeRequestStore(mockData);
  });

  describe('setData', () => {
    it('should set hasSHAChanged when the diff SHA changes', () => {
      store.setData({ ...mockData, diff_head_sha: 'a-different-string' });
      expect(store.hasSHAChanged).toBe(true);
    });

    it('should not set hasSHAChanged when other data changes', () => {
      store.setData({ ...mockData, work_in_progress: !mockData.work_in_progress });
      expect(store.hasSHAChanged).toBe(false);
    });

    describe('isPipelinePassing', () => {
      it('is true when the CI status is `success`', () => {
        store.setData({ ...mockData, ci_status: 'success' });
        expect(store.isPipelinePassing).toBe(true);
      });

      it('is true when the CI status is `success_with_warnings`', () => {
        store.setData({ ...mockData, ci_status: 'success_with_warnings' });
        expect(store.isPipelinePassing).toBe(true);
      });

      it('is false when the CI status is `failed`', () => {
        store.setData({ ...mockData, ci_status: 'failed' });
        expect(store.isPipelinePassing).toBe(false);
      });

      it('is false when the CI status is anything except `success`', () => {
        store.setData({ ...mockData, ci_status: 'foobarbaz' });
        expect(store.isPipelinePassing).toBe(false);
      });
    });

    describe('isPipelineSkipped', () => {
      it('should set isPipelineSkipped=true when the CI status is `skipped`', () => {
        store.setData({ ...mockData, ci_status: 'skipped' });
        expect(store.isPipelineSkipped).toBe(true);
      });

      it('should set isPipelineSkipped=false when the CI status is anything except `skipped`', () => {
        store.setData({ ...mockData, ci_status: 'foobarbaz' });
        expect(store.isPipelineSkipped).toBe(false);
      });
    });
  });

  describe('compareCodeclimateMetrics', () => {
    beforeEach(() => {
      store.compareCodeclimateMetrics(headIssues, baseIssues, 'headPath', 'basePath');
    });

    it('should return the new issues', () => {
<<<<<<< HEAD
      expect(store.codeclimateMetrics.newIssues[0]).toEqual(parsedHeadIssues[0]);
    });

    it('should return the resolved issues', () => {
      expect(store.codeclimateMetrics.resolvedIssues[0]).toEqual(parsedBaseIssues[0]);
    });
  });

  describe('parseIssues', () => {
    it('should parse the received issues', () => {
      const codequality = MergeRequestStore.parseIssues(baseIssues, 'path')[0];
      expect(codequality.name).toEqual(baseIssues[0].check_name);
      expect(codequality.path).toEqual(baseIssues[0].location.path);
      expect(codequality.line).toEqual(baseIssues[0].location.lines.begin);

      const security = MergeRequestStore.parseIssues(securityIssues, 'path')[0];
      expect(security.name).toEqual(securityIssues[0].message);
      expect(security.path).toEqual(securityIssues[0].file);
=======
      const parsed = MergeRequestStore.addPathToIssues(headIssues, 'headPath');
      expect(store.codeclimateMetrics.newIssues[0]).toEqual(parsed[0]);
    });

    it('should return the resolved issues', () => {
      const parsed = MergeRequestStore.addPathToIssues(baseIssues, 'basePath');
      expect(store.codeclimateMetrics.resolvedIssues[0]).toEqual(parsed[1]);
    });
  });

  describe('addPathToIssues', () => {
    it('should add urlPath key to each entry', () => {
      expect(
        MergeRequestStore.addPathToIssues(headIssues, 'path')[0].location.urlPath,
      ).toEqual(`path/${headIssues[0].location.path}#L${headIssues[0].location.lines.begin}`);
    });

    it('should return the same object whe there is no locaiton', () => {
      expect(
        MergeRequestStore.addPathToIssues([{ check_name: 'foo' }], 'path'),
      ).toEqual([{ check_name: 'foo' }]);
>>>>>>> 3e5e4231
    });
  });
});<|MERGE_RESOLUTION|>--- conflicted
+++ resolved
@@ -66,7 +66,6 @@
     });
 
     it('should return the new issues', () => {
-<<<<<<< HEAD
       expect(store.codeclimateMetrics.newIssues[0]).toEqual(parsedHeadIssues[0]);
     });
 
@@ -85,29 +84,6 @@
       const security = MergeRequestStore.parseIssues(securityIssues, 'path')[0];
       expect(security.name).toEqual(securityIssues[0].message);
       expect(security.path).toEqual(securityIssues[0].file);
-=======
-      const parsed = MergeRequestStore.addPathToIssues(headIssues, 'headPath');
-      expect(store.codeclimateMetrics.newIssues[0]).toEqual(parsed[0]);
-    });
-
-    it('should return the resolved issues', () => {
-      const parsed = MergeRequestStore.addPathToIssues(baseIssues, 'basePath');
-      expect(store.codeclimateMetrics.resolvedIssues[0]).toEqual(parsed[1]);
-    });
-  });
-
-  describe('addPathToIssues', () => {
-    it('should add urlPath key to each entry', () => {
-      expect(
-        MergeRequestStore.addPathToIssues(headIssues, 'path')[0].location.urlPath,
-      ).toEqual(`path/${headIssues[0].location.path}#L${headIssues[0].location.lines.begin}`);
-    });
-
-    it('should return the same object whe there is no locaiton', () => {
-      expect(
-        MergeRequestStore.addPathToIssues([{ check_name: 'foo' }], 'path'),
-      ).toEqual([{ check_name: 'foo' }]);
->>>>>>> 3e5e4231
     });
   });
 });