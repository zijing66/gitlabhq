import Vue from 'vue';
import store from '~/ide/stores';
import service from '~/ide/services';
import router from '~/ide/ide_router';
import repoCommitSection from '~/ide/components/repo_commit_section.vue';
import { createComponentWithStore } from 'spec/helpers/vue_mount_component_helper';
import { file, resetStore } from '../helpers';

describe('RepoCommitSection', () => {
  let vm;

  function createComponent() {
    const Component = Vue.extend(repoCommitSection);

    store.state.noChangesStateSvgPath = 'svg';
    store.state.committedStateSvgPath = 'commitsvg';

    vm = createComponentWithStore(Component, store);

    vm.$store.state.currentProjectId = 'abcproject';
    vm.$store.state.currentBranchId = 'master';
    vm.$store.state.projects.abcproject = {
      web_url: '',
      branches: {
        master: {
          workingReference: '1',
        },
      },
    };

    const files = [file('file1'), file('file2')].map(f =>
      Object.assign(f, {
        type: 'blob',
      }),
    );

    vm.$store.state.rightPanelCollapsed = false;
    vm.$store.state.currentBranch = 'master';
    vm.$store.state.changedFiles = [...files];
    vm.$store.state.changedFiles.forEach(f =>
      Object.assign(f, {
        changed: true,
        content: 'changedFile testing',
      }),
    );

    vm.$store.state.stagedFiles = [{ ...files[0] }, { ...files[1] }];
    vm.$store.state.stagedFiles.forEach(f =>
      Object.assign(f, {
        changed: true,
        content: 'testing',
      }),
    );

    vm.$store.state.changedFiles.forEach(f => {
      vm.$store.state.entries[f.path] = f;
    });

    return vm.$mount();
  }

  beforeEach(done => {
    spyOn(router, 'push');

    vm = createComponent();

    spyOn(service, 'getTreeData').and.returnValue(
      Promise.resolve({
        headers: {
          'page-title': 'test',
        },
        json: () =>
          Promise.resolve({
            last_commit_path: 'last_commit_path',
            parent_tree_url: 'parent_tree_url',
            path: '/',
            trees: [{ name: 'tree' }],
            blobs: [{ name: 'blob' }],
            submodules: [{ name: 'submodule' }],
          }),
      }),
    );

    Vue.nextTick(done);
  });

  afterEach(() => {
    vm.$destroy();

    resetStore(vm.$store);
  });

  describe('empty Stage', () => {
    it('renders no changes text', () => {
      resetStore(vm.$store);
      const Component = Vue.extend(repoCommitSection);

      store.state.noChangesStateSvgPath = 'nochangessvg';
      store.state.committedStateSvgPath = 'svg';

      vm = createComponentWithStore(Component, store).$mount();

      expect(vm.$el.querySelector('.js-empty-state').textContent.trim()).toContain('No changes');
      expect(vm.$el.querySelector('.js-empty-state img').getAttribute('src')).toBe('nochangessvg');
    });
  });

  it('renders a commit section', () => {
    const changedFileElements = [...vm.$el.querySelectorAll('.multi-file-commit-list li')];
    const allFiles = vm.$store.state.changedFiles.concat(vm.$store.state.stagedFiles);

    expect(changedFileElements.length).toEqual(4);

    changedFileElements.forEach((changedFile, i) => {
      expect(changedFile.textContent.trim()).toContain(allFiles[i].path);
    });
  });

  it('adds changed files into staged files', done => {
    vm.$el.querySelector('.multi-file-discard-btn .btn').click();
    vm
      .$nextTick()
      .then(() => vm.$el.querySelector('.multi-file-discard-btn .btn').click())
      .then(vm.$nextTick)
      .then(() => {
        expect(vm.$el.querySelector('.ide-commit-list-container').textContent).toContain(
          'No changes',
        );
      })
      .then(done)
      .catch(done.fail);
  });

  it('stages a single file', done => {
    vm.$el.querySelector('.multi-file-discard-btn .btn').click();

    Vue.nextTick(() => {
      expect(vm.$el.querySelector('.ide-commit-list-container').querySelectorAll('li').length).toBe(
        1,
      );

      done();
    });
  });

  it('discards a single file', done => {
    vm.$el.querySelectorAll('.multi-file-discard-btn .btn')[1].click();

    Vue.nextTick(() => {
      expect(vm.$el.querySelector('.ide-commit-list-container').textContent).not.toContain('file1');
      expect(vm.$el.querySelector('.ide-commit-list-container').querySelectorAll('li').length).toBe(
        1,
      );

      done();
    });
  });

  it('unstages a single file', done => {
    vm.$el
      .querySelectorAll('.multi-file-discard-btn')[2]
      .querySelector('.btn')
      .click();

    Vue.nextTick(() => {
      expect(
        vm.$el.querySelectorAll('.ide-commit-list-container')[1].querySelectorAll('li').length,
      ).toBe(1);

      done();
    });
  });

<<<<<<< HEAD
  it('updates commitMessage in store on input', done => {
    const textarea = vm.$el.querySelector('textarea');

    textarea.value = 'testing commit message';

    textarea.dispatchEvent(new Event('input'));

    getSetTimeoutPromise()
      .then(() => {
        expect(vm.$store.state.commit.commitMessage).toBe(
          'testing commit message',
        );
      })
      .then(done)
      .catch(done.fail);
  });

  describe('discard draft button', () => {
    it('hidden when commitMessage is empty', () => {
      expect(
        vm.$el.querySelector('.multi-file-commit-form .btn-secondary'),
      ).toBeNull();
    });

    it('resets commitMessage when clicking discard button', done => {
      vm.$store.state.commit.commitMessage = 'testing commit message';

      getSetTimeoutPromise()
        .then(() => {
          vm.$el.querySelector('.multi-file-commit-form .btn-secondary').click();
        })
        .then(Vue.nextTick)
        .then(() => {
          expect(vm.$store.state.commit.commitMessage).not.toBe(
            'testing commit message',
          );
        })
        .then(done)
        .catch(done.fail);
    });
  });

  describe('when submitting', () => {
    beforeEach(() => {
      spyOn(vm, 'commitChanges');
    });

    it('calls commitChanges', done => {
      vm.$store.state.commit.commitMessage = 'testing commit message';

      getSetTimeoutPromise()
        .then(() => {
          vm.$el.querySelector('.multi-file-commit-form .btn-success').click();
        })
        .then(Vue.nextTick)
        .then(() => {
          expect(vm.commitChanges).toHaveBeenCalled();
        })
        .then(done)
        .catch(done.fail);
=======
  describe('mounted', () => {
    it('opens last opened file', () => {
      expect(store.state.openFiles.length).toBe(1);
      expect(store.state.openFiles[0].pending).toBe(true);
>>>>>>> 533593e9
    });
  });
});<|MERGE_RESOLUTION|>--- conflicted
+++ resolved
@@ -171,73 +171,10 @@
     });
   });
 
-<<<<<<< HEAD
-  it('updates commitMessage in store on input', done => {
-    const textarea = vm.$el.querySelector('textarea');
-
-    textarea.value = 'testing commit message';
-
-    textarea.dispatchEvent(new Event('input'));
-
-    getSetTimeoutPromise()
-      .then(() => {
-        expect(vm.$store.state.commit.commitMessage).toBe(
-          'testing commit message',
-        );
-      })
-      .then(done)
-      .catch(done.fail);
-  });
-
-  describe('discard draft button', () => {
-    it('hidden when commitMessage is empty', () => {
-      expect(
-        vm.$el.querySelector('.multi-file-commit-form .btn-secondary'),
-      ).toBeNull();
-    });
-
-    it('resets commitMessage when clicking discard button', done => {
-      vm.$store.state.commit.commitMessage = 'testing commit message';
-
-      getSetTimeoutPromise()
-        .then(() => {
-          vm.$el.querySelector('.multi-file-commit-form .btn-secondary').click();
-        })
-        .then(Vue.nextTick)
-        .then(() => {
-          expect(vm.$store.state.commit.commitMessage).not.toBe(
-            'testing commit message',
-          );
-        })
-        .then(done)
-        .catch(done.fail);
-    });
-  });
-
-  describe('when submitting', () => {
-    beforeEach(() => {
-      spyOn(vm, 'commitChanges');
-    });
-
-    it('calls commitChanges', done => {
-      vm.$store.state.commit.commitMessage = 'testing commit message';
-
-      getSetTimeoutPromise()
-        .then(() => {
-          vm.$el.querySelector('.multi-file-commit-form .btn-success').click();
-        })
-        .then(Vue.nextTick)
-        .then(() => {
-          expect(vm.commitChanges).toHaveBeenCalled();
-        })
-        .then(done)
-        .catch(done.fail);
-=======
   describe('mounted', () => {
     it('opens last opened file', () => {
       expect(store.state.openFiles.length).toBe(1);
       expect(store.state.openFiles[0].pending).toBe(true);
->>>>>>> 533593e9
     });
   });
 });