--- conflicted
+++ resolved
@@ -8,28 +8,15 @@
   const RepoTabs = Vue.extend(repoTabs);
   let vm;
 
-<<<<<<< HEAD
   afterEach(() => {
     vm.$destroy();
-=======
-  function createComponent(el = null) {
-    const RepoTabs = Vue.extend(repoTabs);
-
-    return new RepoTabs({
-      store,
-    }).$mount(el);
-  }
-
-  afterEach(() => {
-    vm.$destroy();
-
-    resetStore(vm.$store);
->>>>>>> 97c7c8ec
   });
 
-  it('renders a list of tabs', (done) => {
+  it('renders a list of tabs', done => {
     vm = createComponent(RepoTabs, {
       files: openedFiles,
+      viewer: 'editor',
+      hasChanges: false,
     });
     openedFiles[0].active = true;
 
@@ -45,7 +32,7 @@
   });
 
   describe('updated', () => {
-    it('sets showShadow as true when scroll width is larger than width', (done) => {
+    it('sets showShadow as true when scroll width is larger than width', done => {
       const el = document.createElement('div');
       el.innerHTML = '<div id="test-app"></div>';
       document.body.appendChild(el);
@@ -63,18 +50,26 @@
       `;
       document.head.appendChild(style);
 
-      vm = createComponent('#test-app');
-      openedFiles[0].active = true;
+      vm = createComponent(
+        RepoTabs,
+        {
+          files: [],
+          viewer: 'editor',
+          hasChanges: false,
+        },
+        '#test-app',
+      );
 
-      vm.$nextTick()
+      vm
+        .$nextTick()
         .then(() => {
-          expect(vm.showShadow).toBeFalsy();
+          expect(vm.showShadow).toEqual(false);
 
-          vm.$store.state.openFiles = openedFiles;
+          vm.files = openedFiles;
         })
         .then(vm.$nextTick)
         .then(() => {
-          expect(vm.showShadow).toBeTruthy();
+          expect(vm.showShadow).toEqual(true);
 
           style.remove();
           el.remove();
