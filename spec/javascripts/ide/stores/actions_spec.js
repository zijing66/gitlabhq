--- conflicted
+++ resolved
@@ -1,9 +1,9 @@
-<<<<<<< HEAD
-import * as urlUtils from '~/lib/utils/url_utility';
-import * as actions from '~/ide/stores/actions';
-=======
-import actions, { stageAllChanges, unstageAllChanges, toggleFileFinder } from '~/ide/stores/actions';
->>>>>>> b36941bd
+import actions, {
+  stageAllChanges,
+  unstageAllChanges,
+  toggleFileFinder,
+  updateTempFlagForEntry,
+} from '~/ide/stores/actions';
 import store from '~/ide/stores';
 import * as types from '~/ide/stores/mutation_types';
 import router from '~/ide/ide_router';
@@ -345,7 +345,6 @@
     });
   });
 
-<<<<<<< HEAD
   describe('updateTempFlagForEntry', () => {
     it('commits UPDATE_TEMP_FLAG', done => {
       const f = {
@@ -356,24 +355,14 @@
       store.state.entries[f.path] = f;
 
       testAction(
-        actions.updateTempFlagForEntry,
+        updateTempFlagForEntry,
         { file: f, tempFile: false },
         store.state,
         [{ type: 'UPDATE_TEMP_FLAG', payload: { path: f.path, tempFile: false } }],
-=======
-  describe('toggleFileFinder', () => {
-    it('commits TOGGLE_FILE_FINDER', done => {
-      testAction(
-        toggleFileFinder,
-        true,
-        null,
-        [{ type: 'TOGGLE_FILE_FINDER', payload: true }],
->>>>>>> b36941bd
         [],
         done,
       );
     });
-<<<<<<< HEAD
 
     it('commits UPDATE_TEMP_FLAG and dispatches for parent', done => {
       const parent = {
@@ -389,7 +378,7 @@
       store.state.entries[f.path] = f;
 
       testAction(
-        actions.updateTempFlagForEntry,
+        updateTempFlagForEntry,
         { file: f, tempFile: false },
         store.state,
         [{ type: 'UPDATE_TEMP_FLAG', payload: { path: f.path, tempFile: false } }],
@@ -397,7 +386,18 @@
         done,
       );
     });
-=======
->>>>>>> b36941bd
+  });
+
+  describe('toggleFileFinder', () => {
+    it('commits TOGGLE_FILE_FINDER', done => {
+      testAction(
+        toggleFileFinder,
+        true,
+        null,
+        [{ type: 'TOGGLE_FILE_FINDER', payload: true }],
+        [],
+        done,
+      );
+    });
   });
 });