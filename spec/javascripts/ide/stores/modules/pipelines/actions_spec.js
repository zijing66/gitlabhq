import Visibility from 'visibilityjs';
import MockAdapter from 'axios-mock-adapter';
import axios from '~/lib/utils/axios_utils';
import {
  requestLatestPipeline,
  receiveLatestPipelineError,
  receiveLatestPipelineSuccess,
  fetchLatestPipeline,
  stopPipelinePolling,
  clearEtagPoll,
  requestJobs,
  receiveJobsError,
  receiveJobsSuccess,
  fetchJobs,
  toggleStageCollapsed,
  setDetailJob,
  requestJobTrace,
  receiveJobTraceError,
  receiveJobTraceSuccess,
  fetchJobTrace,
  resetLatestPipeline,
} from '~/ide/stores/modules/pipelines/actions';
import state from '~/ide/stores/modules/pipelines/state';
import * as types from '~/ide/stores/modules/pipelines/mutation_types';
import { rightSidebarViews } from '~/ide/constants';
import testAction from '../../../../helpers/vuex_action_helper';
import { pipelines, jobs } from '../../../mock_data';

describe('IDE pipelines actions', () => {
  let mockedState;
  let mock;

  beforeEach(() => {
    mockedState = state();
    mock = new MockAdapter(axios);

    gon.api_version = 'v4';
    mockedState.currentProjectId = 'test/project';
  });

  afterEach(() => {
    mock.restore();
  });

  describe('requestLatestPipeline', () => {
    it('commits request', done => {
      testAction(
        requestLatestPipeline,
        null,
        mockedState,
        [{ type: types.REQUEST_LATEST_PIPELINE }],
        [],
        done,
      );
    });
  });

  describe('receiveLatestPipelineError', () => {
    it('commits error', done => {
      testAction(
        receiveLatestPipelineError,
        { status: 404 },
        mockedState,
        [{ type: types.RECEIVE_LASTEST_PIPELINE_ERROR }],
        [{ type: 'stopPipelinePolling' }],
        done,
      );
    });

    it('dispatches setErrorMessage is not 404', done => {
      testAction(
        receiveLatestPipelineError,
        { status: 500 },
        mockedState,
        [{ type: types.RECEIVE_LASTEST_PIPELINE_ERROR }],
        [
          {
            type: 'setErrorMessage',
            payload: {
<<<<<<< HEAD
              text: 'An error occurred whilst fetching the latest pipline.',
=======
              text: 'An error occured whilst fetching the latest pipeline.',
>>>>>>> 6a31259c
              action: jasmine.any(Function),
              actionText: 'Please try again',
              actionPayload: null,
            },
          },
          { type: 'stopPipelinePolling' },
        ],
        done,
      );
    });
  });

  describe('receiveLatestPipelineSuccess', () => {
    const rootGetters = {
      lastCommit: { id: '123' },
    };
    let commit;

    beforeEach(() => {
      commit = jasmine.createSpy('commit');
    });

    it('commits pipeline', () => {
      receiveLatestPipelineSuccess({ rootGetters, commit }, { pipelines });

      expect(commit.calls.argsFor(0)).toEqual([
        types.RECEIVE_LASTEST_PIPELINE_SUCCESS,
        pipelines[0],
      ]);
    });

    it('commits false when there are no pipelines', () => {
      receiveLatestPipelineSuccess({ rootGetters, commit }, { pipelines: [] });

      expect(commit.calls.argsFor(0)).toEqual([types.RECEIVE_LASTEST_PIPELINE_SUCCESS, false]);
    });
  });

  describe('fetchLatestPipeline', () => {
    beforeEach(() => {
      jasmine.clock().install();
    });

    afterEach(() => {
      jasmine.clock().uninstall();
      stopPipelinePolling();
      clearEtagPoll();
    });

    describe('success', () => {
      beforeEach(() => {
        mock
          .onGet('/abc/def/commit/abc123def456ghi789jkl/pipelines')
          .reply(200, { data: { foo: 'bar' } }, { 'poll-interval': '10000' });
      });

      it('dispatches request', done => {
        spyOn(axios, 'get').and.callThrough();
        spyOn(Visibility, 'hidden').and.returnValue(false);

        const dispatch = jasmine.createSpy('dispatch');
        const rootGetters = {
          lastCommit: { id: 'abc123def456ghi789jkl' },
          currentProject: { path_with_namespace: 'abc/def' },
        };

        fetchLatestPipeline({ dispatch, rootGetters });

        expect(dispatch.calls.argsFor(0)).toEqual(['requestLatestPipeline']);

        jasmine.clock().tick(1000);

        new Promise(resolve => requestAnimationFrame(resolve))
          .then(() => {
            expect(axios.get).toHaveBeenCalled();
            expect(axios.get.calls.count()).toBe(1);

            expect(dispatch.calls.argsFor(1)).toEqual([
              'receiveLatestPipelineSuccess',
              jasmine.anything(),
            ]);

            jasmine.clock().tick(10000);
          })
          .then(() => new Promise(resolve => requestAnimationFrame(resolve)))
          .then(() => {
            expect(axios.get).toHaveBeenCalled();
            expect(axios.get.calls.count()).toBe(2);

            expect(dispatch.calls.argsFor(2)).toEqual([
              'receiveLatestPipelineSuccess',
              jasmine.anything(),
            ]);
          })
          .then(done)
          .catch(done.fail);
      });
    });

    describe('error', () => {
      beforeEach(() => {
        mock.onGet('/abc/def/commit/abc123def456ghi789jkl/pipelines').reply(500);
      });

      it('dispatches error', done => {
        const dispatch = jasmine.createSpy('dispatch');
        const rootGetters = {
          lastCommit: { id: 'abc123def456ghi789jkl' },
          currentProject: { path_with_namespace: 'abc/def' },
        };

        fetchLatestPipeline({ dispatch, rootGetters });

        jasmine.clock().tick(1500);

        new Promise(resolve => requestAnimationFrame(resolve))
          .then(() => {
            expect(dispatch.calls.argsFor(1)).toEqual([
              'receiveLatestPipelineError',
              jasmine.anything(),
            ]);
          })
          .then(done)
          .catch(done.fail);
      });
    });
  });

  describe('requestJobs', () => {
    it('commits request', done => {
      testAction(requestJobs, 1, mockedState, [{ type: types.REQUEST_JOBS, payload: 1 }], [], done);
    });
  });

  describe('receiveJobsError', () => {
    it('commits error', done => {
      testAction(
        receiveJobsError,
        { id: 1 },
        mockedState,
        [{ type: types.RECEIVE_JOBS_ERROR, payload: 1 }],
        [
          {
            type: 'setErrorMessage',
            payload: {
              text: 'An error occurred whilst loading the pipelines jobs.',
              action: jasmine.anything(),
              actionText: 'Please try again',
              actionPayload: { id: 1 },
            },
          },
        ],
        done,
      );
    });
  });

  describe('receiveJobsSuccess', () => {
    it('commits data', done => {
      testAction(
        receiveJobsSuccess,
        { id: 1, data: jobs },
        mockedState,
        [{ type: types.RECEIVE_JOBS_SUCCESS, payload: { id: 1, data: jobs } }],
        [],
        done,
      );
    });
  });

  describe('fetchJobs', () => {
    const stage = {
      id: 1,
      dropdownPath: `${gl.TEST_HOST}/jobs`,
    };

    describe('success', () => {
      beforeEach(() => {
        mock.onGet(stage.dropdownPath).replyOnce(200, jobs);
      });

      it('dispatches request', done => {
        testAction(
          fetchJobs,
          stage,
          mockedState,
          [],
          [
            { type: 'requestJobs', payload: stage.id },
            { type: 'receiveJobsSuccess', payload: { id: stage.id, data: jobs } },
          ],
          done,
        );
      });
    });

    describe('error', () => {
      beforeEach(() => {
        mock.onGet(stage.dropdownPath).replyOnce(500);
      });

      it('dispatches error', done => {
        testAction(
          fetchJobs,
          stage,
          mockedState,
          [],
          [
            { type: 'requestJobs', payload: stage.id },
            { type: 'receiveJobsError', payload: stage },
          ],
          done,
        );
      });
    });
  });

  describe('toggleStageCollapsed', () => {
    it('commits collapse', done => {
      testAction(
        toggleStageCollapsed,
        1,
        mockedState,
        [{ type: types.TOGGLE_STAGE_COLLAPSE, payload: 1 }],
        [],
        done,
      );
    });
  });

  describe('setDetailJob', () => {
    it('commits job', done => {
      testAction(
        setDetailJob,
        'job',
        mockedState,
        [{ type: types.SET_DETAIL_JOB, payload: 'job' }],
        [{ type: 'rightPane/open', payload: rightSidebarViews.jobsDetail }],
        done,
      );
    });

    it('dispatches rightPane/open as pipeline when job is null', done => {
      testAction(
        setDetailJob,
        null,
        mockedState,
        [{ type: types.SET_DETAIL_JOB, payload: null }],
        [{ type: 'rightPane/open', payload: rightSidebarViews.pipelines }],
        done,
      );
    });

    it('dispatches rightPane/open as job', done => {
      testAction(
        setDetailJob,
        'job',
        mockedState,
        [{ type: types.SET_DETAIL_JOB, payload: 'job' }],
        [{ type: 'rightPane/open', payload: rightSidebarViews.jobsDetail }],
        done,
      );
    });
  });

  describe('requestJobTrace', () => {
    it('commits request', done => {
      testAction(requestJobTrace, null, mockedState, [{ type: types.REQUEST_JOB_TRACE }], [], done);
    });
  });

  describe('receiveJobTraceError', () => {
    it('commits error', done => {
      testAction(
        receiveJobTraceError,
        null,
        mockedState,
        [{ type: types.RECEIVE_JOB_TRACE_ERROR }],
        [
          {
            type: 'setErrorMessage',
            payload: {
              text: 'An error occurred whilst fetching the job trace.',
              action: jasmine.any(Function),
              actionText: 'Please try again',
              actionPayload: null,
            },
          },
        ],
        done,
      );
    });
  });

  describe('receiveJobTraceSuccess', () => {
    it('commits data', done => {
      testAction(
        receiveJobTraceSuccess,
        'data',
        mockedState,
        [{ type: types.RECEIVE_JOB_TRACE_SUCCESS, payload: 'data' }],
        [],
        done,
      );
    });
  });

  describe('fetchJobTrace', () => {
    beforeEach(() => {
      mockedState.detailJob = {
        path: `${gl.TEST_HOST}/project/builds`,
      };
    });

    describe('success', () => {
      beforeEach(() => {
        spyOn(axios, 'get').and.callThrough();
        mock.onGet(`${gl.TEST_HOST}/project/builds/trace`).replyOnce(200, { html: 'html' });
      });

      it('dispatches request', done => {
        testAction(
          fetchJobTrace,
          null,
          mockedState,
          [],
          [
            { type: 'requestJobTrace' },
            { type: 'receiveJobTraceSuccess', payload: { html: 'html' } },
          ],
          done,
        );
      });

      it('sends get request to correct URL', () => {
        fetchJobTrace({ state: mockedState, dispatch() {} });

        expect(axios.get).toHaveBeenCalledWith(`${gl.TEST_HOST}/project/builds/trace`, {
          params: { format: 'json' },
        });
      });
    });

    describe('error', () => {
      beforeEach(() => {
        mock.onGet(`${gl.TEST_HOST}/project/builds/trace`).replyOnce(500);
      });

      it('dispatches error', done => {
        testAction(
          fetchJobTrace,
          null,
          mockedState,
          [],
          [{ type: 'requestJobTrace' }, { type: 'receiveJobTraceError' }],
          done,
        );
      });
    });
  });

  describe('resetLatestPipeline', () => {
    it('commits reset mutations', done => {
      testAction(
        resetLatestPipeline,
        null,
        mockedState,
        [
          { type: types.RECEIVE_LASTEST_PIPELINE_SUCCESS, payload: null },
          { type: types.SET_DETAIL_JOB, payload: null },
        ],
        [],
        done,
      );
    });
  });
});<|MERGE_RESOLUTION|>--- conflicted
+++ resolved
@@ -77,11 +77,7 @@
           {
             type: 'setErrorMessage',
             payload: {
-<<<<<<< HEAD
-              text: 'An error occurred whilst fetching the latest pipline.',
-=======
-              text: 'An error occured whilst fetching the latest pipeline.',
->>>>>>> 6a31259c
+              text: 'An error occurred whilst fetching the latest pipeline.',
               action: jasmine.any(Function),
               actionText: 'Please try again',
               actionPayload: null,
