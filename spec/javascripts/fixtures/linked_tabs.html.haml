--- conflicted
+++ resolved
@@ -1,12 +1,6 @@
-<<<<<<< HEAD
-%ul.nav.nav-tabs.linked-tabs
+%ul.nav.nav-tabs.new-session-tabs.linked-tabs
   %li.nav-item
     %a.nav-link{ href: 'foo/bar/1', data: { target: 'div#tab1', action: 'tab1', toggle: 'tab' } }
-=======
-%ul.nav-links.new-session-tabs.linked-tabs
-  %li
-    %a{ href: 'foo/bar/1', data: { target: 'div#tab1', action: 'tab1', toggle: 'tab' } }
->>>>>>> 7f01d49b
       Tab 1
   %li.nav-item
     %a.nav-link{ href: 'foo/bar/1/context', data: { target: 'div#tab2', action: 'tab2', toggle: 'tab' } }
