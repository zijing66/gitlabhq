--- conflicted
+++ resolved
@@ -125,11 +125,7 @@
 
   describe('updateIssuable', () => {
     it('fetches new data after update', (done) => {
-<<<<<<< HEAD
-      spyOn(vm.service, 'getData');
-=======
       spyOn(vm.service, 'getData').and.callThrough();
->>>>>>> 134ba0b5
       spyOn(vm.service, 'updateIssuable').and.callFake(() => new Promise((resolve) => {
         resolve({
           json() {
