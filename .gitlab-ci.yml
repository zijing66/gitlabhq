--- conflicted
+++ resolved
@@ -1155,16 +1155,10 @@
   allow_failure: true
   cache: {}
   dependencies: []
-<<<<<<< HEAD
-  before_script: []
-  script:
-    - source ./scripts/review_apps/review-apps.sh
-=======
   variables:
     SCRIPT_NAME: "review_apps/review-apps.sh"
   script:
     - source $(basename "${SCRIPT_NAME}")
->>>>>>> 111613a3
     - delete
     - cleanup
   when: manual
