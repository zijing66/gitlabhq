image: "ruby:2.1"

services:
  - mysql:latest
  - redis:latest
  - elasticsearch:latest

cache:
  key: "ruby21"
  paths:
  - vendor

variables:
  MYSQL_ALLOW_EMPTY_PASSWORD: "1"
<<<<<<< HEAD
  ELASTIC_HOST: "elasticsearch"
=======
  # retry tests only in CI environment
  RSPEC_RETRY_RETRY_COUNT: "3"
>>>>>>> d9042e8b

before_script:
  - source ./scripts/prepare_build.sh
  - ruby -v
  - which ruby
  - retry gem install bundler --no-ri --no-rdoc
  - cp config/gitlab.yml.example config/gitlab.yml
  - touch log/application.log
  - touch log/test.log
  - retry bundle install --without postgres production --jobs $(nproc) "${FLAGS[@]}"
  - RAILS_ENV=test bundle exec rake db:drop db:create db:schema:load db:migrate

stages:
- test
- notifications

spec:feature:
  stage: test
  script:
    - RAILS_ENV=test bundle exec rake assets:precompile 2>/dev/null
    - RAILS_ENV=test SIMPLECOV=true bundle exec rake spec:feature
  tags:
    - ruby
    - mysql

spec:api:
  stage: test
  script:
    - RAILS_ENV=test SIMPLECOV=true bundle exec rake spec:api
  tags:
    - ruby
    - mysql

spec:models:
  stage: test
  script:
    - RAILS_ENV=test SIMPLECOV=true bundle exec rake spec:models
  tags:
    - ruby
    - mysql

spec:lib:
  stage: test
  script:
    - RAILS_ENV=test SIMPLECOV=true bundle exec rake spec:lib
  tags:
    - ruby
    - mysql

spec:services:
  stage: test
  script:
    - RAILS_ENV=test SIMPLECOV=true bundle exec rake spec:services
  tags:
    - ruby
    - mysql

spec:benchmark:
  stage: test
  script:
    - RAILS_ENV=test bundle exec rake spec:benchmark
  tags:
    - ruby
    - mysql
  allow_failure: true

spec:other:
  stage: test
  script:
    - RAILS_ENV=test SIMPLECOV=true bundle exec rake spec:other
  tags:
    - ruby
    - mysql

spinach:project:half:
  stage: test
  script:
    - RAILS_ENV=test bundle exec rake assets:precompile 2>/dev/null
    - RAILS_ENV=test SIMPLECOV=true bundle exec rake spinach:project:half
  tags:
    - ruby
    - mysql

spinach:project:rest:
  stage: test
  script:
    - RAILS_ENV=test bundle exec rake assets:precompile 2>/dev/null
    - RAILS_ENV=test SIMPLECOV=true bundle exec rake spinach:project:rest
  tags:
    - ruby
    - mysql

spinach:other:
  stage: test
  script:
    - RAILS_ENV=test bundle exec rake assets:precompile 2>/dev/null
    - RAILS_ENV=test SIMPLECOV=true bundle exec rake spinach:other
  tags:
    - ruby
    - mysql

teaspoon:
  stage: test
  script:
    - RAILS_ENV=test bundle exec teaspoon
  tags:
    - ruby
    - mysql

rubocop:
  stage: test
  script:
    - bundle exec rubocop
  tags:
    - ruby
    - mysql

brakeman:
  stage: test
  script:
    - bundle exec rake brakeman
  tags:
    - ruby
    - mysql

flog:
  stage: test
  script:
    - bundle exec rake flog
  tags:
    - ruby
    - mysql

flay:
  stage: test
  script:
    - bundle exec rake flay
  tags:
    - ruby
    - mysql

bundler:audit:
  stage: test
  script:
    - "bundle exec bundle-audit update"
    - "bundle exec bundle-audit check"
  tags:
    - ruby
    - mysql
  allow_failure: true

# Ruby 2.2 jobs

spec:feature:ruby22:
  stage: test
  image: ruby:2.2
  only:
  - master
  script:
    - RAILS_ENV=test bundle exec rake assets:precompile 2>/dev/null
    - RAILS_ENV=test SIMPLECOV=true bundle exec rake spec:feature
  cache:
    key: "ruby22"
    paths:
    - vendor
  tags:
    - ruby
    - mysql

spec:api:ruby22:
  stage: test
  image: ruby:2.2
  only:
  - master
  script:
    - RAILS_ENV=test SIMPLECOV=true bundle exec rake spec:api
  cache:
    key: "ruby22"
    paths:
    - vendor
  tags:
    - ruby
    - mysql

spec:models:ruby22:
  stage: test
  image: ruby:2.2
  only:
  - master
  script:
    - RAILS_ENV=test SIMPLECOV=true bundle exec rake spec:models
  cache:
    key: "ruby22"
    paths:
    - vendor
  tags:
    - ruby
    - mysql

spec:lib:ruby22:
  stage: test
  image: ruby:2.2
  only:
  - master
  script:
    - RAILS_ENV=test SIMPLECOV=true bundle exec rake spec:lib
  cache:
    key: "ruby22"
    paths:
    - vendor
  tags:
    - ruby
    - mysql

spec:services:ruby22:
  stage: test
  image: ruby:2.2
  only:
  - master
  script:
    - RAILS_ENV=test SIMPLECOV=true bundle exec rake spec:services
  cache:
    key: "ruby22"
    paths:
    - vendor
  tags:
    - ruby
    - mysql

spec:benchmark:ruby22:
  stage: test
  image: ruby:2.2
  only:
  - master
  script:
    - RAILS_ENV=test bundle exec rake spec:benchmark
  cache:
    key: "ruby22"
    paths:
    - vendor
  tags:
    - ruby
    - mysql
  allow_failure: true

spec:other:ruby22:
  stage: test
  image: ruby:2.2
  only:
  - master
  script:
    - RAILS_ENV=test SIMPLECOV=true bundle exec rake spec:other
  cache:
    key: "ruby22"
    paths:
    - vendor
  tags:
    - ruby
    - mysql

spinach:project:half:ruby22:
  stage: test
  image: ruby:2.2
  only:
  - master
  script:
    - RAILS_ENV=test bundle exec rake assets:precompile 2>/dev/null
    - RAILS_ENV=test SIMPLECOV=true bundle exec rake spinach:project:half
  cache:
    key: "ruby22"
    paths:
    - vendor
  tags:
    - ruby
    - mysql

spinach:project:rest:ruby22:
  stage: test
  image: ruby:2.2
  only:
  - master
  script:
    - RAILS_ENV=test bundle exec rake assets:precompile 2>/dev/null
    - RAILS_ENV=test SIMPLECOV=true bundle exec rake spinach:project:rest
  cache:
    key: "ruby22"
    paths:
    - vendor
  tags:
    - ruby
    - mysql

spinach:other:ruby22:
  stage: test
  image: ruby:2.2
  only:
  - master
  script:
    - RAILS_ENV=test bundle exec rake assets:precompile 2>/dev/null
    - RAILS_ENV=test SIMPLECOV=true bundle exec rake spinach:other
  cache:
    key: "ruby22"
    paths:
    - vendor
  tags:
    - ruby
    - mysql


notify:slack:
  stage: notifications
  script:
    - ./scripts/notify_slack.sh "#builds" "Build on \`$CI_BUILD_REF_NAME\` failed! Commit \`$(git log -1 --oneline)\` See <https://gitlab.com/gitlab-org/$(basename "$PWD")/commit/"$CI_BUILD_REF"/builds>"
  when: on_failure
  only:
    - master@gitlab-org/gitlab-ce
    - tags@gitlab-org/gitlab-ce
    - master@gitlab-org/gitlab-ee
    - tags@gitlab-org/gitlab-ee<|MERGE_RESOLUTION|>--- conflicted
+++ resolved
@@ -2,6 +2,7 @@
 
 services:
   - mysql:latest
+  - postgres:latest
   - redis:latest
   - elasticsearch:latest
 
@@ -12,12 +13,10 @@
 
 variables:
   MYSQL_ALLOW_EMPTY_PASSWORD: "1"
-<<<<<<< HEAD
-  ELASTIC_HOST: "elasticsearch"
-=======
   # retry tests only in CI environment
   RSPEC_RETRY_RETRY_COUNT: "3"
->>>>>>> d9042e8b
+  ELASTIC_HOST: "elasticsearch"
+
 
 before_script:
   - source ./scripts/prepare_build.sh
