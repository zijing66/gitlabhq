{
  "private": true,
  "scripts": {
    "dev-server": "nodemon --watch config/webpack.config.js -- ./node_modules/.bin/webpack-dev-server --config config/webpack.config.js",
    "eslint": "eslint --max-warnings 0 --ext .js,.vue .",
    "eslint-fix": "eslint --max-warnings 0 --ext .js,.vue --fix .",
    "eslint-report": "eslint --max-warnings 0 --ext .js,.vue --format html --output-file ./eslint-report.html .",
    "karma": "karma start config/karma.config.js --single-run",
    "karma-coverage": "BABEL_ENV=coverage karma start config/karma.config.js --single-run",
    "karma-start": "karma start config/karma.config.js",
    "svg": "node config/svg.config.js",
    "webpack": "webpack --config config/webpack.config.js",
    "webpack-prod": "NODE_ENV=production webpack --config config/webpack.config.js",
    "storybook": "start-storybook -p 6006",
    "build-storybook": "build-storybook"
  },
  "dependencies": {
    "autosize": "^4.0.0",
    "axios": "^0.17.1",
    "axios-mock-adapter": "^1.10.0",
    "babel-core": "^6.26.0",
    "babel-eslint": "^8.0.2",
    "babel-loader": "^7.1.2",
    "babel-plugin-transform-define": "^1.3.0",
    "babel-preset-latest": "^6.24.1",
    "babel-preset-stage-2": "^6.24.1",
    "blackst0ne-mermaid": "^7.1.0-fixed",
    "bootstrap-sass": "^3.3.6",
    "brace-expansion": "^1.1.8",
    "classlist-polyfill": "^1.2.0",
    "clipboard": "^1.7.1",
    "compression-webpack-plugin": "^1.0.0",
    "copy-webpack-plugin": "^4.0.1",
    "core-js": "^2.4.1",
    "cropper": "^2.3.0",
    "css-loader": "^0.28.0",
    "d3": "^3.5.11",
    "deckar01-task_list": "^2.0.0",
    "diff": "^3.4.0",
    "document-register-element": "1.3.0",
    "dropzone": "^4.2.0",
    "emoji-unicode-version": "^0.2.1",
    "eslint-plugin-html": "^2.0.1",
    "exports-loader": "^0.6.4",
    "file-loader": "^0.11.1",
    "fuzzaldrin-plus": "^0.5.0",
    "imports-loader": "^0.7.1",
    "jed": "^1.1.1",
    "jquery": "^2.2.4",
    "jquery-ujs": "1.2.2",
    "js-cookie": "^2.1.3",
    "jszip": "^3.1.3",
    "jszip-utils": "^0.0.2",
    "marked": "^0.3.6",
    "monaco-editor": "0.10.0",
    "mousetrap": "^1.4.6",
    "name-all-modules-plugin": "^1.0.1",
    "pikaday": "^1.6.1",
    "prismjs": "^1.6.0",
    "raphael": "^2.2.7",
    "raven-js": "^3.14.0",
    "raw-loader": "^0.5.1",
    "react-dev-utils": "^0.5.2",
    "select2": "3.5.2-browserify",
    "sql.js": "^0.4.0",
    "stats-webpack-plugin": "^0.6.1",
    "svg4everybody": "2.1.9",
    "three": "^0.84.0",
    "three-orbit-controls": "^82.1.0",
    "three-stl-loader": "^1.0.4",
    "timeago.js": "^3.0.2",
    "underscore": "^1.8.3",
    "url-loader": "^0.5.8",
    "visibilityjs": "^1.2.4",
    "vue": "^2.5.8",
    "vue-loader": "^13.5.0",
    "vue-resource": "^1.3.4",
    "vue-template-compiler": "^2.5.8",
    "vuex": "^3.0.1",
    "webpack": "^3.5.5",
    "webpack-bundle-analyzer": "^2.8.2",
    "webpack-stats-plugin": "^0.1.5",
    "worker-loader": "^1.1.0"
  },
  "devDependencies": {
<<<<<<< HEAD
    "@gitlab-org/gitlab-svgs": "^1.1.1",
    "@storybook/addon-knobs": "^3.2.17",
    "@storybook/addon-options": "^3.2.17",
    "@storybook/vue": "^3.2.17",
=======
    "@gitlab-org/gitlab-svgs": "^1.2.0",
>>>>>>> ee9ad1b1
    "babel-plugin-istanbul": "^4.1.5",
    "eslint": "^3.10.1",
    "eslint-config-airbnb-base": "^10.0.1",
    "eslint-import-resolver-webpack": "^0.8.3",
    "eslint-plugin-filenames": "^1.1.0",
    "eslint-plugin-import": "^2.2.0",
    "eslint-plugin-jasmine": "^2.1.0",
    "eslint-plugin-promise": "^3.5.0",
    "istanbul": "^0.4.5",
    "jasmine-core": "^2.6.3",
    "jasmine-jquery": "^2.1.1",
    "karma": "^1.7.0",
    "karma-chrome-launcher": "^2.1.1",
    "karma-coverage-istanbul-reporter": "^0.2.0",
    "karma-jasmine": "^1.1.0",
    "karma-mocha-reporter": "^2.2.2",
    "karma-sourcemap-loader": "^0.3.7",
    "karma-webpack": "^2.0.4",
    "nodemon": "^1.11.0",
    "webpack-dev-server": "^2.6.1"
  }
}<|MERGE_RESOLUTION|>--- conflicted
+++ resolved
@@ -83,14 +83,10 @@
     "worker-loader": "^1.1.0"
   },
   "devDependencies": {
-<<<<<<< HEAD
-    "@gitlab-org/gitlab-svgs": "^1.1.1",
+    "@gitlab-org/gitlab-svgs": "^1.2.0",
     "@storybook/addon-knobs": "^3.2.17",
     "@storybook/addon-options": "^3.2.17",
     "@storybook/vue": "^3.2.17",
-=======
-    "@gitlab-org/gitlab-svgs": "^1.2.0",
->>>>>>> ee9ad1b1
     "babel-plugin-istanbul": "^4.1.5",
     "eslint": "^3.10.1",
     "eslint-config-airbnb-base": "^10.0.1",
