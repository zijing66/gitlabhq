class Projects::UploadsController < Projects::ApplicationController
  layout 'project'

<<<<<<< HEAD
  # We want to skip these filters for only the `show` action if `image?` is true,
  # but `skip_before_action` doesn't work with both `only` and `if`, so we accomplish the same like this.
  skipped_filters = [:authenticate_user!, :reject_blocked!, :project, :repository]
  skip_before_action  *skipped_filters, only: [:show]
  before_action       *skipped_filters, only: [:show], unless: :image?
=======
  skip_before_action :authenticate_user!, :reject_blocked!, :project,
    :repository, if: -> { action_name == 'show' && image? }
>>>>>>> 278c3ba4

  def create
    link_to_file = ::Projects::UploadService.new(project, params[:file]).
      execute

    respond_to do |format|
      if link_to_file
        format.json do
          render json: { link: link_to_file }
        end
      else
        format.json do
          render json: 'Invalid file.', status: :unprocessable_entity
        end
      end
    end
  end

  def show
    return not_found! if uploader.nil? || !uploader.file.exists?

    disposition = uploader.image? ? 'inline' : 'attachment'
    send_file uploader.file.path, disposition: disposition
  end

  def uploader
    return @uploader if defined?(@uploader)

    namespace = params[:namespace_id]
    id = params[:project_id]

    file_project = Project.find_with_namespace("#{namespace}/#{id}")

    if file_project.nil?
      @uploader = nil
      return
    end

    @uploader = FileUploader.new(file_project, params[:secret])
    @uploader.retrieve_from_store!(params[:filename])

    @uploader
  end

  def image?
    uploader && uploader.file.exists? && uploader.image?
  end
end<|MERGE_RESOLUTION|>--- conflicted
+++ resolved
@@ -1,16 +1,8 @@
 class Projects::UploadsController < Projects::ApplicationController
   layout 'project'
 
-<<<<<<< HEAD
-  # We want to skip these filters for only the `show` action if `image?` is true,
-  # but `skip_before_action` doesn't work with both `only` and `if`, so we accomplish the same like this.
-  skipped_filters = [:authenticate_user!, :reject_blocked!, :project, :repository]
-  skip_before_action  *skipped_filters, only: [:show]
-  before_action       *skipped_filters, only: [:show], unless: :image?
-=======
   skip_before_action :authenticate_user!, :reject_blocked!, :project,
     :repository, if: -> { action_name == 'show' && image? }
->>>>>>> 278c3ba4
 
   def create
     link_to_file = ::Projects::UploadService.new(project, params[:file]).
