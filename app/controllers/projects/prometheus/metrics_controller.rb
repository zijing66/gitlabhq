--- conflicted
+++ resolved
@@ -21,7 +21,7 @@
       def validate_query
         respond_to do |format|
           format.json do
-            result = prometheus_service.validate_query(params[:query])
+            result = prometheus_adapter.query(:validate, params[:query])
 
             if result.any?
               render json: result
@@ -93,21 +93,16 @@
 
       private
 
-<<<<<<< HEAD
       def metrics_params
         params.require(:prometheus_metric).permit(:title, :query, :y_label, :unit, :legend, :group)
       end
 
-      def prometheus_service
-        @prometheus_service ||= project.find_or_initialize_service('prometheus')
-=======
       def prometheus_adapter
         @prometheus_adapter ||= ::Prometheus::AdapterService.new(project).prometheus_adapter
       end
 
       def require_prometheus_metrics!
         render_404 unless prometheus_adapter.can_query?
->>>>>>> 68fcad12
       end
     end
   end
