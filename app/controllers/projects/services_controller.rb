--- conflicted
+++ resolved
@@ -9,16 +9,12 @@
                     :note_events, :send_from_committer_email, :disable_diffs, :external_wiki_url,
                     :jira_issue_transition_id,
                     :notify, :color,
-<<<<<<< HEAD
-                    :server_host, :server_port, :default_irc_uri, :enable_ssl_verification]
+                    :server_host, :server_port, :default_irc_uri, :enable_ssl_verification,
+                    :multiproject_enabled, :pass_unstable]
 
   # Parameters to ignore if no value is specified
   FILTER_BLANK_PARAMS = [:password]
-  
-=======
-                    :server_host, :server_port, :default_irc_uri, :enable_ssl_verification,
-                    :multiproject_enabled, :pass_unstable]
->>>>>>> 1c542e28
+
   # Authorize
   before_action :authorize_admin_project!
   before_action :service, only: [:edit, :update, :test]
