require 'project_wiki'

class Projects::WikisController < Projects::ApplicationController
  before_action :authorize_read_wiki!
  before_action :authorize_create_wiki!, only: [:edit, :create, :history]
  before_action :authorize_admin_wiki!, only: :destroy
  before_action :load_project_wiki
<<<<<<< HEAD
  #include WikiHelper
=======
>>>>>>> 0d610270

  def pages
    @wiki_pages = Kaminari.paginate_array(@project_wiki.pages).page(params[:page]).per(PER_PAGE)
  end

  def show
    @page = @project_wiki.find_page(params[:id], params[:version_id])

    if @page
      render 'show'
    elsif file = @project_wiki.find_file(params[:id], params[:version_id])
      if file.on_disk?
        send_file file.on_disk_path, disposition: 'inline'
      else
        send_data(
          file.raw_data,
          type: file.mime_type,
          disposition: 'inline',
          filename: file.name
        )
      end
    else
      return render('empty') unless can?(current_user, :create_wiki, @project)
      @page = WikiPage.new(@project_wiki)
      @page.title = params[:id]

      render 'edit'
    end
  end

  def edit
    @page = @project_wiki.find_page(params[:id])
  end

  def update
    @page = @project_wiki.find_page(params[:id])

    return render('empty') unless can?(current_user, :create_wiki, @project)

    if @page.update(content, format, message)
      redirect_to(
        namespace_project_wiki_path(@project.namespace, @project, @page),
        notice: 'Wiki was successfully updated.'
      )
    else
      render 'edit'
    end
  end

  def create
    @page = WikiPage.new(@project_wiki)

    if @page.create(wiki_params)
      redirect_to(
        namespace_project_wiki_path(@project.namespace, @project, @page),
        notice: 'Wiki was successfully updated.'
      )
    else
      render action: "edit"
    end
  end

  def history
    @page = @project_wiki.find_page(params[:id])

    unless @page
      redirect_to(
        namespace_project_wiki_path(@project.namespace, @project, :home),
        notice: "Page not found"
      )
    end
  end

  def destroy
    @page = @project_wiki.find_page(params[:id])
    @page.delete if @page

    redirect_to(
      namespace_project_wiki_path(@project.namespace, @project, :home),
      notice: "Page was successfully deleted"
    )
  end

  def git_access
  end

  private

  def load_project_wiki
    @project_wiki = ProjectWiki.new(@project, current_user)

    # Call #wiki to make sure the Wiki Repo is initialized
    @project_wiki.wiki
  rescue ProjectWiki::CouldNotCreateWikiError => ex
    flash[:notice] = "Could not create Wiki Repository at this time. Please try again later."
    redirect_to project_path(@project)
    return false
  end

  def wiki_params
    params[:wiki].slice(:title, :content, :format, :message)
  end

  def content
    params[:wiki][:content]
  end

  def format
    params[:wiki][:format]
  end

  def message
    params[:wiki][:message]
  end
end<|MERGE_RESOLUTION|>--- conflicted
+++ resolved
@@ -5,10 +5,6 @@
   before_action :authorize_create_wiki!, only: [:edit, :create, :history]
   before_action :authorize_admin_wiki!, only: :destroy
   before_action :load_project_wiki
-<<<<<<< HEAD
-  #include WikiHelper
-=======
->>>>>>> 0d610270
 
   def pages
     @wiki_pages = Kaminari.paginate_array(@project_wiki.pages).page(params[:page]).per(PER_PAGE)
