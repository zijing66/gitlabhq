--- conflicted
+++ resolved
@@ -37,33 +37,23 @@
   end
 
   def create
-<<<<<<< HEAD
-    users = User.where(id: params[:user_ids].split(','))
-    @project.team << [users, params[:access_level]]
-    members = @project.project_members.where(user_id: users.pluck(:id))
+    @project.team.add_users(params[:user_ids].split(','), params[:access_level], current_user)
+    members = @project.project_members.where(user_id: params[:user_ids].split(','))
 
     members.each do |member|
       log_audit_event(member, action: :create)
     end
-=======
-    @project.team.add_users(params[:user_ids].split(','), params[:access_level], current_user)
->>>>>>> 9193b94e
 
     redirect_to namespace_project_project_members_path(@project.namespace, @project)
   end
 
   def update
-<<<<<<< HEAD
-    @project_member = @project.project_members.find_by(user_id: member)
+    @project_member = @project.project_members.find(params[:id])
     old_access_level = @project_member.human_access
 
     if @project_member.update_attributes(member_params)
       log_audit_event(@project_member, action: :update, old_access_level: old_access_level)
     end
-=======
-    @project_member = @project.project_members.find(params[:id])
-    @project_member.update_attributes(member_params)
->>>>>>> 9193b94e
   end
 
   def destroy
@@ -83,7 +73,7 @@
     redirect_path = namespace_project_project_members_path(@project.namespace, @project)
 
     @project_member = @project.project_members.find(params[:id])
-    
+
     if @project_member.invite?
       @project_member.resend_invite
 
