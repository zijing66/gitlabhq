--- conflicted
+++ resolved
@@ -36,21 +36,18 @@
   end
 
   def create
-<<<<<<< HEAD
-    @project.team.add_users(params[:user_ids].split(','), params[:access_level], current_user)
-    members = @project.project_members.where(user_id: params[:user_ids].split(','))
-
-    members.each do |member|
-      log_audit_event(member, action: :create)
-    end
-=======
     @project.team.add_users(
       params[:user_ids].split(','),
       params[:access_level],
       expires_at: params[:expires_at],
       current_user: current_user
     )
->>>>>>> 4bb1db90
+
+    members = @project.project_members.where(user_id: params[:user_ids].split(','))
+
+    members.each do |member|
+      log_audit_event(member, action: :create)
+    end
 
     redirect_to namespace_project_project_members_path(@project.namespace, @project)
   end
