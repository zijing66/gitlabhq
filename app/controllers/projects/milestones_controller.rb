--- conflicted
+++ resolved
@@ -46,14 +46,8 @@
   def create
     @milestone = Milestones::CreateService.new(project, current_user, milestone_params).execute
 
-<<<<<<< HEAD
     if @milestone.valid?
-      redirect_to namespace_project_milestone_path(@project.namespace,
-                                                   @project, @milestone)
-=======
-    if @milestone.save
       redirect_to project_milestone_path(@project, @milestone)
->>>>>>> 55ceeda8
     else
       render "new"
     end
