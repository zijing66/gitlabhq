class Projects::TeamMembersController < Projects::ApplicationController
  # Authorize
  before_filter :authorize_admin_project!, except: :leave

  layout "project_settings"

  def index
    @group = @project.group
<<<<<<< HEAD
    @users_projects = @project.users_projects.order('project_access DESC')
    @project_group_links = @project.project_group_links
=======
    @project_members = @project.project_members.order('access_level DESC')
>>>>>>> 9f939c96
  end

  def new
    @user_project_relation = project.project_members.new
  end

  def create
    users = User.where(id: params[:user_ids].split(','))

    @project.team << [users, params[:access_level]]

    if params[:redirect_to]
      redirect_to params[:redirect_to]
    else
      redirect_to project_team_index_path(@project)
    end
  end

  def update
    @user_project_relation = project.project_members.find_by(user_id: member)
    @user_project_relation.update_attributes(member_params)

    unless @user_project_relation.valid?
      flash[:alert] = "User should have at least one role"
    end
    redirect_to project_team_index_path(@project)
  end

  def destroy
    @user_project_relation = project.project_members.find_by(user_id: member)
    @user_project_relation.destroy

    respond_to do |format|
      format.html { redirect_to project_team_index_path(@project) }
      format.js { render nothing: true }
    end
  end

  def leave
    project.project_members.find_by(user_id: current_user).destroy

    respond_to do |format|
      format.html { redirect_to :back }
      format.js { render nothing: true }
    end
  end

  def apply_import
    giver = Project.find(params[:source_project_id])
    status = @project.team.import(giver)
    notice = status ? "Successfully imported" : "Import failed"

    redirect_to project_team_index_path(project), notice: notice
  end

  protected

  def member
    @member ||= User.find_by(username: params[:id])
  end

  def member_params
    params.require(:project_member).permit(:user_id, :access_level)
  end
end<|MERGE_RESOLUTION|>--- conflicted
+++ resolved
@@ -6,12 +6,8 @@
 
   def index
     @group = @project.group
-<<<<<<< HEAD
-    @users_projects = @project.users_projects.order('project_access DESC')
+    @project_members = @project.project_members.order('access_level DESC')
     @project_group_links = @project.project_group_links
-=======
-    @project_members = @project.project_members.order('access_level DESC')
->>>>>>> 9f939c96
   end
 
   def new
