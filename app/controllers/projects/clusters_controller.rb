class Projects::ClustersController < Projects::ApplicationController
  before_action :cluster, except: [:index, :new]
  before_action :authorize_read_cluster!
  before_action :authorize_create_cluster!, only: [:new]
  before_action :authorize_update_cluster!, only: [:update]
  before_action :authorize_admin_cluster!, only: [:destroy]

  STATUS_POLLING_INTERVAL = 10_000

  def index
    @scope = params[:scope] || 'all'
    clusters = ClustersFinder.new(project, current_user, @scope).execute
    @clusters = clusters.page(params[:page])
    @active_count = project.clusters.enabled.count
    @inactive_count = project.clusters.disabled.count
    @all_count = @active_count + @inactive_count
  end

  def new
  end

  def status
    respond_to do |format|
      format.json do
        Gitlab::PollingInterval.set_header(response, interval: STATUS_POLLING_INTERVAL)

        render json: ClusterSerializer
          .new(project: @project, current_user: @current_user)
          .represent_status(@cluster)
      end
    end
  end

  def show
  end

  def update
    Clusters::UpdateService
      .new(project, current_user, update_params)
      .execute(cluster)

    if cluster.valid?
      respond_to do |format|
        format.json do
          head :no_content
        end
        format.html do
          flash[:notice] = "Cluster was successfully updated."
          redirect_to project_cluster_path(project, project.cluster)
        end
      end
    else
      respond_to do |format|
        format.json { head :bad_request }
        format.html { render :show }
      end
    end
  end

  def destroy
    if cluster.destroy
      flash[:notice] = "Cluster integration was successfully removed."
      redirect_to project_clusters_path(project), status: 302
    else
      flash[:notice] = "Cluster integration was not removed."
      render :show
    end
  end

  private

  def cluster
<<<<<<< HEAD
    @cluster ||= project.clusters.find_by(id: params[:id])&.present(current_user: current_user) || render_404
  end

  def create_params
    params.require(:cluster).permit(
      :enabled,
      :name,
      :provider_type,
      provider_gcp_attributes: [
        :gcp_project_id,
        :zone,
        :num_nodes,
        :machine_type
      ])
=======
    @cluster ||= project.clusters.find(params[:id])
                                 .present(current_user: current_user)
>>>>>>> 3138fcdc
  end

  def update_params
    if cluster.managed?
      params.require(:cluster).permit(
        :enabled,
        platform_kubernetes_attributes: [
          :namespace
        ]
      )
    else
      params.require(:cluster).permit(
        :enabled,
        :name,
        platform_kubernetes_attributes: [
          :api_url,
          :token,
          :ca_cert,
          :namespace
        ]
      )
    end
  end

  def authorize_update_cluster!
    access_denied! unless can?(current_user, :update_cluster, cluster)
  end

  def authorize_admin_cluster!
    access_denied! unless can?(current_user, :admin_cluster, cluster)
  end
end<|MERGE_RESOLUTION|>--- conflicted
+++ resolved
@@ -70,8 +70,8 @@
   private
 
   def cluster
-<<<<<<< HEAD
-    @cluster ||= project.clusters.find_by(id: params[:id])&.present(current_user: current_user) || render_404
+    @cluster ||= project.clusters.find(params[:id])
+                                 .present(current_user: current_user)
   end
 
   def create_params
@@ -85,10 +85,6 @@
         :num_nodes,
         :machine_type
       ])
-=======
-    @cluster ||= project.clusters.find(params[:id])
-                                 .present(current_user: current_user)
->>>>>>> 3138fcdc
   end
 
   def update_params
