class Projects::ClustersController < Projects::ApplicationController
  before_action :cluster, except: [:index, :new]
  before_action :authorize_read_cluster!
  before_action :authorize_create_cluster!, only: [:new]
  before_action :authorize_update_cluster!, only: [:update]
  before_action :authorize_admin_cluster!, only: [:destroy]

  STATUS_POLLING_INTERVAL = 10_000

  def index
<<<<<<< HEAD
    clusters = ClustersFinder.new(project, current_user, :all).execute
    @clusters = clusters.page(params[:page]).per(20)
=======
    @scope = params[:scope] || 'all'
    @clusters = ClustersFinder.new(project, current_user, @scope).execute.page(params[:page])
    @active_count = ClustersFinder.new(project, current_user, :active).execute.count
    @inactive_count = ClustersFinder.new(project, current_user, :inactive).execute.count
    @all_count = @active_count + @inactive_count
>>>>>>> 2eb41b5a
  end

  def new
  end

  def status
    respond_to do |format|
      format.json do
        Gitlab::PollingInterval.set_header(response, interval: STATUS_POLLING_INTERVAL)

        render json: ClusterSerializer
          .new(project: @project, current_user: @current_user)
          .represent_status(@cluster)
      end
    end
  end

  def show
  end

  def update
    Clusters::UpdateService
      .new(project, current_user, update_params)
      .execute(cluster)

    if cluster.valid?
      respond_to do |format|
        format.json do
          head :no_content
        end
        format.html do
          flash[:notice] = "Cluster was successfully updated."
          redirect_to project_cluster_path(project, cluster)
        end
      end
    else
      respond_to do |format|
        format.json { head :bad_request }
        format.html { render :show }
      end
    end
  end

  def destroy
    if cluster.destroy
      flash[:notice] = "Cluster integration was successfully removed."
      redirect_to project_clusters_path(project), status: 302
    else
      flash[:notice] = "Cluster integration was not removed."
      render :show
    end
  end

  private

  def cluster
    @cluster ||= project.clusters.find(params[:id])
                                 .present(current_user: current_user)
  end

  def create_params
    params.require(:cluster).permit(
      :enabled,
      :name,
      :provider_type,
      provider_gcp_attributes: [
        :gcp_project_id,
        :zone,
        :num_nodes,
        :machine_type
      ])
  end

  def update_params
    if cluster.managed?
      params.require(:cluster).permit(
        :enabled,
        platform_kubernetes_attributes: [
          :namespace
        ]
      )
    else
      params.require(:cluster).permit(
        :enabled,
        :name,
        platform_kubernetes_attributes: [
          :api_url,
          :token,
          :ca_cert,
          :namespace
        ]
      )
    end
  end

  def authorize_update_cluster!
    access_denied! unless can?(current_user, :update_cluster, cluster)
  end

  def authorize_admin_cluster!
    access_denied! unless can?(current_user, :admin_cluster, cluster)
  end
end<|MERGE_RESOLUTION|>--- conflicted
+++ resolved
@@ -8,16 +8,8 @@
   STATUS_POLLING_INTERVAL = 10_000
 
   def index
-<<<<<<< HEAD
     clusters = ClustersFinder.new(project, current_user, :all).execute
-    @clusters = clusters.page(params[:page]).per(20)
-=======
-    @scope = params[:scope] || 'all'
-    @clusters = ClustersFinder.new(project, current_user, @scope).execute.page(params[:page])
-    @active_count = ClustersFinder.new(project, current_user, :active).execute.count
-    @inactive_count = ClustersFinder.new(project, current_user, :inactive).execute.count
-    @all_count = @active_count + @inactive_count
->>>>>>> 2eb41b5a
+    @clusters = clusters.page(params[:page])
   end
 
   def new
