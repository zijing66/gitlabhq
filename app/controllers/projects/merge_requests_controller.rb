class Projects::MergeRequestsController < Projects::ApplicationController
  include ToggleSubscriptionAction
  include DiffForPath
  include DiffHelper
  include IssuableActions
  include NotesHelper
  include ToggleAwardEmoji
  include IssuableCollections

  before_action :module_enabled
  before_action :merge_request, only: [
<<<<<<< HEAD
    :edit, :update, :show, :diffs, :commits, :builds, :merge, :merge_check,
    :ci_status, :toggle_subscription, :cancel_merge_when_build_succeeds, :remove_wip,
    :approve, :rebase
=======
    :edit, :update, :show, :diffs, :commits, :conflicts, :builds, :pipelines, :merge, :merge_check,
    :ci_status, :toggle_subscription, :cancel_merge_when_build_succeeds, :remove_wip, :resolve_conflicts
>>>>>>> 0e5ac6f9
  ]
  before_action :validates_merge_request, only: [:show, :diffs, :commits, :builds, :pipelines]
  before_action :define_show_vars, only: [:show, :diffs, :commits, :conflicts, :builds, :pipelines]
  before_action :define_widget_vars, only: [:merge, :cancel_merge_when_build_succeeds, :merge_check]
  before_action :define_commit_vars, only: [:diffs]
  before_action :define_diff_comment_vars, only: [:diffs]
  before_action :ensure_ref_fetched, only: [:show, :diffs, :commits, :builds, :conflicts, :pipelines]

  # Allow read any merge_request
  before_action :authorize_read_merge_request!

  # Allow write(create) merge_request
  before_action :authorize_create_merge_request!, only: [:new, :create]

  # Allow modify merge_request
  before_action :authorize_update_merge_request!, only: [:close, :edit, :update, :remove_wip, :sort]

  before_action :authorize_can_resolve_conflicts!, only: [:conflicts, :resolve_conflicts]

  def index
    terms = params['issue_search']
    @merge_requests = merge_requests_collection

    if terms.present?
      if terms =~ /\A[#!](\d+)\z/
        @merge_requests = @merge_requests.where(iid: $1)
      else
        @merge_requests = @merge_requests.full_search(terms)
      end
    end

    @merge_requests = @merge_requests.page(params[:page])
    @merge_requests = @merge_requests.preload(:target_project)

    @labels = @project.labels.where(title: params[:label_name])

    respond_to do |format|
      format.html
      format.json do
        render json: {
          html: view_to_html_string("projects/merge_requests/_merge_requests"),
          labels: @labels.as_json(methods: :text_color)
        }
      end
    end
  end

  def show
    respond_to do |format|
      format.html { define_discussion_vars }

      format.json do
        render json: @merge_request, methods: :rebase_in_progress?
      end

      format.patch  do
        return render_404 unless @merge_request.diff_refs

        send_git_patch @project.repository, @merge_request.diff_refs
      end

      format.diff do
        return render_404 unless @merge_request.diff_refs

        send_git_diff @project.repository, @merge_request.diff_refs
      end
    end
  end

  def diffs
    apply_diff_view_cookie!

    @merge_request_diff = @merge_request.merge_request_diff

    respond_to do |format|
      format.html { define_discussion_vars }
      format.json do
        @diffs = @merge_request.diffs(diff_options)

        render json: { html: view_to_html_string("projects/merge_requests/show/_diffs") }
      end
    end
  end

  # With an ID param, loads the MR at that ID. Otherwise, accepts the same params as #new
  # and uses that (unsaved) MR.
  #
  def diff_for_path
    if params[:id]
      merge_request
      define_diff_comment_vars
    else
      build_merge_request
      @diff_notes_disabled = true
      @grouped_diff_discussions = {}
    end

    define_commit_vars

    render_diff_for_path(@merge_request.diffs(diff_options))
  end

  def commits
    respond_to do |format|
      format.html do
        define_discussion_vars

        render 'show'
      end
      format.json do
        # Get commits from repository
        # or from cache if already merged
        @commits = @merge_request.commits
        @note_counts = Note.where(commit_id: @commits.map(&:id)).
          group(:commit_id).count

        render json: { html: view_to_html_string('projects/merge_requests/show/_commits') }
      end
    end
  end

  def conflicts
    respond_to do |format|
      format.html { define_discussion_vars }

      format.json do
        if @merge_request.conflicts_can_be_resolved_in_ui?
          render json: @merge_request.conflicts
        elsif @merge_request.can_be_merged?
          render json: {
            message: 'The merge conflicts for this merge request have already been resolved. Please return to the merge request.',
            type: 'error'
          }
        else
          render json: {
            message: 'The merge conflicts for this merge request cannot be resolved through GitLab. Please try to resolve them locally.',
            type: 'error'
          }
        end
      end
    end
  end

  def resolve_conflicts
    return render_404 unless @merge_request.conflicts_can_be_resolved_in_ui?

    if @merge_request.can_be_merged?
      render status: :bad_request, json: { message: 'The merge conflicts for this merge request have already been resolved.' }
      return
    end

    begin
      MergeRequests::ResolveService.new(@merge_request.source_project, current_user, params).execute(@merge_request)

      flash[:notice] = 'All merge conflicts were resolved. The merge request can now be merged.'

      render json: { redirect_to: namespace_project_merge_request_url(@project.namespace, @project, @merge_request, resolved_conflicts: true) }
    rescue Gitlab::Conflict::File::MissingResolution => e
      render status: :bad_request, json: { message: e.message }
    end
  end

  def builds
    respond_to do |format|
      format.html do
        define_discussion_vars

        render 'show'
      end
      format.json { render json: { html: view_to_html_string('projects/merge_requests/show/_builds') } }
    end
  end

  def pipelines
    @pipelines = @merge_request.all_pipelines

    respond_to do |format|
      format.html do
        define_discussion_vars

        render 'show'
      end
      format.json { render json: { html: view_to_html_string('projects/merge_requests/show/_pipelines') } }
    end
  end

  def new
    apply_diff_view_cookie!

    build_merge_request
    @noteable = @merge_request

    @target_branches = if @merge_request.target_project
                         @merge_request.target_project.repository.branch_names
                       else
                         []
                       end

    @target_project = merge_request.target_project
    @source_project = merge_request.source_project
    @commits = @merge_request.compare_commits.reverse
    @commit = @merge_request.diff_head_commit
    @base_commit = @merge_request.diff_base_commit
    @diffs = @merge_request.diffs(diff_options) if @merge_request.compare
    @diff_notes_disabled = true

    @pipeline = @merge_request.pipeline
    @statuses = @pipeline.statuses.relevant if @pipeline

    @note_counts = Note.where(commit_id: @commits.map(&:id)).
      group(:commit_id).count

    set_suggested_approvers
  end

  def create
    @target_branches ||= []
    create_params = clamp_approvals_before_merge(merge_request_params)

    @merge_request = MergeRequests::CreateService.new(project, current_user, create_params).execute

    if @merge_request.valid?
      redirect_to(merge_request_path(@merge_request))
    else
      @source_project = @merge_request.source_project
      @target_project = @merge_request.target_project
      set_suggested_approvers

      render action: "new"
    end
  end

  def edit
    @source_project = @merge_request.source_project
    @target_project = @merge_request.target_project
    @target_branches = @merge_request.target_project.repository.branch_names

    set_suggested_approvers
  end

  def update
    update_params = clamp_approvals_before_merge(merge_request_params)

    @merge_request = MergeRequests::UpdateService.new(project, current_user, update_params).execute(@merge_request)

    if @merge_request.valid?
      respond_to do |format|
        format.html do
          redirect_to([@merge_request.target_project.namespace.becomes(Namespace),
                       @merge_request.target_project, @merge_request])
        end
        format.json do
          render json: @merge_request.to_json(include: { milestone: {}, assignee: { methods: :avatar_url }, labels: { methods: :text_color } })
        end
      end
    else
      set_suggested_approvers

      render "edit"
    end
  end

  def remove_wip
    MergeRequests::UpdateService.new(project, current_user, title: @merge_request.wipless_title).execute(@merge_request)

    redirect_to namespace_project_merge_request_path(@project.namespace, @project, @merge_request),
      notice: "The merge request can now be merged."
  end

  def merge_check
    @merge_request.check_if_can_be_merged

    render partial: "projects/merge_requests/widget/show.html.haml", layout: false
  end

  def cancel_merge_when_build_succeeds
    return access_denied! unless @merge_request.can_cancel_merge_when_build_succeeds?(current_user)

    MergeRequests::MergeWhenBuildSucceedsService.new(@project, current_user).cancel(@merge_request)
  end

  def merge
    return access_denied! unless @merge_request.can_be_merged_by?(current_user)
    return render_404 unless @merge_request.approved?

    # Disable the CI check if merge_when_build_succeeds is enabled since we have
    # to wait until CI completes to know
    unless @merge_request.mergeable?(skip_ci_check: merge_when_build_succeeds_active?)
      @status = :failed
      return
    end

    merge_request_service = MergeRequests::MergeService.new(@project, current_user, merge_params)

    unless merge_request_service.hooks_validation_pass?(@merge_request)
      @status = :hook_validation_error
      return
    end

    if params[:sha] != @merge_request.diff_head_sha
      @status = :sha_mismatch
      return
    end

    TodoService.new.merge_merge_request(merge_request, current_user)

    @merge_request.update(merge_error: nil)

    if params[:merge_when_build_succeeds].present?
      unless @merge_request.pipeline
        @status = :failed
        return
      end

      if @merge_request.pipeline.active?
        MergeRequests::MergeWhenBuildSucceedsService.new(@project, current_user, merge_params)
                                                        .execute(@merge_request)
        @status = :merge_when_build_succeeds
      elsif @merge_request.pipeline.success?
        # This can be triggered when a user clicks the auto merge button while
        # the tests finish at about the same time
        MergeWorker.perform_async(@merge_request.id, current_user.id, params)
        @status = :success
      else
        @status = :failed
      end
    else
      MergeWorker.perform_async(@merge_request.id, current_user.id, params)
      @status = :success
    end
  end

  def rebase
    return access_denied! unless @merge_request.can_be_merged_by?(current_user)
    return render_404 unless @merge_request.approved?

    RebaseWorker.perform_async(@merge_request.id, current_user.id)
  end

  def branch_from
    # This is always source
    @source_project = @merge_request.nil? ? @project : @merge_request.source_project
    @commit = @repository.commit(params[:ref]) if params[:ref].present?
    render layout: false
  end

  def branch_to
    @target_project = selected_target_project
    @commit = @target_project.commit(params[:ref]) if params[:ref].present?
    render layout: false
  end

  def update_branches
    @target_project = selected_target_project
    @target_branches = @target_project.repository.branch_names

    render layout: false
  end

  def ci_status
    pipeline = @merge_request.pipeline
    if pipeline
      status = pipeline.status
      coverage = pipeline.try(:coverage)

      status = "success_with_warnings" if pipeline.success? && pipeline.has_warnings?

      status ||= "preparing"
    else
      ci_service = @merge_request.source_project.ci_service
      status = ci_service.commit_status(merge_request.diff_head_sha, merge_request.source_branch) if ci_service

      if ci_service.respond_to?(:commit_coverage)
        coverage = ci_service.commit_coverage(merge_request.diff_head_sha, merge_request.source_branch)
      end
    end

    response = {
      title: merge_request.title,
      sha: merge_request.diff_head_commit.short_id,
      status: status,
      coverage: coverage
    }

    render json: response
  end

  def approve
    unless @merge_request.can_approve?(current_user)
      return render_404
    end

    MergeRequests::ApprovalService.
      new(project, current_user).
      execute(@merge_request)

    redirect_to merge_request_path(@merge_request)
  end

  protected

  def selected_target_project
    if @project.id.to_s == params[:target_project_id] || @project.forked_project_link.nil?
      @project
    else
      @project.forked_project_link.forked_from_project
    end
  end

  def merge_request
    @merge_request ||= @project.merge_requests.find_by!(iid: params[:id])
  end
  alias_method :subscribable_resource, :merge_request
  alias_method :issuable, :merge_request
  alias_method :awardable, :merge_request

  def authorize_update_merge_request!
    return render_404 unless can?(current_user, :update_merge_request, @merge_request)
  end

  def authorize_admin_merge_request!
    return render_404 unless can?(current_user, :admin_merge_request, @merge_request)
  end

  def authorize_can_resolve_conflicts!
    return render_404 unless @merge_request.conflicts_can_be_resolved_by?(current_user)
  end

  def module_enabled
    return render_404 unless @project.merge_requests_enabled
  end

  def validates_merge_request
    # If source project was removed (Ex. mr from fork to origin)
    return invalid_mr unless @merge_request.source_project

    # Show git not found page
    # if there is no saved commits between source & target branch
    if @merge_request.commits.blank?
      # and if target branch doesn't exist
      return invalid_mr unless @merge_request.target_branch_exists?

      # or if source branch doesn't exist
      return invalid_mr unless @merge_request.source_branch_exists?
    end
  end

  def define_show_vars
    @noteable = @merge_request
    @commits_count = @merge_request.commits.count

    @pipeline = @merge_request.pipeline
    @statuses = @pipeline.statuses.relevant if @pipeline

    if @merge_request.locked_long_ago?
      @merge_request.unlock_mr
      @merge_request.close
    end
  end

  # Discussion tab data is rendered on html responses of actions
  # :show, :diff, :commits, :builds. but not when request the data through AJAX
  def define_discussion_vars
    # Build a note object for comment form
    @note = @project.notes.new(noteable: @noteable)

    @discussions = @noteable.mr_and_commit_notes.
      inc_author_project_award_emoji.
      fresh.
      discussions

    preload_noteable_for_regular_notes(@discussions.flat_map(&:notes))

    # This is not executed lazily
    @notes = Banzai::NoteRenderer.render(
      @discussions.flat_map(&:notes),
      @project,
      current_user,
      @path,
      @project_wiki,
      @ref
    )

    preload_max_access_for_authors(@notes, @project)
  end

  def define_widget_vars
    @pipeline = @merge_request.pipeline
    @pipelines = [@pipeline].compact
  end

  def define_commit_vars
    @commit = @merge_request.diff_head_commit
    @base_commit = @merge_request.diff_base_commit || @merge_request.likely_diff_base_commit
  end

  def define_diff_comment_vars
    @comments_target = {
      noteable_type: 'MergeRequest',
      noteable_id: @merge_request.id
    }

    @use_legacy_diff_notes = !@merge_request.has_complete_diff_refs?
    @grouped_diff_discussions = @merge_request.notes.inc_author_project_award_emoji.grouped_diff_discussions

    Banzai::NoteRenderer.render(
      @grouped_diff_discussions.values.flat_map(&:notes),
      @project,
      current_user,
      @path,
      @project_wiki,
      @ref
    )
  end

  def invalid_mr
    # Render special view for MR with removed source or target branch
    render 'invalid'
  end

  def set_suggested_approvers
    if @merge_request.requires_approve?
      @suggested_approvers = Gitlab::AuthorityAnalyzer.new(
        @merge_request
      ).calculate(@merge_request.approvals_required)
    end
  end

  def merge_request_params
    params.require(:merge_request).permit(
      :title, :assignee_id, :source_project_id, :source_branch,
      :target_project_id, :target_branch, :milestone_id, :approver_ids,
      :state_event, :description, :task_num, :force_remove_source_branch,
      :approvals_before_merge, label_ids: []
    )
  end

  def clamp_approvals_before_merge(mr_params)
    target_project = @project.forked_from_project if @project.id.to_s != mr_params[:target_project_id]
    target_project ||= @project

    if mr_params[:approvals_before_merge].to_i <= target_project.approvals_before_merge
      mr_params.delete(:approvals_before_merge)
    end

    mr_params
  end

  def merge_params
    params.permit(:should_remove_source_branch, :commit_message)
  end

  # Make sure merge requests created before 8.0
  # have head file in refs/merge-requests/
  def ensure_ref_fetched
    @merge_request.ensure_ref_fetched
  end

  def merge_when_build_succeeds_active?
    params[:merge_when_build_succeeds].present? &&
      @merge_request.pipeline && @merge_request.pipeline.active?
  end

  def build_merge_request
    params[:merge_request] ||= ActionController::Parameters.new(source_project: @project)
    @merge_request = MergeRequests::BuildService.new(project, current_user, merge_request_params).execute
  end
end<|MERGE_RESOLUTION|>--- conflicted
+++ resolved
@@ -9,14 +9,9 @@
 
   before_action :module_enabled
   before_action :merge_request, only: [
-<<<<<<< HEAD
-    :edit, :update, :show, :diffs, :commits, :builds, :merge, :merge_check,
-    :ci_status, :toggle_subscription, :cancel_merge_when_build_succeeds, :remove_wip,
+    :edit, :update, :show, :diffs, :commits, :conflicts, :builds, :pipelines, :merge, :merge_check,
+    :ci_status, :toggle_subscription, :cancel_merge_when_build_succeeds, :remove_wip, :resolve_conflicts,
     :approve, :rebase
-=======
-    :edit, :update, :show, :diffs, :commits, :conflicts, :builds, :pipelines, :merge, :merge_check,
-    :ci_status, :toggle_subscription, :cancel_merge_when_build_succeeds, :remove_wip, :resolve_conflicts
->>>>>>> 0e5ac6f9
   ]
   before_action :validates_merge_request, only: [:show, :diffs, :commits, :builds, :pipelines]
   before_action :define_show_vars, only: [:show, :diffs, :commits, :conflicts, :builds, :pipelines]
