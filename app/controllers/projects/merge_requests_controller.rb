class Projects::MergeRequestsController < Projects::ApplicationController
  include ToggleSubscriptionAction
  include DiffHelper
  include IssuableActions

  before_action :module_enabled
  before_action :merge_request, only: [
    :edit, :update, :show, :diffs, :commits, :builds, :merge, :merge_check,
    :ci_status, :toggle_subscription, :cancel_merge_when_build_succeeds, :remove_wip,
    :approve, :rebase
  ]
  before_action :closes_issues, only: [:edit, :update, :show, :diffs, :commits, :builds]
  before_action :validates_merge_request, only: [:show, :diffs, :commits, :builds]
  before_action :define_show_vars, only: [:show, :diffs, :commits, :builds]
  before_action :define_widget_vars, only: [:merge, :cancel_merge_when_build_succeeds, :merge_check]
  before_action :ensure_ref_fetched, only: [:show, :diffs, :commits, :builds]

  # Allow read any merge_request
  before_action :authorize_read_merge_request!

  # Allow write(create) merge_request
  before_action :authorize_create_merge_request!, only: [:new, :create]

  # Allow modify merge_request
  before_action :authorize_update_merge_request!, only: [:close, :edit, :update, :remove_wip, :sort]

  def index
    terms = params['issue_search']
    @merge_requests = get_merge_requests_collection

    if terms.present?
      if terms =~ /\A[#!](\d+)\z/
        @merge_requests = @merge_requests.where(iid: $1)
      else
        @merge_requests = @merge_requests.full_search(terms)
      end
    end

    @merge_requests = @merge_requests.page(params[:page])
    @merge_requests = @merge_requests.preload(:target_project)

    @labels = @project.labels.where(title: params[:label_name])

    respond_to do |format|
      format.html
      format.json do
        render json: {
          html: view_to_html_string("projects/merge_requests/_merge_requests"),
          labels: @labels.as_json(methods: :text_color)
        }
      end
    end
  end

  def show
    @note_counts = Note.where(commit_id: @merge_request.commits.map(&:id)).
      group(:commit_id).count

    respond_to do |format|
      format.html
      format.json { render json: @merge_request, methods: :rebase_in_progress? }
      format.diff { render text: @merge_request.to_diff }
      format.patch { render text: @merge_request.to_patch }
    end
  end

  def diffs
    apply_diff_view_cookie!

    @commit = @merge_request.last_commit
    @base_commit = @merge_request.diff_base_commit

    # MRs created before 8.4 don't have a diff_base_commit,
    # but we need it for the "View file @ ..." link by deleted files
    @base_commit ||= @merge_request.first_commit.parent || @merge_request.first_commit

    @comments_target = {
      noteable_type: 'MergeRequest',
      noteable_id: @merge_request.id
    }

    @grouped_diff_notes = @merge_request.notes.grouped_diff_notes

    respond_to do |format|
      format.html
      format.json { render json: { html: view_to_html_string("projects/merge_requests/show/_diffs") } }
    end
  end

  def commits
    respond_to do |format|
      format.html { render 'show' }
      format.json { render json: { html: view_to_html_string('projects/merge_requests/show/_commits') } }
    end
  end

  def builds
    respond_to do |format|
      format.html { render 'show' }
      format.json { render json: { html: view_to_html_string('projects/merge_requests/show/_builds') } }
    end
  end

  def new
    params[:merge_request] ||= ActionController::Parameters.new(source_project: @project)
    @merge_request = MergeRequests::BuildService.new(project, current_user, merge_request_params).execute
    @noteable = @merge_request

    @target_branches = if @merge_request.target_project
                         @merge_request.target_project.repository.branch_names
                       else
                         []
                       end

    @target_project = merge_request.target_project
    @source_project = merge_request.source_project
    @commits = @merge_request.compare_commits.reverse
    @commit = @merge_request.last_commit
    @base_commit = @merge_request.diff_base_commit
    @diffs = @merge_request.compare.diffs(diff_options) if @merge_request.compare
    @diff_notes_disabled = true

    @ci_commit = @merge_request.ci_commit
    @statuses = @ci_commit.statuses if @ci_commit

    @note_counts = Note.where(commit_id: @commits.map(&:id)).
      group(:commit_id).count

    set_suggested_approvers
  end



  def create
    @target_branches ||= []
    @merge_request = MergeRequests::CreateService.new(project, current_user, merge_request_params).execute

    if @merge_request.valid?
      redirect_to(merge_request_path(@merge_request))
    else
      @source_project = @merge_request.source_project
      @target_project = @merge_request.target_project
      render action: "new"
    end
  end

  def edit
    @source_project = @merge_request.source_project
    @target_project = @merge_request.target_project
    @target_branches = @merge_request.target_project.repository.branch_names

    set_suggested_approvers
  end

  def update
    @merge_request = MergeRequests::UpdateService.new(project, current_user, merge_request_params).execute(@merge_request)

    if @merge_request.valid?
      respond_to do |format|
        format.html do
          redirect_to([@merge_request.target_project.namespace.becomes(Namespace),
                       @merge_request.target_project, @merge_request])
        end
        format.json do
          render json: @merge_request.to_json(include: { milestone: {}, assignee: { methods: :avatar_url }, labels: { methods: :text_color } })
        end
      end
    else
      render "edit"
    end
  end

  def remove_wip
    MergeRequests::UpdateService.new(project, current_user, title: @merge_request.wipless_title).execute(@merge_request)

    redirect_to namespace_project_merge_request_path(@project.namespace, @project, @merge_request),
      notice: "The merge request can now be merged."
  end

  def merge_check
    @merge_request.check_if_can_be_merged

    render partial: "projects/merge_requests/widget/show.html.haml", layout: false
  end

  def cancel_merge_when_build_succeeds
    return access_denied! unless @merge_request.can_cancel_merge_when_build_succeeds?(current_user)

    MergeRequests::MergeWhenBuildSucceedsService.new(@project, current_user).cancel(@merge_request)
  end

  def merge
    return access_denied! unless @merge_request.can_be_merged_by?(current_user)
    return render_404 unless @merge_request.approved?

    unless @merge_request.mergeable?
      @status = :failed
      return
    end

    merge_request_service = MergeRequests::MergeService.new(@project, current_user, merge_params)
    unless merge_request_service.hooks_validation_pass?(@merge_request)
      @status = :hook_validation_error
      return
    end

    TodoService.new.merge_merge_request(merge_request, current_user)

    @merge_request.update(merge_error: nil)

    if params[:merge_when_build_succeeds].present? && @merge_request.ci_commit && @merge_request.ci_commit.active?
      MergeRequests::MergeWhenBuildSucceedsService.new(@project, current_user, merge_params)
                                                      .execute(@merge_request)
      @status = :merge_when_build_succeeds
    else
      MergeWorker.perform_async(@merge_request.id, current_user.id, params)
      @status = :success
    end
  end

  def rebase
    return access_denied! unless @merge_request.can_be_merged_by?(current_user)
    return render_404 unless @merge_request.approved?

    RebaseWorker.perform_async(@merge_request.id, current_user.id)
  end

  def branch_from
    #This is always source
    @source_project = @merge_request.nil? ? @project : @merge_request.source_project
    @commit = @repository.commit(params[:ref]) if params[:ref].present?
    render layout: false
  end

  def branch_to
    @target_project = selected_target_project
    @commit = @target_project.commit(params[:ref]) if params[:ref].present?
    render layout: false
  end

  def update_branches
    @target_project = selected_target_project
    @target_branches = @target_project.repository.branch_names

    render layout: false
  end

  def ci_status
    ci_commit = @merge_request.ci_commit
    if ci_commit
      status = ci_commit.status
      coverage = ci_commit.try(:coverage)
    else
      ci_service = @merge_request.source_project.ci_service
      status = ci_service.commit_status(merge_request.last_commit.sha, merge_request.source_branch) if ci_service

      if ci_service.respond_to?(:commit_coverage)
        coverage = ci_service.commit_coverage(merge_request.last_commit.sha, merge_request.source_branch)
      end
    end

    status = "preparing" if status.nil?

    response = {
      title: merge_request.title,
      sha: merge_request.last_commit_short_sha,
      status: status,
      coverage: coverage
    }

    render json: response
  end

  def approve
    unless @merge_request.can_approve?(current_user)
      return render_404
    end

    MergeRequests::ApprovalService.
      new(project, current_user).
      execute(@merge_request)

    redirect_to merge_request_path(@merge_request)
  end

  protected

  def selected_target_project
    if @project.id.to_s == params[:target_project_id] || @project.forked_project_link.nil?
      @project
    else
      @project.forked_project_link.forked_from_project
    end
  end

  def merge_request
    @merge_request ||= @project.merge_requests.find_by!(iid: params[:id])
  end
  alias_method :subscribable_resource, :merge_request
  alias_method :issuable, :merge_request

  def closes_issues
    @closes_issues ||= @merge_request.closes_issues
  end

  def authorize_update_merge_request!
    return render_404 unless can?(current_user, :update_merge_request, @merge_request)
  end

  def authorize_admin_merge_request!
    return render_404 unless can?(current_user, :admin_merge_request, @merge_request)
  end

  def module_enabled
    return render_404 unless @project.merge_requests_enabled
  end

  def validates_merge_request
    # If source project was removed (Ex. mr from fork to origin)
    return invalid_mr unless @merge_request.source_project

    # Show git not found page
    # if there is no saved commits between source & target branch
    if @merge_request.commits.blank?
      # and if target branch doesn't exist
      return invalid_mr unless @merge_request.target_branch_exists?

      # or if source branch doesn't exist
      return invalid_mr unless @merge_request.source_branch_exists?
    end
  end

  def define_show_vars
    # Build a note object for comment form
    @note = @project.notes.new(noteable: @merge_request)
    @notes = @merge_request.mr_and_commit_notes.nonawards.inc_author.fresh
    @discussions = @notes.discussions
    @noteable = @merge_request

    # Get commits from repository
    # or from cache if already merged
    @commits = @merge_request.commits

    @merge_request_diff = @merge_request.merge_request_diff

    @ci_commit = @merge_request.ci_commit
    @statuses = @ci_commit.statuses if @ci_commit

    if @merge_request.locked_long_ago?
      @merge_request.unlock_mr
      @merge_request.close
    end
  end

  def define_widget_vars
    @ci_commit = @merge_request.ci_commit
    @ci_commits = [@ci_commit].compact
    closes_issues
  end

  def invalid_mr
    # Render special view for MR with removed source or target branch
    render 'invalid'
  end

  def set_suggested_approvers
    if @merge_request.requires_approve?
      @suggested_approvers = Gitlab::AuthorityAnalyzer.new(
        @merge_request,
        current_user
      ).calculate(@merge_request.approvals_required)
    end
  end

  def merge_request_params
    params.require(:merge_request).permit(
      :title, :assignee_id, :source_project_id, :source_branch,
<<<<<<< HEAD
      :target_project_id, :target_branch, :milestone_id, :approver_ids,
      :state_event, :description, :task_num, label_ids: []
=======
      :target_project_id, :target_branch, :milestone_id,
      :state_event, :description, :task_num, :force_remove_source_branch,
      label_ids: []
>>>>>>> d0d3ae0f
    )
  end

  def merge_params
    params.permit(:should_remove_source_branch, :commit_message)
  end

  # Make sure merge requests created before 8.0
  # have head file in refs/merge-requests/
  def ensure_ref_fetched
    @merge_request.ensure_ref_fetched
  end
end<|MERGE_RESOLUTION|>--- conflicted
+++ resolved
@@ -375,14 +375,9 @@
   def merge_request_params
     params.require(:merge_request).permit(
       :title, :assignee_id, :source_project_id, :source_branch,
-<<<<<<< HEAD
       :target_project_id, :target_branch, :milestone_id, :approver_ids,
-      :state_event, :description, :task_num, label_ids: []
-=======
-      :target_project_id, :target_branch, :milestone_id,
       :state_event, :description, :task_num, :force_remove_source_branch,
       label_ids: []
->>>>>>> d0d3ae0f
     )
   end
 
