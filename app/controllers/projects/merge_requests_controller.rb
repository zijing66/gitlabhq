--- conflicted
+++ resolved
@@ -21,13 +21,7 @@
     @issuable_meta_data = issuable_meta_data(@merge_requests, @collection_type)
     @total_pages        = merge_requests_page_count(@merge_requests)
 
-<<<<<<< HEAD
-    if @merge_requests.out_of_range? && @merge_requests.total_pages != 0
-      return redirect_to url_for(safe_params.merge(page: @merge_requests.total_pages, only_path: true))
-    end
-=======
     return if redirect_out_of_range(@merge_requests, @total_pages)
->>>>>>> bce1c509
 
     if params[:label_name].present?
       labels_params = { project_id: @project.id, title: params[:label_name] }
@@ -324,22 +318,14 @@
       elsif @merge_request.head_pipeline.success?
         # This can be triggered when a user clicks the auto merge button while
         # the tests finish at about the same time
-<<<<<<< HEAD
-        MergeWorker.perform_async(@merge_request.id, current_user.id, params.to_hash)
-=======
-        @merge_request.merge_async(current_user.id, params)
->>>>>>> bce1c509
+        @merge_request.merge_async(current_user.id, params.to_hash)
 
         :success
       else
         :failed
       end
     else
-<<<<<<< HEAD
-      MergeWorker.perform_async(@merge_request.id, current_user.id, params.to_hash)
-=======
-      @merge_request.merge_async(current_user.id, params)
->>>>>>> bce1c509
+      @merge_request.merge_async(current_user.id, params.to_hash)
 
       :success
     end
