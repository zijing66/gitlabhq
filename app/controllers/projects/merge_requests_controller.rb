--- conflicted
+++ resolved
@@ -1,11 +1,8 @@
 class Projects::MergeRequestsController < Projects::ApplicationController
-<<<<<<< HEAD
   include ToggleEmojiAward
-=======
   include ToggleSubscriptionAction
   include DiffHelper
   include IssuableActions
->>>>>>> 2fb7392e
 
   before_action :module_enabled
   before_action :merge_request, only: [
