class Projects::MergeRequestsController < Projects::ApplicationController
  include ToggleSubscriptionAction
  include DiffHelper
  include IssuableActions
  include ToggleAwardEmoji

  before_action :module_enabled
  before_action :merge_request, only: [
    :edit, :update, :show, :diffs, :commits, :builds, :merge, :merge_check,
    :ci_status, :toggle_subscription, :cancel_merge_when_build_succeeds, :remove_wip,
    :approve, :rebase
  ]
  before_action :closes_issues, only: [:edit, :update, :show, :diffs, :commits, :builds]
  before_action :validates_merge_request, only: [:show, :diffs, :commits, :builds]
  before_action :define_show_vars, only: [:show, :diffs, :commits, :builds]
  before_action :define_widget_vars, only: [:merge, :cancel_merge_when_build_succeeds, :merge_check]
  before_action :ensure_ref_fetched, only: [:show, :diffs, :commits, :builds]

  # Allow read any merge_request
  before_action :authorize_read_merge_request!

  # Allow write(create) merge_request
  before_action :authorize_create_merge_request!, only: [:new, :create]

  # Allow modify merge_request
  before_action :authorize_update_merge_request!, only: [:close, :edit, :update, :remove_wip, :sort]

  def index
    terms = params['issue_search']
    @merge_requests = get_merge_requests_collection

    if terms.present?
      if terms =~ /\A[#!](\d+)\z/
        @merge_requests = @merge_requests.where(iid: $1)
      else
        @merge_requests = @merge_requests.full_search(terms)
      end
    end

    @merge_requests = @merge_requests.page(params[:page])
    @merge_requests = @merge_requests.preload(:target_project)

    @labels = @project.labels.where(title: params[:label_name])

    respond_to do |format|
      format.html
      format.json do
        render json: {
          html: view_to_html_string("projects/merge_requests/_merge_requests"),
          labels: @labels.as_json(methods: :text_color)
        }
      end
    end
  end

  def show
    @note_counts = Note.where(commit_id: @merge_request.commits.map(&:id)).
      group(:commit_id).count

    respond_to do |format|
      format.html
      format.json { render json: @merge_request, methods: :rebase_in_progress? }
      format.diff { render text: @merge_request.to_diff }
      format.patch { render text: @merge_request.to_patch }
    end
  end

  def diffs
    apply_diff_view_cookie!

    @commit = @merge_request.last_commit
    @base_commit = @merge_request.diff_base_commit

    # MRs created before 8.4 don't have a diff_base_commit,
    # but we need it for the "View file @ ..." link by deleted files
    @base_commit ||= @merge_request.first_commit.parent || @merge_request.first_commit

    @comments_target = {
      noteable_type: 'MergeRequest',
      noteable_id: @merge_request.id
    }

    @grouped_diff_notes = @merge_request.notes.grouped_diff_notes

    respond_to do |format|
      format.html
      format.json { render json: { html: view_to_html_string("projects/merge_requests/show/_diffs") } }
    end
  end

  def commits
    respond_to do |format|
      format.html { render 'show' }
      format.json { render json: { html: view_to_html_string('projects/merge_requests/show/_commits') } }
    end
  end

  def builds
    respond_to do |format|
      format.html { render 'show' }
      format.json { render json: { html: view_to_html_string('projects/merge_requests/show/_builds') } }
    end
  end

  def new
    params[:merge_request] ||= ActionController::Parameters.new(source_project: @project)
    @merge_request = MergeRequests::BuildService.new(project, current_user, merge_request_params).execute
    @noteable = @merge_request

    @target_branches = if @merge_request.target_project
                         @merge_request.target_project.repository.branch_names
                       else
                         []
                       end

    @target_project = merge_request.target_project
    @source_project = merge_request.source_project
    @commits = @merge_request.compare_commits.reverse
    @commit = @merge_request.last_commit
    @base_commit = @merge_request.diff_base_commit
    @diffs = @merge_request.compare.diffs(diff_options) if @merge_request.compare
    @diff_notes_disabled = true

    @ci_commit = @merge_request.ci_commit
    @statuses = @ci_commit.statuses if @ci_commit

    @note_counts = Note.where(commit_id: @commits.map(&:id)).
      group(:commit_id).count

    set_suggested_approvers
  end



  def create
    @target_branches ||= []
    @merge_request = MergeRequests::CreateService.new(project, current_user, merge_request_params).execute

    if @merge_request.valid?
      redirect_to(merge_request_path(@merge_request))
    else
      @source_project = @merge_request.source_project
      @target_project = @merge_request.target_project
      render action: "new"
    end
  end

  def edit
    @source_project = @merge_request.source_project
    @target_project = @merge_request.target_project
    @target_branches = @merge_request.target_project.repository.branch_names

    set_suggested_approvers
  end

  def update
    @merge_request = MergeRequests::UpdateService.new(project, current_user, merge_request_params).execute(@merge_request)

    if @merge_request.valid?
      respond_to do |format|
        format.html do
          redirect_to([@merge_request.target_project.namespace.becomes(Namespace),
                       @merge_request.target_project, @merge_request])
        end
        format.json do
          render json: @merge_request.to_json(include: { milestone: {}, assignee: { methods: :avatar_url }, labels: { methods: :text_color } })
        end
      end
    else
      render "edit"
    end
  end

  def remove_wip
    MergeRequests::UpdateService.new(project, current_user, title: @merge_request.wipless_title).execute(@merge_request)

    redirect_to namespace_project_merge_request_path(@project.namespace, @project, @merge_request),
      notice: "The merge request can now be merged."
  end

  def merge_check
    @merge_request.check_if_can_be_merged

    render partial: "projects/merge_requests/widget/show.html.haml", layout: false
  end

  def cancel_merge_when_build_succeeds
    return access_denied! unless @merge_request.can_cancel_merge_when_build_succeeds?(current_user)

    MergeRequests::MergeWhenBuildSucceedsService.new(@project, current_user).cancel(@merge_request)
  end

  def merge
    return access_denied! unless @merge_request.can_be_merged_by?(current_user)
    return render_404 unless @merge_request.approved?

    unless @merge_request.mergeable?
      @status = :failed
      return
    end

<<<<<<< HEAD
    merge_request_service = MergeRequests::MergeService.new(@project, current_user, merge_params)
    unless merge_request_service.hooks_validation_pass?(@merge_request)
      @status = :hook_validation_error
=======
    if params[:sha] != @merge_request.source_sha
      @status = :sha_mismatch
>>>>>>> 10758a48
      return
    end

    TodoService.new.merge_merge_request(merge_request, current_user)

    @merge_request.update(merge_error: nil)

    if params[:merge_when_build_succeeds].present? && @merge_request.ci_commit && @merge_request.ci_commit.active?
      MergeRequests::MergeWhenBuildSucceedsService.new(@project, current_user, merge_params)
        .execute(@merge_request)
      @status = :merge_when_build_succeeds
    else
      MergeWorker.perform_async(@merge_request.id, current_user.id, params)
      @status = :success
    end
  end

  def rebase
    return access_denied! unless @merge_request.can_be_merged_by?(current_user)
    return render_404 unless @merge_request.approved?

    RebaseWorker.perform_async(@merge_request.id, current_user.id)
  end

  def branch_from
    # This is always source
    @source_project = @merge_request.nil? ? @project : @merge_request.source_project
    @commit = @repository.commit(params[:ref]) if params[:ref].present?
    render layout: false
  end

  def branch_to
    @target_project = selected_target_project
    @commit = @target_project.commit(params[:ref]) if params[:ref].present?
    render layout: false
  end

  def update_branches
    @target_project = selected_target_project
    @target_branches = @target_project.repository.branch_names

    render layout: false
  end

  def ci_status
    ci_commit = @merge_request.ci_commit
    if ci_commit
      status = ci_commit.status
      coverage = ci_commit.try(:coverage)

      status ||= "preparing"
    else
      ci_service = @merge_request.source_project.ci_service
      status = ci_service.commit_status(merge_request.last_commit.sha, merge_request.source_branch) if ci_service

      if ci_service.respond_to?(:commit_coverage)
        coverage = ci_service.commit_coverage(merge_request.last_commit.sha, merge_request.source_branch)
      end
    end

    response = {
      title: merge_request.title,
      sha: merge_request.last_commit_short_sha,
      status: status,
      coverage: coverage
    }

    render json: response
  end

  def approve
    unless @merge_request.can_approve?(current_user)
      return render_404
    end

    MergeRequests::ApprovalService.
      new(project, current_user).
      execute(@merge_request)

    redirect_to merge_request_path(@merge_request)
  end

  protected

  def selected_target_project
    if @project.id.to_s == params[:target_project_id] || @project.forked_project_link.nil?
      @project
    else
      @project.forked_project_link.forked_from_project
    end
  end

  def merge_request
    @merge_request ||= @project.merge_requests.find_by!(iid: params[:id])
  end
  alias_method :subscribable_resource, :merge_request
  alias_method :issuable, :merge_request
  alias_method :awardable, :merge_request

  def closes_issues
    @closes_issues ||= @merge_request.closes_issues
  end

  def authorize_update_merge_request!
    return render_404 unless can?(current_user, :update_merge_request, @merge_request)
  end

  def authorize_admin_merge_request!
    return render_404 unless can?(current_user, :admin_merge_request, @merge_request)
  end

  def module_enabled
    return render_404 unless @project.merge_requests_enabled
  end

  def validates_merge_request
    # If source project was removed (Ex. mr from fork to origin)
    return invalid_mr unless @merge_request.source_project

    # Show git not found page
    # if there is no saved commits between source & target branch
    if @merge_request.commits.blank?
      # and if target branch doesn't exist
      return invalid_mr unless @merge_request.target_branch_exists?

      # or if source branch doesn't exist
      return invalid_mr unless @merge_request.source_branch_exists?
    end
  end

  def define_show_vars
    # Build a note object for comment form
    @note = @project.notes.new(noteable: @merge_request)
    @notes = @merge_request.mr_and_commit_notes.inc_author.fresh
    @discussions = @notes.discussions
    @noteable = @merge_request

    # Get commits from repository
    # or from cache if already merged
    @commits = @merge_request.commits

    @merge_request_diff = @merge_request.merge_request_diff

    @ci_commit = @merge_request.ci_commit
    @statuses = @ci_commit.statuses if @ci_commit

    if @merge_request.locked_long_ago?
      @merge_request.unlock_mr
      @merge_request.close
    end
  end

  def define_widget_vars
    @ci_commit = @merge_request.ci_commit
    @ci_commits = [@ci_commit].compact
    closes_issues
  end

  def invalid_mr
    # Render special view for MR with removed source or target branch
    render 'invalid'
  end

  def set_suggested_approvers
    if @merge_request.requires_approve?
      @suggested_approvers = Gitlab::AuthorityAnalyzer.new(
        @merge_request,
        current_user
      ).calculate(@merge_request.approvals_required)
    end
  end

  def merge_request_params
    params.require(:merge_request).permit(
      :title, :assignee_id, :source_project_id, :source_branch,
      :target_project_id, :target_branch, :milestone_id, :approver_ids,
      :target_project_id, :target_branch, :milestone_id,
      :state_event, :description, :task_num, :force_remove_source_branch,
      label_ids: []
    )
  end

  def merge_params
    params.permit(:should_remove_source_branch, :commit_message)
  end

  # Make sure merge requests created before 8.0
  # have head file in refs/merge-requests/
  def ensure_ref_fetched
    @merge_request.ensure_ref_fetched
  end
end<|MERGE_RESOLUTION|>--- conflicted
+++ resolved
@@ -199,14 +199,15 @@
       return
     end
 
-<<<<<<< HEAD
     merge_request_service = MergeRequests::MergeService.new(@project, current_user, merge_params)
+    
     unless merge_request_service.hooks_validation_pass?(@merge_request)
       @status = :hook_validation_error
-=======
+      return
+    end
+
     if params[:sha] != @merge_request.source_sha
       @status = :sha_mismatch
->>>>>>> 10758a48
       return
     end
 
