class Projects::MergeRequestsController < Projects::ApplicationController
  before_action :module_enabled
  before_action :merge_request, only: [
<<<<<<< HEAD
    :edit, :update, :show, :diffs, :commits, :merge, :merge_check,
    :ci_status, :toggle_subscription, :cancel_merge_when_build_succeeds
=======
    :edit, :update, :show, :diffs, :commits, :builds, :merge, :merge_check,
    :ci_status, :toggle_subscription
>>>>>>> ee0ab46d
  ]
  before_action :closes_issues, only: [:edit, :update, :show, :diffs, :commits, :builds]
  before_action :validates_merge_request, only: [:show, :diffs, :commits, :builds]
  before_action :define_show_vars, only: [:show, :diffs, :commits, :builds]
  before_action :ensure_ref_fetched, only: [:show, :diffs, :commits, :builds]

  # Allow read any merge_request
  before_action :authorize_read_merge_request!

  # Allow write(create) merge_request
  before_action :authorize_create_merge_request!, only: [:new, :create]

  # Allow modify merge_request
  before_action :authorize_update_merge_request!, only: [:close, :edit, :update, :sort]

  def index
    terms = params['issue_search']
    @merge_requests = get_merge_requests_collection

    if terms.present?
      if terms =~ /\A[#!](\d+)\z/
        @merge_requests = @merge_requests.where(iid: $1)
      else
        @merge_requests = @merge_requests.full_search(terms)
      end
    end

    @merge_requests = @merge_requests.page(params[:page]).per(PER_PAGE)
    @merge_requests = @merge_requests.preload(:target_project)

    respond_to do |format|
      format.html
      format.json do
        render json: {
          html: view_to_html_string("projects/merge_requests/_merge_requests")
        }
      end
    end
  end

  def show
    @note_counts = Note.where(commit_id: @merge_request.commits.map(&:id)).
      group(:commit_id).count

    respond_to do |format|
      format.html
      format.json { render json: @merge_request }
      format.diff { render text: @merge_request.to_diff(current_user) }
      format.patch { render text: @merge_request.to_patch(current_user) }
    end
  end

  def diffs
    @commit = @merge_request.last_commit
    @first_commit = @merge_request.first_commit

    @comments_allowed = @reply_allowed = true
    @comments_target = {
      noteable_type: 'MergeRequest',
      noteable_id: @merge_request.id
    }
    @line_notes = @merge_request.notes.where("line_code is not null")

    respond_to do |format|
      format.html
      format.json { render json: { html: view_to_html_string("projects/merge_requests/show/_diffs") } }
    end
  end

  def commits
    respond_to do |format|
      format.html { render 'show' }
      format.json { render json: { html: view_to_html_string('projects/merge_requests/show/_commits') } }
    end
  end

  def builds
    @ci_project = @merge_request.source_project.gitlab_ci_project

    respond_to do |format|
      format.html { render 'show' }
      format.json { render json: { html: view_to_html_string('projects/merge_requests/show/_builds') } }
    end
  end

  def new
    params[:merge_request] ||= ActionController::Parameters.new(source_project: @project)
    @merge_request = MergeRequests::BuildService.new(project, current_user, merge_request_params).execute

    @target_branches = if @merge_request.target_project
                         @merge_request.target_project.repository.branch_names
                       else
                         []
                       end

    @target_project = merge_request.target_project
    @source_project = merge_request.source_project
    @commits = @merge_request.compare_commits.reverse
    @commit = @merge_request.last_commit
    @first_commit = @merge_request.first_commit
    @diffs = @merge_request.compare_diffs

    @ci_project = @source_project.gitlab_ci_project
    @ci_commit = @merge_request.ci_commit
    @statuses = @ci_commit.statuses if @ci_commit

    @note_counts = Note.where(commit_id: @commits.map(&:id)).
      group(:commit_id).count
  end

  def create
    @target_branches ||= []
    @merge_request = MergeRequests::CreateService.new(project, current_user, merge_request_params).execute

    if @merge_request.valid?
      redirect_to(merge_request_path(@merge_request))
    else
      @source_project = @merge_request.source_project
      @target_project = @merge_request.target_project
      render action: "new"
    end
  end

  def edit
    @source_project = @merge_request.source_project
    @target_project = @merge_request.target_project
    @target_branches = @merge_request.target_project.repository.branch_names
  end

  def update
    @merge_request = MergeRequests::UpdateService.new(project, current_user, merge_request_params).execute(@merge_request)

    if @merge_request.valid?
      respond_to do |format|
        format.js
        format.html do
          redirect_to([@merge_request.target_project.namespace.becomes(Namespace),
                       @merge_request.target_project, @merge_request])
        end
        format.json do
          render json: {
            saved: @merge_request.valid?,
            assignee_avatar_url: @merge_request.assignee.try(:avatar_url)
          }
        end
      end
    else
      render "edit"
    end
  end

  def merge_check
    if @merge_request.unchecked?
      @merge_request.check_if_can_be_merged
    end

    closes_issues

    render partial: "projects/merge_requests/widget/show.html.haml", layout: false
  end

  def cancel_merge_when_build_succeeds
    return access_denied! unless @merge_request.can_cancel_merge_when_build_succeeds?(current_user)

    MergeRequests::MergeWhenBuildSucceedsService.new(@project, current_user).cancel(@merge_request)
  end

  def merge
    return access_denied! unless @merge_request.can_be_merged_by?(current_user)

    unless @merge_request.mergeable?
      @status = :failed
      return
    end

    @merge_request.update(merge_error: nil)

    if params[:merge_when_build_succeeds] && @merge_request.ci_commit && @merge_request.ci_commit.active?
      MergeRequests::MergeWhenBuildSucceedsService.new(@project, current_user, merge_params)
                                                      .execute(@merge_request)
      @status = :merge_when_build_succeeds
    else
      MergeWorker.perform_async(@merge_request.id, current_user.id, params)
      @status = :success
    end
  end

  def branch_from
    #This is always source
    @source_project = @merge_request.nil? ? @project : @merge_request.source_project
    @commit = @repository.commit(params[:ref]) if params[:ref].present?
  end

  def branch_to
    @target_project = selected_target_project
    @commit = @target_project.commit(params[:ref]) if params[:ref].present?
  end

  def update_branches
    @target_project = selected_target_project
    @target_branches = @target_project.repository.branch_names

    respond_to do |format|
      format.js
    end
  end

  def ci_status
    ci_service = @merge_request.source_project.ci_service
    status = ci_service.commit_status(merge_request.last_commit.sha, merge_request.source_branch)

    if ci_service.respond_to?(:commit_coverage)
      coverage = ci_service.commit_coverage(merge_request.last_commit.sha, merge_request.source_branch)
    end

    response = {
      status: status,
      coverage: coverage
    }

    render json: response
  end

  def toggle_subscription
    @merge_request.toggle_subscription(current_user)

    render nothing: true
  end

  protected

  def selected_target_project
    if @project.id.to_s == params[:target_project_id] || @project.forked_project_link.nil?
      @project
    else
      @project.forked_project_link.forked_from_project
    end
  end

  def merge_request
    @merge_request ||= @project.merge_requests.find_by!(iid: params[:id])
  end

  def closes_issues
    @closes_issues ||= @merge_request.closes_issues
  end

  def authorize_update_merge_request!
    return render_404 unless can?(current_user, :update_merge_request, @merge_request)
  end

  def authorize_admin_merge_request!
    return render_404 unless can?(current_user, :admin_merge_request, @merge_request)
  end

  def module_enabled
    return render_404 unless @project.merge_requests_enabled
  end

  def validates_merge_request
    # If source project was removed (Ex. mr from fork to origin)
    return invalid_mr unless @merge_request.source_project

    # Show git not found page
    # if there is no saved commits between source & target branch
    if @merge_request.commits.blank?
      # and if target branch doesn't exist
      return invalid_mr unless @merge_request.target_branch_exists?

      # or if source branch doesn't exist
      return invalid_mr unless @merge_request.source_branch_exists?
    end
  end

  def define_show_vars
    @participants = @merge_request.participants(current_user)

    # Build a note object for comment form
    @note = @project.notes.new(noteable: @merge_request)
    @notes = @merge_request.mr_and_commit_notes.nonawards.inc_author.fresh
    @discussions = Note.discussions_from_notes(@notes)
    @noteable = @merge_request

    # Get commits from repository
    # or from cache if already merged
    @commits = @merge_request.commits

    @merge_request_diff = @merge_request.merge_request_diff

    @ci_commit = @merge_request.ci_commit
    @statuses = @ci_commit.statuses if @ci_commit

    if @merge_request.locked_long_ago?
      @merge_request.unlock_mr
      @merge_request.close
    end
  end

  def invalid_mr
    # Render special view for MR with removed source or target branch
    render 'invalid'
  end

  def merge_request_params
    params.require(:merge_request).permit(
      :title, :assignee_id, :source_project_id, :source_branch,
      :target_project_id, :target_branch, :milestone_id,
      :state_event, :description, :task_num, label_ids: []
    )
  end

  def merge_params
    params.permit(:should_remove_source_branch, :commit_message)
  end

  # Make sure merge requests created before 8.0
  # have head file in refs/merge-requests/
  def ensure_ref_fetched
    @merge_request.ensure_ref_fetched
  end
end<|MERGE_RESOLUTION|>--- conflicted
+++ resolved
@@ -1,13 +1,8 @@
 class Projects::MergeRequestsController < Projects::ApplicationController
   before_action :module_enabled
   before_action :merge_request, only: [
-<<<<<<< HEAD
-    :edit, :update, :show, :diffs, :commits, :merge, :merge_check,
+    :edit, :update, :show, :diffs, :commits, :builds, :merge, :merge_check,
     :ci_status, :toggle_subscription, :cancel_merge_when_build_succeeds
-=======
-    :edit, :update, :show, :diffs, :commits, :builds, :merge, :merge_check,
-    :ci_status, :toggle_subscription
->>>>>>> ee0ab46d
   ]
   before_action :closes_issues, only: [:edit, :update, :show, :diffs, :commits, :builds]
   before_action :validates_merge_request, only: [:show, :diffs, :commits, :builds]
