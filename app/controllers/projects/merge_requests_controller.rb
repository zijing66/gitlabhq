--- conflicted
+++ resolved
@@ -544,11 +544,7 @@
       :title, :assignee_id, :source_project_id, :source_branch,
       :target_project_id, :target_branch, :milestone_id, :approver_ids,
       :state_event, :description, :task_num, :force_remove_source_branch,
-<<<<<<< HEAD
-      :approvals_before_merge, label_ids: []
-=======
-      :lock_version, label_ids: []
->>>>>>> b2bf01f4
+      :approvals_before_merge, :lock_version, label_ids: []
     )
   end
 
