class Projects::MergeRequestsController < Projects::ApplicationController
  before_action :module_enabled
  before_action :merge_request, only: [
<<<<<<< HEAD
    :edit, :update, :show, :diffs, :commits, :merge, :merge_check,
    :ci_status, :toggle_subscription, :approve, :ff_merge, :rebase
=======
    :edit, :update, :show, :diffs, :commits, :builds, :merge, :merge_check,
    :ci_status, :toggle_subscription
>>>>>>> 291678d6
  ]
  before_action :closes_issues, only: [:edit, :update, :show, :diffs, :commits, :builds]
  before_action :validates_merge_request, only: [:show, :diffs, :commits, :builds]
  before_action :define_show_vars, only: [:show, :diffs, :commits, :builds]
  before_action :ensure_ref_fetched, only: [:show, :diffs, :commits, :builds]

  # Allow read any merge_request
  before_action :authorize_read_merge_request!

  # Allow write(create) merge_request
  before_action :authorize_create_merge_request!, only: [:new, :create]

  # Allow modify merge_request
  before_action :authorize_update_merge_request!, only: [:close, :edit, :update, :sort]

  def index
    terms = params['issue_search']
    @merge_requests = get_merge_requests_collection

    if terms.present?
      if terms =~ /\A[#!](\d+)\z/
        @merge_requests = @merge_requests.where(iid: $1)
      else
        @merge_requests = @merge_requests.full_search(terms)
      end
    end

    @merge_requests = @merge_requests.page(params[:page]).per(PER_PAGE)
    @merge_requests = @merge_requests.preload(:target_project)

    respond_to do |format|
      format.html
      format.json do
        render json: {
          html: view_to_html_string("projects/merge_requests/_merge_requests")
        }
      end
    end
  end

  def show
    @note_counts = Note.where(commit_id: @merge_request.commits.map(&:id)).
      group(:commit_id).count

    respond_to do |format|
      format.html
      format.json { render json: @merge_request, methods: :rebase_in_progress? }
      format.diff { render text: @merge_request.to_diff(current_user) }
      format.patch { render text: @merge_request.to_patch(current_user) }
    end
  end

  def diffs
    @commit = @merge_request.last_commit
    @first_commit = @merge_request.first_commit

    @comments_allowed = @reply_allowed = true
    @comments_target = {
      noteable_type: 'MergeRequest',
      noteable_id: @merge_request.id
    }
    @line_notes = @merge_request.notes.where("line_code is not null")

    respond_to do |format|
      format.html
      format.json { render json: { html: view_to_html_string("projects/merge_requests/show/_diffs") } }
    end
  end

  def commits
    respond_to do |format|
      format.html { render 'show' }
      format.json { render json: { html: view_to_html_string('projects/merge_requests/show/_commits') } }
    end
  end

  def builds
    @ci_project = @merge_request.source_project.gitlab_ci_project

    respond_to do |format|
      format.html { render 'show' }
      format.json { render json: { html: view_to_html_string('projects/merge_requests/show/_builds') } }
    end
  end

  def new
    params[:merge_request] ||= ActionController::Parameters.new(source_project: @project)
    @merge_request = MergeRequests::BuildService.new(project, current_user, merge_request_params).execute

    @target_branches = if @merge_request.target_project
                         @merge_request.target_project.repository.branch_names
                       else
                         []
                       end

    @target_project = merge_request.target_project
    @source_project = merge_request.source_project
    @commits = @merge_request.compare_commits.reverse
    @commit = @merge_request.last_commit
    @first_commit = @merge_request.first_commit
    @diffs = @merge_request.compare_diffs

    @ci_project = @source_project.gitlab_ci_project
    @ci_commit = @merge_request.ci_commit
    @statuses = @ci_commit.statuses if @ci_commit

    @note_counts = Note.where(commit_id: @commits.map(&:id)).
      group(:commit_id).count

    set_suggested_approvers
  end

<<<<<<< HEAD
  def edit
    @source_project = @merge_request.source_project
    @target_project = @merge_request.target_project
    @target_branches = @merge_request.target_project.repository.branch_names

    set_suggested_approvers
  end

=======
>>>>>>> 291678d6
  def create
    @target_branches ||= []
    @merge_request = MergeRequests::CreateService.new(project, current_user, merge_request_params).execute

    if @merge_request.valid?
      redirect_to(merge_request_path(@merge_request))
    else
      @source_project = @merge_request.source_project
      @target_project = @merge_request.target_project
      render action: "new"
    end
  end

  def edit
    @source_project = @merge_request.source_project
    @target_project = @merge_request.target_project
    @target_branches = @merge_request.target_project.repository.branch_names
  end

  def update
    @merge_request = MergeRequests::UpdateService.new(project, current_user, merge_request_params).execute(@merge_request)

    if @merge_request.valid?
      respond_to do |format|
        format.js
        format.html do
          redirect_to([@merge_request.target_project.namespace.becomes(Namespace),
                       @merge_request.target_project, @merge_request])
        end
        format.json do
          render json: {
            saved: @merge_request.valid?,
            assignee_avatar_url: @merge_request.assignee.try(:avatar_url)
          }
        end
      end
    else
      render "edit"
    end
  end

  def merge_check
    if @merge_request.unchecked?
      @merge_request.check_if_can_be_merged
    end

    closes_issues

    render partial: "projects/merge_requests/widget/show.html.haml", layout: false
  end

  def merge
    return access_denied! unless @merge_request.can_be_merged_by?(current_user)
    return render_404 unless @merge_request.approved?

    if @merge_request.mergeable?
      @merge_request.update(merge_error: nil)
      MergeWorker.perform_async(@merge_request.id, current_user.id, params)
      @status = true
    else
      @status = false
    end
  end

  def branch_from
    #This is always source
    @source_project = @merge_request.nil? ? @project : @merge_request.source_project
    @commit = @repository.commit(params[:ref]) if params[:ref].present?
  end

  def branch_to
    @target_project = selected_target_project
    @commit = @target_project.commit(params[:ref]) if params[:ref].present?
  end

  def update_branches
    @target_project = selected_target_project
    @target_branches = @target_project.repository.branch_names

    respond_to do |format|
      format.js
    end
  end

  def ci_status
    ci_service = @merge_request.source_project.ci_service
    status = ci_service.commit_status(merge_request.last_commit.sha, merge_request.source_branch)

    if ci_service.respond_to?(:commit_coverage)
      coverage = ci_service.commit_coverage(merge_request.last_commit.sha, merge_request.source_branch)
    end

    response = {
      status: status,
      coverage: coverage
    }

    render json: response
  end

  def toggle_subscription
    @merge_request.toggle_subscription(current_user)

    render nothing: true
  end

  def approve
    unless @merge_request.can_approve?(current_user)
      return render_404
    end

    @approval = @merge_request.approvals.new
    @approval.user = current_user

    if @approval.save
      SystemNoteService.approve_mr(@merge_request, current_user)
    end

    redirect_to merge_request_path(@merge_request)
  end

  def ff_merge
    return access_denied! unless @merge_request.can_be_merged_by?(current_user)
    return render_404 unless @merge_request.approved?

    if @merge_request.ff_merge_possible?
      MergeRequests::FfMergeService.new(merge_request.target_project, current_user).
        execute(merge_request)
      @status = true
    else
      @status = false
    end
  end

  def rebase
    return access_denied! unless @merge_request.can_be_merged_by?(current_user)
    return render_404 unless @merge_request.approved?

    RebaseWorker.perform_async(@merge_request.id, current_user.id)
  end

  protected

  def selected_target_project
    if @project.id.to_s == params[:target_project_id] || @project.forked_project_link.nil?
      @project
    else
      @project.forked_project_link.forked_from_project
    end
  end

  def merge_request
    @merge_request ||= @project.merge_requests.find_by!(iid: params[:id])
  end

  def closes_issues
    @closes_issues ||= @merge_request.closes_issues
  end

  def authorize_update_merge_request!
    return render_404 unless can?(current_user, :update_merge_request, @merge_request)
  end

  def authorize_admin_merge_request!
    return render_404 unless can?(current_user, :admin_merge_request, @merge_request)
  end

  def module_enabled
    return render_404 unless @project.merge_requests_enabled
  end

  def validates_merge_request
    # If source project was removed (Ex. mr from fork to origin)
    return invalid_mr unless @merge_request.source_project

    # Show git not found page
    # if there is no saved commits between source & target branch
    if @merge_request.commits.blank?
      # and if target branch doesn't exist
      return invalid_mr unless @merge_request.target_branch_exists?

      # or if source branch doesn't exist
      return invalid_mr unless @merge_request.source_branch_exists?
    end
  end

  def define_show_vars
    @participants = @merge_request.participants(current_user)

    # Build a note object for comment form
    @note = @project.notes.new(noteable: @merge_request)
    @notes = @merge_request.mr_and_commit_notes.nonawards.inc_author.fresh
    @discussions = Note.discussions_from_notes(@notes)
    @noteable = @merge_request

    # Get commits from repository
    # or from cache if already merged
    @commits = @merge_request.commits

    @merge_request_diff = @merge_request.merge_request_diff

    @ci_commit = @merge_request.ci_commit
    @statuses = @ci_commit.statuses if @ci_commit

    if @merge_request.locked_long_ago?
      @merge_request.unlock_mr
      @merge_request.close
    end
  end

  def invalid_mr
    # Render special view for MR with removed source or target branch
    render 'invalid'
  end

  def set_suggested_approvers
    if @merge_request.requires_approve?
      @suggested_approvers = Gitlab::AuthorityAnalyzer.new(
        @merge_request,
        current_user
      ).calculate(@merge_request.approvals_required)
    end
  end

  def merge_request_params
    params.require(:merge_request).permit(
      :title, :assignee_id, :source_project_id, :source_branch,
      :target_project_id, :target_branch, :milestone_id, :approver_ids,
      :state_event, :description, :task_num, label_ids: []
    )
  end

  # Make sure merge requests created before 8.0
  # have head file in refs/merge-requests/
  def ensure_ref_fetched
    @merge_request.ensure_ref_fetched
  end
end<|MERGE_RESOLUTION|>--- conflicted
+++ resolved
@@ -1,13 +1,8 @@
 class Projects::MergeRequestsController < Projects::ApplicationController
   before_action :module_enabled
   before_action :merge_request, only: [
-<<<<<<< HEAD
-    :edit, :update, :show, :diffs, :commits, :merge, :merge_check,
+    :edit, :update, :show, :diffs, :commits, :builds, :merge, :merge_check,
     :ci_status, :toggle_subscription, :approve, :ff_merge, :rebase
-=======
-    :edit, :update, :show, :diffs, :commits, :builds, :merge, :merge_check,
-    :ci_status, :toggle_subscription
->>>>>>> 291678d6
   ]
   before_action :closes_issues, only: [:edit, :update, :show, :diffs, :commits, :builds]
   before_action :validates_merge_request, only: [:show, :diffs, :commits, :builds]
@@ -120,34 +115,27 @@
     set_suggested_approvers
   end
 
-<<<<<<< HEAD
+
+
+  def create
+    @target_branches ||= []
+    @merge_request = MergeRequests::CreateService.new(project, current_user, merge_request_params).execute
+
+    if @merge_request.valid?
+      redirect_to(merge_request_path(@merge_request))
+    else
+      @source_project = @merge_request.source_project
+      @target_project = @merge_request.target_project
+      render action: "new"
+    end
+  end
+
   def edit
     @source_project = @merge_request.source_project
     @target_project = @merge_request.target_project
     @target_branches = @merge_request.target_project.repository.branch_names
 
     set_suggested_approvers
-  end
-
-=======
->>>>>>> 291678d6
-  def create
-    @target_branches ||= []
-    @merge_request = MergeRequests::CreateService.new(project, current_user, merge_request_params).execute
-
-    if @merge_request.valid?
-      redirect_to(merge_request_path(@merge_request))
-    else
-      @source_project = @merge_request.source_project
-      @target_project = @merge_request.target_project
-      render action: "new"
-    end
-  end
-
-  def edit
-    @source_project = @merge_request.source_project
-    @target_project = @merge_request.target_project
-    @target_branches = @merge_request.target_project.repository.branch_names
   end
 
   def update
