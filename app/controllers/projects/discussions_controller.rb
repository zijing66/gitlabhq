class Projects::DiscussionsController < Projects::ApplicationController
<<<<<<< HEAD
=======
  include NotesHelper
>>>>>>> 5035ab7b
  include RendersNotes

  before_action :check_merge_requests_available!
  before_action :merge_request
  before_action :discussion
  before_action :authorize_resolve_discussion!

  def resolve
    Discussions::ResolveService.new(project, current_user, merge_request: merge_request).execute(discussion)

<<<<<<< HEAD
    if cookies[:vue_mr_discussions] == 'true' && !params['html']
      prepare_notes_for_rendering(discussion.notes)
      # TODO: We may need to strip when cross_reference_not_visible_for

      render json: DiscussionSerializer.new(project: project, noteable: discussion.noteable, current_user: current_user).represent(discussion)
    else
      render json: {
        resolved_by: discussion.resolved_by.try(:name),
        discussion_headline_html: view_to_html_string('discussions/_headline', discussion: discussion)
      }
    end
=======
    render_discussion
>>>>>>> 5035ab7b
  end

  def unresolve
    discussion.unresolve!

<<<<<<< HEAD
    if cookies[:vue_mr_discussions] == 'true' && !params['html']
      prepare_notes_for_rendering(discussion.notes)
      # TODO: We may need to strip when cross_reference_not_visible_for
      # TODO: This needs to be refactored to DRY

      render json: DiscussionSerializer.new(project: project, noteable: discussion.noteable, current_user: current_user).represent(discussion)
    else
      render json: {
        discussion_headline_html: view_to_html_string('discussions/_headline', discussion: discussion)
      }
    end
=======
    render_discussion
  end

  private

  def render_discussion
    if use_serializer?
      # TODO - It is not needed to serialize notes when resolving
      # or unresolving discussions. We should remove this behavior.
      prepare_notes_for_rendering(discussion.notes, merge_request)
      render_json_with_discussions_serializer
    else
      render_json_with_html
    end
  end

  def render_json_with_discussions_serializer
    render json:
      DiscussionSerializer.new(project: project, noteable: discussion.noteable, current_user: current_user)
      .represent(discussion, context: self)
  end

  # Legacy method used to render discussions notes when not using Vue on views.
  def render_json_with_html
    render json: {
      resolved_by: discussion.resolved_by.try(:name),
      discussion_headline_html: view_to_html_string('discussions/_headline', discussion: discussion)
    }
>>>>>>> 5035ab7b
  end

  def merge_request
    @merge_request ||= MergeRequestsFinder.new(current_user, project_id: @project.id).find_by!(iid: params[:merge_request_id])
  end

  def discussion
    @discussion ||= @merge_request.find_discussion(params[:id]) || render_404
  end

  def authorize_resolve_discussion!
    access_denied! unless discussion.can_resolve?(current_user)
  end
end<|MERGE_RESOLUTION|>--- conflicted
+++ resolved
@@ -1,8 +1,5 @@
 class Projects::DiscussionsController < Projects::ApplicationController
-<<<<<<< HEAD
-=======
   include NotesHelper
->>>>>>> 5035ab7b
   include RendersNotes
 
   before_action :check_merge_requests_available!
@@ -13,39 +10,12 @@
   def resolve
     Discussions::ResolveService.new(project, current_user, merge_request: merge_request).execute(discussion)
 
-<<<<<<< HEAD
-    if cookies[:vue_mr_discussions] == 'true' && !params['html']
-      prepare_notes_for_rendering(discussion.notes)
-      # TODO: We may need to strip when cross_reference_not_visible_for
-
-      render json: DiscussionSerializer.new(project: project, noteable: discussion.noteable, current_user: current_user).represent(discussion)
-    else
-      render json: {
-        resolved_by: discussion.resolved_by.try(:name),
-        discussion_headline_html: view_to_html_string('discussions/_headline', discussion: discussion)
-      }
-    end
-=======
     render_discussion
->>>>>>> 5035ab7b
   end
 
   def unresolve
     discussion.unresolve!
 
-<<<<<<< HEAD
-    if cookies[:vue_mr_discussions] == 'true' && !params['html']
-      prepare_notes_for_rendering(discussion.notes)
-      # TODO: We may need to strip when cross_reference_not_visible_for
-      # TODO: This needs to be refactored to DRY
-
-      render json: DiscussionSerializer.new(project: project, noteable: discussion.noteable, current_user: current_user).represent(discussion)
-    else
-      render json: {
-        discussion_headline_html: view_to_html_string('discussions/_headline', discussion: discussion)
-      }
-    end
-=======
     render_discussion
   end
 
@@ -74,7 +44,6 @@
       resolved_by: discussion.resolved_by.try(:name),
       discussion_headline_html: view_to_html_string('discussions/_headline', discussion: discussion)
     }
->>>>>>> 5035ab7b
   end
 
   def merge_request
