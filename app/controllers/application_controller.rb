class ApplicationController < ActionController::Base
  before_filter :authenticate_user!
  before_filter :reject_blocked!
  before_filter :check_password_expiration
  before_filter :set_current_user_for_thread
  before_filter :add_abilities
  before_filter :ldap_security_check
  before_filter :dev_tools if Rails.env == 'development'
  before_filter :default_headers
  before_filter :add_gon_variables

  protect_from_forgery

  helper_method :abilities, :can?

  rescue_from Encoding::CompatibilityError do |exception|
    log_exception(exception)
    render "errors/encoding", layout: "errors", status: 500
  end

  rescue_from ActiveRecord::RecordNotFound do |exception|
    log_exception(exception)
    render "errors/not_found", layout: "errors", status: 404
  end

  protected

  def log_exception(exception)
    application_trace = ActionDispatch::ExceptionWrapper.new(env, exception).application_trace
    application_trace.map!{ |t| "  #{t}\n" }
    logger.error "\n#{exception.class.name} (#{exception.message}):\n#{application_trace.join}"
  end

  def reject_blocked!
    if current_user && current_user.blocked?
      sign_out current_user
      flash[:alert] = "Your account is blocked. Retry when an admin has unblocked it."
      redirect_to new_user_session_path
    end
  end

  def after_sign_in_path_for resource
    if resource.is_a?(User) && resource.respond_to?(:blocked?) && resource.blocked?
      sign_out resource
      flash[:alert] = "Your account is blocked. Retry when an admin has unblocked it."
      new_user_session_path
    else
      super
    end
  end

  def set_current_user_for_thread
    Thread.current[:current_user] = current_user
  end

  def abilities
    @abilities ||= Six.new
  end

  def can?(object, action, subject)
    abilities.allowed?(object, action, subject)
  end

  def project
    id = params[:project_id] || params[:id]

    @project = Project.find_with_namespace(id)

    if @project and can?(current_user, :read_project, @project)
      @project
    else
      @project = nil
      render_404 and return
    end
  end

  def repository
    @repository ||= project.repository
  rescue Grit::NoSuchPathError
    nil
  end

  def add_abilities
    abilities << Ability
  end

  def authorize_project!(action)
    return access_denied! unless can?(current_user, action, project)
  end

  def authorize_code_access!
    return access_denied! unless can?(current_user, :download_code, project) or project.public?
  end

  def authorize_push!
    return access_denied! unless can?(current_user, :push_code, project)
  end

  def access_denied!
    render "errors/access_denied", layout: "errors", status: 404
  end

  def not_found!
    render "errors/not_found", layout: "errors", status: 404
  end

  def git_not_found!
    render "errors/git_not_found", layout: "errors", status: 404
  end

  def method_missing(method_sym, *arguments, &block)
    if method_sym.to_s =~ /^authorize_(.*)!$/
      authorize_project!($1.to_sym)
    else
      super
    end
  end

  def render_404
    render file: Rails.root.join("public", "404"), layout: false, status: "404"
  end

  def render_403
    render file: Rails.root.join("public", "403"), layout: false, status: "403"
  end

  def require_non_empty_project
    redirect_to @project if @project.empty_repo?
  end

  def no_cache_headers
    response.headers["Cache-Control"] = "no-cache, no-store, max-age=0, must-revalidate"
    response.headers["Pragma"] = "no-cache"
    response.headers["Expires"] = "Fri, 01 Jan 1990 00:00:00 GMT"
  end

  def dev_tools
    Rack::MiniProfiler.authorize_request
  end

  def default_headers
    headers['X-Frame-Options'] = 'DENY'
    headers['X-XSS-Protection'] = '1; mode=block'
  end

  def add_gon_variables
    gon.default_issues_tracker = Project.issues_tracker.default_value
    gon.api_version = API::API.version
    gon.api_token = current_user.private_token if current_user
    gon.gravatar_url = request.ssl? || Gitlab.config.gitlab.https ? Gitlab.config.gravatar.ssl_url : Gitlab.config.gravatar.plain_url
    gon.relative_url_root = Gitlab.config.gitlab.relative_url_root
  end

  def check_password_expiration
    if current_user && current_user.password_expires_at && current_user.password_expires_at < Time.now  && !current_user.ldap_user?
      redirect_to new_profile_password_path and return
    end
  end

<<<<<<< HEAD
  def ldap_security_check
    if current_user && current_user.ldap_user? && current_user.requires_ldap_check?
      Gitlab::LDAP::Access.new.update_permissions(current_user)

      current_user.last_credential_check_at = Time.now
      current_user.save
    end
=======
  def event_filter
    filters = cookies['event_filter'].split(',') if cookies['event_filter'].present?
    @event_filter ||= EventFilter.new(filters)
>>>>>>> 82f3446f
  end
end<|MERGE_RESOLUTION|>--- conflicted
+++ resolved
@@ -157,7 +157,6 @@
     end
   end
 
-<<<<<<< HEAD
   def ldap_security_check
     if current_user && current_user.ldap_user? && current_user.requires_ldap_check?
       Gitlab::LDAP::Access.new.update_permissions(current_user)
@@ -165,10 +164,10 @@
       current_user.last_credential_check_at = Time.now
       current_user.save
     end
-=======
+  end
+
   def event_filter
     filters = cookies['event_filter'].split(',') if cookies['event_filter'].present?
     @event_filter ||= EventFilter.new(filters)
->>>>>>> 82f3446f
   end
 end