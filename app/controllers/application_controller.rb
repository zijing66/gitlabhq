require 'gon'

class ApplicationController < ActionController::Base
  before_filter :authenticate_user!
  before_filter :reject_blocked!
  before_filter :check_password_expiration
  around_filter :set_current_user_for_thread
  before_filter :add_abilities
  before_filter :ldap_security_check
  before_filter :dev_tools if Rails.env == 'development'
  before_filter :default_headers
  before_filter :add_gon_variables
  before_filter :configure_permitted_parameters, if: :devise_controller?

  protect_from_forgery

  helper_method :abilities, :can?

  rescue_from Encoding::CompatibilityError do |exception|
    log_exception(exception)
    render "errors/encoding", layout: "errors", status: 500
  end

  rescue_from ActiveRecord::RecordNotFound do |exception|
    log_exception(exception)
    render "errors/not_found", layout: "errors", status: 404
  end

  protected

  def log_exception(exception)
    application_trace = ActionDispatch::ExceptionWrapper.new(env, exception).application_trace
    application_trace.map!{ |t| "  #{t}\n" }
    logger.error "\n#{exception.class.name} (#{exception.message}):\n#{application_trace.join}"
  end

  def reject_blocked!
    if current_user && current_user.blocked?
      sign_out current_user
      flash[:alert] = "Your account is blocked. Retry when an admin has unblocked it."
      redirect_to new_user_session_path
    end
  end

  def after_sign_in_path_for resource
    if resource.is_a?(User) && resource.respond_to?(:blocked?) && resource.blocked?
      sign_out resource
      flash[:alert] = "Your account is blocked. Retry when an admin has unblocked it."
      new_user_session_path
    else
      super
    end
  end

  def set_current_user_for_thread
    Thread.current[:current_user] = current_user
    begin
      yield
    ensure
      Thread.current[:current_user] = nil
    end
  end

  def abilities
    @abilities ||= Six.new
  end

  def can?(object, action, subject)
    abilities.allowed?(object, action, subject)
  end

  def project
    id = params[:project_id] || params[:id]

    # Redirect from
    #   localhost/group/project.git
    # to
    #   localhost/group/project
    #
    if id =~ /\.git\Z/
      redirect_to request.original_url.gsub(/\.git\Z/, '') and return
    end

    @project = Project.find_with_namespace(id)

    if @project and can?(current_user, :read_project, @project)
      @project
    elsif current_user.nil?
      @project = nil
      authenticate_user!
    else
      @project = nil
      render_404 and return
    end
  end

  def repository
    @repository ||= project.repository
  rescue Grit::NoSuchPathError
    nil
  end

  def add_abilities
    abilities << Ability
  end

  def authorize_project!(action)
    return access_denied! unless can?(current_user, action, project)
  end

  def authorize_code_access!
    return access_denied! unless can?(current_user, :download_code, project)
  end

  def authorize_push!
    return access_denied! unless can?(current_user, :push_code, project)
  end

  def access_denied!
    render "errors/access_denied", layout: "errors", status: 404
  end

  def not_found!
    render "errors/not_found", layout: "errors", status: 404
  end

  def git_not_found!
    render "errors/git_not_found", layout: "errors", status: 404
  end

  def method_missing(method_sym, *arguments, &block)
    if method_sym.to_s =~ /^authorize_(.*)!$/
      authorize_project!($1.to_sym)
    else
      super
    end
  end

  def render_403
    head :forbidden
  end

  def render_404
    render file: Rails.root.join("public", "404"), layout: false, status: "404"
  end

  def require_non_empty_project
    redirect_to @project if @project.empty_repo?
  end

  def no_cache_headers
    response.headers["Cache-Control"] = "no-cache, no-store, max-age=0, must-revalidate"
    response.headers["Pragma"] = "no-cache"
    response.headers["Expires"] = "Fri, 01 Jan 1990 00:00:00 GMT"
  end

  def dev_tools
  end

  def default_headers
    headers['X-Frame-Options'] = 'DENY'
    headers['X-XSS-Protection'] = '1; mode=block'
    headers['X-UA-Compatible'] = 'IE=edge'
    headers['X-Content-Type-Options'] = 'nosniff'
    headers['Strict-Transport-Security'] = 'max-age=31536000' if Gitlab.config.gitlab.https
  end

  def add_gon_variables
    gon.default_issues_tracker = Project.issues_tracker.default_value
    gon.api_version = API::API.version
    gon.api_token = current_user.private_token if current_user
    gon.gravatar_url = request.ssl? || Gitlab.config.gitlab.https ? Gitlab.config.gravatar.ssl_url : Gitlab.config.gravatar.plain_url
    gon.relative_url_root = Gitlab.config.gitlab.relative_url_root
    gon.gravatar_enabled = Gitlab.config.gravatar.enabled
  end

  def check_password_expiration
    if current_user && current_user.password_expires_at && current_user.password_expires_at < Time.now  && !current_user.ldap_user?
      redirect_to new_profile_password_path and return
    end
  end

  def ldap_security_check
<<<<<<< HEAD
    if current_user && current_user.ldap_user? && current_user.requires_ldap_check?
      gitlab_ldap_access do |access|
        if access.allowed?(current_user)
          access.update_permissions(current_user)
=======
    if current_user && current_user.requires_ldap_check?
      gitlab_ldap_access do |access|
        if access.allowed?(current_user)
>>>>>>> 8fa53ce4
          current_user.last_credential_check_at = Time.now
          current_user.save
        else
          sign_out current_user
          flash[:alert] = "Access denied for your LDAP account."
          redirect_to new_user_session_path
        end
      end
    end
  end

  def event_filter
    filters = cookies['event_filter'].split(',') if cookies['event_filter'].present?
    @event_filter ||= EventFilter.new(filters)
  end

  def gitlab_ldap_access(&block)
    Gitlab::LDAP::Access.open { |access| block.call(access) }
  end

  # JSON for infinite scroll via Pager object
  def pager_json(partial, count)
    html = render_to_string(
      partial,
      layout: false,
      formats: [:html]
    )

    render json: {
      html: html,
      count: count
    }
  end

  def view_to_html_string(partial)
    render_to_string(
      partial,
      layout: false,
      formats: [:html]
    )
  end

  def configure_permitted_parameters
    devise_parameter_sanitizer.for(:sign_in) { |u| u.permit(:username, :email, :password, :login, :remember_me) }
    devise_parameter_sanitizer.for(:sign_up) { |u| u.permit(:username, :email, :name, :password, :password_confirmation) }
  end

  def hexdigest(string)
    Digest::SHA1.hexdigest string
  end
end<|MERGE_RESOLUTION|>--- conflicted
+++ resolved
@@ -181,16 +181,10 @@
   end
 
   def ldap_security_check
-<<<<<<< HEAD
-    if current_user && current_user.ldap_user? && current_user.requires_ldap_check?
+    if current_user && current_user.requires_ldap_check?
       gitlab_ldap_access do |access|
         if access.allowed?(current_user)
           access.update_permissions(current_user)
-=======
-    if current_user && current_user.requires_ldap_check?
-      gitlab_ldap_access do |access|
-        if access.allowed?(current_user)
->>>>>>> 8fa53ce4
           current_user.last_credential_check_at = Time.now
           current_user.save
         else
