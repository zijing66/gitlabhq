class Profiles::EmailsController < Profiles::ApplicationController
  before_action :find_email, only: [:destroy, :resend_confirmation_instructions]

  def index
    @primary_email = current_user.email
    @emails = current_user.emails.order_id_desc
  end

  def create
<<<<<<< HEAD
    @email = Emails::CreateService.new(current_user, email_params).execute
    unless @email.errors.blank?
=======
    @email = Emails::CreateService.new(current_user, email_params.merge(user: current_user)).execute

    if @email.errors.blank?
      NotificationService.new.new_email(@email)
    else
>>>>>>> de01353b
      flash[:alert] = @email.errors.full_messages.first
    end

    redirect_to profile_emails_url
  end

  def destroy
<<<<<<< HEAD
    Emails::DestroyService.new(current_user).execute(@email)
=======
    @email = current_user.emails.find(params[:id])

    Emails::DestroyService.new(current_user, user: current_user, email: @email.email).execute
>>>>>>> de01353b

    respond_to do |format|
      format.html { redirect_to profile_emails_url, status: 302 }
      format.js { head :ok }
    end
  end

  def resend_confirmation_instructions
    if Emails::ConfirmService.new(current_user).execute(@email)
      flash[:notice] = "Confirmation email sent to #{@email.email}"
    else
      flash[:alert] = "There was a problem sending the confirmation email"
    end

    redirect_to profile_emails_url
  end

  private

  def email_params
    params.require(:email).permit(:email)
  end

  def find_email
    @email = current_user.emails.find(params[:id])
  end
end<|MERGE_RESOLUTION|>--- conflicted
+++ resolved
@@ -7,16 +7,8 @@
   end
 
   def create
-<<<<<<< HEAD
-    @email = Emails::CreateService.new(current_user, email_params).execute
+    @email = Emails::CreateService.new(current_user, email_params.merge(user: current_user)).execute
     unless @email.errors.blank?
-=======
-    @email = Emails::CreateService.new(current_user, email_params.merge(user: current_user)).execute
-
-    if @email.errors.blank?
-      NotificationService.new.new_email(@email)
-    else
->>>>>>> de01353b
       flash[:alert] = @email.errors.full_messages.first
     end
 
@@ -24,13 +16,7 @@
   end
 
   def destroy
-<<<<<<< HEAD
-    Emails::DestroyService.new(current_user).execute(@email)
-=======
-    @email = current_user.emails.find(params[:id])
-
-    Emails::DestroyService.new(current_user, user: current_user, email: @email.email).execute
->>>>>>> de01353b
+    Emails::DestroyService.new(current_user, user: current_user).execute(@email)
 
     respond_to do |format|
       format.html { redirect_to profile_emails_url, status: 302 }
@@ -39,7 +25,7 @@
   end
 
   def resend_confirmation_instructions
-    if Emails::ConfirmService.new(current_user).execute(@email)
+    if Emails::ConfirmService.new(current_user, user: current_user).execute(@email)
       flash[:notice] = "Confirmation email sent to #{@email.email}"
     else
       flash[:alert] = "There was a problem sending the confirmation email"
