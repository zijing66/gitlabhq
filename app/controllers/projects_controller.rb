class ProjectsController < Projects::ApplicationController
  include IssuableCollections
  include ExtractsPath

  before_action :authenticate_user!, except: [:index, :show, :activity, :refs]
  before_action :project, except: [:index, :new, :create]
  before_action :repository, except: [:index, :new, :create]
  before_action :assign_ref_vars, only: [:show], if: :repo_exists?
  before_action :tree, only: [:show], if: [:repo_exists?, :project_view_files?]

  # Authorize
  before_action :authorize_admin_project!, only: [:edit, :update, :housekeeping, :download_export, :export, :remove_export, :generate_new_export]
  before_action :event_filter, only: [:show, :activity]

  layout :determine_layout

  def index
    redirect_to(current_user ? root_path : explore_root_path)
  end

  def new
    @project = Project.new
  end

  def edit
    render 'edit'
  end

  def create
    @project = ::Projects::CreateService.new(current_user, project_params).execute

    if @project.saved?
      cookies[:issue_board_welcome_hidden] = { path: project_path(@project), value: nil, expires: Time.at(0) }

      redirect_to(
        project_path(@project),
        notice: _("Project '%{project_name}' was successfully created.") % { project_name: @project.name }
      )
    else
      render 'new'
    end
  end

  def update
    result = ::Projects::UpdateService.new(@project, current_user, project_params).execute

    # Refresh the repo in case anything changed
    @repository = @project.repository

    respond_to do |format|
      if result[:status] == :success
        flash[:notice] = _("Project '%{project_name}' was successfully updated.") % { project_name: @project.name }
        format.html do
          redirect_to(edit_project_path(@project))
        end
      else
        format.html { render 'edit' }
      end

      format.js
    end
  end

  def transfer
    return access_denied! unless can?(current_user, :change_namespace, @project)

    namespace = Namespace.find_by(id: params[:new_namespace_id])
    ::Projects::TransferService.new(project, current_user).execute(namespace)

    if @project.errors[:new_namespace].present?
      flash[:alert] = @project.errors[:new_namespace].first
    end
  end

  def remove_fork
    return access_denied! unless can?(current_user, :remove_fork_project, @project)

    if ::Projects::UnlinkForkService.new(@project, current_user).execute
      flash[:notice] = _('The fork relationship has been removed.')
    end
  end

  def activity
    respond_to do |format|
      format.html
      format.json do
        load_events
        pager_json('events/_events', @events.count)
      end
    end
  end

  def show
    if @project.import_in_progress?
      redirect_to namespace_project_import_path(@project.namespace, @project)
      return
    end

    if @project.pending_delete?
      flash[:alert] = _("Project #{project_name} queued for deletion.") % { project_name: @project.name }
    end

    respond_to do |format|
      format.html do
        @notification_setting = current_user.notification_settings_for(@project) if current_user
        render_landing_page
      end

      format.atom do
        load_events
        render layout: false
      end
    end
  end

  def destroy
    return access_denied! unless can?(current_user, :remove_project, @project)

    ::Projects::DestroyService.new(@project, current_user, {}).async_execute
    flash[:alert] = _("Project '#{project_name}' will be deleted.") % { project_name: @project.name_with_namespace }

    redirect_to dashboard_projects_path
  rescue Projects::DestroyService::DestroyError => ex
    redirect_to edit_project_path(@project), alert: ex.message
  end

  def new_issue_address
    return render_404 unless Gitlab::IncomingEmail.supports_issue_creation?

    current_user.reset_incoming_email_token!
    render json: { new_issue_address: @project.new_issue_address(current_user) }
  end

  def archive
    return access_denied! unless can?(current_user, :archive_project, @project)

    @project.archive!

    respond_to do |format|
      format.html { redirect_to project_path(@project) }
    end
  end

  def unarchive
    return access_denied! unless can?(current_user, :archive_project, @project)

    @project.unarchive!

    respond_to do |format|
      format.html { redirect_to project_path(@project) }
    end
  end

  def housekeeping
    ::Projects::HousekeepingService.new(@project).execute

    redirect_to(
      project_path(@project),
      notice: _("Housekeeping successfully started")
    )
  rescue ::Projects::HousekeepingService::LeaseTaken => ex
    redirect_to(
      edit_project_path(@project),
      alert: ex.to_s
    )
  end

  def export
    @project.add_export_job(current_user: current_user)

    redirect_to(
      edit_project_path(@project),
      notice: _("Project export started. A download link will be sent by email.")
    )
  end

  def download_export
    export_project_path = @project.export_project_path

    if export_project_path
      send_file export_project_path, disposition: 'attachment'
    else
      redirect_to(
        edit_project_path(@project),
        alert: _("Project export link has expired. Please generate a new export from your project settings.")
      )
    end
  end

  def remove_export
    if @project.remove_exports
      flash[:notice] = _("Project export has been deleted.")
    else
      flash[:alert] = _("Project export could not be deleted.")
    end
    redirect_to(edit_project_path(@project))
  end

  def generate_new_export
    if @project.remove_exports
      export
    else
      redirect_to(
        edit_project_path(@project),
        alert: _("Project export could not be deleted.")
      )
    end
  end

  def toggle_star
    current_user.toggle_star(@project)
    @project.reload

    render json: {
      star_count: @project.star_count
    }
  end

  def refs
    branches = BranchesFinder.new(@repository, params).execute.map(&:name)

    options = {
<<<<<<< HEAD
      _('Branches') => branches.take(100),
=======
      'Branches' => branches.take(100)
>>>>>>> f737a079
    }

    unless @repository.tag_count.zero?
      tags = TagsFinder.new(@repository, params).execute.map(&:name)

      options['Tags'] = tags.take(100)
    end

    # If reference is commit id - we should add it to branch/tag selectbox
    ref = Addressable::URI.unescape(params[:ref])
    if ref && options.flatten(2).exclude?(ref) && ref =~ /\A[0-9a-zA-Z]{6,52}\z/
      options['Commits'] = [ref]
    end

    render json: options.to_json
  end

  def preview_markdown
    result = PreviewMarkdownService.new(@project, current_user, params).execute

    render json: {
      body: view_context.markdown(result[:text]),
      references: {
        users: result[:users],
        commands: view_context.markdown(result[:commands])
      }
    }
  end

  private

  # Render project landing depending of which features are available
  # So if page is not availble in the list it renders the next page
  #
  # pages list order: repository readme, wiki home, issues list, customize workflow
  def render_landing_page
    if @project.feature_available?(:repository, current_user)
      return render 'projects/no_repo' unless @project.repository_exists?
      render 'projects/empty' if @project.empty_repo?
    else
      if @project.wiki_enabled?
        @project_wiki = @project.wiki
        @wiki_home = @project_wiki.find_page('home', params[:version_id])
      elsif @project.feature_available?(:issues, current_user)
        @issues = issues_collection.page(params[:page])
        @collection_type = 'Issue'
        @issuable_meta_data = issuable_meta_data(@issues, @collection_type)
      end

      render :show
    end
  end

  def determine_layout
    if [:new, :create].include?(action_name.to_sym)
      'application'
    elsif [:edit, :update].include?(action_name.to_sym)
      'project_settings'
    else
      'project'
    end
  end

  def load_events
    @events = @project.events.recent
    @events = event_filter.apply_filter(@events).with_associations
    limit = (params[:limit] || 20).to_i
    @events = @events.limit(limit).offset(params[:offset] || 0)
  end

  def project_params
    params.require(:project)
      .permit(project_params_ce)
  end

  def project_params_ce
    [
      :avatar,
      :build_allow_git_fetch,
      :build_coverage_regex,
      :build_timeout_in_minutes,
      :container_registry_enabled,
      :default_branch,
      :description,
      :import_url,
      :issues_tracker,
      :issues_tracker_id,
      :last_activity_at,
      :lfs_enabled,
      :name,
      :namespace_id,
      :only_allow_merge_if_all_discussions_are_resolved,
      :only_allow_merge_if_pipeline_succeeds,
      :printing_merge_request_link_enabled,
      :path,
      :public_builds,
      :request_access_enabled,
      :runners_token,
      :tag_list,
      :visibility_level,

      project_feature_attributes: %i[
        builds_access_level
        issues_access_level
        merge_requests_access_level
        repository_access_level
        snippets_access_level
        wiki_access_level
      ]
    ]
  end

  def repo_exists?
    project.repository_exists? && !project.empty_repo? && project.repo

  rescue Gitlab::Git::Repository::NoRepository
    project.repository.expire_exists_cache

    false
  end

  def project_view_files?
    if current_user
      current_user.project_view == 'files'
    else
      project_view_files_allowed?
    end
  end

  # Override extract_ref from ExtractsPath, which returns the branch and file path
  # for the blob/tree, which in this case is just the root of the default branch.
  # This way we avoid to access the repository.ref_names.
  def extract_ref(_id)
    [get_id, '']
  end

  # Override get_id from ExtractsPath in this case is just the root of the default branch.
  def get_id
    project.repository.root_ref
  end

  def project_view_files_allowed?
    !project.empty_repo? && can?(current_user, :download_code, project)
  end
end<|MERGE_RESOLUTION|>--- conflicted
+++ resolved
@@ -97,7 +97,7 @@
     end
 
     if @project.pending_delete?
-      flash[:alert] = _("Project #{project_name} queued for deletion.") % { project_name: @project.name }
+      flash[:alert] = _("Project '%{project_name}' queued for deletion.") % { project_name: @project.name }
     end
 
     respond_to do |format|
@@ -117,7 +117,7 @@
     return access_denied! unless can?(current_user, :remove_project, @project)
 
     ::Projects::DestroyService.new(@project, current_user, {}).async_execute
-    flash[:alert] = _("Project '#{project_name}' will be deleted.") % { project_name: @project.name_with_namespace }
+    flash[:alert] = _("Project '%{project_name}' will be deleted.") % { project_name: @project.name_with_namespace }
 
     redirect_to dashboard_projects_path
   rescue Projects::DestroyService::DestroyError => ex
@@ -220,11 +220,7 @@
     branches = BranchesFinder.new(@repository, params).execute.map(&:name)
 
     options = {
-<<<<<<< HEAD
-      _('Branches') => branches.take(100),
-=======
-      'Branches' => branches.take(100)
->>>>>>> f737a079
+      _('Branches') => branches.take(100)
     }
 
     unless @repository.tag_count.zero?
