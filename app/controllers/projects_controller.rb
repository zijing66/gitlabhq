--- conflicted
+++ resolved
@@ -211,14 +211,6 @@
 
   def project_params
     params.require(:project).permit(
-<<<<<<< HEAD
-      :name, :path, :description, :issues_tracker, :tag_list,
-      :issues_enabled, :merge_requests_enabled, :snippets_enabled, :issues_tracker_id, :default_branch,
-      :wiki_enabled, :issues_template, :merge_requests_template, :visibility_level, :merge_requests_rebase_enabled,
-      :import_url, :last_activity_at, :namespace_id, :avatar,
-      :mirror,
-      :approvals_before_merge, :approver_ids, :reset_approvals_on_push, :merge_requests_ff_only_enabled
-=======
       :avatar,
       :builds_enabled,
       :default_branch,
@@ -244,8 +236,8 @@
       :merge_requests_ff_only_enabled,
       :merge_requests_rebase_enabled,
       :merge_requests_template,
+      :mirror,
       :reset_approvals_on_push
->>>>>>> e64f2da6
     )
   end
 
