class ProjectsController < ApplicationController
  include ExtractsPath

  prepend_before_action :render_go_import, only: [:show]
  skip_before_action :authenticate_user!, only: [:show, :activity]
  before_action :project, except: [:new, :create]
  before_action :repository, except: [:new, :create]
  before_action :assign_ref_vars, :tree, only: [:show], if: :repo_exists?

  # Authorize
  before_action :authorize_admin_project!, only: [:edit, :update, :housekeeping]
  before_action :event_filter, only: [:show, :activity]

  layout :determine_layout

  def index
    redirect_to(current_user ? root_path : explore_root_path)
  end

  def new
    @project = Project.new
  end

  def edit
    render 'edit'
  end

  def create
    @project = ::Projects::CreateService.new(current_user, project_params).execute

    if @project.saved?
      redirect_to(
        project_path(@project),
        notice: "Project '#{@project.name}' was successfully created."
      )
    else
      render 'new'
    end
  end

  def update
    status = ::Projects::UpdateService.new(@project, current_user, project_params).execute

    respond_to do |format|
      if status
        flash[:notice] = "Project '#{@project.name}' was successfully updated."
        format.html do
          redirect_to(
            edit_project_path(@project),
            notice: "Project '#{@project.name}' was successfully updated."
          )
        end
        format.js
      else
        format.html { render 'edit' }
        format.js
      end
    end
  end

  def transfer
    return access_denied! unless can?(current_user, :change_namespace, @project)

    namespace = Namespace.find_by(id: params[:new_namespace_id])
    ::Projects::TransferService.new(project, current_user).execute(namespace)

    if @project.errors[:new_namespace].present?
      flash[:alert] = @project.errors[:new_namespace].first
    end
  end

  def remove_fork
    return access_denied! unless can?(current_user, :remove_fork_project, @project)

    if @project.unlink_fork
      flash[:notice] = 'The fork relationship has been removed.'
    end
  end

  def activity
    respond_to do |format|
      format.html
      format.json do
        load_events
        pager_json('events/_events', @events.count)
      end
    end
  end

  def show
    # If we're importing while we do have a repository, we're simply updating the mirror.
    if @project.import_in_progress? && !@project.updating_mirror?
      redirect_to namespace_project_import_path(@project.namespace, @project)
      return
    end

    if @project.pending_delete?
      flash[:alert] = "Project queued for delete."
    end

    respond_to do |format|
      format.html do
        if @project.repository_exists?
          if @project.empty_repo?
            render 'projects/empty'
          else
            if current_user
              @membership = @project.team.find_member(current_user.id)
            end

            render :show
          end
        else
          render 'projects/no_repo'
        end
      end

      format.atom do
        load_events
        render layout: false
      end
    end
  end

  def destroy
    return access_denied! unless can?(current_user, :remove_project, @project)

    ::Projects::DestroyService.new(@project, current_user, {}).pending_delete!
    flash[:alert] = "Project '#{@project.name}' will be deleted."

    redirect_to dashboard_projects_path
  rescue Projects::DestroyService::DestroyError => ex
    redirect_to edit_project_path(@project), alert: ex.message
  end

  def autocomplete_sources
    note_type = params['type']
    note_id = params['type_id']
    autocomplete = ::Projects::AutocompleteService.new(@project)
    participants = ::Projects::ParticipantsService.new(@project, current_user).execute(note_type, note_id)

    @suggestions = {
      emojis: autocomplete_emojis,
      issues: autocomplete.issues,
      mergerequests: autocomplete.merge_requests,
      members: participants
    }

    respond_to do |format|
      format.json { render json: @suggestions }
    end
  end

  def archive
    return access_denied! unless can?(current_user, :archive_project, @project)

    @project.archive!

    respond_to do |format|
      format.html { redirect_to project_path(@project) }
    end
  end

  def unarchive
    return access_denied! unless can?(current_user, :archive_project, @project)

    @project.unarchive!

    respond_to do |format|
      format.html { redirect_to project_path(@project) }
    end
  end

  def remove_pages
    return access_denied! unless can?(current_user, :remove_pages, @project)

    @project.remove_pages

    respond_to do |format|
      format.html { redirect_to project_path(@project) }
    end
  end

  def housekeeping
    ::Projects::HousekeepingService.new(@project).execute

    respond_to do |format|
      flash[:notice] = "Housekeeping successfully started."
      format.html { redirect_to project_path(@project) }
    end
  end

  def toggle_star
    current_user.toggle_star(@project)
    @project.reload

    render json: {
      star_count: @project.star_count
    }
  end

  def markdown_preview
    text = params[:text]

    ext = Gitlab::ReferenceExtractor.new(@project, current_user, current_user)
    ext.analyze(text)

    render json: {
      body:       view_context.markdown(text),
      references: {
        users: ext.users.map(&:username)
      }
    }
  end

  private

  def determine_layout
    if [:new, :create].include?(action_name.to_sym)
      'application'
    elsif [:edit, :update].include?(action_name.to_sym)
      'project_settings'
    else
      'project'
    end
  end

  def load_events
    @events = @project.events.recent
    @events = event_filter.apply_filter(@events).with_associations
    limit = (params[:limit] || 20).to_i
    @events = @events.limit(limit).offset(params[:offset] || 0)
  end

  def project_params
    params.require(:project).permit(
<<<<<<< HEAD
      :avatar,
      :build_allow_git_fetch,
      :build_coverage_regex,
      :build_timeout_in_minutes,
      :builds_enabled,
      :default_branch,
      :description,
      :import_url,
      :issues_enabled,
      :issues_tracker,
      :issues_tracker_id,
      :last_activity_at,
      :merge_requests_enabled,
      :name,
      :namespace_id,
      :path,
      :runners_token,
      :snippets_enabled,
      :tag_list,
      :visibility_level,
      :wiki_enabled,

      # EE-only
      :approvals_before_merge,
      :approver_ids,
      :issues_template,
      :merge_method,
      :merge_requests_template,
      :mirror,
      :mirror_user_id,
      :mirror_trigger_builds,
      :reset_approvals_on_push
=======
      :name, :path, :description, :issues_tracker, :tag_list, :runners_token,
      :issues_enabled, :merge_requests_enabled, :snippets_enabled, :issues_tracker_id, :default_branch,
      :wiki_enabled, :visibility_level, :import_url, :last_activity_at, :namespace_id, :avatar,
      :builds_enabled, :build_allow_git_fetch, :build_timeout_in_minutes, :build_coverage_regex,
      :public_builds,
>>>>>>> 10aa99a3
    )
  end

  def autocomplete_emojis
    Rails.cache.fetch("autocomplete-emoji-#{Gemojione::VERSION}") do
      Emoji.emojis.map do |name, emoji|
        {
          name: name,
          path: view_context.image_url("emoji/#{emoji["unicode"]}.png")
        }
      end
    end
  end

  def render_go_import
    return unless params["go-get"] == "1"

    @namespace = params[:namespace_id]
    @id = params[:project_id] || params[:id]
    @id = @id.gsub(/\.git\Z/, "")

    render "go_import", layout: false
  end

  def repo_exists?
    project.repository_exists? && !project.empty_repo?
  end

  # Override get_id from ExtractsPath, which returns the branch and file path
  # for the blob/tree, which in this case is just the root of the default branch.
  def get_id
    project.repository.root_ref
  end
end<|MERGE_RESOLUTION|>--- conflicted
+++ resolved
@@ -234,28 +234,11 @@
 
   def project_params
     params.require(:project).permit(
-<<<<<<< HEAD
-      :avatar,
-      :build_allow_git_fetch,
-      :build_coverage_regex,
-      :build_timeout_in_minutes,
-      :builds_enabled,
-      :default_branch,
-      :description,
-      :import_url,
-      :issues_enabled,
-      :issues_tracker,
-      :issues_tracker_id,
-      :last_activity_at,
-      :merge_requests_enabled,
-      :name,
-      :namespace_id,
-      :path,
-      :runners_token,
-      :snippets_enabled,
-      :tag_list,
-      :visibility_level,
-      :wiki_enabled,
+      :name, :path, :description, :issues_tracker, :tag_list, :runners_token,
+      :issues_enabled, :merge_requests_enabled, :snippets_enabled, :issues_tracker_id, :default_branch,
+      :wiki_enabled, :visibility_level, :import_url, :last_activity_at, :namespace_id, :avatar,
+      :builds_enabled, :build_allow_git_fetch, :build_timeout_in_minutes, :build_coverage_regex,
+      :public_builds,
 
       # EE-only
       :approvals_before_merge,
@@ -267,13 +250,6 @@
       :mirror_user_id,
       :mirror_trigger_builds,
       :reset_approvals_on_push
-=======
-      :name, :path, :description, :issues_tracker, :tag_list, :runners_token,
-      :issues_enabled, :merge_requests_enabled, :snippets_enabled, :issues_tracker_id, :default_branch,
-      :wiki_enabled, :visibility_level, :import_url, :last_activity_at, :namespace_id, :avatar,
-      :builds_enabled, :build_allow_git_fetch, :build_timeout_in_minutes, :build_coverage_regex,
-      :public_builds,
->>>>>>> 10aa99a3
     )
   end
 
