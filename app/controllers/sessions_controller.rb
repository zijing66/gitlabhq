--- conflicted
+++ resolved
@@ -19,11 +19,7 @@
     end
 
     if Gitlab.config.ldap.enabled
-<<<<<<< HEAD
-      @ldap_servers = Gitlab.config.ldap.servers
-=======
       @ldap_servers = Gitlab::LDAP::Config.servers
->>>>>>> d9a87891
     end
 
     super
