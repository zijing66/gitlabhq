class Import::GoogleCodeController < Import::BaseController
  before_action :user_map, only: [:new_user_map, :create_user_map]

  def new

  end

  def callback
    dump_file = params[:dump_file]

    unless dump_file.respond_to?(:read)
      return redirect_to :back, alert: "You need to upload a Google Takeout archive."
    end

    begin
      dump = JSON.parse(dump_file.read)
    rescue
      return redirect_to :back, alert: "The uploaded file is not a valid Google Takeout archive."
    end

    client = Gitlab::GoogleCodeImport::Client.new(dump)
    unless client.valid?
      return redirect_to :back, alert: "The uploaded file is not a valid Google Takeout archive."
    end

    session[:google_code_dump] = dump

    if params[:create_user_map] == "1"
      redirect_to new_user_map_import_google_code_path
    else
      redirect_to status_import_google_code_path
    end
  end

  def new_user_map

  end

  def create_user_map
    user_map_json = params[:user_map]
    user_map_json = "{}" if user_map_json.blank?

    begin
      user_map = JSON.parse(user_map_json)
    rescue
      flash.now[:alert] = "The entered user map is not a valid JSON user map."

      render "new_user_map" and return
    end

    unless user_map.is_a?(Hash) && user_map.all? { |k, v| k.is_a?(String) && v.is_a?(String) }
      flash.now[:alert] = "The entered user map is not a valid JSON user map."

      render "new_user_map" and return
    end

    # This is the default, so let's not save it into the database.
    user_map.reject! do |key, value|
      value == Gitlab::GoogleCodeImport::Client.mask_email(key)
    end

    session[:google_code_user_map] = user_map

    flash[:notice] = "The user map has been saved. Continue by selecting the projects you want to import."

    redirect_to status_import_google_code_path
  end

  def status
    unless client.valid?
<<<<<<< HEAD
      return redirect_to new_import_google_path
=======
      return redirect_to new_import_google_code_path 
>>>>>>> 86dfdc36
    end

    @repos = client.repos

    @already_added_projects = current_user.created_projects.where(import_type: "google_code")
    already_added_projects_names = @already_added_projects.pluck(:import_source)

    @repos.reject! { |repo| already_added_projects_names.include? repo.name }
  end

  def jobs
    jobs = current_user.created_projects.where(import_type: "google_code").to_json(only: [:id, :import_status])
    render json: jobs
  end

  def create
    @repo_id = params[:repo_id]
    repo = client.repo(@repo_id)
    @target_namespace = current_user.namespace
    @project_name = repo.name

    namespace = @target_namespace

    user_map = session[:google_code_user_map]

    @project = Gitlab::GoogleCodeImport::ProjectCreator.new(repo, namespace, current_user, user_map).execute
  end

  private

  def client
    @client ||= Gitlab::GoogleCodeImport::Client.new(session[:google_code_dump])
  end

  def user_map
    @user_map ||= begin
      user_map = client.user_map

      stored_user_map = session[:google_code_user_map]
      user_map.update(stored_user_map) if stored_user_map

      Hash[user_map.sort]
    end
  end
end<|MERGE_RESOLUTION|>--- conflicted
+++ resolved
@@ -68,11 +68,7 @@
 
   def status
     unless client.valid?
-<<<<<<< HEAD
-      return redirect_to new_import_google_path
-=======
-      return redirect_to new_import_google_code_path 
->>>>>>> 86dfdc36
+      return redirect_to new_import_google_code_path
     end
 
     @repos = client.repos
