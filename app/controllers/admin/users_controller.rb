class Admin::UsersController < Admin::ApplicationController
  before_action :user, except: [:index, :new, :create]

  def index
    @users = User.order_name_asc.filter(params[:filter])
    @users = @users.search(params[:name]) if params[:name].present?
    @users = @users.sort(@sort = params[:sort])
    @users = @users.page(params[:page])
  end

  def show
  end

  def projects
    @personal_projects = user.personal_projects
    @joined_projects = user.projects.joined(@user)
  end

  def groups
  end

  def keys
    @keys = user.keys
  end

  def new
    @user = User.new
  end

  def edit
    user
  end

  def block
    if user.block
      redirect_back_or_admin_user(notice: "Successfully blocked")
    else
      redirect_back_or_admin_user(alert: "Error occurred. User was not blocked")
    end
  end

  def unblock
    if user.ldap_blocked?
      redirect_back_or_admin_user(alert: "This user cannot be unlocked manually from GitLab")
    elsif user.activate
      redirect_back_or_admin_user(notice: "Successfully unblocked")
    else
      redirect_back_or_admin_user(alert: "Error occurred. User was not unblocked")
    end
  end

  def unlock
    if user.unlock_access!
      redirect_back_or_admin_user(alert: "Successfully unlocked")
    else
      redirect_back_or_admin_user(alert: "Error occurred. User was not unlocked")
    end
  end

  def confirm
    if user.confirm
      redirect_back_or_admin_user(notice: "Successfully confirmed")
    else
      redirect_back_or_admin_user(alert: "Error occurred. User was not confirmed")
    end
  end

  def disable_two_factor
    user.disable_two_factor!
    redirect_to admin_user_path(user),
      notice: 'Two-factor Authentication has been disabled for this user'
  end

  def create
    opts = {
      force_random_password: true,
      password_expires_at: nil
    }

    @user = User.new(user_params.merge(opts))
    @user.created_by_id = current_user.id
    @user.generate_password
    @user.generate_reset_token
    @user.skip_confirmation!

    respond_to do |format|
      if @user.save
        format.html { redirect_to [:admin, @user], notice: 'User was successfully created.' }
        format.json { render json: @user, status: :created, location: @user }
      else
        format.html { render "new" }
        format.json { render json: @user.errors, status: :unprocessable_entity }
      end
    end
  end

  def update
    user_params_with_pass = user_params.dup

    if params[:user][:password].present?
      user_params_with_pass.merge!(
        password: params[:user][:password],
        password_confirmation: params[:user][:password_confirmation],
      )
    end

    respond_to do |format|
      user.skip_reconfirmation!
      if user.update_attributes(user_params_with_pass)
        format.html { redirect_to [:admin, user], notice: 'User was successfully updated.' }
        format.json { head :ok }
      else
        # restore username to keep form action url.
        user.username = params[:id]
        format.html { render "edit" }
        format.json { render json: user.errors, status: :unprocessable_entity }
      end
    end
  end

  def destroy
    DeleteUserWorker.perform_async(current_user.id, user.id)

    respond_to do |format|
      format.html { redirect_to admin_users_path, notice: "The user is being deleted." }
      format.json { head :ok }
    end
  end

  def remove_email
    email = user.emails.find(params[:email_id])
    email.destroy

    user.update_secondary_emails!

    respond_to do |format|
      format.html { redirect_back_or_admin_user(notice: "Successfully removed email.") }
      format.js { render nothing: true }
    end
  end

  protected

  def user
    @user ||= User.find_by!(username: params[:id])
  end

  def user_params
    params.require(:user).permit(
      :email, :remember_me, :bio, :name, :username,
      :skype, :linkedin, :twitter, :website_url, :color_scheme_id, :theme_id, :force_random_password,
      :extern_uid, :provider, :password_expires_at, :avatar, :hide_no_ssh_key, :hide_no_password,
<<<<<<< HEAD
      :projects_limit, :can_create_group, :admin, :key_id, :note
=======
      :projects_limit, :can_create_group, :admin, :key_id, :external
>>>>>>> fb1a7553
    )
  end

  def redirect_back_or_admin_user(options = {})
    redirect_back_or_default(default: default_route, options: options)
  end

  def default_route
    [:admin, @user]
  end
end<|MERGE_RESOLUTION|>--- conflicted
+++ resolved
@@ -150,11 +150,7 @@
       :email, :remember_me, :bio, :name, :username,
       :skype, :linkedin, :twitter, :website_url, :color_scheme_id, :theme_id, :force_random_password,
       :extern_uid, :provider, :password_expires_at, :avatar, :hide_no_ssh_key, :hide_no_password,
-<<<<<<< HEAD
-      :projects_limit, :can_create_group, :admin, :key_id, :note
-=======
-      :projects_limit, :can_create_group, :admin, :key_id, :external
->>>>>>> fb1a7553
+      :projects_limit, :can_create_group, :admin, :key_id, :note, :external
     )
   end
 
