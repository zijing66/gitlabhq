--- conflicted
+++ resolved
@@ -113,14 +113,11 @@
       :metrics_packet_size,
       :send_user_confirmation_email,
       :container_registry_token_expire_delay,
-<<<<<<< HEAD
       :elasticsearch_indexing,
       :elasticsearch_search,
       :elasticsearch_host,
       :elasticsearch_port,
-=======
       :repository_storage,
->>>>>>> 557ca2b3
       restricted_visibility_levels: [],
       import_sources: [],
       disabled_oauth_sign_in_sources: []
