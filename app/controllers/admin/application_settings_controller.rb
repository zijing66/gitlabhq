--- conflicted
+++ resolved
@@ -9,28 +9,20 @@
       .new(@application_setting, current_user, application_setting_params)
       .execute
 
-<<<<<<< HEAD
-    redirect_path = request.referer.presence ? request.referer : admin_application_settings_path
-
-    if successful
-      redirect_to redirect_path,
-        notice: 'Application settings saved successfully'
-    else
-      render :show
-=======
     if recheck_user_consent?
       session[:ask_for_usage_stats_consent] = current_user.requires_usage_stats_consent?
     end
 
+    redirect_path = request.referer.presence ? request.referer : admin_application_settings_path
+
     respond_to do |format|
       if successful
         format.json { head :ok }
-        format.html { redirect_to admin_application_settings_path, notice: 'Application settings saved successfully' }
+        format.html { redirect_to redirect_path, notice: 'Application settings saved successfully' }
       else
         format.json { head :bad_request }
         format.html { render :show }
       end
->>>>>>> 2f990e34
     end
   end
 
