class Admin::ApplicationSettingsController < Admin::ApplicationController
  before_action :set_application_setting

  def show
  end

  def update
    if @application_setting.update_attributes(application_setting_params)
      redirect_to admin_application_settings_path,
        notice: 'Application settings saved successfully'
    else
      render :show
    end
  end

  def usage_data
    respond_to do |format|
      format.html { render html: Gitlab::Highlight.highlight('payload.json', Gitlab::UsageData.to_json) }
      format.json { render json: Gitlab::UsageData.to_json }
    end
  end

  def reset_runners_token
    @application_setting.reset_runners_registration_token!
    flash[:notice] = 'New runners registration token has been generated!'
    redirect_to admin_runners_path
  end

  def reset_health_check_token
    @application_setting.reset_health_check_access_token!
    flash[:notice] = 'New health check access token has been generated!'
    redirect_to :back
  end

  def clear_repository_check_states
    RepositoryCheck::ClearWorker.perform_async

    redirect_to(
      admin_application_settings_path,
      notice: 'Started asynchronous removal of all repository check states.'
    )
  end

  private

  def set_application_setting
    @application_setting = ApplicationSetting.current
  end

  def application_setting_params
    restricted_levels = params[:application_setting][:restricted_visibility_levels]

    if restricted_levels.nil?
      params[:application_setting][:restricted_visibility_levels] = []
    else
      restricted_levels.map! do |level|
        level.to_i
      end
    end

    import_sources = params[:application_setting][:import_sources]

    if import_sources.nil?
      params[:application_setting][:import_sources] = []
    else
      import_sources.map! do |source|
        source.to_str
      end
    end

    enabled_oauth_sign_in_sources = params[:application_setting].delete(:enabled_oauth_sign_in_sources)

    params[:application_setting][:disabled_oauth_sign_in_sources] =
      AuthHelper.button_based_providers.map(&:to_s) -
      Array(enabled_oauth_sign_in_sources)
    params.delete(:domain_blacklist_raw) if params[:domain_blacklist_file]

    params.require(:application_setting).permit(
      :default_projects_limit,
      :default_branch_protection,
      :signup_enabled,
      :signin_enabled,
      :require_two_factor_authentication,
      :two_factor_grace_period,
      :gravatar_enabled,
      :sign_in_text,
      :after_sign_up_text,
      :help_page_text,
      :home_page_url,
      :help_text,
      :after_sign_out_path,
      :max_attachment_size,
      :session_expire_delay,
      :default_project_visibility,
      :default_snippet_visibility,
      :default_group_visibility,
      :domain_whitelist_raw,
      :domain_blacklist_enabled,
      :domain_blacklist_raw,
      :domain_blacklist_file,
      :version_check_enabled,
      :admin_notification_email,
      :user_oauth_applications,
      :user_default_external,
      :shared_runners_enabled,
      :shared_runners_text,
      :max_artifacts_size,
      :max_pages_size,
      :metrics_enabled,
      :metrics_host,
      :metrics_port,
      :metrics_pool_size,
      :metrics_timeout,
      :metrics_method_call_threshold,
      :metrics_sample_interval,
      :recaptcha_enabled,
      :recaptcha_site_key,
      :recaptcha_private_key,
      :sentry_enabled,
      :sentry_dsn,
      :akismet_enabled,
      :akismet_api_key,
      :koding_enabled,
      :koding_url,
      :email_author_in_body,
      :repository_checks_enabled,
      :metrics_packet_size,
      :send_user_confirmation_email,
      :container_registry_token_expire_delay,
<<<<<<< HEAD
      :elasticsearch_indexing,
      :elasticsearch_search,
      :elasticsearch_host,
      :elasticsearch_port,
      :usage_ping_enabled,
      :repository_storage,
      :enabled_git_access_protocol,
      :repository_size_limit,
=======
      :enabled_git_access_protocol,
      repository_storages: [],
>>>>>>> c392b0cc
      restricted_visibility_levels: [],
      import_sources: [],
      disabled_oauth_sign_in_sources: []
    )
  end
end<|MERGE_RESOLUTION|>--- conflicted
+++ resolved
@@ -127,19 +127,14 @@
       :metrics_packet_size,
       :send_user_confirmation_email,
       :container_registry_token_expire_delay,
-<<<<<<< HEAD
       :elasticsearch_indexing,
       :elasticsearch_search,
       :elasticsearch_host,
       :elasticsearch_port,
       :usage_ping_enabled,
-      :repository_storage,
+      repository_storages: [],
       :enabled_git_access_protocol,
       :repository_size_limit,
-=======
-      :enabled_git_access_protocol,
-      repository_storages: [],
->>>>>>> c392b0cc
       restricted_visibility_levels: [],
       import_sources: [],
       disabled_oauth_sign_in_sources: []
