class Admin::ApplicationSettingsController < Admin::ApplicationController
  before_action :set_application_setting

  def show
  end

  def update
    if @application_setting.update_attributes(application_setting_params)
      redirect_to admin_application_settings_path,
        notice: 'Application settings saved successfully'
    else
      render :show
    end
  end

  def reset_runners_token
    @application_setting.reset_runners_registration_token!
    flash[:notice] = 'New runners registration token has been generated!'
    redirect_to admin_runners_path
  end

  private

  def set_application_setting
    @application_setting = ApplicationSetting.current
  end

  def application_setting_params
    restricted_levels = params[:application_setting][:restricted_visibility_levels]
    if restricted_levels.nil?
      params[:application_setting][:restricted_visibility_levels] = []
    else
      restricted_levels.map! do |level|
        level.to_i
      end
    end

    import_sources = params[:application_setting][:import_sources]
    if import_sources.nil?
      params[:application_setting][:import_sources] = []
    else
      import_sources.map! do |source|
        source.to_str
      end
    end

    params.require(:application_setting).permit(
      :default_projects_limit,
      :default_branch_protection,
      :signup_enabled,
      :signin_enabled,
      :require_two_factor_authentication,
      :two_factor_grace_period,
      :gravatar_enabled,
      :twitter_sharing_enabled,
      :sign_in_text,
      :help_page_text,
      :home_page_url,
      :after_sign_out_path,
      :max_attachment_size,
      :session_expire_delay,
      :default_project_visibility,
      :default_snippet_visibility,
      :restricted_signup_domains_raw,
      :version_check_enabled,
      :admin_notification_email,
      :user_oauth_applications,
      :shared_runners_enabled,
      :max_artifacts_size,
      :metrics_enabled,
      :metrics_host,
      :metrics_port,
      :metrics_pool_size,
      :metrics_timeout,
      :metrics_method_call_threshold,
      :metrics_sample_interval,
      :ip_blocking_enabled,
<<<<<<< HEAD
      :dns_blacklist_threshold,
      :dns_whitelist_threshold,
=======
      :dnsbl_servers_list,
>>>>>>> a4ff270d
      :recaptcha_enabled,
      :recaptcha_site_key,
      :recaptcha_private_key,
      :sentry_enabled,
      :sentry_dsn,
      restricted_visibility_levels: [],
      import_sources: []
    )
  end
end<|MERGE_RESOLUTION|>--- conflicted
+++ resolved
@@ -75,12 +75,8 @@
       :metrics_method_call_threshold,
       :metrics_sample_interval,
       :ip_blocking_enabled,
-<<<<<<< HEAD
       :dns_blacklist_threshold,
       :dns_whitelist_threshold,
-=======
-      :dnsbl_servers_list,
->>>>>>> a4ff270d
       :recaptcha_enabled,
       :recaptcha_site_key,
       :recaptcha_private_key,
