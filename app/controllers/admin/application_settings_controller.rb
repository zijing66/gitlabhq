--- conflicted
+++ resolved
@@ -38,11 +38,8 @@
       :twitter_sharing_enabled,
       :sign_in_text,
       :home_page_url,
-<<<<<<< HEAD
-      :help_text
-=======
+      :help_text,
       restricted_visibility_levels: []
->>>>>>> 89ef79f8
     )
   end
 end