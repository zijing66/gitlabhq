--- conflicted
+++ resolved
@@ -3,24 +3,9 @@
   before_action :group, only: [:show, :transfer]
 
   def index
-<<<<<<< HEAD
-    params[:sort] ||= 'latest_activity_desc'
-    @projects = Project.with_statistics
-    @projects = @projects.in_namespace(params[:namespace_id]) if params[:namespace_id].present?
-    @projects = @projects.where(visibility_level: params[:visibility_level]) if params[:visibility_level].present?
-    @projects = @projects.with_push if params[:with_push].present?
-    @projects = @projects.abandoned if params[:abandoned].present?
-    @projects = @projects.where(last_repository_check_failed: true) if params[:last_repository_check_failed].present?
-    @projects = @projects.non_archived unless params[:archived].present?
-    @projects = @projects.personal(current_user) if params[:personal].present?
-    @projects = @projects.search(params[:name]) if params[:name].present?
-    @projects = @projects.sort_by_attr(@sort = params[:sort])
-    @projects = @projects.includes(:namespace).order("namespaces.path, projects.name ASC").page(params[:page])
-=======
     finder    = Admin::ProjectsFinder.new(params: params, current_user: current_user)
     @projects = finder.execute
     @sort     = finder.sort
->>>>>>> 5dd856f0
 
     respond_to do |format|
       format.html
