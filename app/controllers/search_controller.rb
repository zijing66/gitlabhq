class SearchController < ApplicationController
  include SearchHelper

  def show
    @project = Project.find_by(id: params[:project_id]) if params[:project_id].present?
    @group = Group.find_by(id: params[:group_id]) if params[:group_id].present?

    if @project
      return access_denied! unless can?(current_user, :download_code, @project)

      @search_results = Search::ProjectService.new(@project, current_user, params).execute
    else
      @search_results = Search::GlobalService.new(current_user, params).execute
    end
  end

  def autocomplete
    term = params[:term]
    @project = Project.find(params[:project_id]) if params[:project_id].present?
    @ref = params[:project_ref] if params[:project_ref].present?

<<<<<<< HEAD
    @projects       = result[:projects]
    @merge_requests = result[:merge_requests]
    @issues         = result[:issues]
    @notes          = result[:notes]
    @wiki_pages     = result[:wiki_pages]
    @blobs          = Kaminari.paginate_array(result[:blobs]).page(params[:page]).per(20)
    @total_results = @projects.count + @merge_requests.count + @issues.count + @wiki_pages.count + @blobs.total_count
=======
    render json: search_autocomplete_opts(term).to_json
>>>>>>> cb58e1cb
  end
end<|MERGE_RESOLUTION|>--- conflicted
+++ resolved
@@ -19,16 +19,6 @@
     @project = Project.find(params[:project_id]) if params[:project_id].present?
     @ref = params[:project_ref] if params[:project_ref].present?
 
-<<<<<<< HEAD
-    @projects       = result[:projects]
-    @merge_requests = result[:merge_requests]
-    @issues         = result[:issues]
-    @notes          = result[:notes]
-    @wiki_pages     = result[:wiki_pages]
-    @blobs          = Kaminari.paginate_array(result[:blobs]).page(params[:page]).per(20)
-    @total_results = @projects.count + @merge_requests.count + @issues.count + @wiki_pages.count + @blobs.total_count
-=======
     render json: search_autocomplete_opts(term).to_json
->>>>>>> cb58e1cb
   end
 end