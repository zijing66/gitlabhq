class DiffFileEntity < Grape::Entity
  include RequestAwareEntity
  include DiffHelper
  include SubmoduleHelper
  include BlobHelper
  include TreeHelper
  include IconsHelper
  include ActionView::Helpers::TagHelper

  expose :submodule?, as: :submodule

  expose :submodule_link do |diff_file|
    submodule_links(diff_file.blob, diff_file.content_sha, diff_file.repository).first
  end

  expose :blob, using: BlobEntity

  expose :blob_path do |diff_file|
    diff_file.blob.path
  end

  expose :blob_name do |diff_file|
    diff_file.blob.name
  end

  expose :blob_icon do |diff_file|
    blob_icon(diff_file.b_mode, diff_file.file_path)
  end

  expose :file_hash do |diff_file|
    Digest::SHA1.hexdigest(diff_file.file_path)
  end

  expose :file_path
  expose :new_file?, as: :new_file
  expose :deleted_file?, as: :deleted_file
  expose :renamed_file?, as: :renamed_file
  expose :old_path
  expose :new_path
  expose :mode_changed?, as: :mode_changed
  expose :a_mode
  expose :b_mode
  expose :text?, as: :text
  expose :added_lines
  expose :removed_lines
  expose :diff_refs

  expose :old_path_html do |diff_file|
    old_path = mark_inline_diffs(diff_file.old_path, diff_file.new_path)
    old_path
  end

  expose :new_path_html do |diff_file|
    _, new_path = mark_inline_diffs(diff_file.old_path, diff_file.new_path)
    new_path
  end

  # TODO check if these are not creating a n+1 call
  # we should probably also pass project as parameter
  expose :edit_path, if: -> (_, options) { options[:merge_request] } do |diff_file|
    merge_request = options[:merge_request]

<<<<<<< HEAD
    # TODO: need optional options arg for diff_file_header Edit button
    # link_opts = @merge_request.persisted? ? { from_merge_request_iid: @merge_request.iid } : {}
=======
>>>>>>> 612ad9c3
    edit_blob_path(merge_request.source_project, merge_request.source_branch, diff_file.new_path)
  end

  expose :view_path, if: -> (_, options) { options[:merge_request] } do |diff_file|
    merge_request = options[:merge_request]

    project_blob_path(merge_request.source_project, tree_join(merge_request.source_branch, diff_file.new_path))
  end

<<<<<<< HEAD
  expose :truncated_sha do |diff_file|
    Commit.truncate_sha(diff_file.content_sha)
  end

  expose :view_sha_path, if: -> (_, options) { options[:merge_request] } do |diff_file|
    merge_request = options[:merge_request]

    image_diff = diff_file.rich_viewer && diff_file.rich_viewer.partial_name == 'image'
    image_replaced = diff_file.old_content_sha && diff_file.old_content_sha != diff_file.content_sha

    path = diff_file.file_path
    sha = diff_file.content_sha

    if image_diff and image_replaced
      sha = diff_file.old_content_sha
      path = diff_file.old_path
    end

    project_blob_path(merge_request.source_project, tree_join(sha, path))
  end

=======
>>>>>>> 612ad9c3
  expose :context_lines_path, if: -> (diff_file, _) { diff_file.text? } do |diff_file|
    project_blob_diff_path(diff_file.repository.project, tree_join(diff_file.file_path, diff_file.content_sha))
  end

  # Used for inline diffs
  expose :highlighted_diff_lines, if: -> (diff_file, _) { diff_file.text? } do |diff_file|
    lines = diff_file.highlighted_diff_lines

    add_bottom_match_line(lines, diff_file)

    lines
  end

  # Used for parallel diffs
  expose :parallel_diff_lines, if: -> (diff_file, _) { diff_file.text? }

  private

  # This adds the bottom line to the array which contains
  # the data to load more context lines.
  def add_bottom_match_line(lines, diff_file)
    return if lines.empty?

    last_line = lines.last

    return unless last_line.new_pos < total_lines(diff_file.blob)

    match_line = Gitlab::Diff::Line.new("" ,'match', nil, last_line.old_pos, last_line.new_pos)
    lines.push(match_line)
  end

  def total_lines(blob)
    @total_lines ||= begin
      line_count = blob.lines.size
      line_count -= 1 if line_count > 0 && blob.lines.last.blank?
      line_count
    end
  end
end<|MERGE_RESOLUTION|>--- conflicted
+++ resolved
@@ -60,11 +60,6 @@
   expose :edit_path, if: -> (_, options) { options[:merge_request] } do |diff_file|
     merge_request = options[:merge_request]
 
-<<<<<<< HEAD
-    # TODO: need optional options arg for diff_file_header Edit button
-    # link_opts = @merge_request.persisted? ? { from_merge_request_iid: @merge_request.iid } : {}
-=======
->>>>>>> 612ad9c3
     edit_blob_path(merge_request.source_project, merge_request.source_branch, diff_file.new_path)
   end
 
@@ -74,7 +69,6 @@
     project_blob_path(merge_request.source_project, tree_join(merge_request.source_branch, diff_file.new_path))
   end
 
-<<<<<<< HEAD
   expose :truncated_sha do |diff_file|
     Commit.truncate_sha(diff_file.content_sha)
   end
@@ -96,8 +90,6 @@
     project_blob_path(merge_request.source_project, tree_join(sha, path))
   end
 
-=======
->>>>>>> 612ad9c3
   expose :context_lines_path, if: -> (diff_file, _) { diff_file.text? } do |diff_file|
     project_blob_diff_path(diff_file.repository.project, tree_join(diff_file.file_path, diff_file.content_sha))
   end
