--- conflicted
+++ resolved
@@ -8,12 +8,8 @@
     logs_tree_namespace_project_ref_path(
       namespace_id: request.project.namespace.to_param, 
       project_id: request.project.to_param,
-<<<<<<< HEAD
-      id: request.ref)
-=======
       id: request.ref,
       path: tree.path)
->>>>>>> 3cebf30b
   end
 
   expose :trees, using: TreeEntity
