--- conflicted
+++ resolved
@@ -3,9 +3,5 @@
 
   expose :status_name, as: :status
   expose :status_reason
-<<<<<<< HEAD
-  expose :applications, using: ClusterAppEntity
-=======
   expose :applications, using: ClusterApplicationEntity
->>>>>>> 86d85317
 end