# frozen_string_literal: true

class BuildDetailsEntity < JobEntity
  expose :coverage, :erased_at, :duration
  expose :tag_list, as: :tags
  expose :has_trace?, as: :has_trace
  expose :stage
  expose :user, using: UserEntity
  expose :runner, using: RunnerEntity
  expose :pipeline, using: PipelineEntity
<<<<<<< HEAD

<<<<<<< HEAD
=======
<<<<<<< HEAD
>>>>>>> expose-deployment-status-for-mr-widget
  expose :deployment_status, with: DetailedStatusEntity

  # expose :deployment_status, if: -> (*) { build.starts_environment? } do
  #   expose :deployment_status, as: :status

  #   expose :persisted_environment, as: :environment, with: EnvironmentEntity
  # end
<<<<<<< HEAD
=======
=======
  expose :deployment_status, with: DetailedStatusEntity do |build|
    build.last_deployment.detailed_status
  end
>>>>>>> Use deployment status in job log page

  # expose :deployment_status, if: -> (*) { build.starts_environment? } do
  #   expose :deployment_status, as: :status

  #   expose :persisted_environment, as: :environment, with: EnvironmentEntity
  # end
>>>>>>> expose-deployment-status-for-mr-widget

=======
  expose :deployment_status, with: DetailedStatusEntity

>>>>>>> a8db4390
  expose :metadata, using: BuildMetadataEntity

  expose :artifact, if: -> (*) { can?(current_user, :read_build, build) } do
    expose :download_path, if: -> (*) { build.artifacts? } do |build|
      download_project_job_artifacts_path(project, build)
    end

    expose :browse_path, if: -> (*) { build.browsable_artifacts? } do |build|
      browse_project_job_artifacts_path(project, build)
    end

    expose :keep_path, if: -> (*) { build.has_expiring_artifacts? && can?(current_user, :update_build, build) } do |build|
      keep_project_job_artifacts_path(project, build)
    end

    expose :expire_at, if: -> (*) { build.artifacts_expire_at.present? } do |build|
      build.artifacts_expire_at
    end

    expose :expired, if: -> (*) { build.artifacts_expire_at.present? } do |build|
      build.artifacts_expired?
    end
  end

  expose :erased_by, if: -> (*) { build.erased? }, using: UserEntity
  expose :erase_path, if: -> (*) { build.erasable? && can?(current_user, :erase_build, build) } do |build|
    erase_project_job_path(project, build)
  end

  expose :terminal_path, if: -> (*) { can_create_build_terminal? } do |build|
    terminal_project_job_path(project, build)
  end

  expose :merge_request, if: -> (*) { can?(current_user, :read_merge_request, build.merge_request) } do
    expose :iid do |build|
      build.merge_request.iid
    end

    expose :path do |build|
      project_merge_request_path(build.merge_request.project,
                                 build.merge_request)
    end
  end

  expose :new_issue_path, if: -> (*) { can?(request.current_user, :create_issue, project) && build.failed? } do |build|
    new_project_issue_path(project, issue: build_failed_issue_options)
  end

  expose :raw_path do |build|
    raw_project_job_path(project, build)
  end

  expose :trigger, if: -> (*) { build.trigger_request } do
    expose :trigger_short_token, as: :short_token

    expose :trigger_variables, as: :variables, using: TriggerVariableEntity
  end

  expose :runners do
    expose :online do |build|
      build.any_runners_online?
    end

    expose :available do |build|
      project.any_runners?
    end

    expose :settings_path, if: -> (*) { can_admin_build? } do |build|
      project_runners_path(project)
    end
  end

  private

  def build_failed_issue_options
    { title: "Job Failed ##{build.id}",
      description: "Job [##{build.id}](#{project_job_url(project, build)}) failed for #{build.sha}:\n" }
  end

  def current_user
    request.current_user
  end

  def project
    build.project
  end

  def can_create_build_terminal?
    can?(current_user, :create_build_terminal, build) && build.has_terminal?
  end

  def can_admin_build?
    can?(request.current_user, :admin_build, project)
  end

  def deployment_status
    build.last_deployment.detailed_status(current_user)
  end
end<|MERGE_RESOLUTION|>--- conflicted
+++ resolved
@@ -8,38 +8,8 @@
   expose :user, using: UserEntity
   expose :runner, using: RunnerEntity
   expose :pipeline, using: PipelineEntity
-<<<<<<< HEAD
-
-<<<<<<< HEAD
-=======
-<<<<<<< HEAD
->>>>>>> expose-deployment-status-for-mr-widget
   expose :deployment_status, with: DetailedStatusEntity
 
-  # expose :deployment_status, if: -> (*) { build.starts_environment? } do
-  #   expose :deployment_status, as: :status
-
-  #   expose :persisted_environment, as: :environment, with: EnvironmentEntity
-  # end
-<<<<<<< HEAD
-=======
-=======
-  expose :deployment_status, with: DetailedStatusEntity do |build|
-    build.last_deployment.detailed_status
-  end
->>>>>>> Use deployment status in job log page
-
-  # expose :deployment_status, if: -> (*) { build.starts_environment? } do
-  #   expose :deployment_status, as: :status
-
-  #   expose :persisted_environment, as: :environment, with: EnvironmentEntity
-  # end
->>>>>>> expose-deployment-status-for-mr-widget
-
-=======
-  expose :deployment_status, with: DetailedStatusEntity
-
->>>>>>> a8db4390
   expose :metadata, using: BuildMetadataEntity
 
   expose :artifact, if: -> (*) { can?(current_user, :read_build, build) } do
