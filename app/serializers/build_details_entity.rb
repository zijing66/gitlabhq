--- conflicted
+++ resolved
@@ -8,32 +8,8 @@
   expose :user, using: UserEntity
   expose :runner, using: RunnerEntity
   expose :pipeline, using: PipelineEntity
-<<<<<<< HEAD
-
-<<<<<<< HEAD
   expose :deployment_status, with: DetailedStatusEntity
 
-  # expose :deployment_status, if: -> (*) { build.starts_environment? } do
-  #   expose :deployment_status, as: :status
-
-  #   expose :persisted_environment, as: :environment, with: EnvironmentEntity
-  # end
-=======
-  expose :deployment_status, with: DetailedStatusEntity do |build|
-    build.last_deployment.detailed_status
-  end
->>>>>>> Use deployment status in job log page
-
-  # expose :deployment_status, if: -> (*) { build.starts_environment? } do
-  #   expose :deployment_status, as: :status
-
-  #   expose :persisted_environment, as: :environment, with: EnvironmentEntity
-  # end
-
-=======
-  expose :deployment_status, with: DetailedStatusEntity
-
->>>>>>> b593f2ef
   expose :metadata, using: BuildMetadataEntity
 
   expose :artifact, if: -> (*) { can?(current_user, :read_build, build) } do
