class Admin::ProjectsFinder
  attr_reader :params, :current_user

  def initialize(params:, current_user:)
    @params = params
    @current_user = current_user
  end

  def execute
    items = Project.without_deleted.with_statistics
<<<<<<< HEAD
    items = items.in_namespace(namespace_id) if namespace_id.present?
    items = items.where(visibility_level: visibility_level) if visibility_level.present?
    items = items.with_push if with_push.present?
    items = items.abandoned if abandoned.present?
    items = items.where(last_repository_check_failed: true) if last_repository_check_failed.present?
    items = items.non_archived unless archived.present?
    items = items.personal(current_user) if personal.present?
    items = items.search(name) if name.present?
    items = items.sort_by_attr(sort)
    items.includes(:namespace).order("namespaces.path, projects.name ASC").page(page)
=======
    items = by_namespace_id(items)
    items = by_visibilty_level(items)
    items = by_with_push(items)
    items = by_abandoned(items)
    items = by_last_repository_check_failed(items)
    items = by_archived(items)
    items = by_personal(items)
    items = by_name(items)
    items = sort(items)
    items.includes(:namespace).order("namespaces.path, projects.name ASC").page(params[:page])
  end

  private

  def by_namespace_id(items)
    params[:namespace_id].present? ? items.in_namespace(params[:namespace_id]) : items
  end

  def by_visibilty_level(items)
    params[:visibility_level].present? ? items.where(visibility_level: params[:visibility_level]) : items
  end

  def by_with_push(items)
    params[:with_push].present? ? items.with_push : items
  end

  def by_abandoned(items)
    params[:abandoned].present? ? items.abandoned : items
  end

  def by_last_repository_check_failed(items)
    params[:last_repository_check_failed].present? ? items.where(last_repository_check_failed: true) : items
  end

  def by_archived(items)
    if params[:archived] == 'only'
      items.archived
    elsif params[:archived].blank?
      items.non_archived
    else
      items
    end
  end

  def by_personal(items)
    params[:personal].present? ? items.personal(current_user) : items
  end

  def by_name(items)
    params[:name].present? ? items.search(params[:name]) : items
  end

  def sort(items)
    sort = params.fetch(:sort) { 'latest_activity_desc' }
    items.sort(sort)
>>>>>>> bce1c509
  end
end<|MERGE_RESOLUTION|>--- conflicted
+++ resolved
@@ -8,18 +8,6 @@
 
   def execute
     items = Project.without_deleted.with_statistics
-<<<<<<< HEAD
-    items = items.in_namespace(namespace_id) if namespace_id.present?
-    items = items.where(visibility_level: visibility_level) if visibility_level.present?
-    items = items.with_push if with_push.present?
-    items = items.abandoned if abandoned.present?
-    items = items.where(last_repository_check_failed: true) if last_repository_check_failed.present?
-    items = items.non_archived unless archived.present?
-    items = items.personal(current_user) if personal.present?
-    items = items.search(name) if name.present?
-    items = items.sort_by_attr(sort)
-    items.includes(:namespace).order("namespaces.path, projects.name ASC").page(page)
-=======
     items = by_namespace_id(items)
     items = by_visibilty_level(items)
     items = by_with_push(items)
@@ -74,7 +62,6 @@
 
   def sort(items)
     sort = params.fetch(:sort) { 'latest_activity_desc' }
-    items.sort(sort)
->>>>>>> bce1c509
+    items.sort_by_attr(sort)
   end
 end