# TodosFinder
#
# Used to filter Todos by set of params
#
# Arguments:
#   current_user - which user use
#   params:
#     action_id: integer
#     author_id: integer
#     project_id; integer
#     state: 'pending' (default) or 'done'
#     type: 'Issue' or 'MergeRequest'
#

class TodosFinder
  NONE = '0'.freeze

  attr_accessor :current_user, :params

  def initialize(current_user, params = {})
    @current_user = current_user
    @params = params
  end

  def execute
    items = current_user.todos
    items = by_action_id(items)
    items = by_action(items)
    items = by_author(items)
    items = by_state(items)
    items = by_type(items)
    # Filtering by project HAS TO be the last because we use
    # the project IDs yielded by the todos query thus far
    items = by_project(items)

    sort(items)
  end

  private

  def action_id?
    action_id.present? && Todo::ACTION_NAMES.key?(action_id.to_i)
  end

  def action_id
    params[:action_id]
  end

  def to_action_id
    Todo::ACTION_NAMES.key(action.to_sym)
  end

  def action?
    action.present? && to_action_id
  end

  def action
    params[:action]
  end

  def author?
    params[:author_id].present?
  end

  def author
    return @author if defined?(@author)

    @author =
      if author? && params[:author_id] != NONE
        User.find(params[:author_id])
      else
        nil
      end
  end

  def project?
    params[:project_id].present?
  end

  def project
    return @project if defined?(@project)

    if project?
      @project = Project.find(params[:project_id])

      @project = nil if @project.pending_delete?

      unless Ability.allowed?(current_user, :read_project, @project)
        @project = nil
      end
    else
      @project = nil
    end

    @project
  end

  def project_ids(items)
    ids = items.except(:order).select(:project_id)
    if Gitlab::Database.mysql?
      # To make UPDATE work on MySQL, wrap it in a SELECT with an alias
      ids = Todo.except(:order).select('*').from("(#{ids.to_sql}) AS t")
    end

    ids
  end

  def projects(items)
    ProjectsFinder.new(current_user: current_user, project_ids_relation: project_ids(items)).execute
  end

  def type?
    type.present? && %w(Issue MergeRequest).include?(type)
  end

  def type
    params[:type]
  end

  def sort(items)
<<<<<<< HEAD
    params[:sort] ? items.sort_by_attr(params[:sort]) : items.reorder(id: :desc)
=======
    params[:sort] ? items.sort(params[:sort]) : items.order_id_desc
>>>>>>> bce1c509
  end

  def by_action(items)
    if action?
      items = items.where(action: to_action_id)
    end

    items
  end

  def by_action_id(items)
    if action_id?
      items = items.where(action: action_id)
    end

    items
  end

  def by_author(items)
    if author?
      items = items.where(author_id: author.try(:id))
    end

    items
  end

  def by_project(items)
    if project?
      items = items.where(project: project)
    else
      item_projects = projects(items)
      items = items.merge(item_projects).joins(:project)
    end

    items
  end

  def by_state(items)
    case params[:state].to_s
    when 'done'
      items.done
    else
      items.pending
    end
  end

  def by_type(items)
    if type?
      items = items.where(target_type: type)
    end

    items
  end
end<|MERGE_RESOLUTION|>--- conflicted
+++ resolved
@@ -118,11 +118,7 @@
   end
 
   def sort(items)
-<<<<<<< HEAD
-    params[:sort] ? items.sort_by_attr(params[:sort]) : items.reorder(id: :desc)
-=======
-    params[:sort] ? items.sort(params[:sort]) : items.order_id_desc
->>>>>>> bce1c509
+    params[:sort] ? items.sort_by_attr(params[:sort]) : items.order_id_desc
   end
 
   def by_action(items)
