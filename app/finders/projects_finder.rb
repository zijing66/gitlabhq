class ProjectsFinder
  # Returns all projects, optionally including group projects a user has access
  # to.
  #
  # ## Examples
  #
  # Retrieving all public projects:
  #
  #     ProjectsFinder.new.execute
  #
  # Retrieving all public/internal projects and those the given user has access
  # to:
  #
  #     ProjectsFinder.new.execute(some_user)
  #
  # Retrieving all public/internal projects as well as the group's projects the
  # user has access to:
  #
  #     ProjectsFinder.new.execute(some_user, group: some_group)
  #
  # Returns an ActiveRecord::Relation.
  def execute(current_user = nil, options = {})
    group = options[:group]

    if group
      segments = group_projects(current_user, group)
    else
      segments = all_projects(current_user)
    end

    if segments.length > 1
      union = Gitlab::SQL::Union.new(segments.map { |s| s.select(:id) })

      Project.where("projects.id IN (#{union.to_sql})")
    else
      segments.first
    end
  end

  private

  def group_projects(current_user, group)
    return [group.projects.public_only] unless current_user

    if current_user.external?
      [
        group_projects_for_user(current_user, group),
<<<<<<< HEAD
        group.projects.public_only
=======
        group.projects.public_and_internal_only,
        group.shared_projects.visible_to_user(current_user)
>>>>>>> b782e7c9
      ]
    else
      [
        group_projects_for_user(current_user, group),
        group.projects.public_and_internal_only
      ]
    end
  end

  def all_projects(current_user)
    return [public_projects] unless current_user

    if current_user.external?
      [current_user.authorized_projects, public_projects]
    else
      [current_user.authorized_projects, public_and_internal_projects]
    end
  end

  def group_projects_for_user(current_user, group)
    if group.users.include?(current_user)
      group.projects
    else
      group.projects.visible_to_user(current_user)
    end
  end

  def public_projects
    Project.unscoped.public_only
  end

  def public_and_internal_projects
    Project.unscoped.public_and_internal_only
  end
end<|MERGE_RESOLUTION|>--- conflicted
+++ resolved
@@ -42,21 +42,14 @@
   def group_projects(current_user, group)
     return [group.projects.public_only] unless current_user
 
+    user_group_projects = [
+       group_projects_for_user(current_user, group),
+       group.shared_projects.visible_to_user(current_user)
+    ]
     if current_user.external?
-      [
-        group_projects_for_user(current_user, group),
-<<<<<<< HEAD
-        group.projects.public_only
-=======
-        group.projects.public_and_internal_only,
-        group.shared_projects.visible_to_user(current_user)
->>>>>>> b782e7c9
-      ]
+      user_group_projects.push(group.projects.public_only)
     else
-      [
-        group_projects_for_user(current_user, group),
-        group.projects.public_and_internal_only
-      ]
+      user_group_projects.push(group.projects.public_and_internal_only)
     end
   end
 
