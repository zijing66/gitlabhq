# IssuableFinder
#
# Used to filter Issues and MergeRequests collections by set of params
#
# Arguments:
#   klass - actual class like Issue or MergeRequest
#   current_user - which user use
#   params:
#     scope: 'created-by-me' or 'assigned-to-me' or 'all'
#     state: 'opened' or 'closed' or 'all'
#     group_id: integer
#     project_id: integer
#     milestone_title: string
#     assignee_id: integer
#     search: string
#     label_name: string
#     sort: string
#     non_archived: boolean
#     iids: integer[]
#
class IssuableFinder
  include CreatedAtFilter

  NONE = '0'.freeze
  IRRELEVANT_PARAMS_FOR_CACHE_KEY = %i[utf8 sort page state].freeze

  attr_accessor :current_user, :params

  def initialize(current_user, params = {})
    @current_user = current_user
    @params = params
  end

  def execute
    items = init_collection
    items = by_scope(items)
    items = by_created_at(items)
    items = by_state(items)
    items = by_group(items)
    items = by_search(items)
    items = by_assignee(items)
    items = by_author(items)
    items = by_due_date(items)
    items = by_non_archived(items)
    items = by_iids(items)
    items = by_milestone(items)
    items = by_label(items)

    # Filtering by project HAS TO be the last because we use the project IDs yielded by the issuable query thus far
    items = by_project(items)
    sort(items)
  end

  def find(*params)
    execute.find(*params)
  end

  def find_by(*params)
    execute.find_by(*params)
  end

  # We often get counts for each state by running a query per state, and
  # counting those results. This is typically slower than running one query
  # (even if that query is slower than any of the individual state queries) and
  # grouping and counting within that query.
  #
  def count_by_state
    count_params = params.merge(state: nil, sort: nil, for_counting: true)
    labels_count = label_names.any? ? label_names.count : 1
    finder = self.class.new(current_user, count_params)
    counts = Hash.new(0)

    # Searching by label includes a GROUP BY in the query, but ours will be last
    # because it is added last. Searching by multiple labels also includes a row
    # per issuable, so we have to count those in Ruby - which is bad, but still
    # better than performing multiple queries.
    #
    finder.execute.reorder(nil).group(:state).count.each do |key, value|
      counts[Array(key).last.to_sym] += value / labels_count
    end

    counts[:all] = counts.values.sum
    counts[:opened] += counts[:reopened]

    counts
  end

  def find_by!(*params)
    execute.find_by!(*params)
  end

  def state_counter_cache_key
    cache_key(state_counter_cache_key_components)
  end

  def clear_caches!
    state_counter_cache_key_components_permutations.each do |components|
      Rails.cache.delete(cache_key(components))
    end
  end

  def group
    return @group if defined?(@group)

    @group =
      if params[:group_id].present?
        Group.find(params[:group_id])
      else
        nil
      end
  end

  def project?
    params[:project_id].present?
  end

  def project
    return @project if defined?(@project)

    project = Project.find(params[:project_id])
    project = nil unless Ability.allowed?(current_user, :"read_#{klass.to_ability_name}", project)

    @project = project
  end

  def projects(items = nil)
    return @projects = project if project?

    projects =
      if current_user && params[:authorized_only].presence && !current_user_related?
        current_user.authorized_projects
      elsif group
        GroupProjectsFinder.new(group: group, current_user: current_user).execute
      else
        ProjectsFinder.new(current_user: current_user, project_ids_relation: item_project_ids(items)).execute
      end

    @projects = projects.with_feature_available_for_user(klass, current_user).reorder(nil)
  end

  def search
    params[:search].presence
  end

  def milestones?
    params[:milestone_title].present?
  end

  def filter_by_no_milestone?
    milestones? && params[:milestone_title] == Milestone::None.title
  end

  def milestones
    return @milestones if defined?(@milestones)

    @milestones =
      if milestones?
        if project?
          group_id = project.group&.id
          project_id = project.id
        end

        group_id = group.id if group

        search_params =
          { title: params[:milestone_title], project_ids: project_id, group_ids: group_id }

        MilestonesFinder.new(search_params).execute
      else
        Milestone.none
      end
  end

  def labels?
    params[:label_name].present?
  end

  def filter_by_no_label?
    labels? && params[:label_name].include?(Label::None.title)
  end

  def labels
    return @labels if defined?(@labels)

    @labels =
      if labels? && !filter_by_no_label?
        LabelsFinder.new(current_user, project_ids: projects, title: label_names).execute(skip_authorization: true)
      else
        Label.none
      end
  end

  def assignee_id?
    params[:assignee_id].present? && params[:assignee_id] != NONE
  end

  def assignee_username?
    params[:assignee_username].present? && params[:assignee_username] != NONE
  end

  def no_assignee?
    # Assignee_id takes precedence over assignee_username
    params[:assignee_id] == NONE || params[:assignee_username] == NONE
  end

  def assignee
    return @assignee if defined?(@assignee)

    @assignee =
      if assignee_id?
        User.find_by(id: params[:assignee_id])
      elsif assignee_username?
        User.find_by(username: params[:assignee_username])
      else
        nil
      end
  end

  def author_id?
    params[:author_id].present? && params[:author_id] != NONE
  end

  def author_username?
    params[:author_username].present? && params[:author_username] != NONE
  end

  def no_author?
    # author_id takes precedence over author_username
    params[:author_id] == NONE || params[:author_username] == NONE
  end

  def author
    return @author if defined?(@author)

    @author =
      if author_id?
        User.find_by(id: params[:author_id])
      elsif author_username?
        User.find_by(username: params[:author_username])
      else
        nil
      end
  end

  private

  def init_collection
    klass.all
  end

  def by_scope(items)
    case params[:scope]
    when 'created-by-me', 'authored'
      items.where(author_id: current_user.id)
    when 'assigned-to-me'
      items.assigned_to(current_user)
    else
      items
    end
  end

  def by_state(items)
    case params[:state].to_s
    when 'closed'
      items.closed
    when 'merged'
      items.respond_to?(:merged) ? items.merged : items.closed
    when 'opened'
      items.opened
    else
      items
    end
  end

  def by_group(items)
    # Selection by group is already covered by `by_project` and `projects`
    items
  end

  def by_project(items)
    items =
      if project?
        items.of_projects(projects(items)).references_project
      elsif projects(items)
        items.merge(projects(items).reorder(nil)).join_project
      else
        items.none
      end

    items
  end

  def by_search(items)
    search ? items.full_search(search) : items
  end

  def by_iids(items)
    params[:iids].present? ? items.where(iid: params[:iids]) : items
  end

  def sort(items)
    # Ensure we always have an explicit sort order (instead of inheriting
    # multiple orders when combining ActiveRecord::Relation objects).
    params[:sort] ? items.sort_by_attr(params[:sort], excluded_labels: label_names) : items.reorder(id: :desc)
  end

  def by_assignee(items)
    if assignee
      items = items.where(assignee_id: assignee.id)
    elsif no_assignee?
      items = items.where(assignee_id: nil)
    elsif assignee_id? || assignee_username? # assignee not found
      items = items.none
    end

    items
  end

  def by_author(items)
    if author
      items = items.where(author_id: author.id)
    elsif no_author?
      items = items.where(author_id: nil)
    elsif author_id? || author_username? # author not found
      items = items.none
    end

    items
  end

  def filter_by_upcoming_milestone?
    params[:milestone_title] == Milestone::Upcoming.name
  end

  def filter_by_started_milestone?
    params[:milestone_title] == Milestone::Started.name
  end

  def by_milestone(items)
    if milestones?
      if filter_by_no_milestone?
        items = items.left_joins_milestones.where(milestone_id: [-1, nil])
      elsif filter_by_upcoming_milestone?
        upcoming_ids = Milestone.upcoming_ids_by_projects(projects(items))
        items = items.left_joins_milestones.where(milestone_id: upcoming_ids)
      elsif filter_by_started_milestone?
        items = items.left_joins_milestones.where('milestones.start_date <= NOW()')
      else
        items = items.with_milestone(params[:milestone_title])
      end
    end

    items
  end

  def by_label(items)
    if labels?
      if filter_by_no_label?
        items = items.without_label
      else
        items = items.with_label(label_names, params[:sort])
        items_projects = projects(items)

        if items_projects
          label_ids = LabelsFinder.new(current_user, project_ids: items_projects).execute(skip_authorization: true).select(:id)
          items = items.where(labels: { id: label_ids })
        end
      end
    end

    items
  end

  def by_due_date(items)
    if due_date?
      if filter_by_no_due_date?
        items = items.without_due_date
      elsif filter_by_overdue?
        items = items.due_before(Date.today)
      elsif filter_by_due_this_week?
        items = items.due_between(Date.today.beginning_of_week, Date.today.end_of_week)
      elsif filter_by_due_this_month?
        items = items.due_between(Date.today.beginning_of_month, Date.today.end_of_month)
      end
    end

    items
  end

  def filter_by_no_due_date?
    due_date? && params[:due_date] == Issue::NoDueDate.name
  end

  def filter_by_overdue?
    due_date? && params[:due_date] == Issue::Overdue.name
  end

  def filter_by_due_this_week?
    due_date? && params[:due_date] == Issue::DueThisWeek.name
  end

  def filter_by_due_this_month?
    due_date? && params[:due_date] == Issue::DueThisMonth.name
  end

  def due_date?
    params[:due_date].present? && klass.column_names.include?('due_date')
  end

  def label_names
    if labels?
      params[:label_name].is_a?(String) ? params[:label_name].split(',') : params[:label_name]
    else
      []
    end
  end

  def by_non_archived(items)
    params[:non_archived].present? ? items.non_archived : items
  end

  def current_user_related?
    params[:scope] == 'created-by-me' || params[:scope] == 'authored' || params[:scope] == 'assigned-to-me'
  end

<<<<<<< HEAD
  def state_counter_cache_key_components(state)
    opts = params.to_h
    opts[:state] = state
=======
  def state_counter_cache_key_components
    opts = params.with_indifferent_access
>>>>>>> 25285d90
    opts.except!(*IRRELEVANT_PARAMS_FOR_CACHE_KEY)
    opts.delete_if { |_, value| value.blank? }

    ['issuables_count', klass.to_ability_name, opts.sort]
  end

  def state_counter_cache_key_components_permutations
    [state_counter_cache_key_components]
  end

  def cache_key(components)
    Digest::SHA1.hexdigest(components.flatten.join('-'))
  end
end<|MERGE_RESOLUTION|>--- conflicted
+++ resolved
@@ -423,14 +423,8 @@
     params[:scope] == 'created-by-me' || params[:scope] == 'authored' || params[:scope] == 'assigned-to-me'
   end
 
-<<<<<<< HEAD
-  def state_counter_cache_key_components(state)
+  def state_counter_cache_key_components
     opts = params.to_h
-    opts[:state] = state
-=======
-  def state_counter_cache_key_components
-    opts = params.with_indifferent_access
->>>>>>> 25285d90
     opts.except!(*IRRELEVANT_PARAMS_FOR_CACHE_KEY)
     opts.delete_if { |_, value| value.blank? }
 
