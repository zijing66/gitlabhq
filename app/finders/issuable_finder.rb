# IssuableFinder
#
# Used to filter Issues and MergeRequests collections by set of params
#
# Arguments:
#   klass - actual class like Issue or MergeRequest
#   current_user - which user use
#   params:
#     scope: 'created-by-me' or 'assigned-to-me' or 'all'
#     state: 'opened' or 'closed' or 'all'
#     group_id: integer
#     project_id: integer
#     milestone_title: string
#     author_id: integer
#     assignee_id: integer
#     search: string
#     label_name: string
#     sort: string
#     non_archived: boolean
#     iids: integer[]
#     my_reaction_emoji: string
#
class IssuableFinder
  include CreatedAtFilter

  NONE = '0'.freeze

  attr_accessor :current_user, :params

  def initialize(current_user, params = {})
    @current_user = current_user
    @params = params
  end

  def execute
    items = init_collection
    items = by_scope(items)
    items = by_created_at(items)
    items = by_state(items)
    items = by_group(items)
    items = by_search(items)
    items = by_assignee(items)
    items = by_author(items)
    items = by_due_date(items)
    items = by_non_archived(items)
    items = by_iids(items)
    items = by_milestone(items)
    items = by_label(items)
    items = by_my_reaction_emoji(items)

    # Filtering by project HAS TO be the last because we use the project IDs yielded by the issuable query thus far
    items = by_project(items)
    sort(items)
  end

  def find(*params)
    execute.find(*params)
  end

  def find_by(*params)
    execute.find_by(*params)
  end

  def row_count
    Gitlab::IssuablesCountForState.new(self).for_state_or_opened(params[:state])
  end

  # We often get counts for each state by running a query per state, and
  # counting those results. This is typically slower than running one query
  # (even if that query is slower than any of the individual state queries) and
  # grouping and counting within that query.
  #
  def count_by_state
    count_params = params.merge(state: nil, sort: nil)
    labels_count = label_names.any? ? label_names.count : 1
    finder = self.class.new(current_user, count_params)
    counts = Hash.new(0)

    # Searching by label includes a GROUP BY in the query, but ours will be last
    # because it is added last. Searching by multiple labels also includes a row
    # per issuable, so we have to count those in Ruby - which is bad, but still
    # better than performing multiple queries.
    #
    finder.execute.reorder(nil).group(:state).count.each do |key, value|
      counts[Array(key).last.to_sym] += value / labels_count
    end

    counts[:all] = counts.values.sum

    counts
  end

  def find_by!(*params)
    execute.find_by!(*params)
  end

  def group
    return @group if defined?(@group)

    @group =
      if params[:group_id].present?
        Group.find(params[:group_id])
      else
        nil
      end
  end

  def project?
    params[:project_id].present?
  end

  def project
    return @project if defined?(@project)

    project = Project.find(params[:project_id])
    project = nil unless Ability.allowed?(current_user, :"read_#{klass.to_ability_name}", project)

    @project = project
  end

  def projects(items = nil)
    return @projects = project if project?

    projects =
      if current_user && params[:authorized_only].presence && !current_user_related?
        current_user.authorized_projects
      elsif group
        GroupProjectsFinder.new(group: group, current_user: current_user).execute
      else
        ProjectsFinder.new(current_user: current_user, project_ids_relation: item_project_ids(items)).execute
      end

    @projects = projects.with_feature_available_for_user(klass, current_user).reorder(nil)
  end

  def search
    params[:search].presence
  end

  def milestones?
    params[:milestone_title].present?
  end

  def filter_by_no_milestone?
    milestones? && params[:milestone_title] == Milestone::None.title
  end

  def milestones
    return @milestones if defined?(@milestones)

    @milestones =
      if milestones?
        if project?
          group_id = project.group&.id
          project_id = project.id
        end

        group_id = group.id if group

        search_params =
          { title: params[:milestone_title], project_ids: project_id, group_ids: group_id }

        MilestonesFinder.new(search_params).execute
      else
        Milestone.none
      end
  end

  def labels?
    params[:label_name].present?
  end

  def filter_by_no_label?
    labels? && params[:label_name].include?(Label::None.title)
  end

  def labels
    return @labels if defined?(@labels)

    @labels =
      if labels? && !filter_by_no_label?
        LabelsFinder.new(current_user, project_ids: projects, title: label_names).execute(skip_authorization: true)
      else
        Label.none
      end
  end

  def assignee_id?
    params[:assignee_id].present? && params[:assignee_id] != NONE
  end

  def assignee_username?
    params[:assignee_username].present? && params[:assignee_username] != NONE
  end

  def no_assignee?
    # Assignee_id takes precedence over assignee_username
    params[:assignee_id] == NONE || params[:assignee_username] == NONE
  end

  def assignee
    return @assignee if defined?(@assignee)

    @assignee =
      if assignee_id?
        User.find_by(id: params[:assignee_id])
      elsif assignee_username?
        User.find_by(username: params[:assignee_username])
      else
        nil
      end
  end

  def author_id?
    params[:author_id].present? && params[:author_id] != NONE
  end

  def author_username?
    params[:author_username].present? && params[:author_username] != NONE
  end

  def no_author?
    # author_id takes precedence over author_username
    params[:author_id] == NONE || params[:author_username] == NONE
  end

  def author
    return @author if defined?(@author)

    @author =
      if author_id?
        User.find_by(id: params[:author_id])
      elsif author_username?
        User.find_by(username: params[:author_username])
      else
        nil
      end
  end

  private

  def init_collection
    klass.all
  end

  def by_scope(items)
    case params[:scope]
    when 'created-by-me', 'authored'
      items.where(author_id: current_user.id)
    when 'assigned-to-me'
      items.assigned_to(current_user)
    else
      items
    end
  end

  def by_state(items)
    case params[:state].to_s
    when 'closed'
      items.closed
    when 'merged'
      items.respond_to?(:merged) ? items.merged : items.closed
    when 'opened'
      items.opened
    else
      items
    end
  end

  def by_group(items)
    # Selection by group is already covered by `by_project` and `projects`
    items
  end

  def by_project(items)
    items =
      if project?
        items.of_projects(projects(items)).references_project
      elsif projects(items)
        items.merge(projects(items).reorder(nil)).join_project
      else
        items.none
      end

    items
  end

  def by_search(items)
    search ? items.full_search(search) : items
  end

  def by_iids(items)
    params[:iids].present? ? items.where(iid: params[:iids]) : items
  end

  def sort(items)
    # Ensure we always have an explicit sort order (instead of inheriting
    # multiple orders when combining ActiveRecord::Relation objects).
    params[:sort] ? items.sort_by_attr(params[:sort], excluded_labels: label_names) : items.reorder(id: :desc)
  end

  def by_assignee(items)
    if assignee
      items = items.where(assignee_id: assignee.id)
    elsif no_assignee?
      items = items.where(assignee_id: nil)
    elsif assignee_id? || assignee_username? # assignee not found
      items = items.none
    end

    items
  end

  def by_author(items)
    if author
      items = items.where(author_id: author.id)
    elsif no_author?
      items = items.where(author_id: nil)
    elsif author_id? || author_username? # author not found
      items = items.none
    end

    items
  end

  def filter_by_upcoming_milestone?
    params[:milestone_title] == Milestone::Upcoming.name
  end

  def filter_by_started_milestone?
    params[:milestone_title] == Milestone::Started.name
  end

  def by_milestone(items)
    if milestones?
      if filter_by_no_milestone?
        items = items.left_joins_milestones.where(milestone_id: [-1, nil])
      elsif filter_by_upcoming_milestone?
        upcoming_ids = Milestone.upcoming_ids_by_projects(projects(items))
        items = items.left_joins_milestones.where(milestone_id: upcoming_ids)
      elsif filter_by_started_milestone?
        items = items.left_joins_milestones.where('milestones.start_date <= NOW()')
      else
        items = items.with_milestone(params[:milestone_title])
      end
    end

    items
  end

  def by_label(items)
    if labels?
      if filter_by_no_label?
        items = items.without_label
      else
        items = items.with_label(label_names, params[:sort])
        items_projects = projects(items)

        if items_projects
          label_ids = LabelsFinder.new(current_user, project_ids: items_projects).execute(skip_authorization: true).select(:id)
          items = items.where(labels: { id: label_ids })
        end
      end
    end

    items
  end

  def by_my_reaction_emoji(items)
    if params[:my_reaction_emoji].present? && current_user
      items = items.awarded(current_user, params[:my_reaction_emoji])
    end

    items
  end

  def by_due_date(items)
    if due_date?
      if filter_by_no_due_date?
        items = items.without_due_date
      elsif filter_by_overdue?
        items = items.due_before(Date.today)
      elsif filter_by_due_this_week?
        items = items.due_between(Date.today.beginning_of_week, Date.today.end_of_week)
      elsif filter_by_due_this_month?
        items = items.due_between(Date.today.beginning_of_month, Date.today.end_of_month)
      end
    end

    items
  end

  def filter_by_no_due_date?
    due_date? && params[:due_date] == Issue::NoDueDate.name
  end

  def filter_by_overdue?
    due_date? && params[:due_date] == Issue::Overdue.name
  end

  def filter_by_due_this_week?
    due_date? && params[:due_date] == Issue::DueThisWeek.name
  end

  def filter_by_due_this_month?
    due_date? && params[:due_date] == Issue::DueThisMonth.name
  end

  def due_date?
    params[:due_date].present? && klass.column_names.include?('due_date')
  end

  def label_names
    if labels?
      params[:label_name].is_a?(String) ? params[:label_name].split(',') : params[:label_name]
    else
      []
    end
  end

  def by_non_archived(items)
    params[:non_archived].present? ? items.non_archived : items
  end

  def current_user_related?
    params[:scope] == 'created-by-me' || params[:scope] == 'authored' || params[:scope] == 'assigned-to-me'
  end
<<<<<<< HEAD

  def state_counter_cache_key_components
    opts = params.to_h
    opts.except!(*IRRELEVANT_PARAMS_FOR_CACHE_KEY)
    opts.delete_if { |_, value| value.blank? }

    ['issuables_count', klass.to_ability_name, opts.sort]
  end

  def state_counter_cache_key_components_permutations
    [state_counter_cache_key_components]
  end

  def cache_key(components)
    Digest::SHA1.hexdigest(components.flatten.join('-'))
  end
=======
>>>>>>> bce1c509
end<|MERGE_RESOLUTION|>--- conflicted
+++ resolved
@@ -425,23 +425,4 @@
   def current_user_related?
     params[:scope] == 'created-by-me' || params[:scope] == 'authored' || params[:scope] == 'assigned-to-me'
   end
-<<<<<<< HEAD
-
-  def state_counter_cache_key_components
-    opts = params.to_h
-    opts.except!(*IRRELEVANT_PARAMS_FOR_CACHE_KEY)
-    opts.delete_if { |_, value| value.blank? }
-
-    ['issuables_count', klass.to_ability_name, opts.sort]
-  end
-
-  def state_counter_cache_key_components_permutations
-    [state_counter_cache_key_components]
-  end
-
-  def cache_key(components)
-    Digest::SHA1.hexdigest(components.flatten.join('-'))
-  end
-=======
->>>>>>> bce1c509
 end