<script>
<<<<<<< HEAD
  import { mapGetters, mapActions } from 'vuex';
  import store from '../stores/';
  import imageDiffProps from './../mixins/image_diff_props';
=======
  import imageDiffProps from '../mixins/image_diff_props';
>>>>>>> d22a8b2b
  import imageReplaced from './image_replaced.vue';
  import imageFrame from './image_frame.vue';

  export default {
    name: 'imageDiffApp',
    props: {
      coordinates: {
        type: Array,
        required: true,
      },
      uid: {
        type: Number,
        required: true,
      },
    },
    store,
    mixins: [imageDiffProps],
    components: {
      imageReplaced,
      imageFrame,
    },
    computed: {
      isImageReplaced() {
        return this.images.added && this.images.deleted;
      },
      isImageAdded() {
        return !!this.images.added;
      },
      currentImage() {
        return this.images.added || this.images.deleted;
      },
      currentImageFrameClass() {
        return !this.isImageReplaced && this.isImageAdded ? 'added' : 'deleted';
      },
    },
    methods: {
      // ...mapGetters({
      //   getImages: 'images',
      // }),
      ...mapActions({
        addImageDiff: 'addImageDiff',
        actionAddCoordinate: 'addCoordinate',
      }),
      addCoordinate(event) {
        const container = event.target.parentElement;
        const x = event.offsetX ? (event.offsetX) : event.pageX - container.offsetLeft;
        const y = event.offsetY ? (event.offsetY) : event.pageY - container.offsetTop;

        // TODO: Include cursor image offset into x, y calculation
        // debugger
        // TODO: Do not allow multiple copies of the same coordinate
        // this.actionAddCoordinate({
        //   x,
        //   y,
        // });

        this.actionAddCoordinate({
          imageDiffId: this.uid,
          x,
          y,
        })
      },
    },
    created() {
      // this.setImages(this.images);
      // this.setCoordinates(this.coordinates);

      this.addImageDiff({
        id: this.uid,
        images: this.images,
        coordinates: this.coordinates,
      });
    },
  };
</script>

<template>
  <div class="image">
    <image-replaced
      v-if="isImageReplaced"
      :images="images"
    />
    <span
      v-else
      class="wrap"
    >
      <image-frame
        :className="currentImageFrameClass"
        :src="currentImage.path"
        :alt="currentImage.alt"
        @click="addCoordinate"
        :coordinates="coordinates"
      />
      <p class="image-info">
        {{currentImage.size}}
      </p>
    </span>
  </div>
</template><|MERGE_RESOLUTION|>--- conflicted
+++ resolved
@@ -1,11 +1,7 @@
 <script>
-<<<<<<< HEAD
   import { mapGetters, mapActions } from 'vuex';
   import store from '../stores/';
   import imageDiffProps from './../mixins/image_diff_props';
-=======
-  import imageDiffProps from '../mixins/image_diff_props';
->>>>>>> d22a8b2b
   import imageReplaced from './image_replaced.vue';
   import imageFrame from './image_frame.vue';
 
