--- conflicted
+++ resolved
@@ -22,11 +22,6 @@
       return {
         enteredPassword: '',
         enteredUsername: '',
-<<<<<<< HEAD
-        isOpen: false,
-        pgettext: s__,
-=======
->>>>>>> bd50ecba
       };
     },
     components: {
@@ -81,20 +76,6 @@
 </script>
 
 <template>
-<<<<<<< HEAD
-  <div>
-    <modal
-      v-if="isOpen"
-      :title="pgettext('Profiles|Delete your account?')"
-      :text="text"
-      :kind="`danger ${!canSubmit() && 'disabled'}`"
-      :primary-button-label="pgettext('Profiles|Delete account')"
-      @toggle="toggleOpen"
-      @submit="onSubmit">
-
-      <template slot="body" slot-scope="props">
-        <p v-html="props.text"></p>
-=======
   <modal
     id="delete-account-modal"
     :title="s__('Profiles|Delete your account?')"
@@ -103,7 +84,6 @@
     :primary-button-label="s__('Profiles|Delete account')"
     @submit="onSubmit"
     :submit-disabled="!canSubmit()">
->>>>>>> bd50ecba
 
     <template slot="body" slot-scope="props">
       <p v-html="props.text"></p>
@@ -141,15 +121,5 @@
       </form>
     </template>
 
-<<<<<<< HEAD
-    <button
-      type="button"
-      class="btn btn-danger"
-      @click="toggleOpen(true)">
-      {{ pgettext('Profiles|Delete account') }}
-    </button>
-  </div>
-=======
   </modal>
->>>>>>> bd50ecba
 </template>