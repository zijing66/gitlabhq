import axios from 'axios';
import setAxiosCsrfToken from '../../lib/utils/axios_utils';

export default class ClusterService {
  constructor(options = {}) {
    setAxiosCsrfToken();

    this.options = options;
    this.appInstallEndpointMap = {
      helm: this.options.installHelmEndpoint,
      ingress: this.options.installIngressEndpoint,
<<<<<<< HEAD
=======
      runner: this.options.installRunnerEndpoint,
>>>>>>> f4fb0340
    };
  }

  fetchData() {
    return axios.get(this.options.endpoint);
  }

  installApplication(appId) {
    const endpoint = this.appInstallEndpointMap[appId];
    return axios.post(endpoint);
  }
}<|MERGE_RESOLUTION|>--- conflicted
+++ resolved
@@ -9,10 +9,7 @@
     this.appInstallEndpointMap = {
       helm: this.options.installHelmEndpoint,
       ingress: this.options.installIngressEndpoint,
-<<<<<<< HEAD
-=======
       runner: this.options.installRunnerEndpoint,
->>>>>>> f4fb0340
     };
   }
 
