import Flash from '../flash';
import { s__ } from '../locale';
import ClustersService from './services/clusters_service';
/**
 * Toggles loading and disabled classes.
 * @param {HTMLElement} button
 */
const toggleLoadingButton = (button) => {
  if (button.getAttribute('disabled')) {
    button.removeAttribute('disabled');
  } else {
    button.setAttribute('disabled', true);
  }

  button.classList.toggle('is-loading');
};

/**
 * Toggles checked class for the given button
 * @param {HTMLElement} button
 */
const toggleValue = (button) => {
  button.classList.toggle('is-checked');
};

/**
 * Handles toggle buttons in the cluster's table.
 *
 * When the user clicks the toggle button for each cluster, it:
 * - toggles the button
<<<<<<< HEAD
 * - shows a loading and disabled state
=======
 * - shows a loading and disables button
>>>>>>> 2eb41b5a
 * - Makes a put request to the given endpoint
 * Once we receive the response, either:
 * 1) Show updated status in case of successfull response
 * 2) Show initial status in case of failed response
 */
export default function setClusterTableToggles() {
  document.querySelectorAll('.js-toggle-cluster-list')
    .forEach(button => button.addEventListener('click', (e) => {
      const toggleButton = e.currentTarget;
      const endpoint = toggleButton.getAttribute('data-endpoint');

      toggleValue(toggleButton);
      toggleLoadingButton(toggleButton);

      const value = toggleButton.classList.contains('is-checked');

      ClustersService.updateCluster(endpoint, { cluster: { enabled: value } })
        .then(() => {
          toggleLoadingButton(toggleButton);
        })
        .catch(() => {
          toggleLoadingButton(toggleButton);
          toggleValue(toggleButton);
          Flash(s__('ClusterIntegration|Something went wrong on our end.'));
        });
    }));
}<|MERGE_RESOLUTION|>--- conflicted
+++ resolved
@@ -28,11 +28,7 @@
  *
  * When the user clicks the toggle button for each cluster, it:
  * - toggles the button
-<<<<<<< HEAD
- * - shows a loading and disabled state
-=======
  * - shows a loading and disables button
->>>>>>> 2eb41b5a
  * - Makes a put request to the given endpoint
  * Once we receive the response, either:
  * 1) Show updated status in case of successfull response
