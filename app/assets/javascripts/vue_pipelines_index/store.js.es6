--- conflicted
+++ resolved
@@ -4,11 +4,7 @@
 ((gl) => {
   const pageValues = (headers) => {
     const normalized = gl.utils.normalizeHeaders(headers);
-<<<<<<< HEAD
-    const paginationInfo = gl.utils.normalizeHeaders(normalized);
-=======
     const paginationInfo = gl.utils.parseIntPagination(normalized);
->>>>>>> 8800c0da
     return paginationInfo;
   };
 
