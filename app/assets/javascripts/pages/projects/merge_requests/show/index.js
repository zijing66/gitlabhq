--- conflicted
+++ resolved
@@ -8,12 +8,6 @@
 import { handleLocationHash } from '~/lib/utils/common_utils';
 import howToMerge from '~/how_to_merge';
 
-<<<<<<< HEAD
-export default () => {
-  new ZenMode(); // eslint-disable-line no-new
-
-  initIssuableSidebar();
-=======
 document.addEventListener('DOMContentLoaded', () => {
   new Diff(); // eslint-disable-line no-new
   new ZenMode(); // eslint-disable-line no-new
@@ -22,14 +16,11 @@
   initNotes();
   initDiffNotes();
 
->>>>>>> 11bf575f
   const mrShowNode = document.querySelector('.merge-request');
   window.mergeRequest = new MergeRequest({
     action: mrShowNode.dataset.mrAction,
   });
 
-  new Diff(); // eslint-disable-line no-new
-  initNotes();
   new ShortcutsIssuable(true); // eslint-disable-line no-new
   handleLocationHash();
   howToMerge();
