<script>
import { n__ } from '~/locale';
import { stripHtml } from '~/lib/utils/text_utility';
import statusIcon from '../mr_widget_status_icon.vue';
import eventHub from '../../event_hub';

export default {
  name: 'MRWidgetFailedToMerge',

  components: {
    statusIcon,
  },

  props: {
    mr: {
      type: Object,
      required: true,
      default: () => ({}),
    },
  },

  data() {
    return {
      timer: 10,
      isRefreshing: false,
      intervalId: null,
    };
  },

  computed: {
    mergeError() {
      return this.mr.mergeError ? stripHtml(this.mr.mergeError, ' ').trim() : '';
    },
    timerText() {
      return n__(
        'Refreshing in a second to show the updated status...',
        'Refreshing in %d seconds to show the updated status...',
        this.timer,
      );
    },
  },

  mounted() {
    this.intervalId = setInterval(this.updateTimer, 1000);
  },

  created() {
    eventHub.$emit('DisablePolling');
  },

  beforeDestroy() {
    if (this.intervalId) {
      clearInterval(this.intervalId);
    }
  },

  methods: {
    refresh() {
      this.isRefreshing = true;
      eventHub.$emit('MRWidgetUpdateRequested');
      eventHub.$emit('EnablePolling');
    },
    updateTimer() {
      this.timer = this.timer - 1;

      if (this.timer === 0) {
        this.refresh();
      }
    },
  },
};
</script>
<template>
  <div class="mr-widget-body media">
    <template v-if="isRefreshing">
      <status-icon status="loading" />
      <span class="media-body bold js-refresh-label">
        {{ s__("mrWidget|Refreshing now") }}
      </span>
    </template>
    <template v-else>
      <status-icon
        :show-disabled-button="true"
        status="warning"
      />
      <div class="media-body space-children">
        <span class="bold">
          <span
<<<<<<< HEAD
            v-if="mr.mergeError"
            class="has-error-message"
=======
            class="has-error-message"
            v-if="mergeError"
>>>>>>> 58ff0e2b
          >
            {{ mergeError }}.
          </span>
          <span v-else>
            {{ s__("mrWidget|Merge failed.") }}
          </span>
          <span
            :class="{ 'has-custom-error': mr.mergeError }"
          >
            {{ timerText }}
          </span>
        </span>
        <button
          class="btn btn-default btn-sm js-refresh-button"
          type="button"
          @click="refresh"
        >
          {{ s__("mrWidget|Refresh now") }}
        </button>
      </div>
    </template>
  </div>
</template><|MERGE_RESOLUTION|>--- conflicted
+++ resolved
@@ -86,13 +86,8 @@
       <div class="media-body space-children">
         <span class="bold">
           <span
-<<<<<<< HEAD
             v-if="mr.mergeError"
             class="has-error-message"
-=======
-            class="has-error-message"
-            v-if="mergeError"
->>>>>>> 58ff0e2b
           >
             {{ mergeError }}.
           </span>
