<script>
import { n__ } from '~/locale';
import statusIcon from '../mr_widget_status_icon.vue';
import eventHub from '../../event_hub';

export default {
  name: 'MRWidgetFailedToMerge',

  components: {
    statusIcon,
  },
<<<<<<< HEAD

  props: {
    mr: {
      type: Object,
      required: true,
      default: () => ({}),
    },
  },

  data() {
    return {
      timer: 10,
      isRefreshing: false,
    };
  },

  computed: {
    timerText() {
      return n__(
        'Refreshing in a second to show the updated status...',
        'Refreshing in %d seconds to show the updated status...',
        this.timer,
      );
    },
  },

  mounted() {
    setInterval(() => {
      this.updateTimer();
    }, 1000);
  },

  created() {
    eventHub.$emit('DisablePolling');
=======

  props: {
    mr: {
      type: Object,
      required: true,
      default: () => ({}),
    },
  },

  data() {
    return {
      timer: 10,
      isRefreshing: false,
      intervalId: null,
    };
  },

  computed: {
    timerText() {
      return n__(
        'Refreshing in a second to show the updated status...',
        'Refreshing in %d seconds to show the updated status...',
        this.timer,
      );
    },
  },

  mounted() {
    this.intervalId = setInterval(this.updateTimer, 1000);
  },

  created() {
    eventHub.$emit('DisablePolling');
  },

  beforeDestroy() {
    if (this.intervalId) {
      clearInterval(this.intervalId);
    }
>>>>>>> c7c9f38d
  },

  methods: {
    refresh() {
      this.isRefreshing = true;
      eventHub.$emit('MRWidgetUpdateRequested');
      eventHub.$emit('EnablePolling');
    },
    updateTimer() {
      this.timer = this.timer - 1;

      if (this.timer === 0) {
        this.refresh();
      }
    },
  },
};
</script>
<template>
  <div class="mr-widget-body media">
    <template v-if="isRefreshing">
      <status-icon status="loading" />
      <span class="media-body bold js-refresh-label">
        {{ s__("mrWidget|Refreshing now") }}
      </span>
    </template>
    <template v-else>
      <status-icon
        status="warning"
        :show-disabled-button="true"
      />
      <div class="media-body space-children">
        <span class="bold">
          <span
            class="has-error-message"
            v-if="mr.mergeError"
          >
            {{ mr.mergeError }}.
          </span>
          <span v-else>
            {{ s__("mrWidget|Merge failed.") }}
          </span>
          <span
            :class="{ 'has-custom-error': mr.mergeError }"
          >
            {{ timerText }}
          </span>
        </span>
        <button
          @click="refresh"
          class="btn btn-default btn-xs js-refresh-button"
          type="button"
        >
          {{ s__("mrWidget|Refresh now") }}
        </button>
      </div>
    </template>
  </div>
</template><|MERGE_RESOLUTION|>--- conflicted
+++ resolved
@@ -9,42 +9,6 @@
   components: {
     statusIcon,
   },
-<<<<<<< HEAD
-
-  props: {
-    mr: {
-      type: Object,
-      required: true,
-      default: () => ({}),
-    },
-  },
-
-  data() {
-    return {
-      timer: 10,
-      isRefreshing: false,
-    };
-  },
-
-  computed: {
-    timerText() {
-      return n__(
-        'Refreshing in a second to show the updated status...',
-        'Refreshing in %d seconds to show the updated status...',
-        this.timer,
-      );
-    },
-  },
-
-  mounted() {
-    setInterval(() => {
-      this.updateTimer();
-    }, 1000);
-  },
-
-  created() {
-    eventHub.$emit('DisablePolling');
-=======
 
   props: {
     mr: {
@@ -84,7 +48,6 @@
     if (this.intervalId) {
       clearInterval(this.intervalId);
     }
->>>>>>> c7c9f38d
   },
 
   methods: {
