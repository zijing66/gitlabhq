import Timeago from 'timeago.js';
import { getStateKey } from '../dependencies';

export default class MergeRequestStore {

  constructor(data) {
<<<<<<< HEAD
    this.startingSha = data.diff_head_sha;
    this.codeclimate = data.codeclimate;
    this.codeclimateMetrics = {
      headIssues: [],
      baseIssues: [],
      newIssues: [],
      resolvedIssues: [],
    };

=======
    this.sha = data.diff_head_sha;
>>>>>>> 2a6227a9
    this.setData(data);
  }

  setData(data) {
    const currentUser = data.current_user;
    const pipelineStatus = data.pipeline ? data.pipeline.details.status : null;

    this.title = data.title;
    this.targetBranch = data.target_branch;
    this.sourceBranch = data.source_branch;
    this.mergeStatus = data.merge_status;
    this.commitMessage = data.merge_commit_message;
    this.commitMessageWithDescription = data.merge_commit_message_with_description;
    this.commitsCount = data.commits_count;
    this.divergedCommitsCount = data.diverged_commits_count;
    this.pipeline = data.pipeline || {};
    this.deployments = this.deployments || data.deployments || [];

    if (data.issues_links) {
      const links = data.issues_links;
      const { closing } = links;
      const mentioned = links.mentioned_but_not_closing;
      const assignToMe = links.assign_to_closing;

      if (closing || mentioned || assignToMe) {
        this.relatedLinks = { closing, mentioned, assignToMe };
      }
    }

    this.updatedAt = data.updated_at;
    this.mergedAt = MergeRequestStore.getEventDate(data.merge_event);
    this.closedAt = MergeRequestStore.getEventDate(data.closed_event);
    this.mergedBy = MergeRequestStore.getAuthorObject(data.merge_event);
    this.closedBy = MergeRequestStore.getAuthorObject(data.closed_event);
    this.setToMWPSBy = MergeRequestStore.getAuthorObject({ author: data.merge_user || {} });
    this.mergeUserId = data.merge_user_id;
    this.currentUserId = gon.current_user_id;
    this.sourceBranchPath = data.source_branch_path;
    this.sourceBranchLink = data.source_branch_with_namespace_link;
    this.mergeError = data.merge_error;
    this.targetBranchPath = data.target_branch_commits_path;
    this.conflictResolutionPath = data.conflict_resolution_path;
    this.cancelAutoMergePath = data.cancel_merge_when_pipeline_succeeds_path;
    this.removeWIPPath = data.remove_wip_path;
    this.sourceBranchRemoved = !data.source_branch_exists;
    this.shouldRemoveSourceBranch = (data.merge_params || {}).should_remove_source_branch || false;
    this.onlyAllowMergeIfPipelineSucceeds = data.only_allow_merge_if_pipeline_succeeds || false;
    this.mergeWhenPipelineSucceeds = data.merge_when_pipeline_succeeds || false;
    this.mergePath = data.merge_path;
    this.statusPath = data.status_path;
    this.emailPatchesPath = data.email_patches_path;
    this.plainDiffPath = data.plain_diff_path;
    this.newBlobPath = data.new_blob_path;
    this.createIssueToResolveDiscussionsPath = data.create_issue_to_resolve_discussions_path;
    this.mergeCheckPath = data.merge_check_path;
    this.mergeActionsContentPath = data.commit_change_content_path;
    this.isRemovingSourceBranch = this.isRemovingSourceBranch || false;
    this.isOpen = data.state === 'opened' || data.state === 'reopened' || false;
    this.hasMergeableDiscussionsState = data.mergeable_discussions_state === false;
    this.canRemoveSourceBranch = currentUser.can_remove_source_branch || false;
    this.canMerge = !!data.merge_path;
    this.canCreateIssue = currentUser.can_create_issue || false;
    this.canCancelAutomaticMerge = !!data.cancel_merge_when_pipeline_succeeds_path;
    this.hasSHAChanged = this.sha !== data.diff_head_sha;
    this.canBeMerged = data.can_be_merged || false;

    // Cherry-pick and Revert actions related
    this.canCherryPickInCurrentMR = currentUser.can_cherry_pick_on_current_merge_request || false;
    this.canRevertInCurrentMR = currentUser.can_revert_on_current_merge_request || false;
    this.cherryPickInForkPath = currentUser.cherry_pick_in_fork_path;
    this.revertInForkPath = currentUser.revert_in_fork_path;

    // CI related
    this.ciEnvironmentsStatusPath = data.ci_environments_status_path;
    this.hasCI = data.has_ci;
    this.ciStatus = data.ci_status;
    this.isPipelineFailed = this.ciStatus ? (this.ciStatus === 'failed' || this.ciStatus === 'canceled') : false;
    this.pipelineDetailedStatus = pipelineStatus;
    this.isPipelineActive = data.pipeline ? data.pipeline.active : false;
    this.isPipelineBlocked = pipelineStatus ? pipelineStatus.group === 'manual' : false;
    this.ciStatusFaviconPath = pipelineStatus ? pipelineStatus.favicon : null;

    this.setState(data);
  }

  setState(data) {
    if (this.isOpen) {
      this.state = getStateKey.call(this, data);
    } else {
      switch (data.state) {
        case 'merged':
          this.state = 'merged';
          break;
        case 'closed':
          this.state = 'closed';
          break;
        case 'locked':
          this.state = 'locked';
          break;
        default:
          this.state = null;
      }
    }
  }

  setCodeclimateHeadMetrics(data) {
    this.codeclimateMetrics.headIssues = data;
  }

  setCodeclimateBaseMetrics(data) {
    this.codeclimateMetrics.baseIssues = data;
  }

  compareCodeclimateMetrics() {
    const { headIssues, baseIssues } = this.codeclimateMetrics;

    this.codeclimateMetrics.newIssues = this.filterByFingerprint(headIssues, baseIssues);
    this.codeclimateMetrics.resolvedIssues = this.filterByFingerprint(baseIssues, headIssues);
  }

  filterByFingerprint(firstArray, secondArray) { // eslint-disable-line
    return firstArray.filter(item => !secondArray.find(el => el.fingerprint === item.fingerprint));
  }

  static getAuthorObject(event) {
    if (!event) {
      return {};
    }

    return {
      name: event.author.name || '',
      username: event.author.username || '',
      webUrl: event.author.web_url || '',
      avatarUrl: event.author.avatar_url || '',
    };
  }

  static getEventDate(event) {
    const timeagoInstance = new Timeago();

    if (!event) {
      return '';
    }

    return timeagoInstance.format(event.updated_at);
  }

}<|MERGE_RESOLUTION|>--- conflicted
+++ resolved
@@ -4,8 +4,7 @@
 export default class MergeRequestStore {
 
   constructor(data) {
-<<<<<<< HEAD
-    this.startingSha = data.diff_head_sha;
+    this.sha = data.diff_head_sha;
     this.codeclimate = data.codeclimate;
     this.codeclimateMetrics = {
       headIssues: [],
@@ -14,9 +13,6 @@
       resolvedIssues: [],
     };
 
-=======
-    this.sha = data.diff_head_sha;
->>>>>>> 2a6227a9
     this.setData(data);
   }
 
