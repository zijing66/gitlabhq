class @UsersSelect
  constructor: ->
    @usersPath = "/autocomplete/users.json"
    @userPath = "/autocomplete/users/:id.json"

    $('.ajax-users-select').each (i, select) =>
      @skipLdap = $(select).hasClass('skip_ldap')
      @projectId = $(select).data('project-id')
      @groupId = $(select).data('group-id')
      @showCurrentUser = $(select).data('current-user')
      showNullUser = $(select).data('null-user')
      showAnyUser = $(select).data('any-user')
      showEmailUser = $(select).data('email-user')
      firstUser = $(select).data('first-user')

      $(select).select2
        placeholder: "Search for a user"
        multiple: $(select).hasClass('multiselect')
        minimumInputLength: 0
        query: (query) =>
          @users query.term, (users) =>
            data = { results: users }

            if query.term.length == 0
              if firstUser
                # Move current user to the front of the list
                for obj, index in data.results
                  if obj.username == firstUser
                    data.results.splice(index, 1)
                    data.results.unshift(obj)
                    break

              if showNullUser
                nullUser = {
                  name: 'Unassigned',
                  avatar: null,
                  username: 'none',
                  id: 0
                }
                data.results.unshift(nullUser)

              if showAnyUser
                anyUser = {
                  name: 'Any',
                  avatar: null,
                  username: 'none',
                  id: null
                }
                data.results.unshift(anyUser)

            if showEmailUser && data.results.length == 0 && query.term.match(/^[^@]+@[^@]+$/)
              emailUser = {
                name: "Invite \"#{query.term}\"",
                avatar: null,
                username: query.term,
                id: query.term
              }
              data.results.unshift(emailUser)

            query.callback(data)

        initSelection: (element, callback) =>
          id = $(element).val()
          if id != "" && id != "0"
            @user(id, callback)

        formatResult: (args...) =>
          @formatResult(args...)
        formatSelection: (args...) =>
          @formatSelection(args...)
        dropdownCssClass: "ajax-users-dropdown"
        escapeMarkup: (m) -> # we do not want to escape markup since we are displaying html in results
          m

  formatResult: (user) ->
    if user.avatar_url
      avatar = user.avatar_url
    else
      avatar = gon.default_avatar_url

    "<div class='user-result'>
       <div class='user-image'><img class='avatar s24' src='#{avatar}'></div>
       <div class='user-name'>#{user.name}</div>
       <div class='user-username'>#{user.username}</div>
     </div>"

  formatSelection: (user) ->
    user.name

  user: (user_id, callback) =>
    url = @buildUrl(@userPath)
    url = url.replace(':id', user_id)

    $.ajax(
      url: url
      dataType: "json"
    ).done (user) ->
      callback(user)

  # Return users list. Filtered by query
  # Only active users retrieved
  users: (query, callback) =>
    url = @buildUrl(@usersPath)

    $.ajax(
      url: url
      data:
        search: query
        per_page: 20
        active: true
        project_id: @projectId
        group_id: @groupId
<<<<<<< HEAD
        skip_ldap: @skipLdap
=======
        current_user: @showCurrentUser
>>>>>>> 6c23fd38
      dataType: "json"
    ).done (users) ->
      callback(users)

  buildUrl: (url) ->
    url = gon.relative_url_root + url if gon.relative_url_root?
    return url<|MERGE_RESOLUTION|>--- conflicted
+++ resolved
@@ -110,11 +110,8 @@
         active: true
         project_id: @projectId
         group_id: @groupId
-<<<<<<< HEAD
         skip_ldap: @skipLdap
-=======
         current_user: @showCurrentUser
->>>>>>> 6c23fd38
       dataType: "json"
     ).done (users) ->
       callback(users)
