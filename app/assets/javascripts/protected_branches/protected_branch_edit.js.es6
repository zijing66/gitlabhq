/* eslint-disable no-new, arrow-parens, no-param-reassign, comma-dangle, dot-notation, no-unused-vars, no-restricted-syntax, guard-for-in, max-len */
/* global Flash */

(global => {
  global.gl = global.gl || {};

  const ACCESS_LEVELS = {
    MERGE: 'merge_access_levels',
    PUSH: 'push_access_levels',
  };

  const LEVEL_TYPES = {
    ROLE: 'role',
    USER: 'user',
    GROUP: 'group'
  };

  gl.ProtectedBranchEdit = class {
    constructor(options) {
      this.$wraps = {};
      this.hasChanges = false;
      this.$wrap = options.$wrap;
      this.$allowedToMergeDropdown = this.$wrap.find('.js-allowed-to-merge');
      this.$allowedToPushDropdown = this.$wrap.find('.js-allowed-to-push');

      this.$wraps[ACCESS_LEVELS.MERGE] = this.$allowedToMergeDropdown.closest(`.${ACCESS_LEVELS.MERGE}-container`);
      this.$wraps[ACCESS_LEVELS.PUSH] = this.$allowedToPushDropdown.closest(`.${ACCESS_LEVELS.PUSH}-container`);

      this.buildDropdowns();
    }

    buildDropdowns() {
      // Allowed to merge dropdown
      this['merge_access_levels_dropdown'] = new gl.ProtectedBranchAccessDropdown({
        accessLevel: ACCESS_LEVELS.MERGE,
        accessLevelsData: gon.merge_access_levels,
        $dropdown: this.$allowedToMergeDropdown,
        onSelect: this.onSelectOption.bind(this),
        onHide: this.onDropdownHide.bind(this)
      });

      // Allowed to push dropdown
      this['push_access_levels_dropdown'] = new gl.ProtectedBranchAccessDropdown({
        accessLevel: ACCESS_LEVELS.PUSH,
        accessLevelsData: gon.push_access_levels,
        $dropdown: this.$allowedToPushDropdown,
        onSelect: this.onSelectOption.bind(this),
        onHide: this.onDropdownHide.bind(this)
      });
    }

    onSelectOption(item, $el, dropdownInstance) {
      this.hasChanges = true;
    }

    onDropdownHide() {
      if (!this.hasChanges) return;

      this.hasChanges = true;

      this.updatePermissions();
    }

    updatePermissions() {
      const formData = {};

      for (const ACCESS_LEVEL in ACCESS_LEVELS) {
        const accessLevelName = ACCESS_LEVELS[ACCESS_LEVEL];

        formData[`${accessLevelName}_attributes`] = this[`${accessLevelName}_dropdown`].getInputData(accessLevelName);
      }

<<<<<<< HEAD
      return $.ajax({
=======
      this.$allowedToMergeDropdown.disable();
      this.$allowedToPushDropdown.disable();

      $.ajax({
>>>>>>> 82f6c0f5
        type: 'POST',
        url: this.$wrap.data('url'),
        dataType: 'json',
        data: {
          _method: 'PATCH',
          protected_branch: formData
        },
<<<<<<< HEAD
        success: (response) => {
          this.$wrap.effect('highlight');
          this.hasChanges = false;

          for (const ACCESS_LEVEL in ACCESS_LEVELS) {
            const accessLevelName = ACCESS_LEVELS[ACCESS_LEVEL];

            // The data coming from server will be the new persisted *state* for each dropdown
            this.setSelectedItemsToDropdown(response[accessLevelName], `${accessLevelName}_dropdown`);
          }
        },
=======
>>>>>>> 82f6c0f5
        error() {
          $.scrollTo(0);
          new Flash('Failed to update branch!');
        }
      }).always(() => {
        this.$allowedToMergeDropdown.enable();
        this.$allowedToPushDropdown.enable();
      });
    }

    setSelectedItemsToDropdown(items = [], dropdownName) {
      const itemsToAdd = [];

      for (let i = 0; i < items.length; i += 1) {
        let itemToAdd;
        const currentItem = items[i];

        if (currentItem.user_id) {
          // Do this only for users for now
          // get the current data for selected items
          const selectedItems = this[dropdownName].getSelectedItems();
          const currentSelectedItem = _.findWhere(selectedItems, { user_id: currentItem.user_id });

          itemToAdd = {
            id: currentItem.id,
            user_id: currentItem.user_id,
            type: LEVEL_TYPES.USER,
            persisted: true,
            name: currentSelectedItem.name,
            username: currentSelectedItem.username,
            avatar_url: currentSelectedItem.avatar_url
          };
        } else if (currentItem.group_id) {
          itemToAdd = {
            id: currentItem.id,
            group_id: currentItem.group_id,
            type: LEVEL_TYPES.GROUP,
            persisted: true
          };
        } else {
          itemToAdd = {
            id: currentItem.id,
            access_level: currentItem.access_level,
            type: LEVEL_TYPES.ROLE,
            persisted: true
          };
        }

        itemsToAdd.push(itemToAdd);
      }

      this[dropdownName].setSelectedItems(itemsToAdd);
    }
  };
})(window);<|MERGE_RESOLUTION|>--- conflicted
+++ resolved
@@ -70,14 +70,7 @@
         formData[`${accessLevelName}_attributes`] = this[`${accessLevelName}_dropdown`].getInputData(accessLevelName);
       }
 
-<<<<<<< HEAD
       return $.ajax({
-=======
-      this.$allowedToMergeDropdown.disable();
-      this.$allowedToPushDropdown.disable();
-
-      $.ajax({
->>>>>>> 82f6c0f5
         type: 'POST',
         url: this.$wrap.data('url'),
         dataType: 'json',
@@ -85,7 +78,6 @@
           _method: 'PATCH',
           protected_branch: formData
         },
-<<<<<<< HEAD
         success: (response) => {
           this.$wrap.effect('highlight');
           this.hasChanges = false;
@@ -97,8 +89,6 @@
             this.setSelectedItemsToDropdown(response[accessLevelName], `${accessLevelName}_dropdown`);
           }
         },
-=======
->>>>>>> 82f6c0f5
         error() {
           $.scrollTo(0);
           new Flash('Failed to update branch!');
