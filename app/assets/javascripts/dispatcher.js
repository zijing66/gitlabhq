/* eslint-disable func-names, space-before-function-paren, no-var, prefer-arrow-callback, wrap-iife, no-shadow, consistent-return, one-var, one-var-declaration-per-line, camelcase, default-case, no-new, quotes, no-duplicate-case, no-case-declarations, no-fallthrough, max-len */
/* global UsernameValidator */
/* global ActiveTabMemoizer */
/* global ShortcutsNavigation */
/* global IssuableIndex */
/* global ShortcutsIssuable */
/* global ZenMode */
/* global Milestone */
/* global IssuableForm */
/* global LabelsSelect */
/* global MilestoneSelect */
/* global Commit */
/* global NotificationsForm */
/* global TreeView */
/* global NotificationsDropdown */
/* global GroupAvatar */
/* global LineHighlighter */
/* global ProjectFork */
/* global BuildArtifacts */
/* global GroupsSelect */
/* global Search */
/* global Admin */
/* global NamespaceSelects */
/* global Project */
/* global ProjectAvatar */
/* global CompareAutocomplete */
/* global ProjectNew */
/* global Star */
/* global ProjectShow */
/* global Labels */
/* global Shortcuts */
/* global Sidebar */
/* global ShortcutsWiki */

import Issue from './issue';
import BindInOut from './behaviors/bind_in_out';
import DeleteModal from './branches/branches_delete_modal';
import Group from './group';
import GroupName from './group_name';
import GroupsList from './groups_list';
import ProjectsList from './projects_list';
import setupProjectEdit from './project_edit';
import MiniPipelineGraph from './mini_pipeline_graph_dropdown';
import BlobLinePermalinkUpdater from './blob/blob_line_permalink_updater';
import Landing from './landing';
import BlobForkSuggestion from './blob/blob_fork_suggestion';
import UserCallout from './user_callout';
import { ProtectedTagCreate, ProtectedTagEditList } from './protected_tags';
import ShortcutsWiki from './shortcuts_wiki';
import Pipelines from './pipelines';
import BlobViewer from './blob/viewer/index';
import AutoWidthDropdownSelect from './issuable/auto_width_dropdown_select';
import UsersSelect from './users_select';
import RefSelectDropdown from './ref_select_dropdown';
import GfmAutoComplete from './gfm_auto_complete';
import ShortcutsBlob from './shortcuts_blob';
import initSettingsPanels from './settings_panels';
<<<<<<< HEAD
import RepoBundle from './repo/repo_bundle';
=======
>>>>>>> 134ba0b5

(function() {
  var Dispatcher;

  $(function() {
    return new Dispatcher();
  });

  Dispatcher = (function() {
    function Dispatcher() {
      this.initSearch();
      this.initFieldErrors();
      this.initPageScripts();
    }

    Dispatcher.prototype.initPageScripts = function() {
      var page, path, shortcut_handler, fileBlobPermalinkUrlElement, fileBlobPermalinkUrl;
      page = $('body').attr('data-page');
      if (!page) {
        return false;
      }
      path = page.split(':');
      shortcut_handler = null;

      $('.js-gfm-input').each((i, el) => {
        const gfm = new GfmAutoComplete(gl.GfmAutoComplete && gl.GfmAutoComplete.dataSources);
        const enableGFM = gl.utils.convertPermissionToBoolean(el.dataset.supportsAutocomplete);
        gfm.setup($(el), {
          emojis: true,
          members: enableGFM,
          issues: enableGFM,
          milestones: enableGFM,
          mergeRequests: enableGFM,
          labels: enableGFM,
        });
      });

      function initBlob() {
        new LineHighlighter();

        new BlobLinePermalinkUpdater(
          document.querySelector('#blob-content-holder'),
          '.diff-line-num[data-line-number]',
          document.querySelectorAll('.js-data-file-blob-permalink-url, .js-blob-blame-link'),
        );

        shortcut_handler = new ShortcutsNavigation();
        fileBlobPermalinkUrlElement = document.querySelector('.js-data-file-blob-permalink-url');
        fileBlobPermalinkUrl = fileBlobPermalinkUrlElement && fileBlobPermalinkUrlElement.getAttribute('href');
        new ShortcutsBlob({
          skipResetBindings: true,
          fileBlobPermalinkUrl,
        });

        new BlobForkSuggestion({
          openButtons: document.querySelectorAll('.js-edit-blob-link-fork-toggler'),
          forkButtons: document.querySelectorAll('.js-fork-suggestion-button'),
          cancelButtons: document.querySelectorAll('.js-cancel-fork-suggestion-button'),
          suggestionSections: document.querySelectorAll('.js-file-fork-suggestion-section'),
          actionTextPieces: document.querySelectorAll('.js-file-fork-suggestion-section-action'),
        })
          .init();
      }

      switch (page) {
        case 'sessions:new':
          new UsernameValidator();
          new ActiveTabMemoizer();
          break;
        case 'projects:boards:show':
        case 'projects:boards:index':
          shortcut_handler = new ShortcutsNavigation();
          new UsersSelect();
          break;
        case 'projects:merge_requests:index':
        case 'projects:issues:index':
          if (gl.FilteredSearchManager && document.querySelector('.filtered-search')) {
            const filteredSearchManager = new gl.FilteredSearchManager(page === 'projects:issues:index' ? 'issues' : 'merge_requests');
            filteredSearchManager.setup();
          }
          const pagePrefix = page === 'projects:merge_requests:index' ? 'merge_request_' : 'issue_';
          IssuableIndex.init(pagePrefix);

          shortcut_handler = new ShortcutsNavigation();
          new UsersSelect();
          break;
        case 'projects:issues:show':
          new Issue();
          shortcut_handler = new ShortcutsIssuable();
          new ZenMode();
          break;
        case 'projects:milestones:show':
        case 'groups:milestones:show':
        case 'dashboard:milestones:show':
          new Milestone();
          new Sidebar();
          break;
        case 'groups:issues':
        case 'groups:merge_requests':
          new UsersSelect();
          break;
        case 'dashboard:todos:index':
          new gl.Todos();
          break;
        case 'dashboard:projects:index':
        case 'dashboard:projects:starred':
        case 'explore:projects:index':
        case 'explore:projects:trending':
        case 'explore:projects:starred':
        case 'admin:projects:index':
          new ProjectsList();
          break;
        case 'explore:groups:index':
          new GroupsList();

          const landingElement = document.querySelector('.js-explore-groups-landing');
          if (!landingElement) break;
          const exploreGroupsLanding = new Landing(
            landingElement,
            landingElement.querySelector('.dismiss-button'),
            'explore_groups_landing_dismissed',
          );
          exploreGroupsLanding.toggle();
          break;
        case 'projects:milestones:new':
        case 'projects:milestones:edit':
        case 'projects:milestones:update':
        case 'groups:milestones:new':
        case 'groups:milestones:edit':
        case 'groups:milestones:update':
          new ZenMode();
          new gl.DueDateSelectors();
          new gl.GLForm($('.milestone-form'), true);
          break;
        case 'projects:compare:show':
          new gl.Diff();
          break;
        case 'projects:branches:index':
          gl.AjaxLoadingSpinner.init();
          new DeleteModal();
          break;
        case 'projects:issues:new':
        case 'projects:issues:edit':
          shortcut_handler = new ShortcutsNavigation();
          new gl.GLForm($('.issue-form'), true);
          new IssuableForm($('.issue-form'));
          new LabelsSelect();
          new MilestoneSelect();
          new gl.IssuableTemplateSelectors();
          break;
        case 'projects:merge_requests:new':
        case 'projects:merge_requests:new_diffs':
        case 'projects:merge_requests:edit':
          new gl.Diff();
          shortcut_handler = new ShortcutsNavigation();
          new gl.GLForm($('.merge-request-form'), true);
          new IssuableForm($('.merge-request-form'));
          new LabelsSelect();
          new MilestoneSelect();
          new gl.IssuableTemplateSelectors();
          new AutoWidthDropdownSelect($('.js-target-branch-select')).init();
          break;
        case 'projects:tags:new':
          new ZenMode();
          new gl.GLForm($('.tag-form'), true);
          new RefSelectDropdown($('.js-branch-select'), window.gl.availableRefs);
          break;
        case 'projects:snippets:new':
        case 'projects:snippets:edit':
        case 'projects:snippets:create':
        case 'projects:snippets:update':
<<<<<<< HEAD
=======
          new gl.GLForm($('.snippet-form'), true);
          break;
>>>>>>> 134ba0b5
        case 'snippets:new':
        case 'snippets:edit':
        case 'snippets:create':
        case 'snippets:update':
<<<<<<< HEAD
          new gl.GLForm($('.snippet-form'));
=======
          new gl.GLForm($('.snippet-form'), false);
>>>>>>> 134ba0b5
          break;
        case 'projects:releases:edit':
          new ZenMode();
          new gl.GLForm($('.release-form'), true);
          break;
        case 'projects:merge_requests:show':
          new gl.Diff();
          shortcut_handler = new ShortcutsIssuable(true);
          new ZenMode();
          break;
        case "projects:merge_requests:diffs":
          new gl.Diff();
          new ZenMode();
          break;
        case 'dashboard:activity':
          new gl.Activities();
          break;
        case 'dashboard:issues':
        case 'dashboard:merge_requests':
          new UsersSelect();
          break;
        case 'projects:commit:show':
          new Commit();
          new gl.Diff();
          new ZenMode();
          shortcut_handler = new ShortcutsNavigation();
          new MiniPipelineGraph({
            container: '.js-commit-pipeline-graph',
          }).bindEvents();
          break;
        case 'projects:commit:pipelines':
          new MiniPipelineGraph({
            container: '.js-commit-pipeline-graph',
          }).bindEvents();
          break;
        case 'projects:commits:show':
        case 'projects:activity':
          shortcut_handler = new ShortcutsNavigation();
          break;
        case 'projects:show':
          shortcut_handler = new ShortcutsNavigation();
          new NotificationsForm();
          if ($('#tree-slider').length) {
            new TreeView();
          }
          if ($('.blob-viewer').length) {
            new BlobViewer();
          }
          break;
        case 'projects:edit':
          setupProjectEdit();
          break;
        case 'projects:pipelines:builds':
        case 'projects:pipelines:failures':
        case 'projects:pipelines:show':
          const { controllerAction } = document.querySelector('.js-pipeline-container').dataset;
          const pipelineStatusUrl = `${document.querySelector('.js-pipeline-tab-link a').getAttribute('href')}/status.json`;

          new Pipelines({
            initTabs: true,
            pipelineStatusUrl,
            tabsOptions: {
              action: controllerAction,
              defaultAction: 'pipelines',
              parentEl: '.pipelines-tabs',
            },
          });
          break;
        case 'groups:activity':
          new gl.Activities();
          break;
        case 'groups:show':
          shortcut_handler = new ShortcutsNavigation();
          new NotificationsForm();
          new NotificationsDropdown();
          new ProjectsList();
          break;
        case 'groups:group_members:index':
          new gl.MemberExpirationDate();
          new gl.Members();
          new UsersSelect();
          break;
        case 'projects:members:show':
          new gl.MemberExpirationDate('.js-access-expiration-date-groups');
          new GroupsSelect();
          new gl.MemberExpirationDate();
          new gl.Members();
          new UsersSelect();
          break;
        case 'groups:new':
        case 'admin:groups:new':
        case 'groups:create':
        case 'admin:groups:create':
          BindInOut.initAll();
          new Group();
          new GroupAvatar();
          break;
        case 'groups:edit':
        case 'admin:groups:edit':
          new GroupAvatar();
          break;
        case 'projects:tree:show':
<<<<<<< HEAD
          new RepoBundle();
=======
          shortcut_handler = new ShortcutsNavigation();
          new TreeView();
          new BlobViewer();
>>>>>>> 134ba0b5
          break;
        case 'projects:find_file:show':
          shortcut_handler = true;
          break;
        case 'projects:blob:show':
<<<<<<< HEAD
          new RepoBundle();
=======
          new BlobViewer();
          initBlob();
>>>>>>> 134ba0b5
          break;
        case 'projects:blame:show':
          initBlob();
          break;
        case 'groups:labels:new':
        case 'groups:labels:edit':
        case 'projects:labels:new':
        case 'projects:labels:edit':
          new Labels();
          break;
        case 'projects:labels:index':
          if ($('.prioritized-labels').length) {
            new gl.LabelManager();
          }
          break;
        case 'projects:network:show':
          // Ensure we don't create a particular shortcut handler here. This is
          // already created, where the network graph is created.
          shortcut_handler = true;
          break;
        case 'projects:forks:new':
          new ProjectFork();
          break;
        case 'projects:artifacts:browse':
          new ShortcutsNavigation();
          new BuildArtifacts();
          break;
        case 'projects:artifacts:file':
          new ShortcutsNavigation();
          new BlobViewer();
          break;
        case 'help:index':
          gl.VersionCheckImage.bindErrorEvent($('img.js-version-status-badge'));
          break;
        case 'search:show':
          new Search();
          break;
        case 'projects:repository:show':
          // Initialize Protected Branch Settings
          new gl.ProtectedBranchCreate();
          new gl.ProtectedBranchEditList();
          // Initialize Protected Tag Settings
          new ProtectedTagCreate();
          new ProtectedTagEditList();
          // Initialize expandable settings panels
          initSettingsPanels();
          break;
        case 'projects:ci_cd:show':
          new gl.ProjectVariables();
          break;
        case 'ci:lints:create':
        case 'ci:lints:show':
          new gl.CILintEditor();
          break;
        case 'users:show':
          new UserCallout();
          break;
        case 'admin:conversational_development_index:show':
          new UserCallout();
          break;
        case 'snippets:show':
          new LineHighlighter();
          new BlobViewer();
          break;
        case 'import:fogbugz:new_user_map':
          new UsersSelect();
          break;
      }
      switch (path.first()) {
        case 'sessions':
        case 'omniauth_callbacks':
          if (!gon.u2f) break;
          gl.u2fAuthenticate = new gl.U2FAuthenticate(
            $('#js-authenticate-u2f'),
            '#js-login-u2f-form',
            gon.u2f,
            document.querySelector('#js-login-2fa-device'),
            document.querySelector('.js-2fa-form'),
          );
          gl.u2fAuthenticate.start();
        case 'admin':
          new Admin();
          switch (path[1]) {
            case 'cohorts':
              new gl.UsagePing();
              break;
            case 'groups':
              new UsersSelect();
              break;
            case 'projects':
              new NamespaceSelects();
              break;
            case 'labels':
              switch (path[2]) {
                case 'new':
                case 'edit':
                  new Labels();
              }
            case 'abuse_reports':
              new gl.AbuseReports();
              break;
          }
          break;
        case 'dashboard':
        case 'root':
          new UserCallout();
          break;
        case 'groups':
          new GroupName();
          break;
        case 'profiles':
          new NotificationsForm();
          new NotificationsDropdown();
          break;
        case 'projects':
          new Project();
          new ProjectAvatar();
          new GroupName();
          switch (path[1]) {
            case 'compare':
              new CompareAutocomplete();
              break;
            case 'edit':
              shortcut_handler = new ShortcutsNavigation();
              new ProjectNew();
              break;
            case 'new':
              new ProjectNew();
              break;
            case 'show':
              new Star();
              new ProjectNew();
              new ProjectShow();
              new NotificationsDropdown();
              break;
            case 'wikis':
              new gl.Wikis();
              shortcut_handler = new ShortcutsWiki();
              new ZenMode();
              new gl.GLForm($('.wiki-form'), true);
              break;
            case 'snippets':
              shortcut_handler = new ShortcutsNavigation();
              if (path[2] === 'show') {
                new ZenMode();
                new LineHighlighter();
                new BlobViewer();
              }
              break;
            case 'labels':
            case 'graphs':
            case 'compare':
            case 'pipelines':
            case 'forks':
            case 'milestones':
            case 'project_members':
            case 'deploy_keys':
            case 'builds':
            case 'hooks':
            case 'services':
            case 'protected_branches':
              shortcut_handler = new ShortcutsNavigation();
          }
      }
      // If we haven't installed a custom shortcut handler, install the default one
      if (!shortcut_handler) {
        new Shortcuts();
      }
    };

    Dispatcher.prototype.initSearch = function() {
      // Only when search form is present
      if ($('.search').length) {
        return new gl.SearchAutocomplete();
      }
    };

    Dispatcher.prototype.initFieldErrors = function() {
      $('.gl-show-field-errors').each((i, form) => {
        new gl.GlFieldErrors(form);
      });
    };

    return Dispatcher;
  })();
}).call(window);<|MERGE_RESOLUTION|>--- conflicted
+++ resolved
@@ -55,10 +55,7 @@
 import GfmAutoComplete from './gfm_auto_complete';
 import ShortcutsBlob from './shortcuts_blob';
 import initSettingsPanels from './settings_panels';
-<<<<<<< HEAD
 import RepoBundle from './repo/repo_bundle';
-=======
->>>>>>> 134ba0b5
 
 (function() {
   var Dispatcher;
@@ -230,20 +227,13 @@
         case 'projects:snippets:edit':
         case 'projects:snippets:create':
         case 'projects:snippets:update':
-<<<<<<< HEAD
-=======
           new gl.GLForm($('.snippet-form'), true);
           break;
->>>>>>> 134ba0b5
         case 'snippets:new':
         case 'snippets:edit':
         case 'snippets:create':
         case 'snippets:update':
-<<<<<<< HEAD
-          new gl.GLForm($('.snippet-form'));
-=======
           new gl.GLForm($('.snippet-form'), false);
->>>>>>> 134ba0b5
           break;
         case 'projects:releases:edit':
           new ZenMode();
@@ -346,24 +336,13 @@
           new GroupAvatar();
           break;
         case 'projects:tree:show':
-<<<<<<< HEAD
           new RepoBundle();
-=======
-          shortcut_handler = new ShortcutsNavigation();
-          new TreeView();
-          new BlobViewer();
->>>>>>> 134ba0b5
           break;
         case 'projects:find_file:show':
           shortcut_handler = true;
           break;
         case 'projects:blob:show':
-<<<<<<< HEAD
           new RepoBundle();
-=======
-          new BlobViewer();
-          initBlob();
->>>>>>> 134ba0b5
           break;
         case 'projects:blame:show':
           initBlob();
