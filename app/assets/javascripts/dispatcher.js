/* eslint-disable func-names, space-before-function-paren, no-var, prefer-arrow-callback, wrap-iife, no-shadow, consistent-return, one-var, one-var-declaration-per-line, camelcase, default-case, no-new, quotes, no-duplicate-case, no-case-declarations, no-fallthrough, max-len */
import notificationsDropdown from './notifications_dropdown';
import LineHighlighter from './line_highlighter';
import MergeRequest from './merge_request';
import Flash from './flash';
import BlobViewer from './blob/viewer/index';
import GfmAutoComplete from './gfm_auto_complete';
import Star from './star';
import ZenMode from './zen_mode';
import PerformanceBar from './performance_bar';
import initNotes from './init_notes';
import initIssuableSidebar from './init_issuable_sidebar';
import { convertPermissionToBoolean } from './lib/utils/common_utils';
import GlFieldErrors from './gl_field_errors';
import Shortcuts from './shortcuts';
import ShortcutsIssuable from './shortcuts_issuable';
import Diff from './diff';
import SearchAutocomplete from './search_autocomplete';

(function() {
  var Dispatcher;

  Dispatcher = (function() {
    function Dispatcher() {
      this.initSearch();
      this.initFieldErrors();
      this.initPageScripts();
    }

    Dispatcher.prototype.initPageScripts = function() {
      var path, shortcut_handler;
      const page = $('body').attr('data-page');
      if (!page) {
        return false;
      }

      const fail = () => Flash('Error loading dynamic module');
      const callDefault = m => m.default();

      path = page.split(':');
      shortcut_handler = null;

      $('.js-gfm-input:not(.js-vue-textarea)').each((i, el) => {
        const gfm = new GfmAutoComplete(gl.GfmAutoComplete && gl.GfmAutoComplete.dataSources);
        const enableGFM = convertPermissionToBoolean(el.dataset.supportsAutocomplete);
        gfm.setup($(el), {
          emojis: true,
          members: enableGFM,
          issues: enableGFM,
          milestones: enableGFM,
          mergeRequests: enableGFM,
          labels: enableGFM,
        });
      });

      switch (page) {
        case 'sessions:new':
          import('./pages/sessions/new')
            .then(callDefault)
            .catch(fail);
          break;
        case 'projects:boards:show':
        case 'projects:boards:index':
          import('./pages/projects/boards/index')
            .then(callDefault)
            .catch(fail);
          shortcut_handler = true;
          break;
        case 'projects:environments:metrics':
          import('./pages/projects/environments/metrics')
            .then(callDefault)
            .catch(fail);
          break;
        case 'projects:merge_requests:index':
          import('./pages/projects/merge_requests/index')
            .then(callDefault)
            .catch(fail);
          shortcut_handler = true;
          break;
        case 'projects:issues:index':
          import('./pages/projects/issues/index')
            .then(callDefault)
            .catch(fail);
          shortcut_handler = true;
          break;
        case 'projects:issues:show':
          import('./pages/projects/issues/show')
            .then(callDefault)
            .catch(fail);
          shortcut_handler = true;
          break;
        case 'dashboard:milestones:index':
          import('./pages/dashboard/milestones/index')
            .then(callDefault)
            .catch(fail);
          break;
        case 'projects:milestones:show':
          import('./pages/projects/milestones/show')
            .then(callDefault)
            .catch(fail);
          break;
        case 'groups:milestones:show':
          import('./pages/groups/milestones/show')
            .then(callDefault)
            .catch(fail);
          break;
        case 'dashboard:milestones:show':
          import('./pages/dashboard/milestones/show')
            .then(callDefault)
            .catch(fail);
          break;
        case 'dashboard:issues':
          import('./pages/dashboard/issues')
            .then(callDefault)
            .catch(fail);
          break;
        case 'dashboard:merge_requests':
          import('./pages/dashboard/merge_requests')
            .then(callDefault)
            .catch(fail);
          break;
        case 'groups:issues':
          import('./pages/groups/issues')
            .then(callDefault)
            .catch(fail);
          break;
        case 'groups:merge_requests':
          import('./pages/groups/merge_requests')
            .then(callDefault)
            .catch(fail);
          break;
        case 'dashboard:todos:index':
          import('./pages/dashboard/todos/index')
            .then(callDefault)
            .catch(fail);
          break;
        case 'admin:jobs:index':
          import('./pages/admin/jobs/index')
            .then(callDefault)
            .catch(fail);
          break;
        case 'dashboard:projects:index':
        case 'dashboard:projects:starred':
          import('./pages/dashboard/projects')
            .then(callDefault)
            .catch(fail);
          break;
        case 'explore:projects:index':
        case 'explore:projects:trending':
        case 'explore:projects:starred':
          import('./pages/explore/projects')
            .then(callDefault)
            .catch(fail);
          break;
        case 'explore:groups:index':
          import('./pages/explore/groups')
            .then(callDefault)
            .catch(fail);
          break;
        case 'projects:milestones:new':
        case 'projects:milestones:create':
          import('./pages/projects/milestones/new')
            .then(callDefault)
            .catch(fail);
          break;
        case 'projects:milestones:edit':
        case 'projects:milestones:update':
          import('./pages/projects/milestones/edit')
            .then(callDefault)
            .catch(fail);
          break;
        case 'groups:milestones:new':
        case 'groups:milestones:create':
          import('./pages/groups/milestones/new')
            .then(callDefault)
            .catch(fail);
          break;
        case 'groups:milestones:edit':
        case 'groups:milestones:update':
          import('./pages/groups/milestones/edit')
            .then(callDefault)
            .catch(fail);
          break;
        case 'projects:compare:show':
          import('./pages/projects/compare/show')
            .then(callDefault)
            .catch(fail);
          break;
        case 'projects:branches:new':
          import('./pages/projects/branches/new')
            .then(callDefault)
            .catch(fail);
          break;
        case 'projects:branches:create':
          import('./pages/projects/branches/new')
            .then(callDefault)
            .catch(fail);
          break;
        case 'projects:branches:index':
          import('./pages/projects/branches/index')
            .then(callDefault)
            .catch(fail);
          break;
        case 'projects:issues:new':
          import('./pages/projects/issues/new')
            .then(callDefault)
            .catch(fail);
          shortcut_handler = true;
          break;
        case 'projects:issues:edit':
          import('./pages/projects/issues/edit')
            .then(callDefault)
            .catch(fail);
          shortcut_handler = true;
          break;
        case 'projects:merge_requests:creations:new':
          import('./pages/projects/merge_requests/creations/new')
            .then(callDefault)
            .catch(fail);
        case 'projects:merge_requests:creations:diffs':
          import('./pages/projects/merge_requests/creations/diffs')
            .then(callDefault)
            .catch(fail);
          shortcut_handler = true;
          break;
        case 'projects:merge_requests:edit':
          import('./pages/projects/merge_requests/edit')
            .then(callDefault)
            .catch(fail);
          shortcut_handler = true;
          break;
        case 'projects:tags:new':
          import('./pages/projects/tags/new')
            .then(callDefault)
            .catch(fail);
          break;
        case 'projects:snippets:show':
          import('./pages/projects/snippets/show')
            .then(callDefault)
            .catch(fail);
          break;
        case 'projects:snippets:new':
        case 'projects:snippets:create':
          import('./pages/projects/snippets/new')
            .then(callDefault)
            .catch(fail);
          break;
        case 'projects:snippets:edit':
        case 'projects:snippets:update':
          import('./pages/projects/snippets/edit')
            .then(callDefault)
            .catch(fail);
          break;
        case 'snippets:new':
          import('./pages/snippets/new')
            .then(callDefault)
            .catch(fail);
          break;
        case 'snippets:edit':
          import('./pages/snippets/edit')
            .then(callDefault)
            .catch(fail);
          break;
        case 'snippets:create':
          import('./pages/snippets/new')
            .then(callDefault)
            .catch(fail);
          break;
        case 'snippets:update':
          import('./pages/snippets/edit')
            .then(callDefault)
            .catch(fail);
          break;
        case 'projects:releases:edit':
          import('./pages/projects/releases/edit')
            .then(callDefault)
            .catch(fail);
          break;
        case 'projects:merge_requests:show':
          new ZenMode();

          initIssuableSidebar();
          const mrShowNode = document.querySelector('.merge-request');
          window.mergeRequest = new MergeRequest({
            action: mrShowNode.dataset.mrAction,
          });
<<<<<<< HEAD

          new Diff();
          initNotes();
=======
>>>>>>> 74da7911
          shortcut_handler = new ShortcutsIssuable(true);
          break;
        case 'dashboard:activity':
          import('./pages/dashboard/activity')
            .then(callDefault)
            .catch(fail);
          break;
        case 'projects:commit:show':
          import('./pages/projects/commit/show')
            .then(callDefault)
            .catch(fail);
          shortcut_handler = true;
          break;
        case 'projects:commit:pipelines':
          import('./pages/projects/commit/pipelines')
            .then(callDefault)
            .catch(fail);
          break;
        case 'projects:activity':
          import('./pages/projects/activity')
            .then(callDefault)
            .catch(fail);
          shortcut_handler = true;
          break;
        case 'projects:commits:show':
          import('./pages/projects/commits/show')
            .then(callDefault)
            .catch(fail);
          shortcut_handler = true;
          break;
        case 'projects:show':
          import('./pages/projects/show')
            .then(callDefault)
            .catch(fail);
          shortcut_handler = true;
          break;
        case 'projects:edit':
          import('./pages/projects/edit')
            .then(callDefault)
            .catch(fail);
          break;
        case 'projects:imports:show':
          import('./pages/projects/imports/show')
            .then(callDefault)
            .catch(fail);
          break;
        case 'projects:pipelines:new':
        case 'projects:pipelines:create':
          import('./pages/projects/pipelines/new')
            .then(callDefault)
            .catch(fail);
          break;
        case 'projects:pipelines:builds':
        case 'projects:pipelines:failures':
        case 'projects:pipelines:show':
          import('./pages/projects/pipelines/builds')
            .then(callDefault)
            .catch(fail);
          break;
        case 'groups:activity':
          import('./pages/groups/activity')
            .then(callDefault)
            .catch(fail);
          break;
        case 'groups:show':
          import('./pages/groups/show')
            .then(callDefault)
            .catch(fail);
          shortcut_handler = true;
          break;
        case 'groups:group_members:index':
          import('./pages/groups/group_members/index')
            .then(callDefault)
            .catch(fail);
          break;
        case 'projects:project_members:index':
          import('./pages/projects/project_members/')
            .then(callDefault)
            .catch(fail);
          break;
        case 'groups:create':
        case 'groups:new':
          import('./pages/groups/new')
            .then(callDefault)
            .catch(fail);
          break;
        case 'groups:edit':
          import('./pages/groups/edit')
            .then(callDefault)
            .catch(fail);
          break;
        case 'admin:groups:create':
        case 'admin:groups:new':
          import('./pages/admin/groups/new')
            .then(callDefault)
            .catch(fail);
          break;
        case 'admin:groups:edit':
          import('./pages/admin/groups/edit')
            .then(callDefault)
            .catch(fail);
          break;
        case 'projects:tree:show':
          import('./pages/projects/tree/show')
            .then(callDefault)
            .catch(fail);
          shortcut_handler = true;
          break;
        case 'projects:find_file:show':
          import('./pages/projects/find_file/show')
            .then(callDefault)
            .catch(fail);
          shortcut_handler = true;
          break;
        case 'projects:blob:show':
          import('./pages/projects/blob/show')
            .then(callDefault)
            .catch(fail);
          shortcut_handler = true;
          break;
        case 'projects:blame:show':
          import('./pages/projects/blame/show')
            .then(callDefault)
            .catch(fail);
          shortcut_handler = true;
          break;
        case 'groups:labels:new':
          import('./pages/groups/labels/new')
            .then(callDefault)
            .catch(fail);
          break;
        case 'groups:labels:edit':
          import('./pages/groups/labels/edit')
            .then(callDefault)
            .catch(fail);
          break;
        case 'projects:labels:new':
          import('./pages/projects/labels/new')
            .then(callDefault)
            .catch(fail);
          break;
        case 'projects:labels:edit':
          import('./pages/projects/labels/edit')
            .then(callDefault)
            .catch(fail);
          break;
        case 'groups:labels:index':
          import('./pages/groups/labels/index')
            .then(callDefault)
            .catch(fail);
          break;
        case 'projects:labels:index':
          import('./pages/projects/labels/index')
            .then(callDefault)
            .catch(fail);
          break;
        case 'projects:network:show':
          // Ensure we don't create a particular shortcut handler here. This is
          // already created, where the network graph is created.
          shortcut_handler = true;
          break;
        case 'projects:forks:new':
          import('./pages/projects/forks/new')
            .then(callDefault)
            .catch(fail);
          break;
        case 'projects:artifacts:browse':
          import('./pages/projects/artifacts/browse')
            .then(callDefault)
            .catch(fail);
          shortcut_handler = true;
          break;
        case 'projects:artifacts:file':
          import('./pages/projects/artifacts/file')
            .then(callDefault)
            .catch(fail);
          shortcut_handler = true;
          break;
        case 'help:index':
          import('./pages/help')
            .then(callDefault)
            .catch(fail);
          break;
        case 'search:show':
          import('./pages/search/show')
            .then(callDefault)
            .catch(fail);
          break;
        case 'projects:settings:repository:show':
          import('./pages/projects/settings/repository/show')
            .then(callDefault)
            .catch(fail);
          break;
        case 'projects:settings:ci_cd:show':
          import('./pages/projects/settings/ci_cd/show')
            .then(callDefault)
            .catch(fail);
          break;
        case 'groups:settings:ci_cd:show':
          import('./pages/groups/settings/ci_cd/show')
            .then(callDefault)
            .catch(fail);
          break;
        case 'ci:lints:create':
        case 'ci:lints:show':
          import('./pages/ci/lints')
            .then(callDefault)
            .catch(fail);
          break;
        case 'users:show':
          import('./pages/users/show')
            .then(callDefault)
            .catch(fail);
          break;
        case 'admin:conversational_development_index:show':
          import('./pages/admin/conversational_development_index/show')
            .then(callDefault)
            .catch(fail);
          break;
        case 'snippets:show':
          import('./pages/snippets/show')
            .then(callDefault)
            .catch(fail);
          break;
        case 'import:fogbugz:new_user_map':
          import('./pages/import/fogbugz/new_user_map')
            .then(callDefault)
            .catch(fail);
          break;
        case 'profiles:personal_access_tokens:index':
          import('./pages/profiles/personal_access_tokens')
            .then(callDefault)
            .catch(fail);
          break;
        case 'admin:impersonation_tokens:index':
          import('./pages/admin/impersonation_tokens')
            .then(callDefault)
            .catch(fail);
          break;
        case 'projects:clusters:show':
        case 'projects:clusters:update':
        case 'projects:clusters:destroy':
          import('./pages/projects/clusters/show')
            .then(callDefault)
            .catch(fail);
          break;
        case 'projects:clusters:index':
          import('./pages/projects/clusters/index')
            .then(callDefault)
            .catch(fail);
          break;
      }
      switch (path[0]) {
        case 'sessions':
          import('./pages/sessions')
            .then(callDefault)
            .catch(fail);
          break;
        case 'omniauth_callbacks':
          import('./pages/omniauth_callbacks')
            .then(callDefault)
            .catch(fail);
          break;
        case 'admin':
          import('./pages/admin')
            .then(callDefault)
            .catch(fail);
          switch (path[1]) {
            case 'broadcast_messages':
              import('./pages/admin/broadcast_messages')
                .then(callDefault)
                .catch(fail);
              break;
            case 'cohorts':
              import('./pages/admin/cohorts')
                .then(callDefault)
                .catch(fail);
              break;
            case 'groups':
              switch (path[2]) {
                case 'show':
                  import('./pages/admin/groups/show')
                    .then(callDefault)
                    .catch(fail);
                  break;
              }
              break;
            case 'projects':
              import('./pages/admin/projects')
                .then(callDefault)
                .catch(fail);
              break;
            case 'labels':
              switch (path[2]) {
                case 'new':
                  import('./pages/admin/labels/new')
                    .then(callDefault)
                    .catch(fail);
                  break;
                case 'edit':
                  import('./pages/admin/labels/edit')
                    .then(callDefault)
                    .catch(fail);
                  break;
              }
            case 'abuse_reports':
              import('./pages/admin/abuse_reports')
                .then(callDefault)
                .catch(fail);
              break;
          }
          break;
        case 'profiles':
          import('./pages/profiles/index/')
            .then(callDefault)
            .catch(fail);
          break;
        case 'projects':
          import('./pages/projects')
            .then(callDefault)
            .catch(fail);
          shortcut_handler = true;
          switch (path[1]) {
            case 'compare':
              import('./pages/projects/compare')
                .then(callDefault)
                .catch(fail);
              break;
            case 'create':
            case 'new':
              import('./pages/projects/new')
                .then(callDefault)
                .catch(fail);
              break;
            case 'show':
              new Star();
              notificationsDropdown();
              break;
            case 'wikis':
              import('./pages/projects/wikis')
                .then(callDefault)
                .catch(fail);
              shortcut_handler = true;
              break;
            case 'snippets':
              if (path[2] === 'show') {
                new ZenMode();
                new LineHighlighter();
                new BlobViewer();
              }
              break;
          }
          break;
      }
      // If we haven't installed a custom shortcut handler, install the default one
      if (!shortcut_handler) {
        new Shortcuts();
      }

      if (document.querySelector('#peek')) {
        new PerformanceBar({ container: '#peek' });
      }
    };

    Dispatcher.prototype.initSearch = function() {
      // Only when search form is present
      if ($('.search').length) {
        return new SearchAutocomplete();
      }
    };

    Dispatcher.prototype.initFieldErrors = function() {
      $('.gl-show-field-errors').each((i, form) => {
        new GlFieldErrors(form);
      });
    };

    return Dispatcher;
  })();

  $(window).on('load', function() {
    new Dispatcher();
  });
}).call(window);<|MERGE_RESOLUTION|>--- conflicted
+++ resolved
@@ -284,12 +284,9 @@
           window.mergeRequest = new MergeRequest({
             action: mrShowNode.dataset.mrAction,
           });
-<<<<<<< HEAD
 
           new Diff();
           initNotes();
-=======
->>>>>>> 74da7911
           shortcut_handler = new ShortcutsIssuable(true);
           break;
         case 'dashboard:activity':
