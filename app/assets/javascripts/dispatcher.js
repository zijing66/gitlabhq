/* eslint-disable func-names, space-before-function-paren, no-var, prefer-arrow-callback, wrap-iife, no-shadow, consistent-return, one-var, one-var-declaration-per-line, camelcase, default-case, no-new, quotes, no-duplicate-case, no-case-declarations, no-fallthrough, max-len */
import Flash from './flash';
import GfmAutoComplete from './gfm_auto_complete';
import { convertPermissionToBoolean } from './lib/utils/common_utils';
import GlFieldErrors from './gl_field_errors';
import Shortcuts from './shortcuts';
import SearchAutocomplete from './search_autocomplete';

function initSearch() {
  // Only when search form is present
  if ($('.search').length) {
    return new SearchAutocomplete();
  }
}

function initFieldErrors() {
  $('.gl-show-field-errors').each((i, form) => {
    new GlFieldErrors(form);
  });
}

function initPageShortcuts(page) {
  const pagesWithCustomShortcuts = [
    'projects:activity',
    'projects:artifacts:browse',
    'projects:artifacts:file',
    'projects:blame:show',
    'projects:blob:show',
    'projects:commit:show',
    'projects:commits:show',
    'projects:find_file:show',
    'projects:issues:edit',
    'projects:issues:index',
    'projects:issues:new',
    'projects:issues:show',
    'projects:merge_requests:creations:diffs',
    'projects:merge_requests:creations:new',
    'projects:merge_requests:edit',
    'projects:merge_requests:index',
    'projects:merge_requests:show',
    'projects:network:show',
    'projects:show',
    'projects:tree:show',
    'groups:show',
  ];

  if (pagesWithCustomShortcuts.indexOf(page) === -1) {
    new Shortcuts();
  }
}

function initGFMInput() {
  $('.js-gfm-input:not(.js-vue-textarea)').each((i, el) => {
    const gfm = new GfmAutoComplete(gl.GfmAutoComplete && gl.GfmAutoComplete.dataSources);
    const enableGFM = convertPermissionToBoolean(el.dataset.supportsAutocomplete);
    gfm.setup($(el), {
      emojis: true,
      members: enableGFM,
      issues: enableGFM,
      milestones: enableGFM,
      mergeRequests: enableGFM,
      labels: enableGFM,
    });
  });
}

function initPerformanceBar() {
  if (document.querySelector('#peek')) {
    import('./performance_bar')
      .then(m => new m.default({ container: '#peek' })) // eslint-disable-line new-cap
      .catch(() => Flash('Error loading performance bar module'));
  }
}

export default () => {
  initSearch();
  initFieldErrors();

<<<<<<< HEAD
      if (shortcutHandlerPages.indexOf(page) !== -1) {
        shortcut_handler = true;
      }

      switch (path[0]) {
        case 'admin':
          switch (path[1]) {
            case 'broadcast_messages':
              import('./pages/admin/broadcast_messages')
                .then(callDefault)
                .catch(fail);
              break;
            case 'cohorts':
              import('./pages/admin/cohorts')
                .then(callDefault)
                .catch(fail);
              break;
            case 'groups':
              switch (path[2]) {
                case 'show':
                  import('./pages/admin/groups/show')
                    .then(callDefault)
                    .catch(fail);
                  break;
              }
              break;
            case 'projects':
              import('./pages/admin/projects')
                .then(callDefault)
                .catch(fail);
              break;
            case 'labels':
              switch (path[2]) {
                case 'new':
                  import('./pages/admin/labels/new')
                    .then(callDefault)
                    .catch(fail);
                  break;
                case 'edit':
                  import('./pages/admin/labels/edit')
                    .then(callDefault)
                    .catch(fail);
                  break;
              }
            case 'abuse_reports':
              import('./pages/admin/abuse_reports')
                .then(callDefault)
                .catch(fail);
              break;
          }
          break;
        case 'projects':
          import('./pages/projects')
            .then(callDefault)
            .catch(fail);
          shortcut_handler = true;
          switch (path[1]) {
            case 'compare':
              import('./pages/projects/compare')
                .then(callDefault)
                .catch(fail);
              break;
            case 'create':
            case 'new':
              import('./pages/projects/new')
                .then(callDefault)
                .catch(fail);
              break;
            case 'wikis':
              import('./pages/projects/wikis')
                .then(callDefault)
                .catch(fail);
              shortcut_handler = true;
              break;
          }
          break;
      }
      // If we haven't installed a custom shortcut handler, install the default one
      if (!shortcut_handler) {
        new Shortcuts();
      }

      if (document.querySelector('#peek')) {
        import('./performance_bar')
          .then(m => new m.default({ container: '#peek' })) // eslint-disable-line new-cap
          .catch(fail);
      }
    };

    Dispatcher.prototype.initSearch = function() {
      // Only when search form is present
      if ($('.search').length) {
        return new SearchAutocomplete();
      }
    };

    Dispatcher.prototype.initFieldErrors = function() {
      $('.gl-show-field-errors').each((i, form) => {
        new GlFieldErrors(form);
      });
    };

    return Dispatcher;
  })();
})();

export default function initDispatcher() {
  return new Dispatcher();
}
=======
  const page = $('body').attr('data-page');
  if (page) {
    initPageShortcuts(page);
    initGFMInput();
    initPerformanceBar();
  }
};
>>>>>>> c2501d08
<|MERGE_RESOLUTION|>--- conflicted
+++ resolved
@@ -76,122 +76,10 @@
   initSearch();
   initFieldErrors();
 
-<<<<<<< HEAD
-      if (shortcutHandlerPages.indexOf(page) !== -1) {
-        shortcut_handler = true;
-      }
-
-      switch (path[0]) {
-        case 'admin':
-          switch (path[1]) {
-            case 'broadcast_messages':
-              import('./pages/admin/broadcast_messages')
-                .then(callDefault)
-                .catch(fail);
-              break;
-            case 'cohorts':
-              import('./pages/admin/cohorts')
-                .then(callDefault)
-                .catch(fail);
-              break;
-            case 'groups':
-              switch (path[2]) {
-                case 'show':
-                  import('./pages/admin/groups/show')
-                    .then(callDefault)
-                    .catch(fail);
-                  break;
-              }
-              break;
-            case 'projects':
-              import('./pages/admin/projects')
-                .then(callDefault)
-                .catch(fail);
-              break;
-            case 'labels':
-              switch (path[2]) {
-                case 'new':
-                  import('./pages/admin/labels/new')
-                    .then(callDefault)
-                    .catch(fail);
-                  break;
-                case 'edit':
-                  import('./pages/admin/labels/edit')
-                    .then(callDefault)
-                    .catch(fail);
-                  break;
-              }
-            case 'abuse_reports':
-              import('./pages/admin/abuse_reports')
-                .then(callDefault)
-                .catch(fail);
-              break;
-          }
-          break;
-        case 'projects':
-          import('./pages/projects')
-            .then(callDefault)
-            .catch(fail);
-          shortcut_handler = true;
-          switch (path[1]) {
-            case 'compare':
-              import('./pages/projects/compare')
-                .then(callDefault)
-                .catch(fail);
-              break;
-            case 'create':
-            case 'new':
-              import('./pages/projects/new')
-                .then(callDefault)
-                .catch(fail);
-              break;
-            case 'wikis':
-              import('./pages/projects/wikis')
-                .then(callDefault)
-                .catch(fail);
-              shortcut_handler = true;
-              break;
-          }
-          break;
-      }
-      // If we haven't installed a custom shortcut handler, install the default one
-      if (!shortcut_handler) {
-        new Shortcuts();
-      }
-
-      if (document.querySelector('#peek')) {
-        import('./performance_bar')
-          .then(m => new m.default({ container: '#peek' })) // eslint-disable-line new-cap
-          .catch(fail);
-      }
-    };
-
-    Dispatcher.prototype.initSearch = function() {
-      // Only when search form is present
-      if ($('.search').length) {
-        return new SearchAutocomplete();
-      }
-    };
-
-    Dispatcher.prototype.initFieldErrors = function() {
-      $('.gl-show-field-errors').each((i, form) => {
-        new GlFieldErrors(form);
-      });
-    };
-
-    return Dispatcher;
-  })();
-})();
-
-export default function initDispatcher() {
-  return new Dispatcher();
-}
-=======
   const page = $('body').attr('data-page');
   if (page) {
     initPageShortcuts(page);
     initGFMInput();
     initPerformanceBar();
   }
-};
->>>>>>> c2501d08
+};