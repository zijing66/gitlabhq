--- conflicted
+++ resolved
@@ -256,24 +256,10 @@
             .catch(fail);
           break;
         case 'projects:merge_requests:show':
-<<<<<<< HEAD
-          new ZenMode();
-
-          initIssuableSidebar();
-          const mrShowNode = document.querySelector('.merge-request');
-          window.mergeRequest = new MergeRequest({
-            action: mrShowNode.dataset.mrAction,
-          });
-
-          new Diff();
-          initNotes();
-          shortcut_handler = new ShortcutsIssuable(true);
-=======
           import('./pages/projects/merge_requests/show')
             .then(callDefault)
             .catch(fail);
           shortcut_handler = true;
->>>>>>> c5ad5a08
           break;
         case 'dashboard:activity':
           import('./pages/dashboard/activity')
