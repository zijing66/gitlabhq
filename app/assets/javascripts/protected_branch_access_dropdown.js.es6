(global => {
  global.gl = global.gl || {};

  const LEVEL_TYPES = {
    ROLE: 'role',
    USER: 'user'
  };

  gl.ProtectedBranchAccessDropdown = class {
    constructor(options) {
<<<<<<< HEAD
      const { $dropdown, onSelect, onHide, accessLevel, accessLevelsData } = options;
      const self = this;
=======
      const self = this;
      const {
        $dropdown,
        onSelect,
        onHide,
        accessLevel,
        accessLevelsData
      } = options;
>>>>>>> 14aeb8db

      this.accessLevel = accessLevel;
      this.accessLevelsData = accessLevelsData;
      this.$dropdown = $dropdown;
      this.$wrap = this.$dropdown.closest(`.${this.accessLevel}-container`);
      this.usersPath = '/autocomplete/users.json';
<<<<<<< HEAD
      this.inputCount = 0;
      this.defaultLabel = this.$dropdown.data('defaultLabel');
=======
      this.defaultLabel = this.$dropdown.data('defaultLabel');

      this.setSelectedItems([]);
      this.persistPreselectedItems();
>>>>>>> 14aeb8db

      $dropdown.glDropdown({
        selectable: true,
        filterable: true,
        filterRemote: true,
        data: this.getData.bind(this),
        multiSelect: $dropdown.hasClass('js-multiselect'),
        renderRow: this.renderRow.bind(this),
        toggleLabel: this.toggleLabel.bind(this),
<<<<<<< HEAD
        fieldName: this.fieldName.bind(this),
        hidden() {
          // Here because last selected item is not considered after first close
          this.activeIds = self.getActiveIds();

=======
        hidden() {
>>>>>>> 14aeb8db
          if (onHide) {
            onHide();
          }
        },
        setActiveIds() {
          // Needed for pre select options
          this.activeIds = self.getActiveIds();
        },
        clicked(item, $el, e) {
          e.preventDefault();
<<<<<<< HEAD
          self.inputCount++;
=======

          if ($el.is('.is-active')) {
            self.addSelectedItem(item);
          } else {
            self.removeSelectedItem(item);
          }
>>>>>>> 14aeb8db

          if (onSelect) {
            onSelect(item, $el, self);
          }
        }
      });
    }

<<<<<<< HEAD
    toggleLabel(selectedItem, el) {
      let currentItems = this.$dropdown.siblings('.dropdown-menu').find('.is-active');
      let types = _.groupBy(currentItems, (item) => { return item.dataset.type; });
      let label = [];

      if (currentItems.length) {
        Object.keys(types).map((type) => {
          let numberOfTypes = types[type].length;
          let text = numberOfTypes === 1 ? type : `${type}s`;
          label.push(`${numberOfTypes} ${text}`);
        });
      } else {
        label.push(this.defaultLabel);
      }

      return label.join(' and ');
    }

    getData(query, callback) {
      this.getUsers(query).done((response) => {
        let data = this.consolidateData(response);
        callback(data);
      }).error(() => {
        new Flash('Failed to load users.');
      });
    }

    consolidateData(response, callback) {
      let consolidatedData;
      let users = response.map((user) => {
        user.type = 'user';
        return user;
      });
      let mergeAccessLevels = this.accessLevelsData.map((level) => {
        level.type = 'role';
        return level;
      });

      consolidatedData = mergeAccessLevels;

      if (users.length) {
        consolidatedData = mergeAccessLevels.concat(['divider'], users);
      }

      return consolidatedData;
    }

    getUsers(query) {
      return $.ajax({
        dataType: 'json',
        url: this.buildUrl(this.usersPath),
        data: {
          search: query,
          per_page: 20,
          active: true,
          project_id: gon.current_project_id,
          push_code: true,
=======
    persistPreselectedItems() {
      let itemsToPreselect = this.$dropdown.data('preselectedItems');

      if (typeof itemsToPreselect === 'undefined' || !itemsToPreselect.length) {
        return;
      }

      itemsToPreselect.forEach((item) => {
        item.persisted = true;
      });

      this.setSelectedItems(itemsToPreselect);
    }

    setSelectedItems(items) {
      this.items = items.length ? items : [];
    }

    getSelectedItems() {
      return this.items.filter((item) => {
        return !item._destroy;
      });
    }

    getAllSelectedItems() {
      return this.items;
    }

    // Return dropdown as input data ready to submit
    getInputData() {
      let accessLevels = [];
      let selectedItems = this.getAllSelectedItems();

      selectedItems.map((item) => {
        let obj = {};

        if (typeof item.id !== 'undefined') {
          obj.id = item.id;
>>>>>>> 14aeb8db
        }

        if (typeof item._destroy !== 'undefined') {
          obj._destroy = item._destroy;
        }

        if (item.type === LEVEL_TYPES.ROLE) {
          obj.access_level = item.access_level
        } else if (item.type === LEVEL_TYPES.USER) {
          obj.user_id = item.user_id;
        }

        accessLevels.push(obj);
      });

      return accessLevels;
    }

    addSelectedItem(selectedItem) {
      var itemToAdd = {};

      itemToAdd.type = selectedItem.type;

      if (selectedItem.type === 'user') {
        itemToAdd = {
          user_id: selectedItem.id,
          name: selectedItem.name || '_name1',
          username: selectedItem.username || '_username1',
          avatar_url: selectedItem.avatar_url || '_avatar_url1',
          type: 'user'
        };
      } else if (selectedItem.type === 'role') {
        itemToAdd = {
          access_level: selectedItem.id,
          type: 'role'
        }
      }
      this.items.push(itemToAdd);
    }

    removeSelectedItem(itemToDelete) {
      let index;
      let selectedItems = this.getAllSelectedItems();

      // To find itemToDelete on selectedItems, first we need the index
      for (let i = 0; i < selectedItems.length; i++) {
        let currentItem = selectedItems[i];

        if (currentItem.type === 'user' &&
          (currentItem.user_id === itemToDelete.id && currentItem.type === itemToDelete.type)) {
          index = i;
        } else if (currentItem.type === 'role' &&
          (currentItem.access_level === itemToDelete.id && currentItem.type === itemToDelete.type)) {
          index = i;
        }

        if (index) { break; }
      }

      if (selectedItems[index].persisted) {
        // If we toggle an item that has been already marked with _destroy
        if (selectedItems[index]._destroy) {
          delete selectedItems[index]._destroy;
        } else {
          selectedItems[index]._destroy = '1';
        }
      } else {
        selectedItems.splice(index, 1);
      }
    }

    toggleLabel(selectedItem, el) {
      let currentItems = this.getSelectedItems();
      let types = _.groupBy(currentItems, (item) => { return item.type; });
      let label = [];

      if (currentItems.length) {
        for (let LEVEL_TYPE in LEVEL_TYPES) {
          let typeName = LEVEL_TYPES[LEVEL_TYPE];
          let numberOfTypes = types[typeName] ? types[typeName].length : 0;
          let text = numberOfTypes === 1 ? typeName : `${typeName}s`;

          label.push(`${numberOfTypes} ${text}`);
        }
      } else {
        label.push(this.defaultLabel);
      }

      return label.join(' and ');
    }

    getData(query, callback) {
      this.getUsers(query).done((response) => {
        let data = this.consolidateData(response);

        callback(data);
      }).error(() => {
        new Flash('Failed to load users.');
      });
    }

    consolidateData(response, callback) {
      let users;
      let mergeAccessLevels;
      let consolidatedData;
      let selectedItems = this.getSelectedItems();

      mergeAccessLevels = this.accessLevelsData.map((level) => {
        level.type = 'role';
        return level;
      });

      let aggregate = [];
      let map = [];

      for (let x = 0; x < selectedItems.length; x++) {
        let current = selectedItems[x];

        if (current.type !== 'user') { continue; }

        map.push(current.user_id);

        aggregate.push({
          id: current.user_id,
          name: current.name,
          username: current.username,
          avatar_url: current.avatar_url,
          type: 'user'
        });
      }

      for (let i = 0; i < response.length; i++) {
        let x = response[i];

        // Add is it has not been added
        if (map.indexOf(x.id) === -1){
          x.type = 'user';
          aggregate.push(x);
        }
      }

      consolidatedData = mergeAccessLevels;

      if (aggregate.length) {
        consolidatedData = mergeAccessLevels.concat(['divider'], aggregate);
      }

      return consolidatedData;
    }

    getUsers(query) {
      return $.ajax({
        dataType: 'json',
        url: this.buildUrl(this.usersPath),
        data: {
          search: query,
          per_page: 20,
          active: true,
          project_id: gon.current_project_id,
          push_code: true,
        }
      });
    }

    buildUrl(url) {
      if (gon.relative_url_root != null) {
        url = gon.relative_url_root.replace(/\/$/, '') + url;
      }
      return url;
    }

    renderRow(item, instance) {
      let isActive;
      let criteria = {};

      // Dectect if the current item is already saved so we can add
      // the `is-active` class so the item looks as marked
      if (item.type === 'user') {
        criteria = { user_id: item.id };
      } else if (item.type === 'role') {
        criteria = { access_level: item.id };
      }

      isActive = _.findWhere(this.getSelectedItems(), criteria) ? 'is-active' : '';

      if (item.type === 'user') {
        return this.userRowHtml(item, isActive);
      } else if (item.type === 'role') {
        return this.roleRowHtml(item, isActive);
      }
    }

    userRowHtml(user, isActive) {
      const  avatarHtml = `<img src='${user.avatar_url}' class='avatar avatar-inline' width='30'>`;
      const  nameHtml = `<strong class='dropdown-menu-user-full-name'>${user.name}</strong>`;
      const  usernameHtml = `<span class='dropdown-menu-user-username'>${user.username}</span>`;
      return `<li><a href='#' class='${isActive ? 'is-active' : ''}'>${avatarHtml} ${nameHtml} ${usernameHtml}</a></li>`;
    }

    roleRowHtml(role, isActive) {
      return `<li><a href='#' class='${isActive ? 'is-active' : ''}'>${role.text}</a></li>`;
    }

    buildUrl(url) {
      if (gon.relative_url_root != null) {
        url = gon.relative_url_root.replace(/\/$/, '') + url;
      }
      return url;
    }

    renderRow(item, instance) {
      // Dectect if the current item is already saved so we can add
      // the `is-active` class so the item looks as marked
      const isActive = _.findWhere(instance.activeIds, { id: item.id, type: item.type }) ? 'is-active' : '';
      if (item.type === 'user') {
        return this.userRowHtml(item, isActive);
      } else if (item.type === 'role') {
        return this.roleRowHtml(item, isActive);
      }
    }

    userRowHtml(user, isActive) {
      const  avatarHtml = `<img src='${user.avatar_url}' class='avatar avatar-inline' width='30'>`;
      const  nameHtml = `<strong class='dropdown-menu-user-full-name'>${user.name}</strong>`;
      const  usernameHtml = `<span class='dropdown-menu-user-username'>${user.username}</span>`;
      return `<li><a href='#' class='${isActive ? 'is-active' : ''}' data-type='${user.type}'>${avatarHtml} ${nameHtml} ${usernameHtml}</a></li>`;
    }

    roleRowHtml(role, isActive) {
      return `<li><a href='#' class='${isActive ? 'is-active' : ''}' data-type='${role.type}'>${role.text}</a></li>`;
    }

    fieldName(selectedItem) {
      let fieldName = '';
      let typeToName = {
        role: 'access_level',
        user: 'user_id',
      };
      let $input = this.$wrap.find(`input[data-type][value="${selectedItem.id}"]`);

      if ($input.length) {
        // If input exists return actual name
        fieldName = $input.attr('name');
      } else {
        // If not suggest a name
        fieldName = `protected_branch[${this.accessLevel}_attributes][${this.inputCount}][access_level]`; // Role by default

        if (selectedItem.type === 'user') {
          fieldName = `protected_branch[${this.accessLevel}_attributes][${this.inputCount}][user_id]`;
        }
      }

      return fieldName;
    }

    getActiveIds() {
      let selected = [];
      
      this.$wrap
          .find('input[data-type]')
          .map((i, el) => {
            const $el = $(el);
            selected.push({
              id: parseInt($el.val()),
              type: $el.data('type')
            });
          });

      return selected;
    }
  }

})(window);<|MERGE_RESOLUTION|>--- conflicted
+++ resolved
@@ -8,10 +8,6 @@
 
   gl.ProtectedBranchAccessDropdown = class {
     constructor(options) {
-<<<<<<< HEAD
-      const { $dropdown, onSelect, onHide, accessLevel, accessLevelsData } = options;
-      const self = this;
-=======
       const self = this;
       const {
         $dropdown,
@@ -20,22 +16,16 @@
         accessLevel,
         accessLevelsData
       } = options;
->>>>>>> 14aeb8db
 
       this.accessLevel = accessLevel;
       this.accessLevelsData = accessLevelsData;
       this.$dropdown = $dropdown;
       this.$wrap = this.$dropdown.closest(`.${this.accessLevel}-container`);
       this.usersPath = '/autocomplete/users.json';
-<<<<<<< HEAD
-      this.inputCount = 0;
-      this.defaultLabel = this.$dropdown.data('defaultLabel');
-=======
       this.defaultLabel = this.$dropdown.data('defaultLabel');
 
       this.setSelectedItems([]);
       this.persistPreselectedItems();
->>>>>>> 14aeb8db
 
       $dropdown.glDropdown({
         selectable: true,
@@ -45,35 +35,19 @@
         multiSelect: $dropdown.hasClass('js-multiselect'),
         renderRow: this.renderRow.bind(this),
         toggleLabel: this.toggleLabel.bind(this),
-<<<<<<< HEAD
-        fieldName: this.fieldName.bind(this),
         hidden() {
-          // Here because last selected item is not considered after first close
-          this.activeIds = self.getActiveIds();
-
-=======
-        hidden() {
->>>>>>> 14aeb8db
           if (onHide) {
             onHide();
           }
         },
-        setActiveIds() {
-          // Needed for pre select options
-          this.activeIds = self.getActiveIds();
-        },
         clicked(item, $el, e) {
           e.preventDefault();
-<<<<<<< HEAD
-          self.inputCount++;
-=======
 
           if ($el.is('.is-active')) {
             self.addSelectedItem(item);
           } else {
             self.removeSelectedItem(item);
           }
->>>>>>> 14aeb8db
 
           if (onSelect) {
             onSelect(item, $el, self);
@@ -82,65 +56,6 @@
       });
     }
 
-<<<<<<< HEAD
-    toggleLabel(selectedItem, el) {
-      let currentItems = this.$dropdown.siblings('.dropdown-menu').find('.is-active');
-      let types = _.groupBy(currentItems, (item) => { return item.dataset.type; });
-      let label = [];
-
-      if (currentItems.length) {
-        Object.keys(types).map((type) => {
-          let numberOfTypes = types[type].length;
-          let text = numberOfTypes === 1 ? type : `${type}s`;
-          label.push(`${numberOfTypes} ${text}`);
-        });
-      } else {
-        label.push(this.defaultLabel);
-      }
-
-      return label.join(' and ');
-    }
-
-    getData(query, callback) {
-      this.getUsers(query).done((response) => {
-        let data = this.consolidateData(response);
-        callback(data);
-      }).error(() => {
-        new Flash('Failed to load users.');
-      });
-    }
-
-    consolidateData(response, callback) {
-      let consolidatedData;
-      let users = response.map((user) => {
-        user.type = 'user';
-        return user;
-      });
-      let mergeAccessLevels = this.accessLevelsData.map((level) => {
-        level.type = 'role';
-        return level;
-      });
-
-      consolidatedData = mergeAccessLevels;
-
-      if (users.length) {
-        consolidatedData = mergeAccessLevels.concat(['divider'], users);
-      }
-
-      return consolidatedData;
-    }
-
-    getUsers(query) {
-      return $.ajax({
-        dataType: 'json',
-        url: this.buildUrl(this.usersPath),
-        data: {
-          search: query,
-          per_page: 20,
-          active: true,
-          project_id: gon.current_project_id,
-          push_code: true,
-=======
     persistPreselectedItems() {
       let itemsToPreselect = this.$dropdown.data('preselectedItems');
 
@@ -179,7 +94,6 @@
 
         if (typeof item.id !== 'undefined') {
           obj.id = item.id;
->>>>>>> 14aeb8db
         }
 
         if (typeof item._destroy !== 'undefined') {
@@ -382,74 +296,6 @@
     roleRowHtml(role, isActive) {
       return `<li><a href='#' class='${isActive ? 'is-active' : ''}'>${role.text}</a></li>`;
     }
-
-    buildUrl(url) {
-      if (gon.relative_url_root != null) {
-        url = gon.relative_url_root.replace(/\/$/, '') + url;
-      }
-      return url;
-    }
-
-    renderRow(item, instance) {
-      // Dectect if the current item is already saved so we can add
-      // the `is-active` class so the item looks as marked
-      const isActive = _.findWhere(instance.activeIds, { id: item.id, type: item.type }) ? 'is-active' : '';
-      if (item.type === 'user') {
-        return this.userRowHtml(item, isActive);
-      } else if (item.type === 'role') {
-        return this.roleRowHtml(item, isActive);
-      }
-    }
-
-    userRowHtml(user, isActive) {
-      const  avatarHtml = `<img src='${user.avatar_url}' class='avatar avatar-inline' width='30'>`;
-      const  nameHtml = `<strong class='dropdown-menu-user-full-name'>${user.name}</strong>`;
-      const  usernameHtml = `<span class='dropdown-menu-user-username'>${user.username}</span>`;
-      return `<li><a href='#' class='${isActive ? 'is-active' : ''}' data-type='${user.type}'>${avatarHtml} ${nameHtml} ${usernameHtml}</a></li>`;
-    }
-
-    roleRowHtml(role, isActive) {
-      return `<li><a href='#' class='${isActive ? 'is-active' : ''}' data-type='${role.type}'>${role.text}</a></li>`;
-    }
-
-    fieldName(selectedItem) {
-      let fieldName = '';
-      let typeToName = {
-        role: 'access_level',
-        user: 'user_id',
-      };
-      let $input = this.$wrap.find(`input[data-type][value="${selectedItem.id}"]`);
-
-      if ($input.length) {
-        // If input exists return actual name
-        fieldName = $input.attr('name');
-      } else {
-        // If not suggest a name
-        fieldName = `protected_branch[${this.accessLevel}_attributes][${this.inputCount}][access_level]`; // Role by default
-
-        if (selectedItem.type === 'user') {
-          fieldName = `protected_branch[${this.accessLevel}_attributes][${this.inputCount}][user_id]`;
-        }
-      }
-
-      return fieldName;
-    }
-
-    getActiveIds() {
-      let selected = [];
-      
-      this.$wrap
-          .find('input[data-type]')
-          .map((i, el) => {
-            const $el = $(el);
-            selected.push({
-              id: parseInt($el.val()),
-              type: $el.data('type')
-            });
-          });
-
-      return selected;
-    }
   }
 
 })(window);