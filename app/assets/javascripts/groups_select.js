(function() {
  var slice = [].slice;

  this.GroupsSelect = (function() {
    function GroupsSelect() {
      $('.ajax-groups-select').each((function(_this) {
        return function(i, select) {
<<<<<<< HEAD
          var skip_group, url;
          skip_group = $(select).data("skip-group");
          url = $(select).data("url");
=======
          var skip_ldap, skip_groups;
          skip_ldap = $(select).hasClass('skip_ldap');
          skip_groups = $(select).data('skip-groups') || [];
>>>>>>> f90b5d5d
          return $(select).select2({
            placeholder: "Search for a group",
            multiple: $(select).hasClass('multiselect'),
            minimumInputLength: 0,
            query: function(query) {
<<<<<<< HEAD
              return $.ajax({
                url: url,
                data: {
                  search: query.term,
                  per_page: 20
                },
                dataType: "json"
              }).done(function(groups) {
                var data, group, j, len;
=======
              return Api.groups(query.term, skip_ldap, skip_groups, function(groups) {
                var data;
>>>>>>> f90b5d5d
                data = {
                  results: []
                };
                for (j = 0, len = groups.length; j < len; j++) {
                  group = groups[j];
                  if (skip_group && group.path === skip_group) {
                    continue;
                  }
                  data.results.push(group);
                }
                return query.callback(data);
              });
            },
            initSelection: function(element, callback) {
              var id;
              id = $(element).val();
              if (id !== "") {
                return Api.group(id, callback);
              }
            },
            formatResult: function() {
              var args;
              args = 1 <= arguments.length ? slice.call(arguments, 0) : [];
              return _this.formatResult.apply(_this, args);
            },
            formatSelection: function() {
              var args;
              args = 1 <= arguments.length ? slice.call(arguments, 0) : [];
              return _this.formatSelection.apply(_this, args);
            },
            dropdownCssClass: "ajax-groups-dropdown",
            // we do not want to escape markup since we are displaying html in results
            escapeMarkup: function(m) {
              return m;
            }
          });
        };
      })(this));
    }

    GroupsSelect.prototype.formatResult = function(group) {
      var avatar;
      if (group.avatar_url) {
        avatar = group.avatar_url;
      } else {
        avatar = gon.default_avatar_url;
      }
      return "<div class='group-result'> <div class='group-name'>" + group.name + "</div> <div class='group-path'>" + group.path + "</div> </div>";
    };

    GroupsSelect.prototype.formatSelection = function(group) {
      return group.name;
    };

    return GroupsSelect;

  })();

}).call(this);<|MERGE_RESOLUTION|>--- conflicted
+++ resolved
@@ -5,44 +5,19 @@
     function GroupsSelect() {
       $('.ajax-groups-select').each((function(_this) {
         return function(i, select) {
-<<<<<<< HEAD
-          var skip_group, url;
-          skip_group = $(select).data("skip-group");
-          url = $(select).data("url");
-=======
           var skip_ldap, skip_groups;
           skip_ldap = $(select).hasClass('skip_ldap');
           skip_groups = $(select).data('skip-groups') || [];
->>>>>>> f90b5d5d
           return $(select).select2({
             placeholder: "Search for a group",
             multiple: $(select).hasClass('multiselect'),
             minimumInputLength: 0,
             query: function(query) {
-<<<<<<< HEAD
-              return $.ajax({
-                url: url,
-                data: {
-                  search: query.term,
-                  per_page: 20
-                },
-                dataType: "json"
-              }).done(function(groups) {
-                var data, group, j, len;
-=======
               return Api.groups(query.term, skip_ldap, skip_groups, function(groups) {
                 var data;
->>>>>>> f90b5d5d
                 data = {
-                  results: []
+                  results: groups
                 };
-                for (j = 0, len = groups.length; j < len; j++) {
-                  group = groups[j];
-                  if (skip_group && group.path === skip_group) {
-                    continue;
-                  }
-                  data.results.push(group);
-                }
                 return query.callback(data);
               });
             },
