--- conflicted
+++ resolved
@@ -67,21 +67,7 @@
         dataType: 'json',
         data: {
           _method: 'PATCH',
-<<<<<<< HEAD
-          id: this.$wrap.data('banchId'),
           protected_branch: formData
-=======
-          protected_branch: {
-            merge_access_levels_attributes: [{
-              id: this.$allowedToMergeDropdown.data('access-level-id'),
-              access_level: $allowedToMergeInput.val()
-            }],
-            push_access_levels_attributes: [{
-              id: this.$allowedToPushDropdown.data('access-level-id'),
-              access_level: $allowedToPushInput.val()
-            }]
-          }
->>>>>>> 477f0309
         },
         success: (response) => {
           this.$wrap.effect('highlight');
