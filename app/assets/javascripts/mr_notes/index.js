import Vue from 'vue';
import { mapActions, mapState } from 'vuex';
import notesApp from '../notes/components/notes_app.vue';
import diffsApp from '../diffs/components/app.vue';
import discussionCounter from '../notes/components/discussion_counter.vue';
import store from './stores';
import MergeRequest from '../merge_request';

export default function initMrNotes() {
  const mrShowNode = document.querySelector('.merge-request');
  // eslint-disable-next-line no-new
  new MergeRequest({
    action: mrShowNode.dataset.mrAction,
  });

  // eslint-disable-next-line no-new
  new Vue({
    el: '#js-vue-mr-discussions',
    name: 'MergeRequestDiscussions',
    components: {
      notesApp,
    },
    store,
    data() {
<<<<<<< HEAD
      const notesDataset = document.getElementById('js-vue-mr-discussions').dataset;
=======
      const notesDataset = document.getElementById('js-vue-mr-discussions')
        .dataset;
      const noteableData = JSON.parse(notesDataset.noteableData);
      noteableData.noteableType = notesDataset.noteableType;
>>>>>>> 9d220da8

      return {
        noteableData,
        currentUserData: JSON.parse(notesDataset.currentUserData),
        notesData: JSON.parse(notesDataset.notesData),
      };
    },
    computed: {
      ...mapState({
        activeTab: state => state.page.activeTab,
      }),
    },
    mounted() {
      this.setActiveTab(window.mrTabs.getCurrentAction());

      window.mrTabs.eventHub.$on('MergeRequestTabChange', tab => {
        this.setActiveTab(tab);
      });
    },
    methods: {
      ...mapActions(['setActiveTab']),
    },
    render(createElement) {
      return createElement('notes-app', {
        props: {
          noteableData: this.noteableData,
          notesData: this.notesData,
          userData: this.currentUserData,
          shouldShow: this.activeTab === 'show',
        },
      });
    },
  });

  // eslint-disable-next-line no-new
  new Vue({
    el: '#js-vue-discussion-counter',
    name: 'DiscussionCounter',
    components: {
      discussionCounter,
    },
    store,
    render(createElement) {
      return createElement('discussion-counter');
    },
  });

  // eslint-disable-next-line no-new
  new Vue({
    el: '#js-diffs-app',
    name: 'DiffsApp',
    components: {
      diffsApp,
    },
    store,
    data() {
      const { dataset } = document.querySelector(this.$options.el);

      return {
        endpoint: dataset.endpoint,
      };
    },
    computed: {
      ...mapState({
        activeTab: state => state.page.activeTab,
      }),
    },
    render(createElement) {
      return createElement('diffs-app', {
        props: {
          endpoint: this.endpoint,
          shouldShow: this.activeTab === 'diffs',
        },
      });
    },
  });
}<|MERGE_RESOLUTION|>--- conflicted
+++ resolved
@@ -22,14 +22,10 @@
     },
     store,
     data() {
-<<<<<<< HEAD
-      const notesDataset = document.getElementById('js-vue-mr-discussions').dataset;
-=======
       const notesDataset = document.getElementById('js-vue-mr-discussions')
         .dataset;
       const noteableData = JSON.parse(notesDataset.noteableData);
       noteableData.noteableType = notesDataset.noteableType;
->>>>>>> 9d220da8
 
       return {
         noteableData,
