import $ from 'jquery';
import Visibility from 'visibilityjs';
import Flash from '../../flash';
import Poll from '../../lib/utils/poll';
import * as types from './mutation_types';
import * as utils from './utils';
import * as constants from '../constants';
import service from '../services/notes_service';
import loadAwardsHandler from '../../awards_handler';
import sidebarTimeTrackingEventHub from '../../sidebar/event_hub';
import { isInViewport, scrollToElement } from '../../lib/utils/common_utils';

let eTagPoll;

<<<<<<< HEAD
export const expandDiscussion = ({ commit }, data) => commit(types.EXPAND_DISCUSSION, data);

export const setNotesData = ({ commit }, data) => commit(types.SET_NOTES_DATA, data);

export const setNoteableData = ({ commit }, data) => commit(types.SET_NOTEABLE_DATA, data);

export const setUserData = ({ commit }, data) => commit(types.SET_USER_DATA, data);

export const setLastFetchedAt = ({ commit }, data) => commit(types.SET_LAST_FETCHED_AT, data);

export const setInitialNotes = ({ commit }, data) => commit(types.SET_INITIAL_NOTES, data);

export const setTargetNoteHash = ({ commit }, data) => commit(types.SET_TARGET_NOTE_HASH, data);

=======
export const setNotesData = ({ commit }, data) => commit(types.SET_NOTES_DATA, data);
export const setNoteableData = ({ commit }, data) => commit(types.SET_NOTEABLE_DATA, data);
export const setUserData = ({ commit }, data) => commit(types.SET_USER_DATA, data);
export const setLastFetchedAt = ({ commit }, data) => commit(types.SET_LAST_FETCHED_AT, data);
export const setInitialNotes = ({ commit }, data) => commit(types.SET_INITIAL_NOTES, data);
export const setTargetNoteHash = ({ commit }, data) => commit(types.SET_TARGET_NOTE_HASH, data);
>>>>>>> 3571b97e
export const toggleDiscussion = ({ commit }, data) => commit(types.TOGGLE_DISCUSSION, data);

export const fetchNotes = ({ commit }, path) =>
  service
    .fetchNotes(path)
    .then(res => res.json())
    .then(res => {
      commit(types.SET_INITIAL_NOTES, res);
    });

export const deleteNote = ({ commit }, note) =>
  service.deleteNote(note.path).then(() => {
    commit(types.DELETE_NOTE, note);
  });

export const updateNote = ({ commit }, { endpoint, note }) =>
  service
    .updateNote(endpoint, note)
    .then(res => res.json())
    .then(res => {
      commit(types.UPDATE_NOTE, res);
    });

export const replyToDiscussion = ({ commit }, { endpoint, data }) =>
  service
    .replyToDiscussion(endpoint, data)
    .then(res => res.json())
    .then(res => {
      commit(types.ADD_NEW_REPLY_TO_DISCUSSION, res);

      return res;
    });

export const createNewNote = ({ commit }, { endpoint, data }) =>
  service
    .createNewNote(endpoint, data)
    .then(res => res.json())
    .then(res => {
      if (!res.errors) {
        commit(types.ADD_NEW_NOTE, res);
      }
      return res;
    });

export const removePlaceholderNotes = ({ commit }) => commit(types.REMOVE_PLACEHOLDER_NOTES);

export const toggleResolveNote = ({ commit }, { endpoint, isResolved, discussion }) =>
  service
    .toggleResolveNote(endpoint, isResolved)
    .then(res => res.json())
    .then(res => {
      const mutationType = discussion ? types.UPDATE_DISCUSSION : types.UPDATE_NOTE;

      commit(mutationType, res);
    });

export const closeIssue = ({ commit, dispatch, state }) => {
  dispatch('toggleStateButtonLoading', true);
  return service
    .toggleIssueState(state.notesData.closePath)
    .then(res => res.json())
    .then(data => {
      commit(types.CLOSE_ISSUE);
      dispatch('emitStateChangedEvent', data);
      dispatch('toggleStateButtonLoading', false);
    });
};

export const reopenIssue = ({ commit, dispatch, state }) => {
  dispatch('toggleStateButtonLoading', true);
  return service
    .toggleIssueState(state.notesData.reopenPath)
    .then(res => res.json())
    .then(data => {
      commit(types.REOPEN_ISSUE);
      dispatch('emitStateChangedEvent', data);
      dispatch('toggleStateButtonLoading', false);
    });
};

export const toggleStateButtonLoading = ({ commit }, value) =>
  commit(types.TOGGLE_STATE_BUTTON_LOADING, value);

export const emitStateChangedEvent = ({ getters }, data) => {
  const event = new CustomEvent('issuable_vue_app:change', {
    detail: {
      data,
      isClosed: getters.openState === constants.CLOSED,
    },
  });

  document.dispatchEvent(event);
};

export const toggleIssueLocalState = ({ commit }, newState) => {
  if (newState === constants.CLOSED) {
    commit(types.CLOSE_ISSUE);
  } else if (newState === constants.REOPENED) {
    commit(types.REOPEN_ISSUE);
  }
};

export const saveNote = ({ commit, dispatch }, noteData) => {
  // For MR discussuions we need to post as `note[note]` and issue we use `note.note`.
  const note = noteData.data['note[note]'] || noteData.data.note.note;
  let placeholderText = note;
  const hasQuickActions = utils.hasQuickActions(placeholderText);
  const replyId = noteData.data.in_reply_to_discussion_id;
  const methodToDispatch = replyId ? 'replyToDiscussion' : 'createNewNote';

  commit(types.REMOVE_PLACEHOLDER_NOTES); // remove previous placeholders
  $('.notes-form .flash-container').hide(); // hide previous flash notification

  if (hasQuickActions) {
    placeholderText = utils.stripQuickActions(placeholderText);
  }

  if (placeholderText.length) {
    commit(types.SHOW_PLACEHOLDER_NOTE, {
      noteBody: placeholderText,
      replyId,
    });
  }

  if (hasQuickActions) {
    commit(types.SHOW_PLACEHOLDER_NOTE, {
      isSystemNote: true,
      noteBody: utils.getQuickActionText(note),
      replyId,
    });
  }

  return dispatch(methodToDispatch, noteData).then(res => {
    const { errors } = res;
    const commandsChanges = res.commands_changes;

    if (hasQuickActions && errors && Object.keys(errors).length) {
      eTagPoll.makeRequest();

      $('.js-gfm-input').trigger('clear-commands-cache.atwho');
      Flash('Commands applied', 'notice', noteData.flashContainer);
    }

    if (commandsChanges) {
      if (commandsChanges.emoji_award) {
        const votesBlock = $('.js-awards-block').eq(0);

        loadAwardsHandler()
          .then(awardsHandler => {
            awardsHandler.addAwardToEmojiBar(votesBlock, commandsChanges.emoji_award);
            awardsHandler.scrollToAwards();
          })
          .catch(() => {
            Flash(
              'Something went wrong while adding your award. Please try again.',
              'alert',
              noteData.flashContainer,
            );
          });
      }

      if (commandsChanges.spend_time != null || commandsChanges.time_estimate != null) {
        sidebarTimeTrackingEventHub.$emit('timeTrackingUpdated', res);
      }
    }

    if (errors && errors.commands_only) {
      Flash(errors.commands_only, 'notice', noteData.flashContainer);
    }
    commit(types.REMOVE_PLACEHOLDER_NOTES);

    return res;
  });
};

const pollSuccessCallBack = (resp, commit, state, getters, dispatch) => {
  if (resp.notes && resp.notes.length) {
    const { notesById } = getters;

    resp.notes.forEach(note => {
      if (notesById[note.id]) {
        commit(types.UPDATE_NOTE, note);
      } else if (note.type === constants.DISCUSSION_NOTE || note.type === constants.DIFF_NOTE) {
        const discussion = utils.findNoteObjectById(state.notes, note.discussion_id);

        if (discussion) {
          commit(types.ADD_NEW_REPLY_TO_DISCUSSION, note);
        } else if (note.type === constants.DIFF_NOTE) {
          dispatch('fetchNotes', state.notesData.discussionsPath);
        } else {
          commit(types.ADD_NEW_NOTE, note);
        }
      } else {
        commit(types.ADD_NEW_NOTE, note);
      }
    });
  }

  commit(types.SET_LAST_FETCHED_AT, resp.last_fetched_at);

  return resp;
};

export const poll = ({ commit, state, getters, dispatch }) => {
  eTagPoll = new Poll({
    resource: service,
    method: 'poll',
    data: state,
    successCallback: resp =>
<<<<<<< HEAD
      resp.json().then(data => pollSuccessCallBack(data, commit, state, getters, dispatch)),
=======
      resp.json().then(data => pollSuccessCallBack(data, commit, state, getters)),
>>>>>>> 3571b97e
    errorCallback: () => Flash('Something went wrong while fetching latest comments.'),
  });

  if (!Visibility.hidden()) {
    eTagPoll.makeRequest();
  } else {
    service.poll(state);
  }

  Visibility.change(() => {
    if (!Visibility.hidden()) {
      eTagPoll.restart();
    } else {
      eTagPoll.stop();
    }
  });
};

export const stopPolling = () => {
  eTagPoll.stop();
};

export const restartPolling = () => {
  eTagPoll.restart();
};

export const fetchData = ({ commit, state, getters }) => {
  const requestData = {
    endpoint: state.notesData.notesPath,
    lastFetchedAt: state.lastFetchedAt,
  };

  service
    .poll(requestData)
    .then(resp => resp.json)
    .then(data => pollSuccessCallBack(data, commit, state, getters))
    .catch(() => Flash('Something went wrong while fetching latest comments.'));
};

<<<<<<< HEAD
export const toggleAward = ({ commit, state, getters, dispatch }, { awardName, noteId }) => {
=======
export const toggleAward = ({ commit, getters }, { awardName, noteId }) => {
>>>>>>> 3571b97e
  commit(types.TOGGLE_AWARD, { awardName, note: getters.notesById[noteId] });
};

export const toggleAwardRequest = ({ dispatch }, data) => {
  const { endpoint, awardName } = data;

  return service
    .toggleAward(endpoint, { name: awardName })
    .then(res => res.json())
    .then(() => {
      dispatch('toggleAward', data);
    });
};

export const scrollToNoteIfNeeded = (context, el) => {
  if (!isInViewport(el[0])) {
    scrollToElement(el);
  }
};

// prevent babel-plugin-rewire from generating an invalid default during karma tests
export default () => {};<|MERGE_RESOLUTION|>--- conflicted
+++ resolved
@@ -12,7 +12,6 @@
 
 let eTagPoll;
 
-<<<<<<< HEAD
 export const expandDiscussion = ({ commit }, data) => commit(types.EXPAND_DISCUSSION, data);
 
 export const setNotesData = ({ commit }, data) => commit(types.SET_NOTES_DATA, data);
@@ -27,14 +26,6 @@
 
 export const setTargetNoteHash = ({ commit }, data) => commit(types.SET_TARGET_NOTE_HASH, data);
 
-=======
-export const setNotesData = ({ commit }, data) => commit(types.SET_NOTES_DATA, data);
-export const setNoteableData = ({ commit }, data) => commit(types.SET_NOTEABLE_DATA, data);
-export const setUserData = ({ commit }, data) => commit(types.SET_USER_DATA, data);
-export const setLastFetchedAt = ({ commit }, data) => commit(types.SET_LAST_FETCHED_AT, data);
-export const setInitialNotes = ({ commit }, data) => commit(types.SET_INITIAL_NOTES, data);
-export const setTargetNoteHash = ({ commit }, data) => commit(types.SET_TARGET_NOTE_HASH, data);
->>>>>>> 3571b97e
 export const toggleDiscussion = ({ commit }, data) => commit(types.TOGGLE_DISCUSSION, data);
 
 export const fetchNotes = ({ commit }, path) =>
@@ -244,11 +235,7 @@
     method: 'poll',
     data: state,
     successCallback: resp =>
-<<<<<<< HEAD
       resp.json().then(data => pollSuccessCallBack(data, commit, state, getters, dispatch)),
-=======
-      resp.json().then(data => pollSuccessCallBack(data, commit, state, getters)),
->>>>>>> 3571b97e
     errorCallback: () => Flash('Something went wrong while fetching latest comments.'),
   });
 
@@ -288,11 +275,7 @@
     .catch(() => Flash('Something went wrong while fetching latest comments.'));
 };
 
-<<<<<<< HEAD
-export const toggleAward = ({ commit, state, getters, dispatch }, { awardName, noteId }) => {
-=======
 export const toggleAward = ({ commit, getters }, { awardName, noteId }) => {
->>>>>>> 3571b97e
   commit(types.TOGGLE_AWARD, { awardName, note: getters.notesById[noteId] });
 };
 
