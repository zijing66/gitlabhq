--- conflicted
+++ resolved
@@ -1,13 +1,8 @@
 import _ from 'underscore';
-<<<<<<< HEAD
 import * as constants from '../constants';
-
-export const discussions = state => state.discussions;
-=======
 import { collapseSystemNotes } from './collapse_utils';
 
-export const notes = state => collapseSystemNotes(state.notes);
->>>>>>> 4083ea1c
+export const discussions = state => collapseSystemNotes(state.discussions);
 
 export const targetNoteHash = state => state.targetNoteHash;
 
