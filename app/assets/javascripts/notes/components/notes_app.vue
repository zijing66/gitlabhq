<script>
  import { mapGetters, mapActions } from 'vuex';
  import { getLocationHash } from '../../lib/utils/url_utility';
  import Flash from '../../flash';
  import store from '../stores/';
  import * as constants from '../constants';
  import noteableNote from './noteable_note.vue';
  import noteableDiscussion from './noteable_discussion.vue';
  import systemNote from '../../vue_shared/components/notes/system_note.vue';
  import commentForm from './comment_form.vue';
  import placeholderNote from '../../vue_shared/components/notes/placeholder_note.vue';
  import placeholderSystemNote from '../../vue_shared/components/notes/placeholder_system_note.vue';
  import loadingIcon from '../../vue_shared/components/loading_icon.vue';
  import skeletonLoadingContainer from '../../vue_shared/components/notes/skeleton_note.vue';

  export default {
    name: 'NotesApp',
    components: {
      noteableNote,
      noteableDiscussion,
      systemNote,
      commentForm,
      loadingIcon,
      placeholderNote,
      placeholderSystemNote,
    },
    props: {
      noteableData: {
        type: Object,
        required: true,
      },
      notesData: {
        type: Object,
        required: true,
      },
      userData: {
        type: Object,
        required: false,
        default: () => ({}),
      },
    },
    store,
    data() {
      return {
        isLoading: true,
      };
    },
    computed: {
      ...mapGetters([
        'notes',
        'getNotesDataByProp',
        'discussionCount',
      ]),
      noteableType() {
        // FIXME -- @fatihacet Get this from JSON data.
<<<<<<< HEAD
        const { NOTEABLE_TYPE, MERGE_REQUEST_NOTEABLE_TYPE } = constants;

        return this.noteableData.merge_params ? MERGE_REQUEST_NOTEABLE_TYPE : NOTEABLE_TYPE;
=======
        const { ISSUE_NOTEABLE_TYPE, MERGE_REQUEST_NOTEABLE_TYPE } = constants;

        return this.noteableData.merge_params ? MERGE_REQUEST_NOTEABLE_TYPE : ISSUE_NOTEABLE_TYPE;
>>>>>>> 34a211a1
      },
      allNotes() {
        if (this.isLoading) {
          const totalNotes = parseInt(this.notesData.totalNotes, 10) || 0;

          return new Array(totalNotes).fill({
            isSkeletonNote: true,
          });
        }
        return this.notes;
      },
    },
    created() {
      this.setNotesData(this.notesData);
      this.setNoteableData(this.noteableData);
      this.setUserData(this.userData);
    },
    mounted() {
      this.fetchNotes();

      const parentElement = this.$el.parentElement;

      if (parentElement &&
        parentElement.classList.contains('js-vue-notes-event')) {
        parentElement.addEventListener('toggleAward', (event) => {
          const { awardName, noteId } = event.detail;
          this.actionToggleAward({ awardName, noteId });
        });
      }
      document.addEventListener('refreshVueNotes', this.fetchNotes);
    },
    beforeDestroy() {
      document.removeEventListener('refreshVueNotes', this.fetchNotes);
    },
    methods: {
      ...mapActions({
        actionFetchNotes: 'fetchNotes',
        poll: 'poll',
        actionToggleAward: 'toggleAward',
        scrollToNoteIfNeeded: 'scrollToNoteIfNeeded',
        setNotesData: 'setNotesData',
        setNoteableData: 'setNoteableData',
        setUserData: 'setUserData',
        setLastFetchedAt: 'setLastFetchedAt',
        setTargetNoteHash: 'setTargetNoteHash',
      }),
      getComponentName(note) {
        if (note.isSkeletonNote) {
          return skeletonLoadingContainer;
        }
        if (note.isPlaceholderNote) {
          if (note.placeholderType === constants.SYSTEM_NOTE) {
            return placeholderSystemNote;
          }
          return placeholderNote;
        } else if (note.individual_note) {
          return note.notes[0].system ? systemNote : noteableNote;
        }

        return noteableDiscussion;
      },
      getComponentData(note) {
        return note.individual_note ? note.notes[0] : note;
      },
      fetchNotes() {
        return this.actionFetchNotes(this.getNotesDataByProp('discussionsPath'))
          .then(() => this.initPolling())
          .then(() => {
            this.isLoading = false;
          })
          .then(() => this.$nextTick())
          .then(() => this.checkLocationHash())
          .catch(() => {
            this.isLoading = false;
            Flash('Something went wrong while fetching comments. Please try again.');
          });
      },
      initPolling() {
        if (this.isPollingInitialized) {
          return;
        }

        this.setLastFetchedAt(this.getNotesDataByProp('lastFetchedAt'));

        this.poll();
        this.isPollingInitialized = true;
      },
      checkLocationHash() {
        const hash = getLocationHash();
        const element = document.getElementById(hash);

        if (hash && element) {
          this.setTargetNoteHash(hash);
          this.scrollToNoteIfNeeded($(element));
        }
      },
    },
  };
</script>

<template>
  <div id="notes">
    <ul
      id="notes-list"
      class="notes main-notes-list timeline">

      <component
        v-for="note in allNotes"
        :is="getComponentName(note)"
        :note="getComponentData(note)"
        :key="note.id"
      />
    </ul>

    <comment-form
      :noteable-type="noteableType"
    />
  </div>
</template><|MERGE_RESOLUTION|>--- conflicted
+++ resolved
@@ -53,15 +53,9 @@
       ]),
       noteableType() {
         // FIXME -- @fatihacet Get this from JSON data.
-<<<<<<< HEAD
-        const { NOTEABLE_TYPE, MERGE_REQUEST_NOTEABLE_TYPE } = constants;
-
-        return this.noteableData.merge_params ? MERGE_REQUEST_NOTEABLE_TYPE : NOTEABLE_TYPE;
-=======
         const { ISSUE_NOTEABLE_TYPE, MERGE_REQUEST_NOTEABLE_TYPE } = constants;
 
         return this.noteableData.merge_params ? MERGE_REQUEST_NOTEABLE_TYPE : ISSUE_NOTEABLE_TYPE;
->>>>>>> 34a211a1
       },
       allNotes() {
         if (this.isLoading) {
