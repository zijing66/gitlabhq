--- conflicted
+++ resolved
@@ -50,19 +50,10 @@
     };
   },
   computed: {
-<<<<<<< HEAD
-    ...mapGetters([
-      'notes',
-      'getNotesDataByProp',
-      'discussionCount',
-      'noteableType',
-    ]),
-=======
     ...mapGetters(['notes', 'getNotesDataByProp', 'discussionCount']),
     noteableType() {
       return this.noteableData.noteableType;
     },
->>>>>>> 791bc18a
     allNotes() {
       if (this.isLoading) {
         const totalNotes = parseInt(this.notesData.totalNotes, 10) || 0;
