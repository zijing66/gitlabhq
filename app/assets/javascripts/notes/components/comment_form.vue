--- conflicted
+++ resolved
@@ -404,16 +404,12 @@
                     class="btn btn-create comment-btn js-comment-button js-comment-submit-button"
                     :class="{ 'has-emoji': totalSentiment !== null }"
                     type="submit">
-<<<<<<< HEAD
                     <span
                       v-if="totalSentiment !== null"
                       v-html="getSentimentEmoji"
                     >
                     </span>
-                    {{ commentButtonTitle }}
-=======
                     {{ __(commentButtonTitle) }}
->>>>>>> 5c4eace6
                   </button>
                   <button
                     :disabled="isSubmitButtonDisabled"
