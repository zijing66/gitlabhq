--- conflicted
+++ resolved
@@ -16,12 +16,7 @@
         const parsedUserData = JSON.parse(notesDataset.currentUserData);
         const noteableData = JSON.parse(notesDataset.noteableData);
         let currentUserData = {};
-<<<<<<< HEAD
-=======
 
-        noteableData.noteableType = notesDataset.noteableType;
-
->>>>>>> b9c62c21
         if (parsedUserData) {
           currentUserData = {
             id: parsedUserData.id,
