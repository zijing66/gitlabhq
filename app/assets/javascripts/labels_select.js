/* eslint-disable no-useless-return, func-names, space-before-function-paren, wrap-iife, no-var, no-underscore-dangle, prefer-arrow-callback, max-len, one-var, no-unused-vars, one-var-declaration-per-line, prefer-template, no-new, consistent-return, object-shorthand, comma-dangle, no-shadow, no-param-reassign, brace-style, vars-on-top, quotes, no-lonely-if, no-else-return, dot-notation, no-empty, no-return-assign, camelcase, prefer-spread */
/* global Issuable */
/* global ListLabel */
import _ from 'underscore';
import IssuableBulkUpdateActions from './issuable_bulk_update_actions';
import DropdownUtils from './filtered_search/dropdown_utils';
import CreateLabelDropdown from './create_label';

<<<<<<< HEAD
(function() {
  this.LabelsSelect = (function() {
    function LabelsSelect(els, options = {}) {
      var _this, $els;
      _this = this;
=======
export default class LabelsSelect {
  constructor(els) {
    var _this, $els;
    _this = this;
>>>>>>> a63ae584

    $els = $(els);

    if (!els) {
      $els = $('.js-label-select');
    }

<<<<<<< HEAD
      $els.each(function(i, dropdown) {
        var $block, $colorPreview, $dropdown, $form, $loading, $selectbox, $sidebarCollapsedValue, $value, abilityName, defaultLabel, enableLabelCreateButton, issueURLSplit, issueUpdateURL, labelHTMLTemplate, labelNoneHTMLTemplate, labelUrl, namespacePath, projectPath, saveLabelData, selectedLabel, showAny, showNo, $sidebarLabelTooltip, initialSelected, $toggleText, fieldName, useId, propertyName, showMenuAbove, $container, $dropdownContainer;
        $dropdown = $(dropdown);
        $dropdownContainer = $dropdown.closest('.labels-filter');
        $toggleText = $dropdown.find('.dropdown-toggle-text');
        namespacePath = $dropdown.data('namespace-path');
        projectPath = $dropdown.data('project-path');
        labelUrl = $dropdown.data('labels');
        issueUpdateURL = $dropdown.data('issueUpdate');
        selectedLabel = $dropdown.data('selected');
        if ((selectedLabel != null) && !$dropdown.hasClass('js-multiselect')) {
          selectedLabel = selectedLabel.split(',');
        }
        showNo = $dropdown.data('show-no');
        showAny = $dropdown.data('show-any');
        showMenuAbove = $dropdown.data('showMenuAbove');
        defaultLabel = $dropdown.data('default-label');
        abilityName = $dropdown.data('ability-name');
        $selectbox = $dropdown.closest('.selectbox');
        $block = $selectbox.closest('.block');
        $form = $dropdown.closest('form, .js-issuable-update');
        $sidebarCollapsedValue = $block.find('.sidebar-collapsed-icon span');
        $sidebarLabelTooltip = $block.find('.js-sidebar-labels-tooltip');
        $value = $block.find('.value');
        $loading = $block.find('.block-loading').fadeOut();
        fieldName = $dropdown.data('field-name');
        useId = $dropdown.is('.js-issuable-form-dropdown, .js-filter-bulk-update, .js-label-sidebar-dropdown');
        propertyName = useId ? 'id' : 'title';
        initialSelected = $selectbox
          .find('input[name="' + $dropdown.data('field-name') + '"]')
          .map(function () {
            return this.value;
          }).get();
        if (issueUpdateURL != null) {
          issueURLSplit = issueUpdateURL.split('/');
        }
        if (issueUpdateURL) {
          labelHTMLTemplate = _.template('<% _.each(labels, function(label){ %> <a href="<%- ["",issueURLSplit[1], issueURLSplit[2],""].join("/") %>issues?label_name[]=<%- encodeURIComponent(label.title) %>"> <span class="label has-tooltip color-label" title="<%- label.description %>" style="background-color: <%- label.color %>; color: <%- label.text_color %>;"> <%- label.title %> </span> </a> <% }); %>');
          labelNoneHTMLTemplate = '<span class="no-value">None</span>';
        }
        const handleClick = options.handleClick;
=======
    $els.each(function(i, dropdown) {
      var $block, $colorPreview, $dropdown, $form, $loading, $selectbox, $sidebarCollapsedValue, $value, abilityName, defaultLabel, enableLabelCreateButton, issueURLSplit, issueUpdateURL, labelHTMLTemplate, labelNoneHTMLTemplate, labelUrl, namespacePath, projectPath, saveLabelData, selectedLabel, showAny, showNo, $sidebarLabelTooltip, initialSelected, $toggleText, fieldName, useId, propertyName, showMenuAbove, $container, $dropdownContainer;
      $dropdown = $(dropdown);
      $dropdownContainer = $dropdown.closest('.labels-filter');
      $toggleText = $dropdown.find('.dropdown-toggle-text');
      namespacePath = $dropdown.data('namespace-path');
      projectPath = $dropdown.data('project-path');
      labelUrl = $dropdown.data('labels');
      issueUpdateURL = $dropdown.data('issueUpdate');
      selectedLabel = $dropdown.data('selected');
      if ((selectedLabel != null) && !$dropdown.hasClass('js-multiselect')) {
        selectedLabel = selectedLabel.split(',');
      }
      showNo = $dropdown.data('show-no');
      showAny = $dropdown.data('show-any');
      showMenuAbove = $dropdown.data('showMenuAbove');
      defaultLabel = $dropdown.data('default-label');
      abilityName = $dropdown.data('ability-name');
      $selectbox = $dropdown.closest('.selectbox');
      $block = $selectbox.closest('.block');
      $form = $dropdown.closest('form, .js-issuable-update');
      $sidebarCollapsedValue = $block.find('.sidebar-collapsed-icon span');
      $sidebarLabelTooltip = $block.find('.js-sidebar-labels-tooltip');
      $value = $block.find('.value');
      $loading = $block.find('.block-loading').fadeOut();
      fieldName = $dropdown.data('field-name');
      useId = $dropdown.is('.js-issuable-form-dropdown, .js-filter-bulk-update, .js-label-sidebar-dropdown');
      propertyName = useId ? 'id' : 'title';
      initialSelected = $selectbox
        .find('input[name="' + $dropdown.data('field-name') + '"]')
        .map(function () {
          return this.value;
        }).get();
      if (issueUpdateURL != null) {
        issueURLSplit = issueUpdateURL.split('/');
      }
      if (issueUpdateURL) {
        labelHTMLTemplate = _.template('<% _.each(labels, function(label){ %> <a href="<%- ["",issueURLSplit[1], issueURLSplit[2],""].join("/") %>issues?label_name[]=<%- encodeURIComponent(label.title) %>"> <span class="label has-tooltip color-label" title="<%- label.description %>" style="background-color: <%- label.color %>; color: <%- label.text_color %>;"> <%- label.title %> </span> </a> <% }); %>');
        labelNoneHTMLTemplate = '<span class="no-value">None</span>';
      }
>>>>>>> a63ae584

      $sidebarLabelTooltip.tooltip();

      if ($dropdown.closest('.dropdown').find('.dropdown-new-label').length) {
        new CreateLabelDropdown($dropdown.closest('.dropdown').find('.dropdown-new-label'), namespacePath, projectPath);
      }

      saveLabelData = function() {
        var data, selected;
        selected = $dropdown.closest('.selectbox').find("input[name='" + fieldName + "']").map(function() {
          return this.value;
        }).get();

        if (_.isEqual(initialSelected, selected)) return;
        initialSelected = selected;

        data = {};
        data[abilityName] = {};
        data[abilityName].label_ids = selected;
        if (!selected.length) {
          data[abilityName].label_ids = [''];
        }
        $loading.removeClass('hidden').fadeIn();
        $dropdown.trigger('loading.gl.dropdown');
        return $.ajax({
          type: 'PUT',
          url: issueUpdateURL,
          dataType: 'JSON',
          data: data
        }).done(function(data) {
          var labelCount, template, labelTooltipTitle, labelTitles;
          $loading.fadeOut();
          $dropdown.trigger('loaded.gl.dropdown');
          $selectbox.hide();
          data.issueURLSplit = issueURLSplit;
          labelCount = 0;
          if (data.labels.length) {
            template = labelHTMLTemplate(data);
            labelCount = data.labels.length;
          }
          else {
            template = labelNoneHTMLTemplate;
          }
          $value.removeAttr('style').html(template);
          $sidebarCollapsedValue.text(labelCount);

          if (data.labels.length) {
            labelTitles = data.labels.map(function(label) {
              return label.title;
            });

            if (labelTitles.length > 5) {
              labelTitles = labelTitles.slice(0, 5);
              labelTitles.push('and ' + (data.labels.length - 5) + ' more');
            }

            labelTooltipTitle = labelTitles.join(', ');
          }
          else {
            labelTooltipTitle = '';
            $sidebarLabelTooltip.tooltip('destroy');
          }

          $sidebarLabelTooltip
            .attr('title', labelTooltipTitle)
            .tooltip('fixTitle');

          $('.has-tooltip', $value).tooltip({
            container: 'body'
          });
        });
      };
      $dropdown.glDropdown({
        showMenuAbove: showMenuAbove,
        data: function(term, callback) {
          return $.ajax({
            url: labelUrl
          }).done(function(data) {
            data = _.chain(data).groupBy(function(label) {
              return label.title;
            }).map(function(label) {
              var color;
              color = _.map(label, function(dup) {
                return dup.color;
              });
              return {
                id: label[0].id,
                title: label[0].title,
                color: color,
                duplicate: color.length > 1
              };
            }).value();
            if ($dropdown.hasClass('js-extra-options')) {
              var extraData = [];
              if (showNo) {
                extraData.unshift({
                  id: 0,
                  title: 'No Label'
                });
              }
              if (showAny) {
                extraData.unshift({
                  isAny: true,
                  title: 'Any Label'
                });
              }
              if (extraData.length) {
                extraData.push('divider');
                data = extraData.concat(data);
              }
            }

            callback(data);
            if (showMenuAbove) {
              $dropdown.data('glDropdown').positionMenuAbove();
            }
          });
        },
        renderRow: function(label, instance) {
          var $a, $li, color, colorEl, indeterminate, removesAll, selectedClass, spacing, i, marked, dropdownName, dropdownValue;
          $li = $('<li>');
          $a = $('<a href="#">');
          selectedClass = [];
          removesAll = label.id <= 0 || (label.id == null);
          if ($dropdown.hasClass('js-filter-bulk-update')) {
            indeterminate = $dropdown.data('indeterminate') || [];
            marked = $dropdown.data('marked') || [];

            if (indeterminate.indexOf(label.id) !== -1) {
              selectedClass.push('is-indeterminate');
            }

            if (marked.indexOf(label.id) !== -1) {
              // Remove is-indeterminate class if the item will be marked as active
              i = selectedClass.indexOf('is-indeterminate');
              if (i !== -1) {
                selectedClass.splice(i, 1);
              }
              selectedClass.push('is-active');
            }
          } else {
            if (this.id(label)) {
              dropdownName = $dropdown.data('fieldName');
              dropdownValue = this.id(label).toString().replace(/'/g, '\\\'');

              if ($form.find("input[type='hidden'][name='" + dropdownName + "'][value='" + dropdownValue + "']").length) {
                selectedClass.push('is-active');
              }
            }

            if ($dropdown.hasClass('js-multiselect') && removesAll) {
              selectedClass.push('dropdown-clear-active');
            }
          }
          if (label.duplicate) {
            color = gl.DropdownUtils.duplicateLabelColor(label.color);
          }
          else {
            if (label.color != null) {
              color = label.color[0];
            }
          }
          if (color) {
            colorEl = "<span class='dropdown-label-box' style='background: " + color + "'></span>";
          }
          else {
            colorEl = '';
          }
          // We need to identify which items are actually labels
          if (label.id) {
            selectedClass.push('label-item');
            $a.attr('data-label-id', label.id);
          }
          $a.addClass(selectedClass.join(' ')).html(colorEl + " " + label.title);
          // Return generated html
          return $li.html($a).prop('outerHTML');
        },
        search: {
          fields: ['title']
        },
        selectable: true,
        filterable: true,
        selected: $dropdown.data('selected') || [],
        toggleLabel: function(selected, el) {
          var isSelected = el !== null ? el.hasClass('is-active') : false;
          var title = selected.title;
          var selectedLabels = this.selected;

          if (selected.id === 0) {
            this.selected = [];
            return 'No Label';
          }
          else if (isSelected) {
            this.selected.push(title);
          }
          else {
            var index = this.selected.indexOf(title);
            this.selected.splice(index, 1);
          }

          if (selectedLabels.length === 1) {
            return selectedLabels;
          }
          else if (selectedLabels.length) {
            return selectedLabels[0] + " +" + (selectedLabels.length - 1) + " more";
          }
          else {
            return defaultLabel;
          }
        },
        fieldName: $dropdown.data('field-name'),
        id: function(label) {
          if (label.id <= 0) return label.title;

          if ($dropdown.hasClass('js-issuable-form-dropdown')) {
            return label.id;
          }

          if ($dropdown.hasClass("js-filter-submit") && (label.isAny == null)) {
            return label.title;
          }
          else {
            return label.id;
          }
        },
        hidden: function() {
          var isIssueIndex, isMRIndex, page, selectedLabels;
          page = $('body').attr('data-page');
          isIssueIndex = page === 'projects:issues:index';
          isMRIndex = page === 'projects:merge_requests:index';
          $selectbox.hide();
          // display:block overrides the hide-collapse rule
          $value.removeAttr('style');

          if ($dropdown.hasClass('js-issuable-form-dropdown')) {
            return;
          }

          if ($('html').hasClass('issue-boards-page')) {
            return;
          }
          if ($dropdown.hasClass('js-multiselect')) {
            if ($dropdown.hasClass('js-filter-submit') && (isIssueIndex || isMRIndex)) {
              selectedLabels = $dropdown.closest('form').find("input:hidden[name='" + ($dropdown.data('fieldName')) + "']");
              Issuable.filterResults($dropdown.closest('form'));
            }
            else if ($dropdown.hasClass('js-filter-submit')) {
              $dropdown.closest('form').submit();
            }
            else {
              if (!$dropdown.hasClass('js-filter-bulk-update')) {
                saveLabelData();
              }
            }
          }
        },
        multiSelect: $dropdown.hasClass('js-multiselect'),
        vue: $dropdown.hasClass('js-issue-board-sidebar'),
        clicked: function(options) {
          const { $el, e, isMarking } = options;
          const label = options.selectedObj;

          var isIssueIndex, isMRIndex, page, boardsModel;
          var fadeOutLoader = () => {
            $loading.fadeOut();
          };

          page = $('body').attr('data-page');
          isIssueIndex = page === 'projects:issues:index';
          isMRIndex = page === 'projects:merge_requests:index';

          if ($dropdown.parent().find('.is-active:not(.dropdown-clear-active)').length) {
            $dropdown.parent()
              .find('.dropdown-clear-active')
              .removeClass('is-active');
          }

<<<<<<< HEAD
            if ($('html').hasClass('issue-boards-page')) {
              return;
            }
            if ($dropdown.hasClass('js-multiselect')) {
              if ($dropdown.hasClass('js-filter-submit') && (isIssueIndex || isMRIndex)) {
                selectedLabels = $dropdown.closest('form').find("input:hidden[name='" + ($dropdown.data('fieldName')) + "']");
                Issuable.filterResults($dropdown.closest('form'));
              }
              else if ($dropdown.hasClass('js-filter-submit')) {
                $dropdown.closest('form').submit();
              }
              else {
                if (!$dropdown.hasClass('js-filter-bulk-update')) {
                  saveLabelData();
                }
              }
            }
          },
          multiSelect: $dropdown.hasClass('js-multiselect'),
          vue: $dropdown.hasClass('js-issue-board-sidebar'),
          clicked: function(clickEvent) {
            const { $el, e, isMarking } = clickEvent;
            const label = clickEvent.selectedObj;

            var isIssueIndex, isMRIndex, page, boardsModel;
            var fadeOutLoader = () => {
              $loading.fadeOut();
            };

            page = $('body').attr('data-page');
            isIssueIndex = page === 'projects:issues:index';
            isMRIndex = page === 'projects:merge_requests:index';

            if ($dropdown.parent().find('.is-active:not(.dropdown-clear-active)').length) {
              $dropdown.parent()
                .find('.dropdown-clear-active')
                .removeClass('is-active');
            }
=======
          if ($dropdown.hasClass('js-issuable-form-dropdown')) {
            return;
          }
>>>>>>> a63ae584

          if ($dropdown.hasClass('js-filter-bulk-update')) {
            _this.enableBulkLabelDropdown();
            _this.setDropdownData($dropdown, isMarking, label.id);
            return;
          }

          if ($dropdown.closest('.add-issues-modal').length) {
            boardsModel = gl.issueBoards.ModalStore.store.filter;
          }

          if (boardsModel) {
            if (label.isAny) {
              boardsModel['label_name'] = [];
            } else if ($el.hasClass('is-active')) {
              boardsModel['label_name'].push(label.title);
            }

            e.preventDefault();
            return;
          }
          else if ($dropdown.hasClass('js-filter-submit') && (isIssueIndex || isMRIndex)) {
            if (!$dropdown.hasClass('js-multiselect')) {
              selectedLabel = label.title;
              return Issuable.filterResults($dropdown.closest('form'));
            }
          }
          else if ($dropdown.hasClass('js-filter-submit')) {
            return $dropdown.closest('form').submit();
          }
          else if ($dropdown.hasClass('js-issue-board-sidebar')) {
            if ($el.hasClass('is-active')) {
              gl.issueBoards.BoardsStore.detail.issue.labels.push(new ListLabel({
                id: label.id,
                title: label.title,
                color: label.color[0],
                textColor: '#fff'
              }));
            }
            else {
              var labels = gl.issueBoards.BoardsStore.detail.issue.labels;
              labels = labels.filter(function (selectedLabel) {
                return selectedLabel.id !== label.id;
              });
              gl.issueBoards.BoardsStore.detail.issue.labels = labels;
            }

            $loading.fadeIn();

            gl.issueBoards.BoardsStore.detail.issue.update($dropdown.attr('data-issue-update'))
              .then(fadeOutLoader)
              .catch(fadeOutLoader);
          }
          else {
            if ($dropdown.hasClass('js-multiselect')) {

            }
            else if (handleClick) {
              e.preventDefault();
              handleClick(label);
            }
            else {
              return saveLabelData();
            }
          }
        },
      });

      // Set dropdown data
      _this.setOriginalDropdownData($dropdownContainer, $dropdown);
    });
    this.bindEvents();
  }

  bindEvents() {
    return $('body').on('change', '.selected_issue', this.onSelectCheckboxIssue);
  }
  // eslint-disable-next-line class-methods-use-this
  onSelectCheckboxIssue() {
    if ($('.selected_issue:checked').length) {
      return;
    }
    return $('.issues-bulk-update .labels-filter .dropdown-toggle-text').text('Label');
  }
  // eslint-disable-next-line class-methods-use-this
  enableBulkLabelDropdown() {
    IssuableBulkUpdateActions.willUpdateLabels = true;
  }
  // eslint-disable-next-line class-methods-use-this
  setDropdownData($dropdown, isMarking, value) {
    var i, markedIds, unmarkedIds, indeterminateIds;

    markedIds = $dropdown.data('marked') || [];
    unmarkedIds = $dropdown.data('unmarked') || [];
    indeterminateIds = $dropdown.data('indeterminate') || [];

    if (isMarking) {
      markedIds.push(value);

      i = indeterminateIds.indexOf(value);
      if (i > -1) {
        indeterminateIds.splice(i, 1);
      }

      i = unmarkedIds.indexOf(value);
      if (i > -1) {
        unmarkedIds.splice(i, 1);
      }
    } else {
      // If marked item (not common) is unmarked
      i = markedIds.indexOf(value);
      if (i > -1) {
        markedIds.splice(i, 1);
      }

      // If an indeterminate item is being unmarked
      if (IssuableBulkUpdateActions.getOriginalIndeterminateIds().indexOf(value) > -1) {
        unmarkedIds.push(value);
      }

      // If a marked item is being unmarked
      // (a marked item could also be a label that is present in all selection)
      if (IssuableBulkUpdateActions.getOriginalCommonIds().indexOf(value) > -1) {
        unmarkedIds.push(value);
      }
    }

    $dropdown.data('marked', markedIds);
    $dropdown.data('unmarked', unmarkedIds);
    $dropdown.data('indeterminate', indeterminateIds);
  }
  // eslint-disable-next-line class-methods-use-this
  setOriginalDropdownData($container, $dropdown) {
    const labels = [];
    $container.find('[name="label_name[]"]').map(function() {
      return labels.push(this.value);
    });
    $dropdown.data('marked', labels);
  }
}<|MERGE_RESOLUTION|>--- conflicted
+++ resolved
@@ -6,18 +6,10 @@
 import DropdownUtils from './filtered_search/dropdown_utils';
 import CreateLabelDropdown from './create_label';
 
-<<<<<<< HEAD
-(function() {
-  this.LabelsSelect = (function() {
-    function LabelsSelect(els, options = {}) {
-      var _this, $els;
-      _this = this;
-=======
 export default class LabelsSelect {
-  constructor(els) {
+  constructor(els, options = {}) {
     var _this, $els;
     _this = this;
->>>>>>> a63ae584
 
     $els = $(els);
 
@@ -25,49 +17,6 @@
       $els = $('.js-label-select');
     }
 
-<<<<<<< HEAD
-      $els.each(function(i, dropdown) {
-        var $block, $colorPreview, $dropdown, $form, $loading, $selectbox, $sidebarCollapsedValue, $value, abilityName, defaultLabel, enableLabelCreateButton, issueURLSplit, issueUpdateURL, labelHTMLTemplate, labelNoneHTMLTemplate, labelUrl, namespacePath, projectPath, saveLabelData, selectedLabel, showAny, showNo, $sidebarLabelTooltip, initialSelected, $toggleText, fieldName, useId, propertyName, showMenuAbove, $container, $dropdownContainer;
-        $dropdown = $(dropdown);
-        $dropdownContainer = $dropdown.closest('.labels-filter');
-        $toggleText = $dropdown.find('.dropdown-toggle-text');
-        namespacePath = $dropdown.data('namespace-path');
-        projectPath = $dropdown.data('project-path');
-        labelUrl = $dropdown.data('labels');
-        issueUpdateURL = $dropdown.data('issueUpdate');
-        selectedLabel = $dropdown.data('selected');
-        if ((selectedLabel != null) && !$dropdown.hasClass('js-multiselect')) {
-          selectedLabel = selectedLabel.split(',');
-        }
-        showNo = $dropdown.data('show-no');
-        showAny = $dropdown.data('show-any');
-        showMenuAbove = $dropdown.data('showMenuAbove');
-        defaultLabel = $dropdown.data('default-label');
-        abilityName = $dropdown.data('ability-name');
-        $selectbox = $dropdown.closest('.selectbox');
-        $block = $selectbox.closest('.block');
-        $form = $dropdown.closest('form, .js-issuable-update');
-        $sidebarCollapsedValue = $block.find('.sidebar-collapsed-icon span');
-        $sidebarLabelTooltip = $block.find('.js-sidebar-labels-tooltip');
-        $value = $block.find('.value');
-        $loading = $block.find('.block-loading').fadeOut();
-        fieldName = $dropdown.data('field-name');
-        useId = $dropdown.is('.js-issuable-form-dropdown, .js-filter-bulk-update, .js-label-sidebar-dropdown');
-        propertyName = useId ? 'id' : 'title';
-        initialSelected = $selectbox
-          .find('input[name="' + $dropdown.data('field-name') + '"]')
-          .map(function () {
-            return this.value;
-          }).get();
-        if (issueUpdateURL != null) {
-          issueURLSplit = issueUpdateURL.split('/');
-        }
-        if (issueUpdateURL) {
-          labelHTMLTemplate = _.template('<% _.each(labels, function(label){ %> <a href="<%- ["",issueURLSplit[1], issueURLSplit[2],""].join("/") %>issues?label_name[]=<%- encodeURIComponent(label.title) %>"> <span class="label has-tooltip color-label" title="<%- label.description %>" style="background-color: <%- label.color %>; color: <%- label.text_color %>;"> <%- label.title %> </span> </a> <% }); %>');
-          labelNoneHTMLTemplate = '<span class="no-value">None</span>';
-        }
-        const handleClick = options.handleClick;
-=======
     $els.each(function(i, dropdown) {
       var $block, $colorPreview, $dropdown, $form, $loading, $selectbox, $sidebarCollapsedValue, $value, abilityName, defaultLabel, enableLabelCreateButton, issueURLSplit, issueUpdateURL, labelHTMLTemplate, labelNoneHTMLTemplate, labelUrl, namespacePath, projectPath, saveLabelData, selectedLabel, showAny, showNo, $sidebarLabelTooltip, initialSelected, $toggleText, fieldName, useId, propertyName, showMenuAbove, $container, $dropdownContainer;
       $dropdown = $(dropdown);
@@ -108,7 +57,7 @@
         labelHTMLTemplate = _.template('<% _.each(labels, function(label){ %> <a href="<%- ["",issueURLSplit[1], issueURLSplit[2],""].join("/") %>issues?label_name[]=<%- encodeURIComponent(label.title) %>"> <span class="label has-tooltip color-label" title="<%- label.description %>" style="background-color: <%- label.color %>; color: <%- label.text_color %>;"> <%- label.title %> </span> </a> <% }); %>');
         labelNoneHTMLTemplate = '<span class="no-value">None</span>';
       }
->>>>>>> a63ae584
+      const handleClick = options.handleClick;
 
       $sidebarLabelTooltip.tooltip();
 
@@ -367,9 +316,9 @@
         },
         multiSelect: $dropdown.hasClass('js-multiselect'),
         vue: $dropdown.hasClass('js-issue-board-sidebar'),
-        clicked: function(options) {
-          const { $el, e, isMarking } = options;
-          const label = options.selectedObj;
+        clicked: function(clickEvent) {
+          const { $el, e, isMarking } = clickEvent;
+          const label = clickEvent.selectedObj;
 
           var isIssueIndex, isMRIndex, page, boardsModel;
           var fadeOutLoader = () => {
@@ -386,50 +335,9 @@
               .removeClass('is-active');
           }
 
-<<<<<<< HEAD
-            if ($('html').hasClass('issue-boards-page')) {
-              return;
-            }
-            if ($dropdown.hasClass('js-multiselect')) {
-              if ($dropdown.hasClass('js-filter-submit') && (isIssueIndex || isMRIndex)) {
-                selectedLabels = $dropdown.closest('form').find("input:hidden[name='" + ($dropdown.data('fieldName')) + "']");
-                Issuable.filterResults($dropdown.closest('form'));
-              }
-              else if ($dropdown.hasClass('js-filter-submit')) {
-                $dropdown.closest('form').submit();
-              }
-              else {
-                if (!$dropdown.hasClass('js-filter-bulk-update')) {
-                  saveLabelData();
-                }
-              }
-            }
-          },
-          multiSelect: $dropdown.hasClass('js-multiselect'),
-          vue: $dropdown.hasClass('js-issue-board-sidebar'),
-          clicked: function(clickEvent) {
-            const { $el, e, isMarking } = clickEvent;
-            const label = clickEvent.selectedObj;
-
-            var isIssueIndex, isMRIndex, page, boardsModel;
-            var fadeOutLoader = () => {
-              $loading.fadeOut();
-            };
-
-            page = $('body').attr('data-page');
-            isIssueIndex = page === 'projects:issues:index';
-            isMRIndex = page === 'projects:merge_requests:index';
-
-            if ($dropdown.parent().find('.is-active:not(.dropdown-clear-active)').length) {
-              $dropdown.parent()
-                .find('.dropdown-clear-active')
-                .removeClass('is-active');
-            }
-=======
           if ($dropdown.hasClass('js-issuable-form-dropdown')) {
             return;
           }
->>>>>>> a63ae584
 
           if ($dropdown.hasClass('js-filter-bulk-update')) {
             _this.enableBulkLabelDropdown();
