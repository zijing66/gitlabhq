--- conflicted
+++ resolved
@@ -335,11 +335,7 @@
             page = $('body').data('page');
             isIssueIndex = page === 'projects:issues:index';
             isMRIndex = page === 'projects:merge_requests:index';
-<<<<<<< HEAD
-            if (page === 'projects:boards:show' && !$dropdown.hasClass('js-issue-board-sidebar')) {
-=======
-            if ($('html').hasClass('issue-boards-page')) {
->>>>>>> f64e36c4
+            if ($('html').hasClass('issue-boards-page') && !$dropdown.hasClass('js-issue-board-sidebar')) {
               if (label.isAny) {
                 gl.issueBoards.BoardsStore.state.filters['label_name'] = [];
               }
