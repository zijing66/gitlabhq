--- conflicted
+++ resolved
@@ -11,39 +11,6 @@
 
       this.buildDropdown();
       this.bindEvents();
-<<<<<<< HEAD
-
-      // Hide footer
-      this.$dropdownFooter.addClass('hidden');
-    }
-
-    buildDropdown() {
-      this.$dropdown.glDropdown({
-        data: this.getProtectedBranches.bind(this),
-        filterable: true,
-        remote: false,
-        search: {
-          fields: ['title']
-        },
-        selectable: true,
-        toggleLabel(selected) {
-          return (selected && 'id' in selected) ? selected.title : 'Protected Branch';
-        },
-        fieldName: 'protected_branch[name]',
-        text(protectedBranch) {
-          return _.escape(protectedBranch.title);
-        },
-        id(protectedBranch) {
-          return _.escape(protectedBranch.id);
-        },
-        onFilter: this.toggleCreateNewButton.bind(this),
-        clicked: (item, $el, e) => {
-          e.preventDefault();
-          this.onSelect();
-        }
-      });
-    }
-=======
 
       // Hide footer
       this.$dropdownFooter.addClass('hidden');
@@ -81,15 +48,9 @@
       this.$dropdown.data('glDropdown').remote.execute();
       this.$dropdown.data('glDropdown').selectRowAtIndex(0);
     } 
->>>>>>> 4d58ddc2
 
     bindEvents() {
       this.$protectedBranch.on('click', this.onClickCreateWildcard.bind(this));
-    }
-
-    onClickCreateWildcard() {
-      this.$dropdown.data('glDropdown').remote.execute();
-      this.$dropdown.data('glDropdown').selectRowAtIndex(0);
     }
 
     getProtectedBranches(term, callback) {
