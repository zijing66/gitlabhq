/* eslint-disable no-restricted-properties, func-names, space-before-function-paren,
no-var, prefer-rest-params, wrap-iife, no-use-before-define, camelcase,
no-unused-expressions, quotes, max-len, one-var, one-var-declaration-per-line,
default-case, prefer-template, consistent-return, no-alert, no-return-assign,
no-param-reassign, prefer-arrow-callback, no-else-return, comma-dangle, no-new,
brace-style, no-lonely-if, vars-on-top, no-unused-vars, no-sequences, no-shadow,
newline-per-chained-call, no-useless-escape, class-methods-use-this */

/* global ResolveService */
/* global mrRefreshWidgetUrl */

import $ from 'jquery';
import _ from 'underscore';
import Cookies from 'js-cookie';
import Autosize from 'autosize';
import 'vendor/jquery.caret'; // required by jquery.atwho
import 'vendor/jquery.atwho';
import AjaxCache from '~/lib/utils/ajax_cache';
import axios from './lib/utils/axios_utils';
import { getLocationHash } from './lib/utils/url_utility';
import Flash from './flash';
import CommentTypeToggle from './comment_type_toggle';
import GLForm from './gl_form';
import loadAwardsHandler from './awards_handler';
import Autosave from './autosave';
import TaskList from './task_list';
import { isInViewport, getPagePath, scrollToElement, isMetaKey, hasVueMRDiscussionsCookie } from './lib/utils/common_utils';
import imageDiffHelper from './image_diff/helpers/index';
import { localTimeAgo } from './lib/utils/datetime_utility';

window.autosize = Autosize;

function normalizeNewlines(str) {
  return str.replace(/\r\n/g, '\n');
}

const MAX_VISIBLE_COMMIT_LIST_COUNT = 3;
const REGEX_QUICK_ACTIONS = /^\/\w+.*$/gm;

export default class Notes {
  static initialize(notes_url, note_ids, last_fetched_at, view, enableGFM = true) {
    if (!this.instance) {
      this.instance = new Notes(notes_url, note_ids, last_fetched_at, view, enableGFM);
    }
  }

  static getInstance() {
    return this.instance;
  }

  constructor(notes_url, note_ids, last_fetched_at, view, enableGFM = true) {
    this.updateTargetButtons = this.updateTargetButtons.bind(this);
    this.updateComment = this.updateComment.bind(this);
    this.visibilityChange = this.visibilityChange.bind(this);
    this.cancelDiscussionForm = this.cancelDiscussionForm.bind(this);
    this.onAddDiffNote = this.onAddDiffNote.bind(this);
    this.onAddImageDiffNote = this.onAddImageDiffNote.bind(this);
    this.setupDiscussionNoteForm = this.setupDiscussionNoteForm.bind(this);
    this.onReplyToDiscussionNote = this.onReplyToDiscussionNote.bind(this);
    this.removeNote = this.removeNote.bind(this);
    this.cancelEdit = this.cancelEdit.bind(this);
    this.updateNote = this.updateNote.bind(this);
    this.addDiscussionNote = this.addDiscussionNote.bind(this);
    this.addNoteError = this.addNoteError.bind(this);
    this.addNote = this.addNote.bind(this);
    this.resetMainTargetForm = this.resetMainTargetForm.bind(this);
    this.refresh = this.refresh.bind(this);
    this.keydownNoteText = this.keydownNoteText.bind(this);
    this.toggleCommitList = this.toggleCommitList.bind(this);
    this.postComment = this.postComment.bind(this);
    this.clearFlashWrapper = this.clearFlash.bind(this);
    this.onHashChange = this.onHashChange.bind(this);

    this.notes_url = notes_url;
    this.note_ids = note_ids;
    this.enableGFM = enableGFM;
    // Used to keep track of updated notes while people are editing things
    this.updatedNotesTrackingMap = {};
    this.last_fetched_at = last_fetched_at;
    this.noteable_url = document.URL;
    this.notesCountBadge || (this.notesCountBadge = $('.issuable-details').find('.notes-tab .badge'));
    this.basePollingInterval = 15000;
    this.maxPollingSteps = 4;

    this.cleanBinding();
    this.addBinding();
    this.setPollingInterval();
    this.setupMainTargetNoteForm();
    this.taskList = new TaskList({
      dataType: 'note',
      fieldName: 'note',
      selector: '.notes'
    });
    this.collapseLongCommitList();
    this.setViewType(view);

    // We are in the Merge Requests page so we need another edit form for Changes tab
    if (getPagePath(1) === 'merge_requests') {
      $('.note-edit-form').clone()
        .addClass('mr-note-edit-form').insertAfter('.note-edit-form');
    }
  }

  setViewType(view) {
    this.view = Cookies.get('diff_view') || view;
  }

  addBinding() {
<<<<<<< HEAD
    this.$wrapperEl = $(document).find('.diffs');
=======
    this.$wrapperEl = hasVueMRDiscussionsCookie() ? $(document).find('.diffs') : $(document);
>>>>>>> 34a211a1

    // Edit note link
    this.$wrapperEl.on('click', '.js-note-edit', this.showEditForm.bind(this));
    this.$wrapperEl.on('click', '.note-edit-cancel', this.cancelEdit);
    // Reopen and close actions for Issue/MR combined with note form submit
    this.$wrapperEl.on('click', '.js-comment-submit-button', this.postComment);
    this.$wrapperEl.on('click', '.js-comment-save-button', this.updateComment);
    this.$wrapperEl.on('keyup input', '.js-note-text', this.updateTargetButtons);
    // resolve a discussion
    this.$wrapperEl.on('click', '.js-comment-resolve-button', this.postComment);
    // remove a note (in general)
    this.$wrapperEl.on('click', '.js-note-delete', this.removeNote);
    // delete note attachment
    this.$wrapperEl.on('click', '.js-note-attachment-delete', this.removeAttachment);
    // reset main target form when clicking discard
    this.$wrapperEl.on('click', '.js-note-discard', this.resetMainTargetForm);
    // update the file name when an attachment is selected
    this.$wrapperEl.on('change', '.js-note-attachment-input', this.updateFormAttachment);
    // reply to diff/discussion notes
    this.$wrapperEl.on('click', '.js-discussion-reply-button', this.onReplyToDiscussionNote);
    // add diff note
    this.$wrapperEl.on('click', '.js-add-diff-note-button', this.onAddDiffNote);
    // add diff note for images
    this.$wrapperEl.on('click', '.js-add-image-diff-note-button', this.onAddImageDiffNote);
    // hide diff note form
    this.$wrapperEl.on('click', '.js-close-discussion-note-form', this.cancelDiscussionForm);
    // toggle commit list
    this.$wrapperEl.on('click', '.system-note-commit-list-toggler', this.toggleCommitList);
    // fetch notes when tab becomes visible
    this.$wrapperEl.on('visibilitychange', this.visibilityChange);
    // when issue status changes, we need to refresh data
    this.$wrapperEl.on('issuable:change', this.refresh);
    // ajax:events that happen on Form when actions like Reopen, Close are performed on Issues and MRs.
    this.$wrapperEl.on('ajax:success', '.js-main-target-form', this.addNote);
    this.$wrapperEl.on('ajax:success', '.js-discussion-note-form', this.addDiscussionNote);
    this.$wrapperEl.on('ajax:success', '.js-main-target-form', this.resetMainTargetForm);
    this.$wrapperEl.on('ajax:complete', '.js-main-target-form', this.reenableTargetFormSubmitButton);
    // when a key is clicked on the notes
    this.$wrapperEl.on('keydown', '.js-note-text', this.keydownNoteText);
    // When the URL fragment/hash has changed, `#note_xxx`
    $(window).on('hashchange', this.onHashChange);
    this.boundGetContent = this.getContent.bind(this);
    document.addEventListener('refreshLegacyNotes', this.boundGetContent);
    this.eventsBound = true;
  }

  cleanBinding() {
    if (!this.eventsBound) {
      return;
    }

    this.$wrapperEl.off('click', '.js-note-edit');
    this.$wrapperEl.off('click', '.note-edit-cancel');
    this.$wrapperEl.off('click', '.js-note-delete');
    this.$wrapperEl.off('click', '.js-note-attachment-delete');
    this.$wrapperEl.off('click', '.js-discussion-reply-button');
    this.$wrapperEl.off('click', '.js-add-diff-note-button');
    this.$wrapperEl.off('click', '.js-add-image-diff-note-button');
    this.$wrapperEl.off('visibilitychange');
    this.$wrapperEl.off('keyup input', '.js-note-text');
    this.$wrapperEl.off('click', '.js-note-target-reopen');
    this.$wrapperEl.off('click', '.js-note-target-close');
    this.$wrapperEl.off('click', '.js-note-discard');
    this.$wrapperEl.off('keydown', '.js-note-text');
    this.$wrapperEl.off('click', '.js-comment-resolve-button');
    this.$wrapperEl.off('click', '.system-note-commit-list-toggler');
    this.$wrapperEl.off('ajax:success', '.js-main-target-form');
    this.$wrapperEl.off('ajax:success', '.js-discussion-note-form');
    this.$wrapperEl.off('ajax:complete', '.js-main-target-form');
    document.removeEventListener('refreshLegacyNotes', this.boundGetContent);
    $(window).off('hashchange', this.onHashChange);
  }

  static initCommentTypeToggle(form) {
    const dropdownTrigger = form.querySelector('.js-comment-type-dropdown .dropdown-toggle');
    const dropdownList = form.querySelector('.js-comment-type-dropdown .dropdown-menu');
    const noteTypeInput = form.querySelector('#note_type');
    const submitButton = form.querySelector('.js-comment-type-dropdown .js-comment-submit-button');
    const closeButton = form.querySelector('.js-note-target-close');
    const reopenButton = form.querySelector('.js-note-target-reopen');

    const commentTypeToggle = new CommentTypeToggle({
      dropdownTrigger,
      dropdownList,
      noteTypeInput,
      submitButton,
      closeButton,
      reopenButton,
    });

    commentTypeToggle.initDroplab();
  }

  keydownNoteText(e) {
    var $textarea, discussionNoteForm, editNote, myLastNote, myLastNoteEditBtn, newText, originalText;
    if (isMetaKey(e)) {
      return;
    }

    $textarea = $(e.target);
    // Edit previous note when UP arrow is hit
    switch (e.which) {
      case 38:
        if ($textarea.val() !== '') {
          return;
        }
        myLastNote = $(`li.note[data-author-id='${gon.current_user_id}'][data-editable]:last`, $textarea.closest('.note, .notes_holder, #notes'));
        if (myLastNote.length) {
          myLastNoteEditBtn = myLastNote.find('.js-note-edit');
          return myLastNoteEditBtn.trigger('click', [true, myLastNote]);
        }
        break;
      // Cancel creating diff note or editing any note when ESCAPE is hit
      case 27:
        discussionNoteForm = $textarea.closest('.js-discussion-note-form');
        if (discussionNoteForm.length) {
          if ($textarea.val() !== '') {
            if (!confirm('Are you sure you want to cancel creating this comment?')) {
              return;
            }
          }
          this.removeDiscussionNoteForm(discussionNoteForm);
          return;
        }
        editNote = $textarea.closest('.note');
        if (editNote.length) {
          originalText = $textarea.closest('form').data('original-note');
          newText = $textarea.val();
          if (originalText !== newText) {
            if (!confirm('Are you sure you want to cancel editing this comment?')) {
              return;
            }
          }
          return this.removeNoteEditForm(editNote);
        }
    }
  }

  initRefresh() {
    if (Notes.interval) {
      clearInterval(Notes.interval);
    }
    return Notes.interval = setInterval((function(_this) {
      return function() {
        return _this.refresh();
      };
    })(this), this.pollingInterval);
  }

  refresh() {
    if (!document.hidden) {
      return this.getContent();
    }
  }

  getContent() {
    if (this.refreshing) {
      return;
    }

    this.refreshing = true;

    axios.get(`${this.notes_url}?html=true`, {
      headers: {
        'X-Last-Fetched-At': this.last_fetched_at,
      },
    }).then(({ data }) => {
      const notes = data.notes;
      this.last_fetched_at = data.last_fetched_at;
      this.setPollingInterval(data.notes.length);
      $.each(notes, (i, note) => this.renderNote(note));

      this.refreshing = false;
    }).catch(() => {
      this.refreshing = false;
    });
  }

  /**
   * Increase @pollingInterval up to 120 seconds on every function call,
   * if `shouldReset` has a truthy value, 'null' or 'undefined' the variable
   * will reset to @basePollingInterval.
   *
   * Note: this function is used to gradually increase the polling interval
   * if there aren't new notes coming from the server
   */
  setPollingInterval(shouldReset) {
    var nthInterval;
    if (shouldReset == null) {
      shouldReset = true;
    }
    nthInterval = this.basePollingInterval * Math.pow(2, this.maxPollingSteps - 1);
    if (shouldReset) {
      this.pollingInterval = this.basePollingInterval;
    } else if (this.pollingInterval < nthInterval) {
      this.pollingInterval *= 2;
    }
    return this.initRefresh();
  }

  handleQuickActions(noteEntity) {
    var votesBlock;
    if (noteEntity.commands_changes) {
      if ('merge' in noteEntity.commands_changes) {
        Notes.checkMergeRequestStatus();
      }

      if ('emoji_award' in noteEntity.commands_changes) {
        votesBlock = $('.js-awards-block').eq(0);

        loadAwardsHandler().then((awardsHandler) => {
          awardsHandler.addAwardToEmojiBar(votesBlock, noteEntity.commands_changes.emoji_award);
          awardsHandler.scrollToAwards();
        }).catch(() => {
          // ignore
        });
      }
    }
  }

  setupNewNote($note) {
    // Update datetime format on the recent note
    localTimeAgo($note.find('.js-timeago'), false);

    this.collapseLongCommitList();
    this.taskList.init();

    // This stops the note highlight, #note_xxx`, from being removed after real time update
    // The `:target` selector does not re-evaluate after we replace element in the DOM
    Notes.updateNoteTargetSelector($note);
    this.$noteToCleanHighlight = $note;
  }

  onHashChange() {
    if (this.$noteToCleanHighlight) {
      Notes.updateNoteTargetSelector(this.$noteToCleanHighlight);
    }

    this.$noteToCleanHighlight = null;
  }

  static updateNoteTargetSelector($note) {
    const hash = getLocationHash();
    // Needs to be an explicit true/false for the jQuery `toggleClass(force)`
    const addTargetClass = Boolean(hash && $note.filter(`#${hash}`).length > 0);
    $note.toggleClass('target', addTargetClass);
  }

  /**
   * Render note in main comments area.
   *
   * Note: for rendering inline notes use renderDiscussionNote
   */
  renderNote(noteEntity, $form, $notesList = $('.main-notes-list')) {
    if (noteEntity.discussion_html) {
      return this.renderDiscussionNote(noteEntity, $form);
    }

    if (!noteEntity.valid) {
      if (noteEntity.errors && noteEntity.errors.commands_only) {
        if (noteEntity.commands_changes &&
            Object.keys(noteEntity.commands_changes).length > 0) {
          $notesList.find('.system-note.being-posted').remove();
        }
        this.addFlash(noteEntity.errors.commands_only, 'notice', this.parentTimeline.get(0));
        this.refresh();
      }
      return;
    }

    const $note = $notesList.find(`#note_${noteEntity.id}`);
    if (Notes.isNewNote(noteEntity, this.note_ids)) {
<<<<<<< HEAD
      return;
=======
      if (hasVueMRDiscussionsCookie()) {
        return;
      }

      this.note_ids.push(noteEntity.id);

      if ($notesList.length) {
        $notesList.find('.system-note.being-posted').remove();
      }
      const $newNote = Notes.animateAppendNote(noteEntity.html, $notesList);

      this.setupNewNote($newNote);
      this.refresh();
      return this.updateNotesCount(1);
>>>>>>> 34a211a1
    }
    // The server can send the same update multiple times so we need to make sure to only update once per actual update.
    else if (Notes.isUpdatedNote(noteEntity, $note)) {
      const isEditing = $note.hasClass('is-editing');
      const initialContent = normalizeNewlines(
        $note.find('.original-note-content').text().trim()
      );
      const $textarea = $note.find('.js-note-text');
      const currentContent = $textarea.val();
      // There can be CRLF vs LF mismatches if we don't sanitize and compare the same way
      const sanitizedNoteNote = normalizeNewlines(noteEntity.note);
      const isTextareaUntouched = currentContent === initialContent || currentContent === sanitizedNoteNote;

      if (isEditing && isTextareaUntouched) {
        $textarea.val(noteEntity.note);
        this.updatedNotesTrackingMap[noteEntity.id] = noteEntity;
      }
      else if (isEditing && !isTextareaUntouched) {
        this.putConflictEditWarningInPlace(noteEntity, $note);
        this.updatedNotesTrackingMap[noteEntity.id] = noteEntity;
      }
      else {
        const $updatedNote = Notes.animateUpdateNote(noteEntity.html, $note);
        this.setupNewNote($updatedNote);
      }
    }

    Notes.refreshVueNotes();
  }

  isParallelView() {
    return Cookies.get('diff_view') === 'parallel';
  }

  /**
   * Render note in discussion area. To render inline notes use renderDiscussionNote.
   */
  renderDiscussionNote(noteEntity, $form) {
    var discussionContainer, form, row, lineType, diffAvatarContainer;

    if (!Notes.isNewNote(noteEntity, this.note_ids)) {
      return;
    }
    this.note_ids.push(noteEntity.id);

    form = $form || $(`.js-discussion-note-form[data-discussion-id="${noteEntity.discussion_id}"]`);
    row = (form.length || !noteEntity.discussion_line_code) ? form.closest('tr') : $(`#${noteEntity.discussion_line_code}`);

    if (noteEntity.on_image) {
      row = form;
    }

    lineType = this.isParallelView() ? form.find('#line_type').val() : 'old';
    diffAvatarContainer = row.prevAll('.line_holder').first().find('.js-avatar-container.' + lineType + '_line');
    // is this the first note of discussion?
    discussionContainer = $(`.notes[data-discussion-id="${noteEntity.discussion_id}"]`);
    if (!discussionContainer.length) {
      discussionContainer = form.closest('.discussion').find('.notes');
    }
    if (discussionContainer.length === 0) {
      if (noteEntity.diff_discussion_html) {
        var $discussion = $(noteEntity.diff_discussion_html).renderGFM();

        if (!this.isParallelView() || row.hasClass('js-temp-notes-holder') || noteEntity.on_image) {
          // insert the note and the reply button after the temp row
          row.after($discussion);
        } else {
          // Merge new discussion HTML in
          var $notes = $discussion.find(`.notes[data-discussion-id="${noteEntity.discussion_id}"]`);
          var contentContainerClass = '.' + $notes.closest('.notes_content')
            .attr('class')
            .split(' ')
            .join('.');

          row.find(contentContainerClass + ' .content').append($notes.closest('.content').children());
        }
      }
      // Init discussion on 'Discussion' page if it is merge request page
      const page = $('body').attr('data-page');
<<<<<<< HEAD
=======
      if ((page && page.indexOf('projects:merge_request') !== -1) || !noteEntity.diff_discussion_html) {
        if (!hasVueMRDiscussionsCookie()) {
          Notes.animateAppendNote(noteEntity.discussion_html, $('.main-notes-list'));
        }
      }
>>>>>>> 34a211a1
    } else {
      // append new note to all matching discussions
      Notes.animateAppendNote(noteEntity.html, discussionContainer);
    }

    if (typeof gl.diffNotesCompileComponents !== 'undefined' && noteEntity.discussion_resolvable) {
      gl.diffNotesCompileComponents();

      this.renderDiscussionAvatar(diffAvatarContainer, noteEntity);
    }

    localTimeAgo($('.js-timeago'), false);
    Notes.checkMergeRequestStatus();
    return this.updateNotesCount(1);
  }

  getLineHolder(changesDiscussionContainer) {
    return $(changesDiscussionContainer).closest('.notes_holder')
      .prevAll('.line_holder')
      .first()
      .get(0);
  }

  renderDiscussionAvatar(diffAvatarContainer, noteEntity) {
    var avatarHolder = diffAvatarContainer.find('.diff-comment-avatar-holders');

    if (!avatarHolder.length) {
      avatarHolder = document.createElement('diff-note-avatars');
      avatarHolder.setAttribute('discussion-id', noteEntity.discussion_id);

      diffAvatarContainer.append(avatarHolder);

      gl.diffNotesCompileComponents();
    }
  }

  /**
   * Called in response the main target form has been successfully submitted.
   *
   * Removes any errors.
   * Resets text and preview.
   * Resets buttons.
   */
  resetMainTargetForm(e) {
    var form;
    form = $('.js-main-target-form');
    // remove validation errors
    form.find('.js-errors').remove();
    // reset text and preview
    form.find('.js-md-write-button').click();
    form.find('.js-note-text').val('').trigger('input');
    form.find('.js-note-text').data('autosave').reset();

    var event = document.createEvent('Event');
    event.initEvent('autosize:update', true, false);
    form.find('.js-autosize')[0].dispatchEvent(event);

    this.updateTargetButtons(e);
  }

  reenableTargetFormSubmitButton() {
    var form;
    form = $('.js-main-target-form');
    return form.find('.js-note-text').trigger('input');
  }

  /**
   * Shows the main form and does some setup on it.
   *
   * Sets some hidden fields in the form.
   */
  setupMainTargetNoteForm() {
    var form;
    // find the form
    form = $('.js-new-note-form');
    // Set a global clone of the form for later cloning
    this.formClone = form.clone();
    // show the form
    this.setupNoteForm(form);
    // fix classes
    form.removeClass('js-new-note-form');
    form.addClass('js-main-target-form');
    form.find('#note_line_code').remove();
    form.find('#note_position').remove();
    form.find('#note_type').val('');
    form.find('#note_project_id').remove();
    form.find('#in_reply_to_discussion_id').remove();
    form.find('.js-comment-resolve-button').closest('comment-and-resolve-btn').remove();
    this.parentTimeline = form.parents('.timeline');

    if (form.length) {
      Notes.initCommentTypeToggle(form.get(0));
    }
  }

  /**
   * General note form setup.
   *
   * deactivates the submit button when text is empty
   * hides the preview button when text is empty
   * setup GFM auto complete
   * show the form
   */
  setupNoteForm(form) {
    var textarea, key;
    this.glForm = new GLForm(form, this.enableGFM);
    textarea = form.find('.js-note-text');
    key = [
      'Note',
      form.find('#note_noteable_type').val(),
      form.find('#note_noteable_id').val(),
      form.find('#note_commit_id').val(),
      form.find('#note_type').val(),
      form.find('#note_project_id').val(),
      form.find('#in_reply_to_discussion_id').val(),

      // LegacyDiffNote
      form.find('#note_line_code').val(),

      // DiffNote
      form.find('#note_position').val(),
    ];
    return new Autosave(textarea, key);
  }

  /**
   * Called in response to the new note form being submitted
   *
   * Adds new note to list.
   */
  addNote($form, note) {
    return this.renderNote(note);
  }

  addNoteError($form) {
    let formParentTimeline;
    if ($form.hasClass('js-main-target-form')) {
      formParentTimeline = $form.parents('.timeline');
    } else if ($form.hasClass('js-discussion-note-form')) {
      formParentTimeline = $form.closest('.discussion-notes').find('.notes');
    }
    return this.addFlash('Your comment could not be submitted! Please check your network connection and try again.', 'alert', formParentTimeline.get(0));
  }

  updateNoteError($parentTimeline) {
    new Flash('Your comment could not be updated! Please check your network connection and try again.');
  }

  /**
   * Called in response to the new note form being submitted
   *
   * Adds new note to list.
   */
  addDiscussionNote($form, note, isNewDiffComment) {
    if ($form.attr('data-resolve-all') != null) {
      var projectPath = $form.data('project-path');
      var discussionId = $form.data('discussion-id');
      var mergeRequestId = $form.data('noteable-iid');

      if (ResolveService != null) {
        ResolveService.toggleResolveForDiscussion(mergeRequestId, discussionId);
      }
    }

    this.renderNote(note, $form);
    // cleanup after successfully creating a diff/discussion note
    if (isNewDiffComment) {
      this.removeDiscussionNoteForm($form);
    }
  }

  /**
   * Called in response to the edit note form being submitted
   *
   * Updates the current note field.
   */
  updateNote(noteEntity, $targetNote) {
    var $noteEntityEl, $note_li;
    // Convert returned HTML to a jQuery object so we can modify it further
    $noteEntityEl = $(noteEntity.html);
    this.revertNoteEditForm($targetNote);
    $noteEntityEl.renderGFM();
    // Find the note's `li` element by ID and replace it with the updated HTML
    $note_li = $('.note-row-' + noteEntity.id);

    $note_li.replaceWith($noteEntityEl);
    this.setupNewNote($noteEntityEl);

    if (typeof gl.diffNotesCompileComponents !== 'undefined') {
      gl.diffNotesCompileComponents();
    }
  }

  checkContentToAllowEditing($el) {
    var initialContent = $el.find('.original-note-content').text().trim();
    var currentContent = $el.find('.js-note-text').val();
    var isAllowed = true;

    if (currentContent === initialContent) {
      this.removeNoteEditForm($el);
    }
    else {
      var $buttons = $el.find('.note-form-actions');
      var isWidgetVisible = isInViewport($el.get(0));

      if (!isWidgetVisible) {
        scrollToElement($el);
      }

      $el.find('.js-finish-edit-warning').show();
      isAllowed = false;
    }

    return isAllowed;
  }

  /**
   * Called in response to clicking the edit note link
   *
   * Replaces the note text with the note edit form
   * Adds a data attribute to the form with the original content of the note for cancellations
   */
  showEditForm(e, scrollTo, myLastNote) {
    e.preventDefault();

    var $target = $(e.target);
    var $editForm = $(this.getEditFormSelector($target));
    var $note = $target.closest('.note');
    var $currentlyEditing = $('.note.is-editing:visible');

    if ($currentlyEditing.length) {
      var isEditAllowed = this.checkContentToAllowEditing($currentlyEditing);

      if (!isEditAllowed) {
        return;
      }
    }

    $note.find('.js-note-attachment-delete').show();
    $editForm.addClass('current-note-edit-form');
    $note.addClass('is-editing');
    this.putEditFormInPlace($target);
  }

  /**
   * Called in response to clicking the edit note link
   *
   * Hides edit form and restores the original note text to the editor textarea.
   */
  cancelEdit(e) {
    e.preventDefault();
    const $target = $(e.target);
    const $note = $target.closest('.note');
    const noteId = $note.attr('data-note-id');

    this.revertNoteEditForm($target);

    if (this.updatedNotesTrackingMap[noteId]) {
      const $newNote = $(this.updatedNotesTrackingMap[noteId].html);
      $note.replaceWith($newNote);
      this.setupNewNote($newNote);
      // Now that we have taken care of the update, clear it out
      delete this.updatedNotesTrackingMap[noteId];
    }
    else {
      $note.find('.js-finish-edit-warning').hide();
      this.removeNoteEditForm($note);
    }
  }

  revertNoteEditForm($target) {
    $target = $target || $('.note.is-editing:visible');
    var selector = this.getEditFormSelector($target);
    var $editForm = $(selector);

    $editForm.insertBefore('.diffs');
    $editForm.find('.js-comment-save-button').enable();
    $editForm.find('.js-finish-edit-warning').hide();
  }

  getEditFormSelector($el) {
    var selector = '.note-edit-form:not(.mr-note-edit-form)';

    if ($el.parents('#diffs').length) {
      selector = '.note-edit-form.mr-note-edit-form';
    }

    return selector;
  }

  removeNoteEditForm($note) {
    var form = $note.find('.diffs .current-note-edit-form');

    $note.removeClass('is-editing');
    form.removeClass('current-note-edit-form');
    form.find('.js-finish-edit-warning').hide();
    // Replace markdown textarea text with original note text.
    return form.find('.js-note-text').val(form.find('form.edit-note').data('original-note'));
  }

  /**
   * Called in response to deleting a note of any kind.
   *
   * Removes the actual note from view.
   * Removes the whole discussion if the last note is being removed.
   */
  removeNote(e) {
    var noteElId, noteId, dataNoteId, $note, lineHolder;
    $note = $(e.currentTarget).closest('.note');
    noteElId = $note.attr('id');
    noteId = $note.attr('data-note-id');
    lineHolder = $(e.currentTarget).closest('.notes[data-discussion-id]')
      .closest('.notes_holder')
      .prev('.line_holder');
    $(`.note[id="${noteElId}"]`).each((function(_this) {
      // A same note appears in the "Discussion" and in the "Changes" tab, we have
      // to remove all. Using $('.note[id='noteId']') ensure we get all the notes,
      // where $('#noteId') would return only one.
      return function(i, el) {
        var $note, $notes;
        $note = $(el);
        $notes = $note.closest('.discussion-notes');
        const discussionId = $('.notes', $notes).data('discussion-id');

        if (typeof gl.diffNotesCompileComponents !== 'undefined') {
          if (gl.diffNoteApps[noteElId]) {
            gl.diffNoteApps[noteElId].$destroy();
          }
        }

        $note.remove();

        // check if this is the last note for this line
        if ($notes.find('.note').length === 0) {
          var notesTr = $notes.closest('tr');

          // "Discussions" tab
          $notes.closest('.timeline-entry').remove();

          $(`.js-diff-avatars-${discussionId}`).trigger('remove.vue');

          // The notes tr can contain multiple lists of notes, like on the parallel diff
          // notesTr does not exist for image diffs
          if (notesTr.find('.discussion-notes').length > 1 || notesTr.length === 0) {
            const $diffFile = $notes.closest('.diff-file');
            if ($diffFile.length > 0) {
              const removeBadgeEvent = new CustomEvent('removeBadge.imageDiff', {
                detail: {
                  // badgeNumber's start with 1 and index starts with 0
                  badgeNumber: $notes.index() + 1,
                },
              });

              $diffFile[0].dispatchEvent(removeBadgeEvent);
            }

            $notes.remove();
          } else if (notesTr.length > 0) {
            notesTr.remove();
          }
        }
      };
    })(this));

    Notes.refreshVueNotes();
    Notes.checkMergeRequestStatus();
    return this.updateNotesCount(-1);
  }

  /**
   * Called in response to clicking the delete attachment link
   *
   * Removes the attachment wrapper view, including image tag if it exists
   * Resets the note editing form
   */
  removeAttachment() {
    const $note = $(this).closest('.note');
    $note.find('.note-attachment').remove();
    $note.find('.note-body > .note-text').show();
    $note.find('.note-header').show();
    return $note.find('.diffs .current-note-edit-form').remove();
  }

  /**
   * Called when clicking on the "reply" button for a diff line.
   *
   * Shows the note form below the notes.
   */
  onReplyToDiscussionNote(e) {
    this.replyToDiscussionNote(e.target);
  }

  replyToDiscussionNote(target) {
    var form, replyLink;
    form = this.cleanForm(this.formClone.clone());
    replyLink = $(target).closest('.js-discussion-reply-button');
    // insert the form after the button
    replyLink
      .closest('.discussion-reply-holder')
      .hide()
      .after(form);
    // show the form
    return this.setupDiscussionNoteForm(replyLink, form);
  }

  /**
   * Shows the diff or discussion form and does some setup on it.
   *
   * Sets some hidden fields in the form.
   *
   * Note: dataHolder must have the "discussionId" and "lineCode" data attributes set.
   */
  setupDiscussionNoteForm(dataHolder, form) {
    // setup note target
    let diffFileData = dataHolder.closest('.text-file');

    if (diffFileData.length === 0) {
      diffFileData = dataHolder.closest('.image');
    }

    var discussionID = dataHolder.data('discussionId');

    if (discussionID) {
      form.attr('data-discussion-id', discussionID);
      form.find('#in_reply_to_discussion_id').val(discussionID);
    }

    form.find('#note_project_id').val(dataHolder.data('discussionProjectId'));

    form.attr('data-line-code', dataHolder.data('lineCode'));
    form.find('#line_type').val(dataHolder.data('lineType'));

    form.find('#note_noteable_type').val(diffFileData.data('noteableType'));
    form.find('#note_noteable_id').val(diffFileData.data('noteableId'));
    form.find('#note_commit_id').val(diffFileData.data('commitId'));

    form.find('#note_type').val(dataHolder.data('noteType'));

    // LegacyDiffNote
    form.find('#note_line_code').val(dataHolder.data('lineCode'));

    // DiffNote
    form.find('#note_position').val(dataHolder.attr('data-position'));

    form.find('.js-note-discard').show().removeClass('js-note-discard').addClass('js-close-discussion-note-form').text(form.find('.js-close-discussion-note-form').data('cancel-text'));
    form.find('.js-note-target-close').remove();
    form.find('.js-note-new-discussion').remove();
    this.setupNoteForm(form);

    form
      .removeClass('js-main-target-form')
      .addClass('discussion-form js-discussion-note-form');

    if (typeof gl.diffNotesCompileComponents !== 'undefined') {
      var $commentBtn = form.find('comment-and-resolve-btn');
      $commentBtn.attr(':discussion-id', `'${discussionID}'`);

      gl.diffNotesCompileComponents();
    }

    form.find('.js-note-text').focus();
    form
      .find('.js-comment-resolve-button')
      .attr('data-discussion-id', discussionID);
  }

  /**
   * Called when clicking on the "add a comment" button on the side of a diff line.
   *
   * Inserts a temporary row for the form below the line.
   * Sets up the form and shows it.
   */
  onAddDiffNote(e) {
    e.preventDefault();
    const link = e.currentTarget || e.target;
    const $link = $(link);
    const showReplyInput = !$link.hasClass('js-diff-comment-avatar');
    this.toggleDiffNote({
      target: $link,
      lineType: link.dataset.lineType,
      showReplyInput
    });
  }

  onAddImageDiffNote(e) {
    const $link = $(e.currentTarget || e.target);
    const $diffFile = $link.closest('.diff-file');

    const clickEvent = new CustomEvent('click.imageDiff', {
      detail: e,
    });

    $diffFile[0].dispatchEvent(clickEvent);

    // Setup comment form
    let newForm;
    const $noteContainer = $link.closest('.diff-viewer').find('.note-container');
    const $form = $noteContainer.find('> .discussion-form');

    if ($form.length === 0) {
      newForm = this.cleanForm(this.formClone.clone());
      newForm.appendTo($noteContainer);
    } else {
      newForm = $form;
    }

    this.setupDiscussionNoteForm($link, newForm);
  }

  toggleDiffNote({
    target,
    lineType,
    forceShow,
    showReplyInput = false,
  }) {
    var $link, addForm, hasNotes, newForm, noteForm, replyButton, row, rowCssToAdd, targetContent, isDiffCommentAvatar;
    $link = $(target);
    row = $link.closest('tr');
    const nextRow = row.next();
    let targetRow = row;
    if (nextRow.is('.notes_holder')) {
      targetRow = nextRow;
    }

    hasNotes = nextRow.is('.notes_holder');
    addForm = false;
    let lineTypeSelector = '';
    rowCssToAdd = '<tr class="notes_holder js-temp-notes-holder"><td class="notes_line" colspan="2"></td><td class="notes_content"><div class="content"></div></td></tr>';
    // In parallel view, look inside the correct left/right pane
    if (this.isParallelView()) {
      lineTypeSelector = `.${lineType}`;
      rowCssToAdd = '<tr class="notes_holder js-temp-notes-holder"><td class="notes_line old"></td><td class="notes_content parallel old"><div class="content"></div></td><td class="notes_line new"></td><td class="notes_content parallel new"><div class="content"></div></td></tr>';
    }
    const notesContentSelector = `.notes_content${lineTypeSelector} .content`;
    let notesContent = targetRow.find(notesContentSelector);

    if (hasNotes && showReplyInput) {
      targetRow.show();
      notesContent = targetRow.find(notesContentSelector);
      if (notesContent.length) {
        notesContent.show();
        replyButton = notesContent.find('.js-discussion-reply-button:visible');
        if (replyButton.length) {
          this.replyToDiscussionNote(replyButton[0]);
        } else {
          // In parallel view, the form may not be present in one of the panes
          noteForm = notesContent.find('.js-discussion-note-form');
          if (noteForm.length === 0) {
            addForm = true;
          }
        }
      }
    } else if (showReplyInput) {
      // add a notes row and insert the form
      row.after(rowCssToAdd);
      targetRow = row.next();
      notesContent = targetRow.find(notesContentSelector);
      addForm = true;
    } else {
      const isCurrentlyShown = targetRow.find('.content:not(:empty)').is(':visible');
      const isForced = forceShow === true || forceShow === false;
      const showNow = forceShow === true || (!isCurrentlyShown && !isForced);

      targetRow.toggle(showNow);
      notesContent.toggle(showNow);
    }

    if (addForm) {
      newForm = this.cleanForm(this.formClone.clone());
      newForm.appendTo(notesContent);
      // show the form
      return this.setupDiscussionNoteForm($link, newForm);
    }
  }

  /**
   * Called in response to "cancel" on a diff note form.
   *
   * Shows the reply button again.
   * Removes the form and if necessary it's temporary row.
   */
  removeDiscussionNoteForm(form) {
    var glForm, row;
    row = form.closest('tr');
    glForm = form.data('gl-form');
    glForm.destroy();
    form.find('.js-note-text').data('autosave').reset();
    // show the reply button (will only work for replies)
    form
      .prev('.discussion-reply-holder')
      .show();
    if (row.is('.js-temp-notes-holder')) {
      // remove temporary row for diff lines
      return row.remove();
    } else {
      // only remove the form
      return form.remove();
    }
  }

  cancelDiscussionForm(e) {
    e.preventDefault();
    const $form = $(e.target).closest('.js-discussion-note-form');
    const $discussionNote = $(e.target).closest('.discussion-notes');

    if ($discussionNote.length === 0) {
      // Only send blur event when the discussion form
      // is not part of a discussion note
      const $diffFile = $form.closest('.diff-file');

      if ($diffFile.length > 0) {
        const blurEvent = new CustomEvent('blur.imageDiff', {
          detail: e,
        });

        $diffFile[0].dispatchEvent(blurEvent);
      }
    }

    return this.removeDiscussionNoteForm($form);
  }

  /**
   * Called after an attachment file has been selected.
   *
   * Updates the file name for the selected attachment.
   */
  updateFormAttachment() {
    var filename, form;
    form = $(this).closest('form');
    // get only the basename
    filename = $(this).val().replace(/^.*[\\\/]/, '');
    return form.find('.js-attachment-filename').text(filename);
  }

  /**
   * Called when the tab visibility changes
   */
  visibilityChange() {
    return this.refresh();
  }

  updateTargetButtons(e) {
    var closebtn, closetext, discardbtn, form, reopenbtn, reopentext, textarea;
    textarea = $(e.target);
    form = textarea.parents('form');
    reopenbtn = form.find('.js-note-target-reopen');
    closebtn = form.find('.js-note-target-close');
    discardbtn = form.find('.js-note-discard');

    if (textarea.val().trim().length > 0) {
      reopentext = reopenbtn.attr('data-alternative-text');
      closetext = closebtn.attr('data-alternative-text');
      if (reopenbtn.text() !== reopentext) {
        reopenbtn.text(reopentext);
      }
      if (closebtn.text() !== closetext) {
        closebtn.text(closetext);
      }
      if (reopenbtn.is(':not(.btn-comment-and-reopen)')) {
        reopenbtn.addClass('btn-comment-and-reopen');
      }
      if (closebtn.is(':not(.btn-comment-and-close)')) {
        closebtn.addClass('btn-comment-and-close');
      }
      if (discardbtn.is(':hidden')) {
        return discardbtn.show();
      }
    } else {
      reopentext = reopenbtn.data('original-text');
      closetext = closebtn.data('original-text');
      if (reopenbtn.text() !== reopentext) {
        reopenbtn.text(reopentext);
      }
      if (closebtn.text() !== closetext) {
        closebtn.text(closetext);
      }
      if (reopenbtn.is('.btn-comment-and-reopen')) {
        reopenbtn.removeClass('btn-comment-and-reopen');
      }
      if (closebtn.is('.btn-comment-and-close')) {
        closebtn.removeClass('btn-comment-and-close');
      }
      if (discardbtn.is(':visible')) {
        return discardbtn.hide();
      }
    }
  }

  putEditFormInPlace($el) {
    var $editForm = $(this.getEditFormSelector($el));
    var $note = $el.closest('.note');

    $editForm.insertAfter($note.find('.note-text'));

    var $originalContentEl = $note.find('.original-note-content');
    var originalContent = $originalContentEl.text().trim();
    var postUrl = $originalContentEl.data('post-url');
    var targetId = $originalContentEl.data('target-id');
    var targetType = $originalContentEl.data('target-type');

    this.glForm = new GLForm($editForm.find('form'), this.enableGFM);

    $editForm.find('form')
      .attr('action', `${postUrl}?html=true`)
      .attr('data-remote', 'true');
    $editForm.find('.js-form-target-id').val(targetId);
    $editForm.find('.js-form-target-type').val(targetType);
    $editForm.find('.js-note-text').focus().val(originalContent);
    $editForm.find('.js-md-write-button').trigger('click');
    $editForm.find('.referenced-users').hide();
  }

  putConflictEditWarningInPlace(noteEntity, $note) {
    if ($note.find('.js-conflict-edit-warning').length === 0) {
      const $alert = $(`<div class="js-conflict-edit-warning alert alert-danger">
        This comment has changed since you started editing, please review the
        <a href="#note_${noteEntity.id}" target="_blank" rel="noopener noreferrer">
          updated comment
        </a>
        to ensure information is not lost
      </div>`);
      $alert.insertAfter($note.find('.note-text'));
    }
  }

  updateNotesCount(updateCount) {
    return this.notesCountBadge.text(parseInt(this.notesCountBadge.text(), 10) + updateCount);
  }

  toggleCommitList(e) {
    const $element = $(e.currentTarget);
    const $closestSystemCommitList = $element.siblings('.system-note-commit-list');

    $element.find('.fa').toggleClass('fa-angle-down').toggleClass('fa-angle-up');
    $closestSystemCommitList.toggleClass('hide-shade');
  }

  /**
   * Scans system notes with `ul` elements in system note body
   * then collapse long commit list pushed by user to make it less
   * intrusive.
   */
  collapseLongCommitList() {
    const systemNotes = $('#notes-list').find('li.system-note').has('ul');

    $.each(systemNotes, function(index, systemNote) {
      const $systemNote = $(systemNote);
      const headerMessage = $systemNote.find('.note-text').find('p:first').text().replace(':', '');

      $systemNote.find('.note-header .system-note-message').html(headerMessage);

      if ($systemNote.find('li').length > MAX_VISIBLE_COMMIT_LIST_COUNT) {
        $systemNote.find('.note-text').addClass('system-note-commit-list');
        $systemNote.find('.system-note-commit-list-toggler').show();
      } else {
        $systemNote.find('.note-text').addClass('system-note-commit-list hide-shade');
      }
    });
  }

  addFlash(...flashParams) {
    this.flashContainer = new Flash(...flashParams);
  }

  clearFlash() {
    if (this.flashContainer) {
      this.flashContainer.style.display = 'none';
      this.flashContainer = null;
    }
  }

  cleanForm($form) {
    // Remove JS classes that are not needed here
    $form
      .find('.js-comment-type-dropdown')
      .removeClass('btn-group');

    // Remove dropdown
    $form
      .find('.dropdown-menu')
      .remove();

    return $form;
  }

  /**
   * Check if note does not exists on page
   */
  static isNewNote(noteEntity, noteIds) {
    return $.inArray(noteEntity.id, noteIds) === -1;
  }

  /**
   * Check if $note already contains the `noteEntity` content
   */
  static isUpdatedNote(noteEntity, $note) {
    // There can be CRLF vs LF mismatches if we don't sanitize and compare the same way
    const sanitizedNoteEntityText = normalizeNewlines(noteEntity.note.trim());
    const currentNoteText = normalizeNewlines(
      $note.find('.original-note-content').first().text().trim()
    );
    return sanitizedNoteEntityText !== currentNoteText;
  }

  static checkMergeRequestStatus() {
    if (getPagePath(1) === 'merge_requests' && gl.mrWidget) {
      gl.mrWidget.checkStatus();
    }
  }

  static animateAppendNote(noteHtml, $notesList) {
    const $note = $(noteHtml);

    $note.addClass('fade-in-full').renderGFM();
    $notesList.append($note);
    return $note;
  }

  static animateUpdateNote(noteHtml, $note) {
    const $updatedNote = $(noteHtml);

    $updatedNote.addClass('fade-in').renderGFM();
    $note.replaceWith($updatedNote);
    return $updatedNote;
  }

  static refreshVueNotes() {
    document.dispatchEvent(new CustomEvent('refreshVueNotes'));
  }

  /**
   * Get data from Form attributes to use for saving/submitting comment.
   */
  getFormData($form) {
    const content = $form.find('.js-note-text').val();
    return {
      formData: $form.serialize(),
      formContent: _.escape(content),
      formAction: $form.attr('action'),
      formContentOriginal: content,
    };
  }

  /**
   * Identify if comment has any quick actions
   */
  hasQuickActions(formContent) {
    return REGEX_QUICK_ACTIONS.test(formContent);
  }

  /**
   * Remove quick actions and leave comment with pure message
   */
  stripQuickActions(formContent) {
    return formContent.replace(REGEX_QUICK_ACTIONS, '').trim();
  }

  /**
   * Gets appropriate description from quick actions found in provided `formContent`
   */
  getQuickActionDescription(formContent, availableQuickActions = []) {
    let tempFormContent;

    // Identify executed quick actions from `formContent`
    const executedCommands = availableQuickActions.filter((command, index) => {
      const commandRegex = new RegExp(`/${command.name}`);
      return commandRegex.test(formContent);
    });

    if (executedCommands && executedCommands.length) {
      if (executedCommands.length > 1) {
        tempFormContent = 'Applying multiple commands';
      } else {
        const commandDescription = executedCommands[0].description.toLowerCase();
        tempFormContent = `Applying command to ${commandDescription}`;
      }
    } else {
      tempFormContent = 'Applying command';
    }

    return tempFormContent;
  }

  /**
   * Create placeholder note DOM element populated with comment body
   * that we will show while comment is being posted.
   * Once comment is _actually_ posted on server, we will have final element
   * in response that we will show in place of this temporary element.
   */
  createPlaceholderNote({ formContent, uniqueId, isDiscussionNote, currentUsername, currentUserFullname, currentUserAvatar }) {
    const discussionClass = isDiscussionNote ? 'discussion' : '';
    const $tempNote = $(
      `<li id="${uniqueId}" class="note being-posted fade-in-half timeline-entry">
         <div class="timeline-entry-inner">
            <div class="timeline-icon">
               <a href="/${_.escape(currentUsername)}">
                 <img class="avatar s40" src="${currentUserAvatar}" />
               </a>
            </div>
            <div class="timeline-content ${discussionClass}">
               <div class="note-header">
                  <div class="note-header-info">
                     <a href="/${_.escape(currentUsername)}">
                       <span class="hidden-xs">${_.escape(currentUsername)}</span>
                       <span class="note-headline-light">${_.escape(currentUsername)}</span>
                     </a>
                  </div>
               </div>
               <div class="note-body">
                 <div class="note-text">
                   <p>${formContent}</p>
                 </div>
               </div>
            </div>
         </div>
      </li>`
    );

    $tempNote.find('.hidden-xs').text(_.escape(currentUserFullname));
    $tempNote.find('.note-headline-light').text(`@${_.escape(currentUsername)}`);

    return $tempNote;
  }

  /**
   * Create Placeholder System Note DOM element populated with quick action description
   */
  createPlaceholderSystemNote({ formContent, uniqueId }) {
    const $tempNote = $(
      `<li id="${uniqueId}" class="note system-note timeline-entry being-posted fade-in-half">
         <div class="timeline-entry-inner">
           <div class="timeline-content">
             <i>${formContent}</i>
           </div>
         </div>
       </li>`
    );

    return $tempNote;
  }

  /**
   * This method does following tasks step-by-step whenever a new comment
   * is submitted by user (both main thread comments as well as discussion comments).
   *
   * 1) Get Form metadata
   * 2) Identify comment type; a) Main thread b) Discussion thread c) Discussion resolve
   * 3) Build temporary placeholder element (using `createPlaceholderNote`)
   * 4) Show placeholder note on UI
   * 5) Perform network request to submit the note using `axios.post`
   *    a) If request is successfully completed
   *        1. Remove placeholder element
   *        2. Show submitted Note element
   *        3. Perform post-submit errands
   *           a. Mark discussion as resolved if comment submission was for resolve.
   *           b. Reset comment form to original state.
   *    b) If request failed
   *        1. Remove placeholder element
   *        2. Show error Flash message about failure
   */
  postComment(e) {
    e.preventDefault();

    // Get Form metadata
    const $submitBtn = $(e.target);
    let $form = $submitBtn.parents('form');
    const $closeBtn = $form.find('.js-note-target-close');
    const isDiscussionNote = $submitBtn.parent().find('li.droplab-item-selected').attr('id') === 'discussion';
    const isMainForm = $form.hasClass('js-main-target-form');
    const isDiscussionForm = $form.hasClass('js-discussion-note-form');
    const isDiscussionResolve = $submitBtn.hasClass('js-comment-resolve-button');
    const { formData, formContent, formAction, formContentOriginal } = this.getFormData($form);
    let noteUniqueId;
    let systemNoteUniqueId;
    let hasQuickActions = false;
    let $notesContainer;
    let tempFormContent;

    // Get reference to notes container based on type of comment
    if (isDiscussionForm) {
      $notesContainer = $form.parent('.discussion-notes').find('.notes');
    } else if (isMainForm) {
      $notesContainer = $('ul.main-notes-list');
    }

    // If comment is to resolve discussion, disable submit buttons while
    // comment posting is finished.
    if (isDiscussionResolve) {
      $submitBtn.disable();
      $form.find('.js-comment-submit-button').disable();
    }

    tempFormContent = formContent;
    if (this.hasQuickActions(formContent)) {
      tempFormContent = this.stripQuickActions(formContent);
      hasQuickActions = true;
    }

    // Show placeholder note
    if (tempFormContent) {
      noteUniqueId = _.uniqueId('tempNote_');
      $notesContainer.append(this.createPlaceholderNote({
        formContent: tempFormContent,
        uniqueId: noteUniqueId,
        isDiscussionNote,
        currentUsername: gon.current_username,
        currentUserFullname: gon.current_user_fullname,
        currentUserAvatar: gon.current_user_avatar_url,
      }));
    }

    // Show placeholder system note
    if (hasQuickActions) {
      systemNoteUniqueId = _.uniqueId('tempSystemNote_');
      $notesContainer.append(this.createPlaceholderSystemNote({
        formContent: this.getQuickActionDescription(formContent, AjaxCache.get(gl.GfmAutoComplete.dataSources.commands)),
        uniqueId: systemNoteUniqueId,
      }));
    }

    // Clear the form textarea
    if ($notesContainer.length) {
      if (isMainForm) {
        this.resetMainTargetForm(e);
      } else if (isDiscussionForm) {
        this.removeDiscussionNoteForm($form);
      }
    }

    /* eslint-disable promise/catch-or-return */
    // Make request to submit comment on server
    axios.post(`${formAction}?html=true`, formData)
      .then((res) => {
        const note = res.data;

        // Submission successful! remove placeholder
        $notesContainer.find(`#${noteUniqueId}`).remove();

        const $diffFile = $form.closest('.diff-file');
        if ($diffFile.length > 0) {
          const blurEvent = new CustomEvent('blur.imageDiff', {
            detail: e,
          });

          $diffFile[0].dispatchEvent(blurEvent);
        }

        // Reset cached commands list when command is applied
        if (hasQuickActions) {
          $form.find('textarea.js-note-text').trigger('clear-commands-cache.atwho');
        }

        // Clear previous form errors
        this.clearFlashWrapper();

        // Check if this was discussion comment
        if (isDiscussionForm) {
          // Remove flash-container
          $notesContainer.find('.flash-container').remove();

          // If comment intends to resolve discussion, do the same.
          if (isDiscussionResolve) {
            $form
              .attr('data-discussion-id', $submitBtn.data('discussion-id'))
              .attr('data-resolve-all', 'true')
              .attr('data-project-path', $submitBtn.data('project-path'));
          }

          // Show final note element on UI
          const isNewDiffComment = $notesContainer.length === 0;
          this.addDiscussionNote($form, note, isNewDiffComment);

          if (isNewDiffComment) {
            // Add image badge, avatar badge and toggle discussion badge for new image diffs
            const notePosition = $form.find('#note_position').val();
            if ($diffFile.length > 0 && notePosition.length > 0) {
              const { x, y, width, height } = JSON.parse(notePosition);
              const addBadgeEvent = new CustomEvent('addBadge.imageDiff', {
                detail: {
                  x,
                  y,
                  width,
                  height,
                  noteId: `note_${note.id}`,
                  discussionId: note.discussion_id,
                },
              });

              $diffFile[0].dispatchEvent(addBadgeEvent);
            }
          }

          // append flash-container to the Notes list
          if ($notesContainer.length) {
            $notesContainer.append('<div class="flash-container" style="display: none;"></div>');
          }

          Notes.refreshVueNotes();
        } else if (isMainForm) { // Check if this was main thread comment
          // Show final note element on UI and perform form and action buttons cleanup
          this.addNote($form, note);
          this.reenableTargetFormSubmitButton(e);
        }

        if (note.commands_changes) {
          this.handleQuickActions(note);
        }

        $form.trigger('ajax:success', [note]);
      }).catch(() => {
        // Submission failed, remove placeholder note and show Flash error message
        $notesContainer.find(`#${noteUniqueId}`).remove();

        const blurEvent = new CustomEvent('blur.imageDiff', {
          detail: e,
        });

        const closestDiffFile = $form.closest('.diff-file');

        if (closestDiffFile.length) {
          closestDiffFile[0].dispatchEvent(blurEvent);
        }

        if (hasQuickActions) {
          $notesContainer.find(`#${systemNoteUniqueId}`).remove();
        }

        // Show form again on UI on failure
        if (isDiscussionForm && $notesContainer.length) {
          const replyButton = $notesContainer.parent().find('.js-discussion-reply-button');
          this.replyToDiscussionNote(replyButton[0]);
          $form = $notesContainer.parent().find('form');
        }

        $form.find('.js-note-text').val(formContentOriginal);
        this.reenableTargetFormSubmitButton(e);
        this.addNoteError($form);
      });

    return $closeBtn.text($closeBtn.data('original-text'));
  }

  /**
   * This method does following tasks step-by-step whenever an existing comment
   * is updated by user (both main thread comments as well as discussion comments).
   *
   * 1) Get Form metadata
   * 2) Update note element with new content
   * 3) Perform network request to submit the updated note using `axios.post`
   *    a) If request is successfully completed
   *        1. Show submitted Note element
   *    b) If request failed
   *        1. Revert Note element to original content
   *        2. Show error Flash message about failure
   */
  updateComment(e) {
    e.preventDefault();

    // Get Form metadata
    const $submitBtn = $(e.target);
    const $form = $submitBtn.parents('form');
    const $closeBtn = $form.find('.js-note-target-close');
    const $editingNote = $form.parents('.note.is-editing');
    const $noteBody = $editingNote.find('.js-task-list-container');
    const $noteBodyText = $noteBody.find('.note-text');
    const { formData, formContent, formAction } = this.getFormData($form);
    const $diffFile = $form.closest('.diff-file');
    const $notesContainer = $form.closest('.notes');

    // Cache original comment content
    const cachedNoteBodyText = $noteBodyText.html();

    // Show updated comment content temporarily
    $noteBodyText.html(formContent);
    $editingNote.removeClass('is-editing fade-in-full').addClass('being-posted fade-in-half');
    $editingNote.find('.note-headline-meta a').html('<i class="fa fa-spinner fa-spin" aria-label="Comment is being updated" aria-hidden="true"></i>');

    /* eslint-disable promise/catch-or-return */
    // Make request to update comment on server
    axios.post(`${formAction}?html=true`, formData)
      .then(({ data }) => {
        // Submission successful! render final note element
        this.updateNote(data, $editingNote);
      })
      .catch(() => {
        // Submission failed, revert back to original note
        $noteBodyText.html(_.escape(cachedNoteBodyText));
        $editingNote.removeClass('being-posted fade-in');
        $editingNote.find('.fa.fa-spinner').remove();

        // Show Flash message about failure
        this.updateNoteError();
      });

    return $closeBtn.text($closeBtn.data('original-text'));
  }
}

window.Notes = Notes;<|MERGE_RESOLUTION|>--- conflicted
+++ resolved
@@ -24,7 +24,7 @@
 import loadAwardsHandler from './awards_handler';
 import Autosave from './autosave';
 import TaskList from './task_list';
-import { isInViewport, getPagePath, scrollToElement, isMetaKey, hasVueMRDiscussionsCookie } from './lib/utils/common_utils';
+import { isInViewport, getPagePath, scrollToElement, isMetaKey } from './lib/utils/common_utils';
 import imageDiffHelper from './image_diff/helpers/index';
 import { localTimeAgo } from './lib/utils/datetime_utility';
 
@@ -106,11 +106,7 @@
   }
 
   addBinding() {
-<<<<<<< HEAD
     this.$wrapperEl = $(document).find('.diffs');
-=======
-    this.$wrapperEl = hasVueMRDiscussionsCookie() ? $(document).find('.diffs') : $(document);
->>>>>>> 34a211a1
 
     // Edit note link
     this.$wrapperEl.on('click', '.js-note-edit', this.showEditForm.bind(this));
@@ -383,24 +379,7 @@
 
     const $note = $notesList.find(`#note_${noteEntity.id}`);
     if (Notes.isNewNote(noteEntity, this.note_ids)) {
-<<<<<<< HEAD
       return;
-=======
-      if (hasVueMRDiscussionsCookie()) {
-        return;
-      }
-
-      this.note_ids.push(noteEntity.id);
-
-      if ($notesList.length) {
-        $notesList.find('.system-note.being-posted').remove();
-      }
-      const $newNote = Notes.animateAppendNote(noteEntity.html, $notesList);
-
-      this.setupNewNote($newNote);
-      this.refresh();
-      return this.updateNotesCount(1);
->>>>>>> 34a211a1
     }
     // The server can send the same update multiple times so we need to make sure to only update once per actual update.
     else if (Notes.isUpdatedNote(noteEntity, $note)) {
@@ -480,14 +459,6 @@
       }
       // Init discussion on 'Discussion' page if it is merge request page
       const page = $('body').attr('data-page');
-<<<<<<< HEAD
-=======
-      if ((page && page.indexOf('projects:merge_request') !== -1) || !noteEntity.diff_discussion_html) {
-        if (!hasVueMRDiscussionsCookie()) {
-          Notes.animateAppendNote(noteEntity.discussion_html, $('.main-notes-list'));
-        }
-      }
->>>>>>> 34a211a1
     } else {
       // append new note to all matching discussions
       Notes.animateAppendNote(noteEntity.html, discussionContainer);
@@ -868,7 +839,7 @@
     $note.find('.note-attachment').remove();
     $note.find('.note-body > .note-text').show();
     $note.find('.note-header').show();
-    return $note.find('.diffs .current-note-edit-form').remove();
+    return $note.find('.current-note-edit-form').remove();
   }
 
   /**
