/* eslint-disable no-restricted-properties, func-names, space-before-function-paren,
no-var, prefer-rest-params, wrap-iife, no-use-before-define, camelcase,
no-unused-expressions, quotes, max-len, one-var, one-var-declaration-per-line,
default-case, prefer-template, consistent-return, no-alert, no-return-assign,
no-param-reassign, prefer-arrow-callback, no-else-return, comma-dangle, no-new,
brace-style, no-lonely-if, vars-on-top, no-unused-vars, no-sequences, no-shadow,
newline-per-chained-call, no-useless-escape */
/* global Flash */
/* global Autosave */
/* global ResolveService */
/* global mrRefreshWidgetUrl */

import $ from 'jquery';
import Cookies from 'js-cookie';
import autosize from 'vendor/autosize';
import Dropzone from 'dropzone';
import 'vendor/jquery.caret'; // required by jquery.atwho
import 'vendor/jquery.atwho';
import AjaxCache from '~/lib/utils/ajax_cache';
import CommentTypeToggle from './comment_type_toggle';
import './autosave';
import './dropzone_input';
import './task_list';

window.autosize = autosize;
window.Dropzone = Dropzone;

const normalizeNewlines = function(str) {
  return str.replace(/\r\n/g, '\n');
};

(function() {
  this.Notes = (function() {
    const MAX_VISIBLE_COMMIT_LIST_COUNT = 3;
    const REGEX_SLASH_COMMANDS = /^\/\w+.*$/gm;

    Notes.interval = null;

<<<<<<< HEAD
    function Notes(notes_url, note_ids, last_fetched_at, view) {
=======
    function Notes(notes_url, note_ids, last_fetched_at, view, enableGFM = true) {
>>>>>>> abc61f26
      this.updateTargetButtons = this.updateTargetButtons.bind(this);
      this.updateComment = this.updateComment.bind(this);
      this.visibilityChange = this.visibilityChange.bind(this);
      this.cancelDiscussionForm = this.cancelDiscussionForm.bind(this);
      this.onAddDiffNote = this.onAddDiffNote.bind(this);
      this.setupDiscussionNoteForm = this.setupDiscussionNoteForm.bind(this);
      this.onReplyToDiscussionNote = this.onReplyToDiscussionNote.bind(this);
      this.removeNote = this.removeNote.bind(this);
      this.cancelEdit = this.cancelEdit.bind(this);
      this.updateNote = this.updateNote.bind(this);
      this.addDiscussionNote = this.addDiscussionNote.bind(this);
      this.addNoteError = this.addNoteError.bind(this);
      this.addNote = this.addNote.bind(this);
      this.resetMainTargetForm = this.resetMainTargetForm.bind(this);
      this.refresh = this.refresh.bind(this);
      this.keydownNoteText = this.keydownNoteText.bind(this);
      this.toggleCommitList = this.toggleCommitList.bind(this);
      this.postComment = this.postComment.bind(this);
<<<<<<< HEAD
=======
      this.clearFlashWrapper = this.clearFlash.bind(this);
>>>>>>> abc61f26

      this.notes_url = notes_url;
      this.note_ids = note_ids;
      this.enableGFM = enableGFM;
      // Used to keep track of updated notes while people are editing things
      this.updatedNotesTrackingMap = {};
      this.last_fetched_at = last_fetched_at;
      this.noteable_url = document.URL;
      this.notesCountBadge || (this.notesCountBadge = $('.issuable-details').find('.notes-tab .badge'));
      this.basePollingInterval = 15000;
      this.maxPollingSteps = 4;

      this.cleanBinding();
      this.addBinding();
      this.setPollingInterval();
      this.setupMainTargetNoteForm();
      this.taskList = new gl.TaskList({
        dataType: 'note',
        fieldName: 'note',
        selector: '.notes'
      });
      this.collapseLongCommitList();
      this.setViewType(view);

      // We are in the Merge Requests page so we need another edit form for Changes tab
      if (gl.utils.getPagePath(1) === 'merge_requests') {
        $('.note-edit-form').clone()
          .addClass('mr-note-edit-form').insertAfter('.note-edit-form');
      }
    }

    Notes.prototype.setViewType = function(view) {
      this.view = Cookies.get('diff_view') || view;
    };

    Notes.prototype.addBinding = function() {
      // Edit note link
      $(document).on('click', '.js-note-edit', this.showEditForm.bind(this));
      $(document).on('click', '.note-edit-cancel', this.cancelEdit);
      // Reopen and close actions for Issue/MR combined with note form submit
      $(document).on('click', '.js-comment-submit-button', this.postComment);
      $(document).on('click', '.js-comment-save-button', this.updateComment);
      $(document).on('keyup input', '.js-note-text', this.updateTargetButtons);
      // resolve a discussion
      $(document).on('click', '.js-comment-resolve-button', this.postComment);
      // remove a note (in general)
      $(document).on('click', '.js-note-delete', this.removeNote);
      // delete note attachment
      $(document).on('click', '.js-note-attachment-delete', this.removeAttachment);
      // reset main target form when clicking discard
      $(document).on('click', '.js-note-discard', this.resetMainTargetForm);
      // update the file name when an attachment is selected
      $(document).on('change', '.js-note-attachment-input', this.updateFormAttachment);
      // reply to diff/discussion notes
<<<<<<< HEAD
      $(document).on("click", ".js-discussion-reply-button", this.onReplyToDiscussionNote);
      // add diff note
      $(document).on("click", ".js-add-diff-note-button", this.onAddDiffNote);
=======
      $(document).on('click', '.js-discussion-reply-button', this.onReplyToDiscussionNote);
      // add diff note
      $(document).on('click', '.js-add-diff-note-button', this.onAddDiffNote);
>>>>>>> abc61f26
      // hide diff note form
      $(document).on('click', '.js-close-discussion-note-form', this.cancelDiscussionForm);
      // toggle commit list
      $(document).on('click', '.system-note-commit-list-toggler', this.toggleCommitList);
      // fetch notes when tab becomes visible
      $(document).on('visibilitychange', this.visibilityChange);
      // when issue status changes, we need to refresh data
      $(document).on('issuable:change', this.refresh);
      // ajax:events that happen on Form when actions like Reopen, Close are performed on Issues and MRs.
      $(document).on('ajax:success', '.js-main-target-form', this.addNote);
      $(document).on('ajax:success', '.js-discussion-note-form', this.addDiscussionNote);
      $(document).on('ajax:success', '.js-main-target-form', this.resetMainTargetForm);
      $(document).on('ajax:complete', '.js-main-target-form', this.reenableTargetFormSubmitButton);
      // when a key is clicked on the notes
      return $(document).on('keydown', '.js-note-text', this.keydownNoteText);
    };

    Notes.prototype.cleanBinding = function() {
      $(document).off('click', '.js-note-edit');
      $(document).off('click', '.note-edit-cancel');
      $(document).off('click', '.js-note-delete');
      $(document).off('click', '.js-note-attachment-delete');
      $(document).off('click', '.js-discussion-reply-button');
      $(document).off('click', '.js-add-diff-note-button');
      $(document).off('visibilitychange');
      $(document).off('keyup input', '.js-note-text');
      $(document).off('click', '.js-note-target-reopen');
      $(document).off('click', '.js-note-target-close');
      $(document).off('click', '.js-note-discard');
      $(document).off('keydown', '.js-note-text');
      $(document).off('click', '.js-comment-resolve-button');
      $(document).off('click', '.system-note-commit-list-toggler');
      $(document).off('ajax:success', '.js-main-target-form');
      $(document).off('ajax:success', '.js-discussion-note-form');
      $(document).off('ajax:complete', '.js-main-target-form');
    };

    Notes.initCommentTypeToggle = function (form) {
      const dropdownTrigger = form.querySelector('.js-comment-type-dropdown .dropdown-toggle');
      const dropdownList = form.querySelector('.js-comment-type-dropdown .dropdown-menu');
      const noteTypeInput = form.querySelector('#note_type');
      const submitButton = form.querySelector('.js-comment-type-dropdown .js-comment-submit-button');
      const closeButton = form.querySelector('.js-note-target-close');
      const reopenButton = form.querySelector('.js-note-target-reopen');

      const commentTypeToggle = new CommentTypeToggle({
        dropdownTrigger,
        dropdownList,
        noteTypeInput,
        submitButton,
        closeButton,
        reopenButton,
      });

      commentTypeToggle.initDroplab();
    };

    Notes.prototype.keydownNoteText = function(e) {
      var $textarea, discussionNoteForm, editNote, myLastNote, myLastNoteEditBtn, newText, originalText;
      if (gl.utils.isMetaKey(e)) {
        return;
      }

      $textarea = $(e.target);
      // Edit previous note when UP arrow is hit
      switch (e.which) {
        case 38:
          if ($textarea.val() !== '') {
            return;
          }
          myLastNote = $(`li.note[data-author-id='${gon.current_user_id}'][data-editable]:last`, $textarea.closest('.note, #notes'));
          if (myLastNote.length) {
            myLastNoteEditBtn = myLastNote.find('.js-note-edit');
            return myLastNoteEditBtn.trigger('click', [true, myLastNote]);
          }
          break;
        // Cancel creating diff note or editing any note when ESCAPE is hit
        case 27:
          discussionNoteForm = $textarea.closest('.js-discussion-note-form');
          if (discussionNoteForm.length) {
            if ($textarea.val() !== '') {
              if (!confirm('Are you sure you want to cancel creating this comment?')) {
                return;
              }
            }
            this.removeDiscussionNoteForm(discussionNoteForm);
            return;
          }
          editNote = $textarea.closest('.note');
          if (editNote.length) {
            originalText = $textarea.closest('form').data('original-note');
            newText = $textarea.val();
            if (originalText !== newText) {
              if (!confirm('Are you sure you want to cancel editing this comment?')) {
                return;
              }
            }
            return this.removeNoteEditForm(editNote);
          }
      }
    };

    Notes.prototype.initRefresh = function() {
      clearInterval(Notes.interval);
      return Notes.interval = setInterval((function(_this) {
        return function() {
          return _this.refresh();
        };
      })(this), this.pollingInterval);
    };

    Notes.prototype.refresh = function() {
      if (!document.hidden) {
        return this.getContent();
      }
    };

    Notes.prototype.getContent = function() {
      if (this.refreshing) {
        return;
      }
      this.refreshing = true;
      return $.ajax({
        url: this.notes_url,
        headers: { 'X-Last-Fetched-At': this.last_fetched_at },
        dataType: 'json',
        success: (function(_this) {
          return function(data) {
            var notes;
            notes = data.notes;
            _this.last_fetched_at = data.last_fetched_at;
            _this.setPollingInterval(data.notes.length);
            return $.each(notes, function(i, note) {
              _this.renderNote(note);
            });
          };
        })(this)
      }).always((function(_this) {
        return function() {
          return _this.refreshing = false;
        };
      })(this));
    };

    /*
    Increase @pollingInterval up to 120 seconds on every function call,
    if `shouldReset` has a truthy value, 'null' or 'undefined' the variable
    will reset to @basePollingInterval.

    Note: this function is used to gradually increase the polling interval
    if there aren't new notes coming from the server
     */

    Notes.prototype.setPollingInterval = function(shouldReset) {
      var nthInterval;
      if (shouldReset == null) {
        shouldReset = true;
      }
      nthInterval = this.basePollingInterval * Math.pow(2, this.maxPollingSteps - 1);
      if (shouldReset) {
        this.pollingInterval = this.basePollingInterval;
      } else if (this.pollingInterval < nthInterval) {
        this.pollingInterval *= 2;
      }
      return this.initRefresh();
    };

    Notes.prototype.handleSlashCommands = function(noteEntity) {
      var votesBlock;
      if (noteEntity.commands_changes) {
        if ('merge' in noteEntity.commands_changes) {
          Notes.checkMergeRequestStatus();
        }

        if ('emoji_award' in noteEntity.commands_changes) {
          votesBlock = $('.js-awards-block').eq(0);
          gl.awardsHandler.addAwardToEmojiBar(votesBlock, noteEntity.commands_changes.emoji_award);
          return gl.awardsHandler.scrollToAwards();
        }
      }
    };

    Notes.prototype.setupNewNote = function($note) {
      // Update datetime format on the recent note
      gl.utils.localTimeAgo($note.find('.js-timeago'), false);
      this.collapseLongCommitList();
      this.taskList.init();
    };

    /*
    Render note in main comments area.

    Note: for rendering inline notes use renderDiscussionNote
     */

    Notes.prototype.renderNote = function(noteEntity, $form, $notesList = $('.main-notes-list')) {
      if (noteEntity.discussion_html) {
        return this.renderDiscussionNote(noteEntity, $form);
      }

      if (!noteEntity.valid) {
        if (noteEntity.errors.commands_only) {
          this.addFlash(noteEntity.errors.commands_only, 'notice', this.parentTimeline);
          this.refresh();
        }
        return;
      }

      const $note = $notesList.find(`#note_${noteEntity.id}`);
      if (Notes.isNewNote(noteEntity, this.note_ids)) {
        this.note_ids.push(noteEntity.id);

        if ($notesList.length) {
          $notesList.find('.system-note.being-posted').remove();
        }
        const $newNote = Notes.animateAppendNote(noteEntity.html, $notesList);

        this.setupNewNote($newNote);
        this.refresh();
        return this.updateNotesCount(1);
      }
      // The server can send the same update multiple times so we need to make sure to only update once per actual update.
      else if (Notes.isUpdatedNote(noteEntity, $note)) {
        const isEditing = $note.hasClass('is-editing');
        const initialContent = normalizeNewlines(
          $note.find('.original-note-content').text().trim()
        );
        const $textarea = $note.find('.js-note-text');
        const currentContent = $textarea.val();
        // There can be CRLF vs LF mismatches if we don't sanitize and compare the same way
        const sanitizedNoteNote = normalizeNewlines(noteEntity.note);
        const isTextareaUntouched = currentContent === initialContent || currentContent === sanitizedNoteNote;

        if (isEditing && isTextareaUntouched) {
          $textarea.val(noteEntity.note);
          this.updatedNotesTrackingMap[noteEntity.id] = noteEntity;
        }
        else if (isEditing && !isTextareaUntouched) {
          this.putConflictEditWarningInPlace(noteEntity, $note);
          this.updatedNotesTrackingMap[noteEntity.id] = noteEntity;
        }
        else {
          const $updatedNote = Notes.animateUpdateNote(noteEntity.html, $note);
          this.setupNewNote($updatedNote);
        }
      }
    };

    Notes.prototype.isParallelView = function() {
      return Cookies.get('diff_view') === 'parallel';
    };

    /*
    Render note in discussion area.

    Note: for rendering inline notes use renderDiscussionNote
     */

    Notes.prototype.renderDiscussionNote = function(noteEntity, $form) {
      var discussionContainer, form, row, lineType, diffAvatarContainer;
      if (!Notes.isNewNote(noteEntity, this.note_ids)) {
        return;
      }
      this.note_ids.push(noteEntity.id);
      form = $form || $(`.js-discussion-note-form[data-discussion-id="${noteEntity.discussion_id}"]`);
      row = form.closest('tr');
      lineType = this.isParallelView() ? form.find('#line_type').val() : 'old';
      diffAvatarContainer = row.prevAll('.line_holder').first().find('.js-avatar-container.' + lineType + '_line');
      // is this the first note of discussion?
      discussionContainer = $(`.notes[data-discussion-id="${noteEntity.discussion_id}"]`);
      if (!discussionContainer.length) {
        discussionContainer = form.closest('.discussion').find('.notes');
      }
      if (discussionContainer.length === 0) {
        if (noteEntity.diff_discussion_html) {
          var $discussion = $(noteEntity.diff_discussion_html).renderGFM();

          if (!this.isParallelView() || row.hasClass('js-temp-notes-holder')) {
            // insert the note and the reply button after the temp row
            row.after($discussion);
          } else {
            // Merge new discussion HTML in
            var $notes = $discussion.find(`.notes[data-discussion-id="${noteEntity.discussion_id}"]`);
            var contentContainerClass = '.' + $notes.closest('.notes_content')
              .attr('class')
              .split(' ')
              .join('.');

            row.find(contentContainerClass + ' .content').append($notes.closest('.content').children());
          }
        }
        // Init discussion on 'Discussion' page if it is merge request page
        const page = $('body').attr('data-page');
        if ((page && page.indexOf('projects:merge_request') !== -1) || !noteEntity.diff_discussion_html) {
          Notes.animateAppendNote(noteEntity.discussion_html, $('.main-notes-list'));
        }
      } else {
        // append new note to all matching discussions
        Notes.animateAppendNote(noteEntity.html, discussionContainer);
      }

      if (typeof gl.diffNotesCompileComponents !== 'undefined' && noteEntity.discussion_resolvable) {
        gl.diffNotesCompileComponents();
        this.renderDiscussionAvatar(diffAvatarContainer, noteEntity);
      }

      gl.utils.localTimeAgo($('.js-timeago'), false);
      Notes.checkMergeRequestStatus();
      return this.updateNotesCount(1);
    };

    Notes.prototype.getLineHolder = function(changesDiscussionContainer) {
      return $(changesDiscussionContainer).closest('.notes_holder')
        .prevAll('.line_holder')
        .first()
        .get(0);
    };

    Notes.prototype.renderDiscussionAvatar = function(diffAvatarContainer, noteEntity) {
      var commentButton = diffAvatarContainer.find('.js-add-diff-note-button');
      var avatarHolder = diffAvatarContainer.find('.diff-comment-avatar-holders');

      if (!avatarHolder.length) {
        avatarHolder = document.createElement('diff-note-avatars');
        avatarHolder.setAttribute('discussion-id', noteEntity.discussion_id);

        diffAvatarContainer.append(avatarHolder);

        gl.diffNotesCompileComponents();
      }

      if (commentButton.length) {
        commentButton.remove();
      }
    };

    /*
    Called in response the main target form has been successfully submitted.

    Removes any errors.
    Resets text and preview.
    Resets buttons.
     */

    Notes.prototype.resetMainTargetForm = function(e) {
      var form;
      form = $('.js-main-target-form');
      // remove validation errors
      form.find('.js-errors').remove();
      // reset text and preview
      form.find('.js-md-write-button').click();
      form.find('.js-note-text').val('').trigger('input');
      form.find('.js-note-text').data('autosave').reset();

      var event = document.createEvent('Event');
      event.initEvent('autosize:update', true, false);
      form.find('.js-autosize')[0].dispatchEvent(event);

      this.updateTargetButtons(e);
    };

    Notes.prototype.reenableTargetFormSubmitButton = function() {
      var form;
      form = $('.js-main-target-form');
      return form.find('.js-note-text').trigger('input');
    };

    /*
    Shows the main form and does some setup on it.

    Sets some hidden fields in the form.
     */

    Notes.prototype.setupMainTargetNoteForm = function() {
      var form;
      // find the form
      form = $('.js-new-note-form');
      // Set a global clone of the form for later cloning
      this.formClone = form.clone();
      // show the form
      this.setupNoteForm(form);
      // fix classes
      form.removeClass('js-new-note-form');
      form.addClass('js-main-target-form');
      form.find('#note_line_code').remove();
      form.find('#note_position').remove();
      form.find('#note_type').val('');
      form.find('#in_reply_to_discussion_id').remove();
      form.find('.js-comment-resolve-button').closest('comment-and-resolve-btn').remove();
      this.parentTimeline = form.parents('.timeline');

      if (form.length) {
        Notes.initCommentTypeToggle(form.get(0));
      }
    };

    /*
    General note form setup.

    deactivates the submit button when text is empty
    hides the preview button when text is empty
    setup GFM auto complete
    show the form
     */

    Notes.prototype.setupNoteForm = function(form) {
      var textarea, key;
      new gl.GLForm(form, this.enableGFM);
      textarea = form.find('.js-note-text');
      key = [
        'Note',
        form.find('#note_noteable_type').val(),
        form.find('#note_noteable_id').val(),
        form.find('#note_commit_id').val(),
        form.find('#note_type').val(),
        form.find('#in_reply_to_discussion_id').val(),

        // LegacyDiffNote
        form.find('#note_line_code').val(),

        // DiffNote
        form.find('#note_position').val()
      ];
      return new Autosave(textarea, key);
    };

    /*
    Called in response to the new note form being submitted

    Adds new note to list.
     */

    Notes.prototype.addNote = function($form, note) {
      return this.renderNote(note);
    };

    Notes.prototype.addNoteError = function($form) {
      let formParentTimeline;
      if ($form.hasClass('js-main-target-form')) {
        formParentTimeline = $form.parents('.timeline');
      } else if ($form.hasClass('js-discussion-note-form')) {
        formParentTimeline = $form.closest('.discussion-notes').find('.notes');
      }
      return this.addFlash('Your comment could not be submitted! Please check your network connection and try again.', 'alert', formParentTimeline);
    };

    Notes.prototype.updateNoteError = $parentTimeline => new Flash('Your comment could not be updated! Please check your network connection and try again.');

    /*
    Called in response to the new note form being submitted

    Adds new note to list.
     */

    Notes.prototype.addDiscussionNote = function($form, note, isNewDiffComment) {
      if ($form.attr('data-resolve-all') != null) {
        var projectPath = $form.data('project-path');
        var discussionId = $form.data('discussion-id');
        var mergeRequestId = $form.data('noteable-iid');

        if (ResolveService != null) {
          ResolveService.toggleResolveForDiscussion(mergeRequestId, discussionId);
        }
      }

      this.renderNote(note, $form);
      // cleanup after successfully creating a diff/discussion note
      if (isNewDiffComment) {
        this.removeDiscussionNoteForm($form);
      }
    };

    /*
    Called in response to the edit note form being submitted

    Updates the current note field.
     */

    Notes.prototype.updateNote = function(noteEntity, $targetNote) {
      var $noteEntityEl, $note_li;
      // Convert returned HTML to a jQuery object so we can modify it further
      $noteEntityEl = $(noteEntity.html);
      $noteEntityEl.addClass('fade-in-full');
      this.revertNoteEditForm($targetNote);
      gl.utils.localTimeAgo($('.js-timeago', $noteEntityEl));
      $noteEntityEl.renderGFM();
      $noteEntityEl.find('.js-task-list-container').taskList('enable');
      // Find the note's `li` element by ID and replace it with the updated HTML
      $note_li = $('.note-row-' + noteEntity.id);

      $note_li.replaceWith($noteEntityEl);

      if (typeof gl.diffNotesCompileComponents !== 'undefined') {
        gl.diffNotesCompileComponents();
      }
    };

    Notes.prototype.checkContentToAllowEditing = function($el) {
      var initialContent = $el.find('.original-note-content').text().trim();
      var currentContent = $el.find('.js-note-text').val();
      var isAllowed = true;

      if (currentContent === initialContent) {
        this.removeNoteEditForm($el);
      }
      else {
        var $buttons = $el.find('.note-form-actions');
        var isWidgetVisible = gl.utils.isInViewport($el.get(0));

        if (!isWidgetVisible) {
          gl.utils.scrollToElement($el);
        }

        $el.find('.js-finish-edit-warning').show();
        isAllowed = false;
      }

      return isAllowed;
    };

    /*
    Called in response to clicking the edit note link

    Replaces the note text with the note edit form
    Adds a data attribute to the form with the original content of the note for cancellations
    */
    Notes.prototype.showEditForm = function(e, scrollTo, myLastNote) {
      e.preventDefault();

      var $target = $(e.target);
      var $editForm = $(this.getEditFormSelector($target));
      var $note = $target.closest('.note');
      var $currentlyEditing = $('.note.is-editing:visible');

      if ($currentlyEditing.length) {
        var isEditAllowed = this.checkContentToAllowEditing($currentlyEditing);

        if (!isEditAllowed) {
          return;
        }
      }

      $note.find('.js-note-attachment-delete').show();
      $editForm.addClass('current-note-edit-form');
      $note.addClass('is-editing');
      this.putEditFormInPlace($target);
    };

    /*
    Called in response to clicking the edit note link

    Hides edit form and restores the original note text to the editor textarea.
     */

    Notes.prototype.cancelEdit = function(e) {
      e.preventDefault();
      const $target = $(e.target);
      const $note = $target.closest('.note');
      const noteId = $note.attr('data-note-id');

      this.revertNoteEditForm($target);

      if (this.updatedNotesTrackingMap[noteId]) {
        const $newNote = $(this.updatedNotesTrackingMap[noteId].html);
        $note.replaceWith($newNote);
        this.setupNewNote($newNote);
<<<<<<< HEAD
        this.updatedNotesTrackingMap[noteId] = null;
=======
        // Now that we have taken care of the update, clear it out
        delete this.updatedNotesTrackingMap[noteId];
>>>>>>> abc61f26
      }
      else {
        $note.find('.js-finish-edit-warning').hide();
        this.removeNoteEditForm($note);
      }
    };

    Notes.prototype.revertNoteEditForm = function($target) {
      $target = $target || $('.note.is-editing:visible');
      var selector = this.getEditFormSelector($target);
      var $editForm = $(selector);

      $editForm.insertBefore('.notes-form');
      $editForm.find('.js-comment-save-button').enable();
      $editForm.find('.js-finish-edit-warning').hide();
    };

    Notes.prototype.getEditFormSelector = function($el) {
      var selector = '.note-edit-form:not(.mr-note-edit-form)';

      if ($el.parents('#diffs').length) {
        selector = '.note-edit-form.mr-note-edit-form';
      }

      return selector;
    };

    Notes.prototype.removeNoteEditForm = function($note) {
      var form = $note.find('.current-note-edit-form');
      $note.removeClass('is-editing');
      form.removeClass('current-note-edit-form');
      form.find('.js-finish-edit-warning').hide();
      // Replace markdown textarea text with original note text.
      return form.find('.js-note-text').val(form.find('form.edit-note').data('original-note'));
    };

    /*
    Called in response to deleting a note of any kind.

    Removes the actual note from view.
    Removes the whole discussion if the last note is being removed.
     */

    Notes.prototype.removeNote = function(e) {
      var noteElId, noteId, dataNoteId, $note, lineHolder;
      $note = $(e.currentTarget).closest('.note');
      noteElId = $note.attr('id');
      noteId = $note.attr('data-note-id');
      lineHolder = $(e.currentTarget).closest('.notes[data-discussion-id]')
        .closest('.notes_holder')
        .prev('.line_holder');
      $(`.note[id="${noteElId}"]`).each((function(_this) {
        // A same note appears in the "Discussion" and in the "Changes" tab, we have
        // to remove all. Using $('.note[id='noteId']') ensure we get all the notes,
        // where $('#noteId') would return only one.
        return function(i, el) {
          var $note, $notes;
          $note = $(el);
          $notes = $note.closest('.discussion-notes');

          if (typeof gl.diffNotesCompileComponents !== 'undefined') {
            if (gl.diffNoteApps[noteElId]) {
              gl.diffNoteApps[noteElId].$destroy();
            }
          }

          $note.remove();

          // check if this is the last note for this line
          if ($notes.find('.note').length === 0) {
            var notesTr = $notes.closest('tr');

            // "Discussions" tab
            $notes.closest('.timeline-entry').remove();

            // The notes tr can contain multiple lists of notes, like on the parallel diff
            if (notesTr.find('.discussion-notes').length > 1) {
              $notes.remove();
            } else {
              notesTr.remove();
            }
          }
        };
      })(this));

      Notes.checkMergeRequestStatus();
      return this.updateNotesCount(-1);
    };

    /*
    Called in response to clicking the delete attachment link

    Removes the attachment wrapper view, including image tag if it exists
    Resets the note editing form
     */

    Notes.prototype.removeAttachment = function() {
      const $note = $(this).closest('.note');
      $note.find('.note-attachment').remove();
      $note.find('.note-body > .note-text').show();
      $note.find('.note-header').show();
      return $note.find('.current-note-edit-form').remove();
    };

    /*
    Called when clicking on the "reply" button for a diff line.

    Shows the note form below the notes.
     */

    Notes.prototype.onReplyToDiscussionNote = function(e) {
      this.replyToDiscussionNote(e.target);
    };

    Notes.prototype.replyToDiscussionNote = function(target) {
      var form, replyLink;
      form = this.cleanForm(this.formClone.clone());
<<<<<<< HEAD
      replyLink = $(target).closest(".js-discussion-reply-button");
=======
      replyLink = $(target).closest('.js-discussion-reply-button');
>>>>>>> abc61f26
      // insert the form after the button
      replyLink
        .closest('.discussion-reply-holder')
        .hide()
        .after(form);
      // show the form
      return this.setupDiscussionNoteForm(replyLink, form);
    };

    /*
    Shows the diff or discussion form and does some setup on it.

    Sets some hidden fields in the form.

    Note: dataHolder must have the "discussionId" and "lineCode" data attributes set.
     */

    Notes.prototype.setupDiscussionNoteForm = function(dataHolder, form) {
      // setup note target
      var discussionID = dataHolder.data('discussionId');

      if (discussionID) {
        form.attr('data-discussion-id', discussionID);
        form.find('#in_reply_to_discussion_id').val(discussionID);
      }

      form.attr('data-line-code', dataHolder.data('lineCode'));
      form.find('#line_type').val(dataHolder.data('lineType'));

      form.find('#note_noteable_type').val(dataHolder.data('noteableType'));
      form.find('#note_noteable_id').val(dataHolder.data('noteableId'));
      form.find('#note_commit_id').val(dataHolder.data('commitId'));
      form.find('#note_type').val(dataHolder.data('noteType'));

      // LegacyDiffNote
      form.find('#note_line_code').val(dataHolder.data('lineCode'));

      // DiffNote
      form.find('#note_position').val(dataHolder.attr('data-position'));

      form.find('.js-note-discard').show().removeClass('js-note-discard').addClass('js-close-discussion-note-form').text(form.find('.js-close-discussion-note-form').data('cancel-text'));
      form.find('.js-note-target-close').remove();
      form.find('.js-note-new-discussion').remove();
      this.setupNoteForm(form);

      form
        .removeClass('js-main-target-form')
        .addClass('discussion-form js-discussion-note-form');

      if (typeof gl.diffNotesCompileComponents !== 'undefined') {
        var $commentBtn = form.find('comment-and-resolve-btn');
        $commentBtn.attr(':discussion-id', `'${discussionID}'`);

        gl.diffNotesCompileComponents();
      }

      form.find('.js-note-text').focus();
      form
        .find('.js-comment-resolve-button')
        .attr('data-discussion-id', discussionID);
    };

    /*
    Called when clicking on the "add a comment" button on the side of a diff line.

    Inserts a temporary row for the form below the line.
    Sets up the form and shows it.
     */

    Notes.prototype.onAddDiffNote = function(e) {
      e.preventDefault();
      const link = e.currentTarget || e.target;
      const $link = $(link);
      const showReplyInput = !$link.hasClass('js-diff-comment-avatar');
      this.toggleDiffNote({
        target: $link,
        lineType: link.dataset.lineType,
        showReplyInput
      });
    };

    Notes.prototype.toggleDiffNote = function({
      target,
      lineType,
      forceShow,
      showReplyInput = false,
    }) {
      var $link, addForm, hasNotes, newForm, noteForm, replyButton, row, rowCssToAdd, targetContent, isDiffCommentAvatar;
      $link = $(target);
<<<<<<< HEAD
      row = $link.closest("tr");
=======
      row = $link.closest('tr');
>>>>>>> abc61f26
      const nextRow = row.next();
      let targetRow = row;
      if (nextRow.is('.notes_holder')) {
        targetRow = nextRow;
      }

<<<<<<< HEAD
      hasNotes = targetRow.is(".notes_holder");
      addForm = false;
      let lineTypeSelector = '';
      rowCssToAdd = "<tr class=\"notes_holder js-temp-notes-holder\"><td class=\"notes_line\" colspan=\"2\"></td><td class=\"notes_content\"><div class=\"content\"></div></td></tr>";
      // In parallel view, look inside the correct left/right pane
      if (this.isParallelView()) {
        lineTypeSelector = `.${lineType}`;
        rowCssToAdd = "<tr class=\"notes_holder js-temp-notes-holder\"><td class=\"notes_line old\"></td><td class=\"notes_content parallel old\"><div class=\"content\"></div></td><td class=\"notes_line new\"></td><td class=\"notes_content parallel new\"><div class=\"content\"></div></td></tr>";
=======
      hasNotes = nextRow.is('.notes_holder');
      addForm = false;
      let lineTypeSelector = '';
      rowCssToAdd = '<tr class="notes_holder js-temp-notes-holder"><td class="notes_line" colspan="2"></td><td class="notes_content"><div class="content"></div></td></tr>';
      // In parallel view, look inside the correct left/right pane
      if (this.isParallelView()) {
        lineTypeSelector = `.${lineType}`;
        rowCssToAdd = '<tr class="notes_holder js-temp-notes-holder"><td class="notes_line old"></td><td class="notes_content parallel old"><div class="content"></div></td><td class="notes_line new"></td><td class="notes_content parallel new"><div class="content"></div></td></tr>';
>>>>>>> abc61f26
      }
      const notesContentSelector = `.notes_content${lineTypeSelector} .content`;
      let notesContent = targetRow.find(notesContentSelector);

      if (hasNotes && showReplyInput) {
        targetRow.show();
        notesContent = targetRow.find(notesContentSelector);
        if (notesContent.length) {
          notesContent.show();
          replyButton = notesContent.find('.js-discussion-reply-button:visible');
          if (replyButton.length) {
            this.replyToDiscussionNote(replyButton[0]);
          } else {
            // In parallel view, the form may not be present in one of the panes
            noteForm = notesContent.find('.js-discussion-note-form');
            if (noteForm.length === 0) {
              addForm = true;
            }
          }
        }
      } else if (showReplyInput) {
        // add a notes row and insert the form
        row.after(rowCssToAdd);
        targetRow = row.next();
        notesContent = targetRow.find(notesContentSelector);
        addForm = true;
      } else {
        const isCurrentlyShown = targetRow.find('.content:not(:empty)').is(':visible');
        const isForced = forceShow === true || forceShow === false;
        const showNow = forceShow === true || (!isCurrentlyShown && !isForced);

        targetRow.toggle(showNow);
        notesContent.toggle(showNow);
      }

      if (addForm) {
        newForm = this.cleanForm(this.formClone.clone());
        newForm.appendTo(notesContent);
        // show the form
        return this.setupDiscussionNoteForm($link, newForm);
      }
    };

    /*
    Called in response to "cancel" on a diff note form.

    Shows the reply button again.
    Removes the form and if necessary it's temporary row.
     */

    Notes.prototype.removeDiscussionNoteForm = function(form) {
      var glForm, row;
      row = form.closest('tr');
      glForm = form.data('gl-form');
      glForm.destroy();
      form.find('.js-note-text').data('autosave').reset();
      // show the reply button (will only work for replies)
      form
        .prev('.discussion-reply-holder')
        .show();
      if (row.is('.js-temp-notes-holder')) {
        // remove temporary row for diff lines
        return row.remove();
      } else {
        // only remove the form
        return form.remove();
      }
    };

    Notes.prototype.cancelDiscussionForm = function(e) {
      var form;
      e.preventDefault();
      form = $(e.target).closest('.js-discussion-note-form');
      return this.removeDiscussionNoteForm(form);
    };

    /*
    Called after an attachment file has been selected.

    Updates the file name for the selected attachment.
     */

    Notes.prototype.updateFormAttachment = function() {
      var filename, form;
      form = $(this).closest('form');
      // get only the basename
      filename = $(this).val().replace(/^.*[\\\/]/, '');
      return form.find('.js-attachment-filename').text(filename);
    };

    /*
    Called when the tab visibility changes
     */

    Notes.prototype.visibilityChange = function() {
      return this.refresh();
    };

    Notes.prototype.updateTargetButtons = function(e) {
      var closebtn, closetext, discardbtn, form, reopenbtn, reopentext, textarea;
      textarea = $(e.target);
      form = textarea.parents('form');
      reopenbtn = form.find('.js-note-target-reopen');
      closebtn = form.find('.js-note-target-close');
      discardbtn = form.find('.js-note-discard');

      if (textarea.val().trim().length > 0) {
        reopentext = reopenbtn.attr('data-alternative-text');
        closetext = closebtn.attr('data-alternative-text');
        if (reopenbtn.text() !== reopentext) {
          reopenbtn.text(reopentext);
        }
        if (closebtn.text() !== closetext) {
          closebtn.text(closetext);
        }
        if (reopenbtn.is(':not(.btn-comment-and-reopen)')) {
          reopenbtn.addClass('btn-comment-and-reopen');
        }
        if (closebtn.is(':not(.btn-comment-and-close)')) {
          closebtn.addClass('btn-comment-and-close');
        }
        if (discardbtn.is(':hidden')) {
          return discardbtn.show();
        }
      } else {
        reopentext = reopenbtn.data('original-text');
        closetext = closebtn.data('original-text');
        if (reopenbtn.text() !== reopentext) {
          reopenbtn.text(reopentext);
        }
        if (closebtn.text() !== closetext) {
          closebtn.text(closetext);
        }
        if (reopenbtn.is('.btn-comment-and-reopen')) {
          reopenbtn.removeClass('btn-comment-and-reopen');
        }
        if (closebtn.is('.btn-comment-and-close')) {
          closebtn.removeClass('btn-comment-and-close');
        }
        if (discardbtn.is(':visible')) {
          return discardbtn.hide();
        }
      }
    };

    Notes.prototype.putEditFormInPlace = function($el) {
      var $editForm = $(this.getEditFormSelector($el));
      var $note = $el.closest('.note');

      $editForm.insertAfter($note.find('.note-text'));

      var $originalContentEl = $note.find('.original-note-content');
      var originalContent = $originalContentEl.text().trim();
      var postUrl = $originalContentEl.data('post-url');
      var targetId = $originalContentEl.data('target-id');
      var targetType = $originalContentEl.data('target-type');

      new gl.GLForm($editForm.find('form'));

      $editForm.find('form')
        .attr('action', postUrl)
        .attr('data-remote', 'true');
      $editForm.find('.js-form-target-id').val(targetId);
      $editForm.find('.js-form-target-type').val(targetType);
      $editForm.find('.js-note-text').focus().val(originalContent);
      $editForm.find('.js-md-write-button').trigger('click');
      $editForm.find('.referenced-users').hide();
    };

    Notes.prototype.putConflictEditWarningInPlace = function(noteEntity, $note) {
      if ($note.find('.js-conflict-edit-warning').length === 0) {
        const $alert = $(`<div class="js-conflict-edit-warning alert alert-danger">
          This comment has changed since you started editing, please review the
          <a href="#note_${noteEntity.id}" target="_blank" rel="noopener noreferrer">
            updated comment
          </a>
          to ensure information is not lost
        </div>`);
        $alert.insertAfter($note.find('.note-text'));
      }
    };

    Notes.prototype.updateNotesCount = function(updateCount) {
      return this.notesCountBadge.text(parseInt(this.notesCountBadge.text(), 10) + updateCount);
    };

    Notes.prototype.toggleCommitList = function(e) {
      const $element = $(e.currentTarget);
      const $closestSystemCommitList = $element.siblings('.system-note-commit-list');

      $element.find('.fa').toggleClass('fa-angle-down').toggleClass('fa-angle-up');
      $closestSystemCommitList.toggleClass('hide-shade');
    };

    /**
    Scans system notes with `ul` elements in system note body
    then collapse long commit list pushed by user to make it less
    intrusive.
     */
    Notes.prototype.collapseLongCommitList = function() {
      const systemNotes = $('#notes-list').find('li.system-note').has('ul');

      $.each(systemNotes, function(index, systemNote) {
        const $systemNote = $(systemNote);
        const headerMessage = $systemNote.find('.note-text').find('p:first').text().replace(':', '');

        $systemNote.find('.note-header .system-note-message').html(headerMessage);

        if ($systemNote.find('li').length > MAX_VISIBLE_COMMIT_LIST_COUNT) {
          $systemNote.find('.note-text').addClass('system-note-commit-list');
          $systemNote.find('.system-note-commit-list-toggler').show();
        } else {
          $systemNote.find('.note-text').addClass('system-note-commit-list hide-shade');
        }
      });
    };

    Notes.prototype.addFlash = function(...flashParams) {
      this.flashInstance = new Flash(...flashParams);
    };

    Notes.prototype.clearFlash = function() {
      if (this.flashInstance && this.flashInstance.flashContainer) {
        this.flashInstance.flashContainer.hide();
        this.flashInstance = null;
      }
    };

    Notes.prototype.cleanForm = function($form) {
      // Remove JS classes that are not needed here
      $form
        .find('.js-comment-type-dropdown')
        .removeClass('btn-group');

      // Remove dropdown
      $form
        .find('.dropdown-menu')
        .remove();

      return $form;
    };

    /**
     * Check if note does not exists on page
     */
    Notes.isNewNote = function(noteEntity, noteIds) {
      return $.inArray(noteEntity.id, noteIds) === -1;
    };

    /**
     * Check if $note already contains the `noteEntity` content
     */
    Notes.isUpdatedNote = function(noteEntity, $note) {
      // There can be CRLF vs LF mismatches if we don't sanitize and compare the same way
      const sanitizedNoteEntityText = normalizeNewlines(noteEntity.note.trim());
      const currentNoteText = normalizeNewlines(
        $note.find('.original-note-content').first().text().trim()
      );
      return sanitizedNoteEntityText !== currentNoteText;
    };

    Notes.checkMergeRequestStatus = function() {
      if (gl.utils.getPagePath(1) === 'merge_requests') {
        gl.mrWidget.checkStatus();
      }
    };

    Notes.animateAppendNote = function(noteHtml, $notesList) {
      const $note = $(noteHtml);

      $note.addClass('fade-in-full').renderGFM();
      $notesList.append($note);
      return $note;
    };

    Notes.animateUpdateNote = function(noteHtml, $note) {
      const $updatedNote = $(noteHtml);

      $updatedNote.addClass('fade-in').renderGFM();
      $note.replaceWith($updatedNote);
      return $updatedNote;
    };

    /**
     * Get data from Form attributes to use for saving/submitting comment.
     */
    Notes.prototype.getFormData = function($form) {
      return {
        formData: $form.serialize(),
        formContent: _.escape($form.find('.js-note-text').val()),
        formAction: $form.attr('action'),
      };
    };

    /**
     * Identify if comment has any slash commands
     */
    Notes.prototype.hasSlashCommands = function(formContent) {
      return REGEX_SLASH_COMMANDS.test(formContent);
    };

    /**
     * Remove slash commands and leave comment with pure message
     */
    Notes.prototype.stripSlashCommands = function(formContent) {
      return formContent.replace(REGEX_SLASH_COMMANDS, '').trim();
    };

    /**
     * Gets appropriate description from slash commands found in provided `formContent`
     */
    Notes.prototype.getSlashCommandDescription = function (formContent, availableSlashCommands = []) {
      let tempFormContent;

      // Identify executed slash commands from `formContent`
      const executedCommands = availableSlashCommands.filter((command, index) => {
        const commandRegex = new RegExp(`/${command.name}`);
        return commandRegex.test(formContent);
      });

      if (executedCommands && executedCommands.length) {
        if (executedCommands.length > 1) {
          tempFormContent = 'Applying multiple commands';
        } else {
          const commandDescription = executedCommands[0].description.toLowerCase();
          tempFormContent = `Applying command to ${commandDescription}`;
        }
      } else {
        tempFormContent = 'Applying command';
      }

      return tempFormContent;
    };

    /**
     * Create placeholder note DOM element populated with comment body
     * that we will show while comment is being posted.
     * Once comment is _actually_ posted on server, we will have final element
     * in response that we will show in place of this temporary element.
     */
    Notes.prototype.createPlaceholderNote = function ({ formContent, uniqueId, isDiscussionNote, currentUsername, currentUserFullname, currentUserAvatar }) {
      const discussionClass = isDiscussionNote ? 'discussion' : '';
      const escapedFormContent = _.escape(formContent);
      const $tempNote = $(
        `<li id="${uniqueId}" class="note being-posted fade-in-half timeline-entry">
           <div class="timeline-entry-inner">
              <div class="timeline-icon">
                 <a href="/${currentUsername}">
                   <img class="avatar s40" src="${currentUserAvatar}">
                 </a>
              </div>
              <div class="timeline-content ${discussionClass}">
                 <div class="note-header">
                    <div class="note-header-info">
                       <a href="/${currentUsername}">
                         <span class="hidden-xs">${currentUserFullname}</span>
                         <span class="note-headline-light">@${currentUsername}</span>
                       </a>
                    </div>
                 </div>
                 <div class="note-body">
                   <div class="note-text">
                     <p>${escapedFormContent}</p>
                   </div>
                 </div>
              </div>
           </div>
        </li>`
      );

      return $tempNote;
    };

    /**
     * Create Placeholder System Note DOM element populated with slash command description
     */
    Notes.prototype.createPlaceholderSystemNote = function ({ formContent, uniqueId }) {
      const $tempNote = $(
        `<li id="${uniqueId}" class="note system-note timeline-entry being-posted fade-in-half">
           <div class="timeline-entry-inner">
             <div class="timeline-content">
               <i>${formContent}</i>
             </div>
           </div>
         </li>`
      );

      return $tempNote;
    };

    /**
     * This method does following tasks step-by-step whenever a new comment
     * is submitted by user (both main thread comments as well as discussion comments).
     *
     * 1) Get Form metadata
     * 2) Identify comment type; a) Main thread b) Discussion thread c) Discussion resolve
     * 3) Build temporary placeholder element (using `createPlaceholderNote`)
     * 4) Show placeholder note on UI
     * 5) Perform network request to submit the note using `gl.utils.ajaxPost`
     *    a) If request is successfully completed
     *        1. Remove placeholder element
     *        2. Show submitted Note element
     *        3. Perform post-submit errands
     *           a. Mark discussion as resolved if comment submission was for resolve.
     *           b. Reset comment form to original state.
     *    b) If request failed
     *        1. Remove placeholder element
     *        2. Show error Flash message about failure
     */
    Notes.prototype.postComment = function(e) {
      e.preventDefault();

      // Get Form metadata
      const $submitBtn = $(e.target);
      let $form = $submitBtn.parents('form');
      const $closeBtn = $form.find('.js-note-target-close');
      const isDiscussionNote = $submitBtn.parent().find('li.droplab-item-selected').attr('id') === 'discussion';
      const isMainForm = $form.hasClass('js-main-target-form');
      const isDiscussionForm = $form.hasClass('js-discussion-note-form');
      const isDiscussionResolve = $submitBtn.hasClass('js-comment-resolve-button');
      const { formData, formContent, formAction } = this.getFormData($form);
      let noteUniqueId;
      let systemNoteUniqueId;
      let hasSlashCommands = false;
      let $notesContainer;
      let tempFormContent;

      // Get reference to notes container based on type of comment
      if (isDiscussionForm) {
        $notesContainer = $form.parent('.discussion-notes').find('.notes');
      } else if (isMainForm) {
        $notesContainer = $('ul.main-notes-list');
      }

      // If comment is to resolve discussion, disable submit buttons while
      // comment posting is finished.
      if (isDiscussionResolve) {
        $submitBtn.disable();
        $form.find('.js-comment-submit-button').disable();
      }

      tempFormContent = formContent;
      if (this.hasSlashCommands(formContent)) {
        tempFormContent = this.stripSlashCommands(formContent);
        hasSlashCommands = true;
      }

      // Show placeholder note
      if (tempFormContent) {
        noteUniqueId = _.uniqueId('tempNote_');
        $notesContainer.append(this.createPlaceholderNote({
          formContent: tempFormContent,
          uniqueId: noteUniqueId,
          isDiscussionNote,
          currentUsername: gon.current_username,
          currentUserFullname: gon.current_user_fullname,
          currentUserAvatar: gon.current_user_avatar_url,
        }));
      }

      // Show placeholder system note
      if (hasSlashCommands) {
        systemNoteUniqueId = _.uniqueId('tempSystemNote_');
        $notesContainer.append(this.createPlaceholderSystemNote({
          formContent: this.getSlashCommandDescription(formContent, AjaxCache.get(gl.GfmAutoComplete.dataSources.commands)),
          uniqueId: systemNoteUniqueId,
        }));
      }

      // Clear the form textarea
      if ($notesContainer.length) {
        if (isMainForm) {
          this.resetMainTargetForm(e);
        } else if (isDiscussionForm) {
          this.removeDiscussionNoteForm($form);
        }
      }

      /* eslint-disable promise/catch-or-return */
      // Make request to submit comment on server
      gl.utils.ajaxPost(formAction, formData)
        .then((note) => {
          // Submission successful! remove placeholder
          $notesContainer.find(`#${noteUniqueId}`).remove();

          // Reset cached commands list when command is applied
          if (hasSlashCommands) {
            $form.find('textarea.js-note-text').trigger('clear-commands-cache.atwho');
          }

          // Clear previous form errors
          this.clearFlashWrapper();

          // Check if this was discussion comment
          if (isDiscussionForm) {
            // Remove flash-container
            $notesContainer.find('.flash-container').remove();

            // If comment intends to resolve discussion, do the same.
            if (isDiscussionResolve) {
              $form
                .attr('data-discussion-id', $submitBtn.data('discussion-id'))
                .attr('data-resolve-all', 'true')
                .attr('data-project-path', $submitBtn.data('project-path'));
            }

            // Show final note element on UI
            this.addDiscussionNote($form, note, $notesContainer.length === 0);

            // append flash-container to the Notes list
            if ($notesContainer.length) {
              $notesContainer.append('<div class="flash-container" style="display: none;"></div>');
            }
          } else if (isMainForm) { // Check if this was main thread comment
            // Show final note element on UI and perform form and action buttons cleanup
            this.addNote($form, note);
            this.reenableTargetFormSubmitButton(e);
          }

          if (note.commands_changes) {
            this.handleSlashCommands(note);
          }

          $form.trigger('ajax:success', [note]);
        }).fail(() => {
          // Submission failed, remove placeholder note and show Flash error message
          $notesContainer.find(`#${noteUniqueId}`).remove();

          if (hasSlashCommands) {
            $notesContainer.find(`#${systemNoteUniqueId}`).remove();
          }

          // Show form again on UI on failure
          if (isDiscussionForm && $notesContainer.length) {
            const replyButton = $notesContainer.parent().find('.js-discussion-reply-button');
            this.replyToDiscussionNote(replyButton[0]);
            $form = $notesContainer.parent().find('form');
          }

          $form.find('.js-note-text').val(formContent);
          this.reenableTargetFormSubmitButton(e);
          this.addNoteError($form);
        });

      return $closeBtn.text($closeBtn.data('original-text'));
    };

    /**
     * This method does following tasks step-by-step whenever an existing comment
     * is updated by user (both main thread comments as well as discussion comments).
     *
     * 1) Get Form metadata
     * 2) Update note element with new content
     * 3) Perform network request to submit the updated note using `gl.utils.ajaxPost`
     *    a) If request is successfully completed
     *        1. Show submitted Note element
     *    b) If request failed
     *        1. Revert Note element to original content
     *        2. Show error Flash message about failure
     */
    Notes.prototype.updateComment = function(e) {
      e.preventDefault();

      // Get Form metadata
      const $submitBtn = $(e.target);
      const $form = $submitBtn.parents('form');
      const $closeBtn = $form.find('.js-note-target-close');
      const $editingNote = $form.parents('.note.is-editing');
      const $noteBody = $editingNote.find('.js-task-list-container');
      const $noteBodyText = $noteBody.find('.note-text');
      const { formData, formContent, formAction } = this.getFormData($form);

      // Cache original comment content
      const cachedNoteBodyText = $noteBodyText.html();

      // Show updated comment content temporarily
      $noteBodyText.html(_.escape(formContent));
      $editingNote.removeClass('is-editing fade-in-full').addClass('being-posted fade-in-half');
      $editingNote.find('.note-headline-meta a').html('<i class="fa fa-spinner fa-spin" aria-label="Comment is being updated" aria-hidden="true"></i>');

      /* eslint-disable promise/catch-or-return */
      // Make request to update comment on server
      gl.utils.ajaxPost(formAction, formData)
        .then((note) => {
          // Submission successful! render final note element
          this.updateNote(note, $editingNote);
        })
        .fail(() => {
          // Submission failed, revert back to original note
          $noteBodyText.html(_.escape(cachedNoteBodyText));
          $editingNote.removeClass('being-posted fade-in');
          $editingNote.find('.fa.fa-spinner').remove();

          // Show Flash message about failure
          this.updateNoteError();
        });

      return $closeBtn.text($closeBtn.data('original-text'));
    };

    return Notes;
  })();
}).call(window);<|MERGE_RESOLUTION|>--- conflicted
+++ resolved
@@ -36,11 +36,7 @@
 
     Notes.interval = null;
 
-<<<<<<< HEAD
-    function Notes(notes_url, note_ids, last_fetched_at, view) {
-=======
     function Notes(notes_url, note_ids, last_fetched_at, view, enableGFM = true) {
->>>>>>> abc61f26
       this.updateTargetButtons = this.updateTargetButtons.bind(this);
       this.updateComment = this.updateComment.bind(this);
       this.visibilityChange = this.visibilityChange.bind(this);
@@ -59,10 +55,7 @@
       this.keydownNoteText = this.keydownNoteText.bind(this);
       this.toggleCommitList = this.toggleCommitList.bind(this);
       this.postComment = this.postComment.bind(this);
-<<<<<<< HEAD
-=======
       this.clearFlashWrapper = this.clearFlash.bind(this);
->>>>>>> abc61f26
 
       this.notes_url = notes_url;
       this.note_ids = note_ids;
@@ -117,15 +110,9 @@
       // update the file name when an attachment is selected
       $(document).on('change', '.js-note-attachment-input', this.updateFormAttachment);
       // reply to diff/discussion notes
-<<<<<<< HEAD
-      $(document).on("click", ".js-discussion-reply-button", this.onReplyToDiscussionNote);
-      // add diff note
-      $(document).on("click", ".js-add-diff-note-button", this.onAddDiffNote);
-=======
       $(document).on('click', '.js-discussion-reply-button', this.onReplyToDiscussionNote);
       // add diff note
       $(document).on('click', '.js-add-diff-note-button', this.onAddDiffNote);
->>>>>>> abc61f26
       // hide diff note form
       $(document).on('click', '.js-close-discussion-note-form', this.cancelDiscussionForm);
       // toggle commit list
@@ -692,12 +679,8 @@
         const $newNote = $(this.updatedNotesTrackingMap[noteId].html);
         $note.replaceWith($newNote);
         this.setupNewNote($newNote);
-<<<<<<< HEAD
-        this.updatedNotesTrackingMap[noteId] = null;
-=======
         // Now that we have taken care of the update, clear it out
         delete this.updatedNotesTrackingMap[noteId];
->>>>>>> abc61f26
       }
       else {
         $note.find('.js-finish-edit-warning').hide();
@@ -815,11 +798,7 @@
     Notes.prototype.replyToDiscussionNote = function(target) {
       var form, replyLink;
       form = this.cleanForm(this.formClone.clone());
-<<<<<<< HEAD
-      replyLink = $(target).closest(".js-discussion-reply-button");
-=======
       replyLink = $(target).closest('.js-discussion-reply-button');
->>>>>>> abc61f26
       // insert the form after the button
       replyLink
         .closest('.discussion-reply-holder')
@@ -909,27 +888,13 @@
     }) {
       var $link, addForm, hasNotes, newForm, noteForm, replyButton, row, rowCssToAdd, targetContent, isDiffCommentAvatar;
       $link = $(target);
-<<<<<<< HEAD
-      row = $link.closest("tr");
-=======
       row = $link.closest('tr');
->>>>>>> abc61f26
       const nextRow = row.next();
       let targetRow = row;
       if (nextRow.is('.notes_holder')) {
         targetRow = nextRow;
       }
 
-<<<<<<< HEAD
-      hasNotes = targetRow.is(".notes_holder");
-      addForm = false;
-      let lineTypeSelector = '';
-      rowCssToAdd = "<tr class=\"notes_holder js-temp-notes-holder\"><td class=\"notes_line\" colspan=\"2\"></td><td class=\"notes_content\"><div class=\"content\"></div></td></tr>";
-      // In parallel view, look inside the correct left/right pane
-      if (this.isParallelView()) {
-        lineTypeSelector = `.${lineType}`;
-        rowCssToAdd = "<tr class=\"notes_holder js-temp-notes-holder\"><td class=\"notes_line old\"></td><td class=\"notes_content parallel old\"><div class=\"content\"></div></td><td class=\"notes_line new\"></td><td class=\"notes_content parallel new\"><div class=\"content\"></div></td></tr>";
-=======
       hasNotes = nextRow.is('.notes_holder');
       addForm = false;
       let lineTypeSelector = '';
@@ -938,7 +903,6 @@
       if (this.isParallelView()) {
         lineTypeSelector = `.${lineType}`;
         rowCssToAdd = '<tr class="notes_holder js-temp-notes-holder"><td class="notes_line old"></td><td class="notes_content parallel old"><div class="content"></div></td><td class="notes_line new"></td><td class="notes_content parallel new"><div class="content"></div></td></tr>';
->>>>>>> abc61f26
       }
       const notesContentSelector = `.notes_content${lineTypeSelector} .content`;
       let notesContent = targetRow.find(notesContentSelector);
