--- conflicted
+++ resolved
@@ -268,28 +268,6 @@
     }
 
     this.refreshing = true;
-<<<<<<< HEAD
-    return $.ajax({
-      url: `${this.notes_url}?html=true`,
-      headers: { 'X-Last-Fetched-At': this.last_fetched_at },
-      dataType: 'json',
-      success: (function(_this) {
-        return function(data) {
-          var notes;
-          notes = data.notes;
-          _this.last_fetched_at = data.last_fetched_at;
-          _this.setPollingInterval(data.notes.length);
-          return $.each(notes, function(i, note) {
-            _this.renderNote(note);
-          });
-        };
-      })(this)
-    }).always((function(_this) {
-      return function() {
-        return _this.refreshing = false;
-      };
-    })(this));
-=======
 
     axios.get(`${this.notes_url}?html=true`, {
       headers: {
@@ -305,7 +283,6 @@
     }).catch(() => {
       this.refreshing = false;
     });
->>>>>>> 5035ab7b
   }
 
   /**
@@ -457,9 +434,6 @@
     var discussionContainer, form, row, lineType, diffAvatarContainer;
 
     if (!Notes.isNewNote(noteEntity, this.note_ids)) {
-      const $formEl = $form || $(`.diffs .note-row-${noteEntity.id}`);
-      this.updateNote(noteEntity, $formEl);
-
       return;
     }
     this.note_ids.push(noteEntity.id);
@@ -1536,16 +1510,10 @@
 
     /* eslint-disable promise/catch-or-return */
     // Make request to submit comment on server
-<<<<<<< HEAD
-    const endpoint = `${formAction}?html=true`;
-    ajaxPost(endpoint, formData)
-      .then((note) => {
-=======
     axios.post(`${formAction}?html=true`, formData)
       .then((res) => {
         const note = res.data;
 
->>>>>>> 5035ab7b
         // Submission successful! remove placeholder
         $notesContainer.find(`#${noteUniqueId}`).remove();
 
@@ -1690,14 +1658,8 @@
 
     /* eslint-disable promise/catch-or-return */
     // Make request to update comment on server
-<<<<<<< HEAD
-    const endpoint = `${formAction}?html=true`;
-    ajaxPost(formAction, formData)
-      .then((note) => {
-=======
     axios.post(`${formAction}?html=true`, formData)
       .then(({ data }) => {
->>>>>>> 5035ab7b
         // Submission successful! render final note element
         this.updateNote(data, $editingNote);
       })
