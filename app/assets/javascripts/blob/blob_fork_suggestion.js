--- conflicted
+++ resolved
@@ -16,32 +16,6 @@
 class BlobForkSuggestion {
   constructor(options) {
     this.elementMap = Object.assign({}, defaults, options);
-<<<<<<< HEAD
-    this.onClickWrapper = this.onClick.bind(this);
-
-    document.addEventListener('click', this.onClickWrapper);
-  }
-
-  showSuggestionSection(forkPath, action = 'edit') {
-    [].forEach.call(this.elementMap.suggestionSections, (suggestionSection) => {
-      suggestionSection.classList.remove('hidden');
-    });
-
-    [].forEach.call(this.elementMap.forkButtons, (forkButton) => {
-      forkButton.setAttribute('href', forkPath);
-    });
-
-    [].forEach.call(this.elementMap.actionTextPieces, (actionTextPiece) => {
-      // eslint-disable-next-line no-param-reassign
-      actionTextPiece.textContent = action;
-    });
-  }
-
-  hideSuggestionSection() {
-    [].forEach.call(this.elementMap.suggestionSections, (suggestionSection) => {
-      suggestionSection.classList.add('hidden');
-    });
-=======
     this.onOpenButtonClick = this.onOpenButtonClick.bind(this);
     this.onCancelButtonClick = this.onCancelButtonClick.bind(this);
   }
@@ -80,24 +54,6 @@
   destroy() {
     $(this.elementMap.openButtons).off('click', this.onOpenButtonClick);
     $(this.elementMap.cancelButtons).off('click', this.onCancelButtonClick);
->>>>>>> 84779047
-  }
-
-  onClick(e) {
-    const el = e.target;
-
-    if ([].includes.call(this.elementMap.openButtons, el)) {
-      const { forkPath, action } = el.dataset;
-      this.showSuggestionSection(forkPath, action);
-    }
-
-    if ([].includes.call(this.elementMap.cancelButtons, el)) {
-      this.hideSuggestionSection();
-    }
-  }
-
-  destroy() {
-    document.removeEventListener('click', this.onClickWrapper);
   }
 }
 
