--- conflicted
+++ resolved
@@ -11,13 +11,13 @@
 
   addMonacoEvents() {
     this.vue.$watch('activeFile.lineNumber', () => {
-      console.log('cahnged')
-    })
+      console.log('cahnged');
+    });
     this.monacoEditor.onMouseUp(this.onMonacoEditorMouseUp);
   }
 
   onMonacoEditorMouseUp(e) {
-    if(e.target.element.className === 'line-numbers') {
+    if (e.target.element.className === 'line-numbers') {
       location.hash = `L${e.target.position.lineNumber}`;
       Store.activeLine = e.target.position.lineNumber;
     }
@@ -30,16 +30,11 @@
       .create(
         document.getElementById('ide'), {
           model: null,
-<<<<<<< HEAD
+          readOnly: true,
+          contextmenu: false,
         },
       );
-=======
-          readOnly: true,
-          contextmenu: false,
-        }
-      );
 
->>>>>>> 631ee31f
       Helper.monacoInstance = monaco;
       this.initVue();
       monaco.languages.getLanguages();
@@ -52,14 +47,9 @@
     const monacoEditor = this.monacoEditor;
     this.vue = new Vue({
       data: () => Store,
-<<<<<<< HEAD
       created() {
+        this.showHide();
         if (this.blobRaw !== '') {
-=======
-      created () {
-        this.showHide();
-        if(this.blobRaw !== ''){
->>>>>>> 631ee31f
           monacoEditor.setModel(
             monaco.editor.createModel(
               this.blobRaw,
@@ -69,27 +59,21 @@
         }
       },
 
-<<<<<<< HEAD
-      watch: {
-        isTree() {
-          if (this.isTree || !this.openedFiles.length) {
-=======
       methods: {
         showHide() {
-          if((!this.openedFiles.length) || this.binary) {
->>>>>>> 631ee31f
+          if ((!this.openedFiles.length) || this.binary) {
             self.el.style.display = 'none';
           } else {
             self.el.style.display = 'inline-block';
           }
-        }
+        },
       },
 
       watch: {
         activeLine() {
           self.monacoEditor.setPosition({
             lineNumber: this.activeLine,
-            column: 1
+            column: 1,
           });
         },
 
@@ -98,22 +82,6 @@
         },
 
         openedFiles() {
-<<<<<<< HEAD
-          if ((this.isTree || !this.openedFiles.length) || this.binary) {
-            self.el.style.display = 'none';
-          } else {
-            self.el.style.display = 'inline-block';
-          }
-        },
-
-        blobRaw() {
-          if (this.binary) {
-            self.el.style.display = 'none';
-          } else {
-            self.el.style.display = 'inline-block';
-          }
-          if (!this.isTree) {
-=======
           this.showHide();
         },
 
@@ -124,8 +92,7 @@
         blobRaw() {
           this.showHide();
 
-          if(!this.isTree) {
->>>>>>> 631ee31f
+          if (!this.isTree) {
             self.monacoEditor.setModel(
               monaco.editor.createModel(
                 this.blobRaw,
