const RepoStore = {
  service: '',
  editor: '',
  sidebar: '',
  isTree: false,
  prevURL: '',
  trees: [],
  blobs: [],
  submodules: [],
  blobRaw: '',
  blobRendered: '',
  openedFiles: [],
  activeFile: {
    active: true,
    binary: false,
    extension: '',
    html: '',
    mime_type: '',
    name: 'loading...',
    plain: '',
    size: 0,
    url: ''
  },
  activeLine: 0,
  files: [],
  binary: false,
  binaryMimeType: '',
  // scroll bar space for windows
  scrollWidth: 0,
  binaryTypes: {
    png: false,
<<<<<<< HEAD
=======
    markdown: false
>>>>>>> 631ee31f
  },
  loading: {
    tree: false,
    blob: false,
  },
};
export default RepoStore;<|MERGE_RESOLUTION|>--- conflicted
+++ resolved
@@ -19,7 +19,7 @@
     name: 'loading...',
     plain: '',
     size: 0,
-    url: ''
+    url: '',
   },
   activeLine: 0,
   files: [],
@@ -29,10 +29,7 @@
   scrollWidth: 0,
   binaryTypes: {
     png: false,
-<<<<<<< HEAD
-=======
-    markdown: false
->>>>>>> 631ee31f
+    markdown: false,
   },
   loading: {
     tree: false,
