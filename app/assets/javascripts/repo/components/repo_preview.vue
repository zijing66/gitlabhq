--- conflicted
+++ resolved
@@ -6,16 +6,9 @@
   data: () => Store,
 
   mounted() {
-<<<<<<< HEAD
-    const $el = $(this.$el);
-
-    $el.find('.file-content').syntaxHighlight();
-    $el
-=======
     this.highlightFile();
 
     $(this.$el)
->>>>>>> 338ab505
       .off('click', '.diff-line-num', Helper.diffLineNumClickWrapper)
       .on('click', '.diff-line-num', Helper.diffLineNumClickWrapper);
 
@@ -37,21 +30,13 @@
   watch: {
     html() {
       this.$nextTick(() => {
-<<<<<<< HEAD
-        $(this.$el).find('.file-content').syntaxHighlight();
-=======
         this.highlightFile();
->>>>>>> 338ab505
         Helper.highLightIfCurrentLine();
       });
     },
 
     activeFile: {
-<<<<<<< HEAD
-      handler(obj) {
-=======
       handler() {
->>>>>>> 338ab505
         Helper.highLightIfCurrentLine();
       },
       deep: true,
