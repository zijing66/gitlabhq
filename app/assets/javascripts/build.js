/* eslint-disable func-names, wrap-iife, no-use-before-define,
consistent-return, prefer-rest-params */
/* global Breakpoints */

<<<<<<< HEAD
import { formatRelevantDigits, bytesToKiB } from './lib/utils/number_utils';
=======
import _ from 'underscore';
import { bytesToKiB } from './lib/utils/number_utils';
>>>>>>> bcb7d885

window.Build = (function () {
  Build.timeout = null;
  Build.state = null;

  function Build(options) {
    this.options = options || $('.js-build-options').data();

    this.pageUrl = this.options.pageUrl;
    this.buildUrl = this.options.buildUrl;
    this.buildStatus = this.options.buildStatus;
    this.state = this.options.logState;
    this.buildStage = this.options.buildStage;
    this.$document = $(document);
    this.logBytes = 0;
    this.scrollOffsetPadding = 30;
    this.hasBeenScrolled = false;

    this.updateDropdown = this.updateDropdown.bind(this);
    this.getBuildTrace = this.getBuildTrace.bind(this);
    this.scrollToBottom = this.scrollToBottom.bind(this);

    this.$body = $('body');
    this.$buildTrace = $('#build-trace');
    this.$buildRefreshAnimation = $('.js-build-refresh');
    this.$truncatedInfo = $('.js-truncated-info');
    this.$buildTraceOutput = $('.js-build-output');
    this.$scrollContainer = $('.js-scroll-container');

    // Scroll controllers
    this.$scrollTopBtn = $('.js-scroll-up');
    this.$scrollBottomBtn = $('.js-scroll-down');

    clearTimeout(Build.timeout);
    // Init breakpoint checker
    this.bp = Breakpoints.get();

    this.initSidebar();
    this.populateJobs(this.buildStage);
    this.updateStageDropdownText(this.buildStage);
    this.sidebarOnResize();

    this.$document
      .off('click', '.js-sidebar-build-toggle')
      .on('click', '.js-sidebar-build-toggle', this.sidebarOnClick.bind(this));

    this.$document
      .off('click', '.stage-item')
      .on('click', '.stage-item', this.updateDropdown);

    // add event listeners to the scroll buttons
    this.$scrollTopBtn
      .off('click')
      .on('click', this.scrollToTop.bind(this));

    this.$scrollBottomBtn
      .off('click')
      .on('click', this.scrollToBottom.bind(this));

    const scrollThrottled = _.throttle(this.toggleScroll.bind(this), 100);

    this.$scrollContainer
      .off('scroll')
      .on('scroll', () => {
        this.hasBeenScrolled = true;
        scrollThrottled();
      });

    $(window)
      .off('resize.build')
      .on('resize.build', _.throttle(this.sidebarOnResize.bind(this), 100));

    this.updateArtifactRemoveDate();

    // eslint-disable-next-line
    this.getBuildTrace()
      .then(() => this.toggleScroll())
      .then(() => {
        if (!this.hasBeenScrolled) {
          this.scrollToBottom();
        }
      });

    this.verifyTopPosition();
  }

  Build.prototype.canScroll = function () {
    return (this.$scrollContainer.prop('scrollHeight') - this.scrollOffsetPadding) > this.$scrollContainer.height();
  };

  /**
   * |                          | Up       | Down     |
   * |--------------------------|----------|----------|
   * | on scroll bottom         | active   | disabled |
   * | on scroll top            | disabled | active   |
   * | no scroll                | disabled | disabled |
   * | on.('scroll') is on top  | disabled | active   |
   * | on('scroll) is on bottom | active   | disabled |
   *
   */
  Build.prototype.toggleScroll = function () {
    const currentPosition = this.$scrollContainer.scrollTop();
    const bottomScroll = currentPosition + this.$scrollContainer.innerHeight();

    if (this.canScroll()) {
      if (currentPosition === 0) {
        this.toggleDisableButton(this.$scrollTopBtn, true);
        this.toggleDisableButton(this.$scrollBottomBtn, false);
      } else if (bottomScroll === this.$scrollContainer.prop('scrollHeight')) {
        this.toggleDisableButton(this.$scrollTopBtn, false);
        this.toggleDisableButton(this.$scrollBottomBtn, true);
      } else {
        this.toggleDisableButton(this.$scrollTopBtn, false);
        this.toggleDisableButton(this.$scrollBottomBtn, false);
      }
    }
  };

  Build.prototype.scrollToTop = function () {
    this.hasBeenScrolled = true;
    this.$scrollContainer.scrollTop(0);
    this.toggleScroll();
  };

  Build.prototype.scrollToBottom = function () {
    this.hasBeenScrolled = true;
    this.$scrollContainer.scrollTop(this.$scrollContainer.prop('scrollHeight'));
    this.toggleScroll();
  };

  Build.prototype.toggleDisableButton = function ($button, disable) {
    if (disable && $button.prop('disabled')) return;
    $button.prop('disabled', disable);
  };

  Build.prototype.toggleScrollAnimation = function (toggle) {
    this.$scrollBottomBtn.toggleClass('animate', toggle);
  };

  /**
   * Build trace top position depends on the space ocupied by the elments rendered before
   */
  Build.prototype.verifyTopPosition = function () {
    const $buildPage = $('.build-page');

    const $flashError = $('.alert-wrapper');
    const $header = $('.build-header', $buildPage);
    const $runnersStuck = $('.js-build-stuck', $buildPage);
    const $startsEnvironment = $('.js-environment-container', $buildPage);
    const $erased = $('.js-build-erased', $buildPage);
    const prependTopDefault = 20;

    // header + navigation + margin
    let topPostion = 168;

    if ($header.length) {
      topPostion += $header.outerHeight();
    }

    if ($runnersStuck.length) {
      topPostion += $runnersStuck.outerHeight();
    }

    if ($startsEnvironment.length) {
      topPostion += $startsEnvironment.outerHeight() + prependTopDefault;
    }

    if ($erased.length) {
      topPostion += $erased.outerHeight() + prependTopDefault;
    }

    if ($flashError.length) {
      topPostion += $flashError.outerHeight();
    }

    this.$buildTrace.css({
      top: topPostion,
    });
  };

  Build.prototype.initSidebar = function () {
    this.$sidebar = $('.js-build-sidebar');
    this.$sidebar.niceScroll();
  };

  Build.prototype.getBuildTrace = function () {
    return $.ajax({
      url: `${this.pageUrl}/trace.json`,
      data: this.state,
    })
      .done((log) => {
        gl.utils.setCiStatusFavicon(`${this.pageUrl}/status.json`);
        if (log.state) {
          this.state = log.state;
        }

        if (log.append) {
          this.$buildTraceOutput.append(log.html);
          this.logBytes += log.size;
        } else {
          this.$buildTraceOutput.html(log.html);
          this.logBytes = log.size;
        }

        // if the incremental sum of logBytes we received is less than the total
        // we need to show a message warning the user about that.
        if (this.logBytes < log.total) {
          // size is in bytes, we need to calculate KiB
          const size = formatRelevantDigits(bytesToKiB(this.logBytes));
          $('.js-truncated-info-size').html(`${size}`);
          this.$truncatedInfo.removeClass('hidden');
        } else {
          this.$truncatedInfo.addClass('hidden');
        }

        if (!log.complete) {
          this.toggleScrollAnimation(true);

          Build.timeout = setTimeout(() => {
            //eslint-disable-next-line
            this.getBuildTrace()
              .then(() => {
                if (!this.hasBeenScrolled) {
                  this.scrollToBottom();
                }
              });
          }, 4000);
        } else {
          this.$buildRefreshAnimation.remove();
          this.toggleScrollAnimation(false);
        }

        if (log.status !== this.buildStatus) {
          gl.utils.visitUrl(this.pageUrl);
        }
      })
      .fail(() => {
        this.$buildRefreshAnimation.remove();
      });
  };

  Build.prototype.shouldHideSidebarForViewport = function () {
    const bootstrapBreakpoint = this.bp.getBreakpointSize();
    return bootstrapBreakpoint === 'xs' || bootstrapBreakpoint === 'sm';
  };

  Build.prototype.toggleSidebar = function (shouldHide) {
    const shouldShow = typeof shouldHide === 'boolean' ? !shouldHide : undefined;
    const $toggleButton = $('.js-sidebar-build-toggle-header');

    this.$buildTrace
      .toggleClass('sidebar-expanded', shouldShow)
      .toggleClass('sidebar-collapsed', shouldHide);
    this.$sidebar
      .toggleClass('right-sidebar-expanded', shouldShow)
      .toggleClass('right-sidebar-collapsed', shouldHide);

    $('.js-build-page')
      .toggleClass('sidebar-expanded', shouldShow)
      .toggleClass('sidebar-collapsed', shouldHide);

    if (this.$sidebar.hasClass('right-sidebar-expanded')) {
      $toggleButton.addClass('hidden');
    } else {
      $toggleButton.removeClass('hidden');
    }
  };

  Build.prototype.sidebarOnResize = function () {
    this.toggleSidebar(this.shouldHideSidebarForViewport());

    this.verifyTopPosition();

    if (this.canScroll()) {
      this.toggleScroll();
    }
  };

  Build.prototype.sidebarOnClick = function () {
    if (this.shouldHideSidebarForViewport()) this.toggleSidebar();
    this.verifyTopPosition();
  };

  Build.prototype.updateArtifactRemoveDate = function () {
    const $date = $('.js-artifacts-remove');
    if ($date.length) {
      const date = $date.text();
      return $date.text(
        gl.utils.timeFor(new Date(date.replace(/([0-9]+)-([0-9]+)-([0-9]+)/g, '$1/$2/$3')), ' '),
      );
    }
  };

  Build.prototype.populateJobs = function (stage) {
    $('.build-job').hide();
    $(`.build-job[data-stage="${stage}"]`).show();
  };

  Build.prototype.updateStageDropdownText = function (stage) {
    $('.stage-selection').text(stage);
  };

  Build.prototype.updateDropdown = function (e) {
    e.preventDefault();
    const stage = e.currentTarget.text;
    this.updateStageDropdownText(stage);
    this.populateJobs(stage);
  };

  return Build;
})();<|MERGE_RESOLUTION|>--- conflicted
+++ resolved
@@ -2,12 +2,8 @@
 consistent-return, prefer-rest-params */
 /* global Breakpoints */
 
-<<<<<<< HEAD
+import _ from 'underscore';
 import { formatRelevantDigits, bytesToKiB } from './lib/utils/number_utils';
-=======
-import _ from 'underscore';
-import { bytesToKiB } from './lib/utils/number_utils';
->>>>>>> bcb7d885
 
 window.Build = (function () {
   Build.timeout = null;
