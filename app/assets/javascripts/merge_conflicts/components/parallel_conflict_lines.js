--- conflicted
+++ resolved
@@ -8,17 +8,13 @@
   global.mergeConflicts = global.mergeConflicts || {};
 
   global.mergeConflicts.parallelConflictLines = Vue.extend({
-    mixins: [global.mergeConflicts.utils, global.mergeConflicts.actions],
+    mixins: [utilsMixin, actionsMixin],
     props: {
       file: {
         type: Object,
         required: true,
       },
     },
-<<<<<<< HEAD
-    mixins: [utilsMixin, actionsMixin],
-=======
->>>>>>> 69228d79
     template: `
       <table>
         <tr class="line_holder parallel" v-for="section in file.parallelLines">
