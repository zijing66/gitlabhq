--- conflicted
+++ resolved
@@ -169,10 +169,10 @@
       class="board-card-labels"
     >
       <button
-        v-tooltip
         v-for="label in issue.labels"
         v-if="showLabel(label)"
         :key="label.id"
+        v-tooltip
         :style="labelStyle(label)"
         :title="label.description"
         class="badge color-label"
@@ -235,27 +235,5 @@
         </span>
       </div>
     </div>
-<<<<<<< HEAD
-=======
-    <div
-      v-if="showLabelFooter"
-      class="board-card-footer"
-    >
-      <button
-        v-for="label in issue.labels"
-        v-if="showLabel(label)"
-        :key="label.id"
-        v-tooltip
-        :style="labelStyle(label)"
-        :title="label.description"
-        class="badge color-label"
-        type="button"
-        data-container="body"
-        @click="filterByLabel(label, $event)"
-      >
-        {{ label.title }}
-      </button>
-    </div>
->>>>>>> 842ed384
   </div>
 </template>