--- conflicted
+++ resolved
@@ -102,37 +102,6 @@
         item-action-component="unstage-button"
         :staged-list="true"
       />
-<<<<<<< HEAD
-      <form
-        class="multi-file-commit-form"
-        @submit.prevent.stop="commitChanges"
-        v-if="!rightPanelCollapsed"
-      >
-        <commit-message-field
-          :text="commitMessage"
-          @input="updateCommitMessage"
-        />
-        <div class="clearfix prepend-top-15">
-          <actions />
-          <loading-button
-            :loading="submitCommitLoading"
-            :disabled="commitButtonDisabled"
-            container-class="btn btn-success btn-sm float-left"
-            :label="__('Commit')"
-            @click="commitChanges"
-          />
-          <button
-            v-if="!discardDraftButtonDisabled"
-            type="button"
-            class="btn btn-secondary btn-sm float-right"
-            @click="discardDraft"
-          >
-            {{ __('Discard draft') }}
-          </button>
-        </div>
-      </form>
-=======
->>>>>>> 533593e9
     </template>
     <empty-state
       v-if="unusedSeal"
