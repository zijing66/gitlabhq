<script>
import { mapState, mapActions, mapGetters } from 'vuex';
import tooltip from '~/vue_shared/directives/tooltip';
import Icon from '~/vue_shared/components/icon.vue';
import DeprecatedModal from '~/vue_shared/components/deprecated_modal.vue';
import LoadingButton from '~/vue_shared/components/loading_button.vue';
import CommitFilesList from './commit_sidebar/list.vue';
import EmptyState from './commit_sidebar/empty_state.vue';
import CommitMessageField from './commit_sidebar/message_field.vue';
import * as consts from '../stores/modules/commit/constants';
import Actions from './commit_sidebar/actions.vue';

export default {
  components: {
    DeprecatedModal,
    Icon,
    CommitFilesList,
    EmptyState,
    Actions,
    LoadingButton,
    CommitMessageField,
  },
  directives: {
    tooltip,
  },
  props: {
    noChangesStateSvgPath: {
      type: String,
      required: true,
    },
    committedStateSvgPath: {
      type: String,
      required: true,
    },
  },
  computed: {
    ...mapState(['changedFiles', 'stagedFiles', 'rightPanelCollapsed']),
    ...mapState('commit', ['commitMessage', 'submitCommitLoading']),
    ...mapGetters('commit', ['commitButtonDisabled', 'discardDraftButtonDisabled', 'branchName']),
  },
  methods: {
    ...mapActions('commit', [
      'updateCommitMessage',
      'discardDraft',
      'commitChanges',
      'updateCommitAction',
    ]),
    forceCreateNewBranch() {
      return this.updateCommitAction(consts.COMMIT_TO_NEW_BRANCH).then(() => this.commitChanges());
    },
  },
};
</script>

<template>
  <div
    class="multi-file-commit-panel-section"
  >
    <deprecated-modal
      id="ide-create-branch-modal"
      :primary-button-label="__('Create new branch')"
      kind="success"
      :title="__('Branch has changed')"
      @submit="forceCreateNewBranch"
    >
      <template slot="body">
        {{ __(`This branch has changed since you started editing.
          Would you like to create a new branch?`) }}
      </template>
    </deprecated-modal>
    <template
      v-if="changedFiles.length || stagedFiles.length"
    >
      <commit-files-list
        icon-name="unstaged"
        :title="__('Unstaged')"
        :file-list="changedFiles"
        action="stageAllChanges"
        :action-btn-text="__('Stage all')"
        item-action-component="stage-button"
      />
      <commit-files-list
        icon-name="staged"
        :title="__('Staged')"
        :file-list="stagedFiles"
        action="unstageAllChanges"
        :action-btn-text="__('Unstage all')"
        item-action-component="unstage-button"
        :show-toggle="false"
        :staged-list="true"
      />
      <form
        class="multi-file-commit-form"
        @submit.prevent.stop="commitChanges"
        v-if="!rightPanelCollapsed"
      >
        <commit-message-field
          :text="commitMessage"
          @input="updateCommitMessage"
        />
        <div class="clearfix prepend-top-15">
          <actions />
          <loading-button
            :loading="submitCommitLoading"
            :disabled="commitButtonDisabled"
            container-class="btn btn-success btn-sm float-left"
            :label="__('Commit')"
            @click="commitChanges"
          />
          <button
            v-if="!discardDraftButtonDisabled"
            type="button"
            class="btn btn-secondary btn-sm float-right"
            @click="discardDraft"
          >
            {{ __('Discard draft') }}
          </button>
        </div>
      </form>
    </template>
<<<<<<< HEAD
    <div
      v-else-if="!rightPanelCollapsed"
      class="row js-empty-state"
    >
      <div class="col-10 col-offset-1">
        <div class="svg-content svg-80">
          <img :src="statusSvg" />
        </div>
      </div>
      <div class="col-10 col-offset-1">
        <div
          class="text-content text-center"
          v-if="!lastCommitMsg"
        >
          <h4>
            {{ __('No changes') }}
          </h4>
          <p>
            {{ __('Edit files in the editor and commit changes here') }}
          </p>
        </div>
        <div
          class="text-content text-center"
          v-else
        >
          <h4>
            {{ __('All changes are committed') }}
          </h4>
          <p v-html="lastCommitMsg">
          </p>
        </div>
      </div>
    </div>
=======
    <empty-state
      v-else
      :no-changes-state-svg-path="noChangesStateSvgPath"
      :committed-state-svg-path="committedStateSvgPath"
    />
>>>>>>> b1e9d98a
  </div>
</template><|MERGE_RESOLUTION|>--- conflicted
+++ resolved
@@ -118,46 +118,10 @@
         </div>
       </form>
     </template>
-<<<<<<< HEAD
-    <div
-      v-else-if="!rightPanelCollapsed"
-      class="row js-empty-state"
-    >
-      <div class="col-10 col-offset-1">
-        <div class="svg-content svg-80">
-          <img :src="statusSvg" />
-        </div>
-      </div>
-      <div class="col-10 col-offset-1">
-        <div
-          class="text-content text-center"
-          v-if="!lastCommitMsg"
-        >
-          <h4>
-            {{ __('No changes') }}
-          </h4>
-          <p>
-            {{ __('Edit files in the editor and commit changes here') }}
-          </p>
-        </div>
-        <div
-          class="text-content text-center"
-          v-else
-        >
-          <h4>
-            {{ __('All changes are committed') }}
-          </h4>
-          <p v-html="lastCommitMsg">
-          </p>
-        </div>
-      </div>
-    </div>
-=======
     <empty-state
       v-else
       :no-changes-state-svg-path="noChangesStateSvgPath"
       :committed-state-svg-path="committedStateSvgPath"
     />
->>>>>>> b1e9d98a
   </div>
 </template>