<script>
/* global monaco */
import { mapState, mapGetters, mapActions } from 'vuex';
import flash from '~/flash';
import ContentViewer from '~/vue_shared/components/content_viewer/content_viewer.vue';
import { activityBarViews, viewerTypes } from '../constants';
import monacoLoader from '../monaco_loader';
import Editor from '../lib/editor';
import IdeFileButtons from './ide_file_buttons.vue';

export default {
  components: {
    ContentViewer,
    IdeFileButtons,
  },
  props: {
    file: {
      type: Object,
      required: true,
    },
  },
  computed: {
    ...mapState(['rightPanelCollapsed', 'viewer', 'panelResizing', 'currentActivityView']),
    ...mapGetters([
      'currentMergeRequest',
      'getStagedFile',
      'isEditModeActive',
      'isCommitModeActive',
      'isReviewModeActive',
    ]),
    shouldHideEditor() {
      return this.file && this.file.binary && !this.file.content;
    },
    editTabCSS() {
      return {
        active: this.file.viewMode === 'edit',
      };
    },
    previewTabCSS() {
      return {
        active: this.file.viewMode === 'preview',
      };
    },
  },
  watch: {
    file(oldVal, newVal) {
      // Compare key to allow for files opened in review mode to be cached differently
      if (newVal.key !== this.file.key) {
        this.initMonaco();

        if (this.currentActivityView !== activityBarViews.edit) {
          this.setFileViewMode({
            file: this.file,
            viewMode: 'edit',
          });
        }
      }
    },
    currentActivityView() {
      if (this.currentActivityView !== activityBarViews.edit) {
        this.setFileViewMode({
          file: this.file,
          viewMode: 'edit',
        });
      }
    },
    rightPanelCollapsed() {
      this.editor.updateDimensions();
    },
    viewer() {
      this.createEditorInstance();
    },
    panelResizing() {
      if (!this.panelResizing) {
        this.editor.updateDimensions();
      }
    },
  },
  beforeDestroy() {
    this.editor.dispose();
  },
  mounted() {
    if (this.editor && monaco) {
      this.initMonaco();
    } else {
      monacoLoader(['vs/editor/editor.main'], () => {
        this.editor = Editor.create(monaco);

        this.initMonaco();
      });
    }
  },
  methods: {
    ...mapActions([
      'getRawFileData',
      'changeFileContent',
      'setFileLanguage',
      'setEditorPosition',
      'setFileViewMode',
      'setFileEOL',
      'updateViewer',
    ]),
    initMonaco() {
      if (this.shouldHideEditor) return;

      this.editor.clearEditor();

      this.getRawFileData({
        path: this.file.path,
        baseSha: this.currentMergeRequest ? this.currentMergeRequest.baseCommitSha : '',
      })
        .then(() => {
          this.createEditorInstance();
        })
        .catch(err => {
          flash('Error setting up monaco. Please try again.', 'alert', document, null, false, true);
          throw err;
        });
    },
    createEditorInstance() {
      this.editor.dispose();

      this.$nextTick(() => {
        if (this.viewer === viewerTypes.edit) {
          this.editor.createInstance(this.$refs.editor);
        } else {
          this.editor.createDiffInstance(this.$refs.editor, !this.isReviewModeActive);
        }

        this.setupEditor();
      });
    },
    setupEditor() {
      if (!this.file || !this.editor.instance) return;

      const head = this.getStagedFile(this.file.path);

      this.model = this.editor.createModel(
        this.file,
        this.file.staged && this.file.key.indexOf('unstaged-') === 0 ? head : null,
      );

      if (this.viewer === viewerTypes.mr) {
        this.editor.attachMergeRequestModel(this.model);
      } else {
        this.editor.attachModel(this.model);
      }

      this.model.onChange(model => {
        const { file } = model;

        if (file.active) {
          this.changeFileContent({
            path: file.path,
            content: model.getModel().getValue(),
          });
        }
      });

      // Handle Cursor Position
      this.editor.onPositionChange((instance, e) => {
        this.setEditorPosition({
          editorRow: e.position.lineNumber,
          editorColumn: e.position.column,
        });
      });

      this.editor.setPosition({
        lineNumber: this.file.editorRow,
        column: this.file.editorColumn,
      });

      // Handle File Language
      this.setFileLanguage({
        fileLanguage: this.model.language,
      });

      // Get File eol
      this.setFileEOL({
        eol: this.model.eol,
      });
    },
  },
  viewerTypes,
};
</script>

<template>
  <div
    id="ide"
    class="blob-viewer-container blob-editor-container"
  >
    <div class="ide-mode-tabs clearfix" >
      <ul
<<<<<<< HEAD
        class="nav-links float-left"
        v-if="!shouldHideEditor">
=======
        class="nav-links pull-left"
        v-if="!shouldHideEditor && isEditModeActive"
      >
>>>>>>> 533593e9
        <li :class="editTabCSS">
          <a
            href="javascript:void(0);"
            role="button"
            @click.prevent="setFileViewMode({ file, viewMode: 'edit' })">
            <template v-if="viewer === $options.viewerTypes.edit">
              {{ __('Edit') }}
            </template>
            <template v-else>
              {{ __('Review') }}
            </template>
          </a>
        </li>
        <li
          v-if="file.previewMode"
          :class="previewTabCSS">
          <a
            href="javascript:void(0);"
            role="button"
            @click.prevent="setFileViewMode({ file, viewMode:'preview' })">
            {{ file.previewMode.previewTitle }}
          </a>
        </li>
      </ul>
      <ide-file-buttons
        :file="file"
      />
    </div>
    <div
      v-show="!shouldHideEditor && file.viewMode === 'edit'"
      ref="editor"
      class="multi-file-editor-holder"
      :class="{
        'is-readonly': isCommitModeActive,
      }"
    >
    </div>
    <content-viewer
      v-if="shouldHideEditor || file.viewMode === 'preview'"
      :content="file.content || file.raw"
      :path="file.rawPath || file.path"
      :file-size="file.size"
      :project-path="file.projectId"/>
  </div>
</template><|MERGE_RESOLUTION|>--- conflicted
+++ resolved
@@ -192,14 +192,9 @@
   >
     <div class="ide-mode-tabs clearfix" >
       <ul
-<<<<<<< HEAD
         class="nav-links float-left"
-        v-if="!shouldHideEditor">
-=======
-        class="nav-links pull-left"
         v-if="!shouldHideEditor && isEditModeActive"
       >
->>>>>>> 533593e9
         <li :class="editTabCSS">
           <a
             href="javascript:void(0);"
