--- conflicted
+++ resolved
@@ -100,7 +100,6 @@
       delayViewerUpdated,
     });
   },
-<<<<<<< HEAD
   [types.UPDATE_ACTIVITY_BAR_VIEW](state, currentActivityView) {
     Object.assign(state, {
       currentActivityView,
@@ -114,11 +113,11 @@
       emptyStateSvgPath,
       noChangesStateSvgPath,
       committedStateSvgPath,
-=======
+    });
+  },
   [types.TOGGLE_FILE_FINDER](state, fileFindVisible) {
     Object.assign(state, {
       fileFindVisible,
->>>>>>> b36941bd
     });
   },
   [types.UPDATE_FILE_AFTER_COMMIT](state, { file, lastCommit }) {
