export const dataStructure = () => ({
  id: '',
  // Key will contain a mixture of ID and path
  // it can also contain a prefix `pending-` for files opened in review mode
  key: '',
  type: '',
  projectId: '',
  branchId: '',
  name: '',
  url: '',
  path: '',
  tempFile: false,
  tree: [],
  loading: false,
  opened: false,
  active: false,
  changed: false,
  staged: false,
  lastCommitPath: '',
  lastCommit: {
    id: '',
    url: '',
    message: '',
    updatedAt: '',
    author: '',
  },
  blamePath: '',
  commitsPath: '',
  permalink: '',
  rawPath: '',
  binary: false,
  html: '',
  raw: '',
  content: '',
  parentTreeUrl: '',
  renderError: false,
  base64: false,
  editorRow: 1,
  editorColumn: 1,
  fileLanguage: '',
  eol: '',
  viewMode: 'edit',
  previewMode: null,
  size: 0,
<<<<<<< HEAD
  parentPath: null,
  changesCount: 0,
=======
  lastOpenedAt: 0,
>>>>>>> b36941bd
});

export const decorateData = entity => {
  const {
    id,
    projectId,
    branchId,
    type,
    url,
    name,
    path,
    renderError,
    content = '',
    tempFile = false,
    active = false,
    opened = false,
    changed = false,
    parentTreeUrl = '',
    base64 = false,
    previewMode,
    file_lock,
    html,
    parentPath = '',
  } = entity;

  return {
    ...dataStructure(),
    id,
    projectId,
    branchId,
    key: `${name}-${type}-${id}`,
    type,
    name,
    url,
    path,
    tempFile,
    opened,
    active,
    parentTreeUrl,
    changed,
    renderError,
    content,
    base64,
    previewMode,
    file_lock,
    html,
    parentPath,
  };
};

export const findEntry = (tree, type, name, prop = 'name') =>
  tree.find(f => f.type === type && f[prop] === name);

export const findIndexOfFile = (state, file) => state.findIndex(f => f.path === file.path);

export const setPageTitle = title => {
  document.title = title;
};

export const createCommitPayload = (branch, newBranch, state, rootState) => ({
  branch,
  commit_message: state.commitMessage,
  actions: rootState.stagedFiles.map(f => ({
    action: f.tempFile ? 'create' : 'update',
    file_path: f.path,
    content: f.content,
    encoding: f.base64 ? 'base64' : 'text',
  })),
  start_branch: newBranch ? rootState.currentBranchId : undefined,
});

export const createNewMergeRequestUrl = (projectUrl, source, target) =>
  `${projectUrl}/merge_requests/new?merge_request[source_branch]=${source}&merge_request[target_branch]=${target}`;

const sortTreesByTypeAndName = (a, b) => {
  if (a.type === 'tree' && b.type === 'blob') {
    return -1;
  } else if (a.type === 'blob' && b.type === 'tree') {
    return 1;
  }
  if (a.name.toLowerCase() < b.name.toLowerCase()) return -1;
  if (a.name.toLowerCase() > b.name.toLowerCase()) return 1;
  return 0;
};

export const sortTree = sortedTree =>
  sortedTree
    .map(entity =>
      Object.assign(entity, {
        tree: entity.tree.length ? sortTree(entity.tree) : [],
      }),
    )
    .sort(sortTreesByTypeAndName);<|MERGE_RESOLUTION|>--- conflicted
+++ resolved
@@ -42,12 +42,9 @@
   viewMode: 'edit',
   previewMode: null,
   size: 0,
-<<<<<<< HEAD
   parentPath: null,
   changesCount: 0,
-=======
   lastOpenedAt: 0,
->>>>>>> b36941bd
 });
 
 export const decorateData = entity => {
