import $ from 'jquery';
import Vue from 'vue';
import { visitUrl } from '~/lib/utils/url_utility';
import flash from '~/flash';
import * as types from './mutation_types';
import FilesDecoratorWorker from './workers/files_decorator_worker';

export const redirectToUrl = (_, url) => visitUrl(url);

export const setInitialData = ({ commit }, data) => commit(types.SET_INITIAL_DATA, data);

export const discardAllChanges = ({ state, commit, dispatch }) => {
  state.changedFiles.forEach(file => {
    commit(types.DISCARD_FILE_CHANGES, file.path);

    if (file.tempFile) {
      dispatch('closeFile', file.path);
    }
  });

  commit(types.REMOVE_ALL_CHANGES_FILES);
};

export const closeAllFiles = ({ state, dispatch }) => {
  state.openFiles.forEach(file => dispatch('closeFile', file));
};

export const setPanelCollapsedStatus = ({ commit }, { side, collapsed }) => {
  if (side === 'left') {
    commit(types.SET_LEFT_PANEL_COLLAPSED, collapsed);
  } else {
    commit(types.SET_RIGHT_PANEL_COLLAPSED, collapsed);
  }
};

export const toggleRightPanelCollapsed = ({ dispatch, state }, e = undefined) => {
  if (e) {
    $(e.currentTarget)
      .tooltip('hide')
      .blur();
  }

  dispatch('setPanelCollapsedStatus', {
    side: 'right',
    collapsed: !state.rightPanelCollapsed,
  });
};

export const setResizingStatus = ({ commit }, resizing) => {
  commit(types.SET_RESIZING_STATUS, resizing);
};

export const createTempEntry = (
  { state, commit, dispatch },
  { branchId, name, type, content = '', base64 = false },
) =>
  new Promise(resolve => {
    const worker = new FilesDecoratorWorker();
    const fullName = name.slice(-1) !== '/' && type === 'tree' ? `${name}/` : name;

    if (state.entries[name]) {
      flash(
        `The name "${name.split('/').pop()}" is already taken in this directory.`,
        'alert',
        document,
        null,
        false,
        true,
      );

      resolve();

      return null;
    }

    worker.addEventListener('message', ({ data }) => {
      const { file, parentPath } = data;

      worker.terminate();

      commit(types.CREATE_TMP_ENTRY, {
        data,
        projectId: state.currentProjectId,
        branchId,
      });

      if (type === 'blob') {
        commit(types.TOGGLE_FILE_OPEN, file.path);
        commit(types.ADD_FILE_TO_CHANGED, file.path);
        dispatch('setFileActive', file.path);
      }

      if (parentPath && !state.entries[parentPath].opened) {
        commit(types.TOGGLE_TREE_OPEN, parentPath);
      }

      resolve(file);
    });

    worker.postMessage({
      data: [fullName],
      projectId: state.currentProjectId,
      branchId,
      type,
      tempFile: true,
      base64,
      content,
    });

    return null;
  });

export const scrollToTab = () => {
  Vue.nextTick(() => {
    const tabs = document.getElementById('tabs');

    if (tabs) {
      const tabEl = tabs.querySelector('.active .repo-tab');

      tabEl.focus();
    }
  });
};

export const stageAllChanges = ({ state, commit }) => {
  state.changedFiles.forEach(file => commit(types.STAGE_CHANGE, file.path));
};

export const unstageAllChanges = ({ state, commit }) => {
  state.stagedFiles.forEach(file => commit(types.UNSTAGE_CHANGE, file.path));
};

export const updateViewer = ({ commit }, viewer) => {
  commit(types.UPDATE_VIEWER, viewer);
};

export const updateDelayViewerUpdated = ({ commit }, delay) => {
  commit(types.UPDATE_DELAY_VIEWER_CHANGE, delay);
};

<<<<<<< HEAD
export const updateActivityBarView = ({ commit }, view) => {
  commit(types.UPDATE_ACTIVITY_BAR_VIEW, view);
};

export const setEmptyStateSvgs = ({ commit }, svgs) => {
  commit(types.SET_EMPTY_STATE_SVGS, svgs);
};

export const setCurrentBranchId = ({ commit }, currentBranchId) => {
  commit(types.SET_CURRENT_BRANCH, currentBranchId);
=======
export const updateTempFlagForEntry = ({ commit, dispatch, state }, { file, tempFile }) => {
  commit(types.UPDATE_TEMP_FLAG, { path: file.path, tempFile });

  if (file.parentPath) {
    dispatch('updateTempFlagForEntry', { file: state.entries[file.parentPath], tempFile });
  }
>>>>>>> a8cb4322
};

export const toggleFileFinder = ({ commit }, fileFindVisible) =>
  commit(types.TOGGLE_FILE_FINDER, fileFindVisible);

export * from './actions/tree';
export * from './actions/file';
export * from './actions/project';
export * from './actions/merge_request';

// prevent babel-plugin-rewire from generating an invalid default during karma tests
export default () => {};<|MERGE_RESOLUTION|>--- conflicted
+++ resolved
@@ -138,7 +138,6 @@
   commit(types.UPDATE_DELAY_VIEWER_CHANGE, delay);
 };
 
-<<<<<<< HEAD
 export const updateActivityBarView = ({ commit }, view) => {
   commit(types.UPDATE_ACTIVITY_BAR_VIEW, view);
 };
@@ -149,14 +148,14 @@
 
 export const setCurrentBranchId = ({ commit }, currentBranchId) => {
   commit(types.SET_CURRENT_BRANCH, currentBranchId);
-=======
+};
+
 export const updateTempFlagForEntry = ({ commit, dispatch, state }, { file, tempFile }) => {
   commit(types.UPDATE_TEMP_FLAG, { path: file.path, tempFile });
 
   if (file.parentPath) {
     dispatch('updateTempFlagForEntry', { file: state.entries[file.parentPath], tempFile });
   }
->>>>>>> a8cb4322
 };
 
 export const toggleFileFinder = ({ commit }, fileFindVisible) =>
