export const activeFile = state => state.openFiles.find(file => file.active) || null;

export const addedFiles = state => state.changedFiles.filter(f => f.tempFile);

export const modifiedFiles = state => state.changedFiles.filter(f => !f.tempFile);

export const projectsWithTrees = state =>
  Object.keys(state.projects).map(projectId => {
    const project = state.projects[projectId];

    return {
      ...project,
      branches: Object.keys(project.branches).map(branchId => {
        const branch = project.branches[branchId];

        return {
          ...branch,
          tree: state.trees[branch.treeId],
        };
      }),
    };
  });

export const currentMergeRequest = state => {
  if (state.projects[state.currentProjectId]) {
    return state.projects[state.currentProjectId].mergeRequests[state.currentMergeRequestId];
  }
  return null;
};

// eslint-disable-next-line no-confusing-arrow
export const collapseButtonIcon = state =>
  state.rightPanelCollapsed ? 'angle-double-left' : 'angle-double-right';

<<<<<<< HEAD
export const hasChanges = state =>
  !!state.changedFiles.length || !!state.stagedFiles.length;

// eslint-disable-next-line no-confusing-arrow
export const collapseButtonTooltip = state =>
  state.rightPanelCollapsed ? 'Expand sidebar' : 'Collapse sidebar';
=======
export const hasChanges = state => !!state.changedFiles.length;

export const hasMergeRequest = state => !!state.currentMergeRequestId;
>>>>>>> 8dca091f
<|MERGE_RESOLUTION|>--- conflicted
+++ resolved
@@ -32,15 +32,10 @@
 export const collapseButtonIcon = state =>
   state.rightPanelCollapsed ? 'angle-double-left' : 'angle-double-right';
 
-<<<<<<< HEAD
-export const hasChanges = state =>
-  !!state.changedFiles.length || !!state.stagedFiles.length;
+export const hasChanges = state => !!state.changedFiles.length || !!state.stagedFiles.length;
 
 // eslint-disable-next-line no-confusing-arrow
 export const collapseButtonTooltip = state =>
   state.rightPanelCollapsed ? 'Expand sidebar' : 'Collapse sidebar';
-=======
-export const hasChanges = state => !!state.changedFiles.length;
 
-export const hasMergeRequest = state => !!state.currentMergeRequestId;
->>>>>>> 8dca091f
+export const hasMergeRequest = state => !!state.currentMergeRequestId;