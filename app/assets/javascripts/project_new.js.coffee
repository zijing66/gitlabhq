--- conflicted
+++ resolved
@@ -2,25 +2,13 @@
   constructor: ->
     $('.project-edit-container').on 'ajax:before', =>
       $('.project-edit-container').hide()
-<<<<<<< HEAD
       $('.save-project-loader').show()
+    @toggleSettings()
 
-    @toggleSettings()
-    @initEvents()
-
-
-  initEvents: ->
-    disableButtonIfEmptyField '#project_name', '.project-submit'
-
-    $("#project_merge_requests_enabled").change =>
-      @toggleSettings()
 
   toggleSettings: ->
     checked = $("#project_merge_requests_enabled").prop("checked")
     if checked
       $('.merge-request-feature').show()
     else
-      $('.merge-request-feature').hide()
-=======
-      $('.save-project-loader').show()
->>>>>>> a6a0792e
+      $('.merge-request-feature').hide()