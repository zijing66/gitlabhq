export default class Store {
<<<<<<< HEAD
  constructor({
    titleHtml,
    titleText,
    descriptionHtml,
    descriptionText,
    updatedAt,
    updatedByName,
    updatedByPath,
  }) {
    this.state = {
      titleHtml,
      titleText,
      descriptionHtml,
      descriptionText,
      taskStatus: '',
      updatedAt,
      updatedByName,
      updatedByPath,
    };
=======
  constructor(initialState) {
    this.state = initialState;
>>>>>>> 134ba0b5
    this.formState = {
      title: '',
      confidential: false,
      description: '',
      lockedWarningVisible: false,
      move_to_project_id: 0,
      updateLoading: false,
    };
  }

  updateState(data) {
    this.state.titleHtml = data.title;
    this.state.titleText = data.title_text;
    this.state.descriptionHtml = data.description;
    this.state.descriptionText = data.description_text;
    this.state.taskStatus = data.task_status;
    this.state.updatedAt = data.updated_at;
    this.state.updatedByName = data.updated_by_name;
    this.state.updatedByPath = data.updated_by_path;
  }

  stateShouldUpdate(data) {
    return {
      title: this.state.titleText !== data.title_text,
      description: this.state.descriptionText !== data.description_text,
    };
  }

  setFormState(state) {
    this.formState = Object.assign(this.formState, state);
  }
}<|MERGE_RESOLUTION|>--- conflicted
+++ resolved
@@ -1,28 +1,6 @@
 export default class Store {
-<<<<<<< HEAD
-  constructor({
-    titleHtml,
-    titleText,
-    descriptionHtml,
-    descriptionText,
-    updatedAt,
-    updatedByName,
-    updatedByPath,
-  }) {
-    this.state = {
-      titleHtml,
-      titleText,
-      descriptionHtml,
-      descriptionText,
-      taskStatus: '',
-      updatedAt,
-      updatedByName,
-      updatedByPath,
-    };
-=======
   constructor(initialState) {
     this.state = initialState;
->>>>>>> 134ba0b5
     this.formState = {
       title: '',
       confidential: false,
