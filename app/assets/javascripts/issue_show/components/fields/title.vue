--- conflicted
+++ resolved
@@ -13,22 +13,13 @@
         default: () => [],
       },
     },
-<<<<<<< HEAD
-    data() {
-      return {
-        state: this.store.formState,
-      };
-    },
     components: {
       descriptionTemplate,
     },
-=======
->>>>>>> 5f2b142b
   };
 </script>
 
 <template>
-<<<<<<< HEAD
   <fieldset class="row">
     <div class="col-sm-4 col-lg-3">
       <description-template
@@ -46,22 +37,7 @@
         type="text"
         placeholder="Issue title"
         aria-label="Issue title"
-        v-model="state.title" />
+        v-model="formState.title" />
     </div>
-=======
-  <fieldset>
-    <label
-      class="sr-only"
-      for="issue-title">
-      Title
-    </label>
-    <input
-      id="issue-title"
-      class="form-control"
-      type="text"
-      placeholder="Issue title"
-      aria-label="Issue title"
-      v-model="formState.title" />
->>>>>>> 5f2b142b
   </fieldset>
 </template>