--- conflicted
+++ resolved
@@ -41,7 +41,6 @@
       required: false,
       default: '',
     },
-<<<<<<< HEAD
     markdownPreviewUrl: {
       type: String,
       required: true,
@@ -50,8 +49,6 @@
       type: String,
       required: true,
     },
-=======
->>>>>>> 5f2b142b
   },
   data() {
     const store = new Store({
@@ -63,21 +60,12 @@
     return {
       store,
       state: store.state,
-<<<<<<< HEAD
-      formState: store.formState,
-=======
->>>>>>> 5f2b142b
       showForm: false,
     };
   },
   computed: {
-<<<<<<< HEAD
-    elementType() {
-      return this.showForm ? 'form' : 'div';
-=======
     formState() {
       return this.store.formState;
->>>>>>> 5f2b142b
     },
   },
   components: {
@@ -90,17 +78,12 @@
       this.showForm = true;
       this.store.formState = {
         title: this.state.titleText,
-<<<<<<< HEAD
         description: this.state.descriptionText,
-      };
-    },
-=======
       };
     },
     closeForm() {
       this.showForm = false;
     },
->>>>>>> 5f2b142b
     updateIssuable() {
       this.service.updateIssuable(this.store.formState)
         .then(() => {
@@ -153,48 +136,26 @@
 
     eventHub.$on('delete.issuable', this.deleteIssuable);
     eventHub.$on('update.issuable', this.updateIssuable);
-<<<<<<< HEAD
-=======
     eventHub.$on('close.form', this.closeForm);
->>>>>>> 5f2b142b
     eventHub.$on('open.form', this.openForm);
   },
   beforeDestroy() {
     eventHub.$off('delete.issuable', this.deleteIssuable);
     eventHub.$off('update.issuable', this.updateIssuable);
-<<<<<<< HEAD
-    eventHub.$on('open.form', this.openForm);
-=======
     eventHub.$off('close.form', this.closeForm);
     eventHub.$off('open.form', this.openForm);
->>>>>>> 5f2b142b
   },
 };
 </script>
 
 <template>
-<<<<<<< HEAD
-  <div :is="elementType">
-    <title-component
-      :store="store"
-      :show-form="showForm"
-      :issuable-ref="issuableRef"
-      :title-html="state.titleHtml"
-      :title-text="state.titleText" />
-    <description-component
-      :store="store"
-      :show-form="showForm"
-      :can-update="canUpdate"
-      :markdown-preview-url="markdownPreviewUrl"
-      :markdown-docs="markdownDocs" />
-    <edit-actions
-=======
   <div>
     <form-component
->>>>>>> 5f2b142b
       v-if="canUpdate && showForm"
       :form-state="formState"
-      :can-destroy="canDestroy" />
+      :can-destroy="canDestroy"
+      :markdown-docs="markdownDocs"
+      :markdown-preview-url="markdownPreviewUrl" />
     <div v-else>
       <title-component
         :issuable-ref="issuableRef"
