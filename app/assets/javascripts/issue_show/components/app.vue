--- conflicted
+++ resolved
@@ -63,15 +63,15 @@
       type: String,
       required: true,
     },
-<<<<<<< HEAD
     projectPath: {
       type: String,
       required: true,
     },
     projectNamespace: {
-=======
+      type: String,
+      required: true,
+    },
     projectsAutocompleteUrl: {
->>>>>>> 3c3b17a5
       type: String,
       required: true,
     },
@@ -195,12 +195,10 @@
       :issuable-templates="issuableTemplates"
       :markdown-docs="markdownDocs"
       :markdown-preview-url="markdownPreviewUrl"
-<<<<<<< HEAD
       :project-path="projectPath"
-      :project-namespace="projectNamespace" />
-=======
-      :projects-autocomplete-url="projectsAutocompleteUrl" />
->>>>>>> 3c3b17a5
+      :project-namespace="projectNamespace"
+      :projects-autocomplete-url="projectsAutocompleteUrl"
+    />
     <div v-else>
       <title-component
         :issuable-ref="issuableRef"
