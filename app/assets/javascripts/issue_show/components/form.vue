<script>
  import titleField from './fields/title.vue';
  import descriptionField from './fields/description.vue';
  import editActions from './edit_actions.vue';
<<<<<<< HEAD
  import projectMove from './fields/project_move.vue';
=======
  import confidentialCheckbox from './fields/confidential_checkbox.vue';
>>>>>>> f5675666

  export default {
    props: {
      canMove: {
        type: Boolean,
        required: true,
      },
      canDestroy: {
        type: Boolean,
        required: true,
      },
      formState: {
        type: Object,
        required: true,
      },
      markdownPreviewUrl: {
        type: String,
        required: true,
      },
      markdownDocs: {
        type: String,
        required: true,
      },
      projectsAutocompleteUrl: {
        type: String,
        required: true,
      },
    },
    components: {
      titleField,
      descriptionField,
      editActions,
<<<<<<< HEAD
      projectMove,
=======
      confidentialCheckbox,
>>>>>>> f5675666
    },
  };
</script>

<template>
  <form>
    <title-field
      :form-state="formState" />
    <confidential-checkbox
      :form-state="formState" />
    <description-field
      :form-state="formState"
      :markdown-preview-url="markdownPreviewUrl"
      :markdown-docs="markdownDocs" />
    <project-move
      v-if="canMove"
      :form-state="formState"
      :projects-autocomplete-url="projectsAutocompleteUrl" />
    <edit-actions
      :form-state="formState"
      :can-destroy="canDestroy" />
  </form>
</template><|MERGE_RESOLUTION|>--- conflicted
+++ resolved
@@ -2,11 +2,8 @@
   import titleField from './fields/title.vue';
   import descriptionField from './fields/description.vue';
   import editActions from './edit_actions.vue';
-<<<<<<< HEAD
   import projectMove from './fields/project_move.vue';
-=======
   import confidentialCheckbox from './fields/confidential_checkbox.vue';
->>>>>>> f5675666
 
   export default {
     props: {
@@ -39,11 +36,8 @@
       titleField,
       descriptionField,
       editActions,
-<<<<<<< HEAD
       projectMove,
-=======
       confidentialCheckbox,
->>>>>>> f5675666
     },
   };
 </script>
