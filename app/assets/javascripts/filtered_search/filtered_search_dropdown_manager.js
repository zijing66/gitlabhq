import _ from 'underscore';
import DropLab from '~/droplab/drop_lab';
import FilteredSearchContainer from './container';
import FilteredSearchTokenKeys from './filtered_search_token_keys';
import DropdownUtils from './dropdown_utils';
import DropdownHint from './dropdown_hint';
import DropdownEmoji from './dropdown_emoji';
import DropdownNonUser from './dropdown_non_user';
import DropdownUser from './dropdown_user';
import NullDropdown from './null_dropdown';
import FilteredSearchVisualTokens from './filtered_search_visual_tokens';

export default class FilteredSearchDropdownManager {
  constructor({
    baseEndpoint = '',
    tokenizer,
    page,
    isGroup,
    isGroupAncestor,
    isGroupDecendent,
    filteredSearchTokenKeys,
  }) {
    this.container = FilteredSearchContainer.container;
    this.baseEndpoint = baseEndpoint.replace(/\/$/, '');
    this.tokenizer = tokenizer;
    this.filteredSearchTokenKeys = filteredSearchTokenKeys || FilteredSearchTokenKeys;
    this.filteredSearchInput = this.container.querySelector('.filtered-search');
    this.page = page;
    this.groupsOnly = isGroup;
    this.includeAncestorGroups = isGroupAncestor;
    this.includeDescendantGroups = isGroupDecendent;

    this.setupMapping();

    this.cleanupWrapper = this.cleanup.bind(this);
    document.addEventListener('beforeunload', this.cleanupWrapper);
  }

  cleanup() {
    if (this.droplab) {
      this.droplab.destroy();
      this.droplab = null;
    }

    this.setupMapping();

    document.removeEventListener('beforeunload', this.cleanupWrapper);
  }

  setupMapping() {
    const supportedTokens = this.filteredSearchTokenKeys.getKeys();
    const allowedMappings = {
      hint: {
        reference: null,
        gl: DropdownHint,
        element: this.container.querySelector('#js-dropdown-hint'),
      },
    };
    const availableMappings = {
      author: {
        reference: null,
        gl: DropdownUser,
        element: this.container.querySelector('#js-dropdown-author'),
      },
      assignee: {
        reference: null,
        gl: DropdownUser,
        element: this.container.querySelector('#js-dropdown-assignee'),
      },
      milestone: {
        reference: null,
        gl: DropdownNonUser,
        extraArguments: {
          endpoint: this.getMilestoneEndpoint(),
          symbol: '%',
        },
        element: this.container.querySelector('#js-dropdown-milestone'),
      },
      label: {
        reference: null,
        gl: DropdownNonUser,
        extraArguments: {
          endpoint: this.getLabelsEndpoint(),
          symbol: '~',
          preprocessing: DropdownUtils.duplicateLabelPreprocessing,
        },
        element: this.container.querySelector('#js-dropdown-label'),
      },
      'my-reaction': {
        reference: null,
        gl: DropdownEmoji,
        element: this.container.querySelector('#js-dropdown-my-reaction'),
      },
<<<<<<< HEAD
      wip: {
        reference: null,
        gl: DropdownNonUser,
        element: this.container.querySelector('#js-dropdown-wip'),
=======
      status: {
        reference: null,
        gl: NullDropdown,
        element: this.container.querySelector('#js-dropdown-admin-runner-status'),
>>>>>>> 53e012a9
      },
    };

    supportedTokens.forEach((type) => {
      if (availableMappings[type]) {
        allowedMappings[type] = availableMappings[type];
      }
    });

    this.mapping = allowedMappings;
  }

  getMilestoneEndpoint() {
    const endpoint = `${this.baseEndpoint}/milestones.json`;

    return endpoint;
  }

  getLabelsEndpoint() {
    let endpoint = `${this.baseEndpoint}/labels.json?`;

    if (this.groupsOnly) {
      endpoint = `${endpoint}only_group_labels=true&`;
    }

    if (this.includeAncestorGroups) {
      endpoint = `${endpoint}include_ancestor_groups=true&`;
    }

    if (this.includeDescendantGroups) {
      endpoint = `${endpoint}include_descendant_groups=true`;
    }

    return endpoint;
  }

  static addWordToInput(tokenName, tokenValue = '', clicked = false, options = {}) {
    const {
      uppercaseTokenName = false,
      capitalizeTokenValue = false,
    } = options;
    const input = FilteredSearchContainer.container.querySelector('.filtered-search');
    FilteredSearchVisualTokens.addFilterVisualToken(tokenName, tokenValue, {
      uppercaseTokenName,
      capitalizeTokenValue,
    });
    input.value = '';

    if (clicked) {
      FilteredSearchVisualTokens.moveInputToTheRight();
    }
  }

  updateCurrentDropdownOffset() {
    this.updateDropdownOffset(this.currentDropdown);
  }

  updateDropdownOffset(key) {
    // Always align dropdown with the input field
    let offset = this.filteredSearchInput.getBoundingClientRect().left - this.container.querySelector('.scroll-container').getBoundingClientRect().left;

    const maxInputWidth = 240;
    const currentDropdownWidth = this.mapping[key].element.clientWidth || maxInputWidth;

    // Make sure offset never exceeds the input container
    const offsetMaxWidth = this.container.querySelector('.scroll-container').clientWidth - currentDropdownWidth;
    if (offsetMaxWidth < offset) {
      offset = offsetMaxWidth;
    }

    this.mapping[key].reference.setOffset(offset);
  }

  load(key, firstLoad = false) {
    const mappingKey = this.mapping[key];
    const glClass = mappingKey.gl;
    const { element } = mappingKey;
    let forceShowList = false;

    if (!mappingKey.reference) {
      const defaultArguments = {
        droplab: this.droplab,
        dropdown: element,
        input: this.filteredSearchInput,
        tokenKeys: this.filteredSearchTokenKeys,
        filter: key,
      };
      const extraArguments = mappingKey.extraArguments || {};
      const glArguments = Object.assign({}, defaultArguments, extraArguments);

      // Passing glArguments to `new glClass(<arguments>)`
      mappingKey.reference =
        new (Function.prototype.bind.apply(glClass, [null, glArguments]))();
    }

    if (firstLoad) {
      mappingKey.reference.init();
    }

    if (this.currentDropdown === 'hint') {
      // Force the dropdown to show if it was clicked from the hint dropdown
      forceShowList = true;
    }

    this.updateDropdownOffset(key);
    mappingKey.reference.render(firstLoad, forceShowList);

    this.currentDropdown = key;
  }

  loadDropdown(dropdownName = '') {
    let firstLoad = false;

    if (!this.droplab) {
      firstLoad = true;
      this.droplab = new DropLab();
    }

    const match = this.filteredSearchTokenKeys.searchByKey(dropdownName.toLowerCase());
    const shouldOpenFilterDropdown = match && this.currentDropdown !== match.key
      && this.mapping[match.key];
    const shouldOpenHintDropdown = !match && this.currentDropdown !== 'hint';

    if (shouldOpenFilterDropdown || shouldOpenHintDropdown) {
      const key = match && match.key ? match.key : 'hint';
      this.load(key, firstLoad);
    }
  }

  setDropdown() {
    const query = DropdownUtils.getSearchQuery(true);
    const { lastToken, searchToken } =
      this.tokenizer.processTokens(query, this.filteredSearchTokenKeys.getKeys());

    if (this.currentDropdown) {
      this.updateCurrentDropdownOffset();
    }

    if (lastToken === searchToken && lastToken !== null) {
      // Token is not fully initialized yet because it has no value
      // Eg. token = 'label:'

      const split = lastToken.split(':');
      const dropdownName = _.last(split[0].split(' '));
      this.loadDropdown(split.length > 1 ? dropdownName : '');
    } else if (lastToken) {
      // Token has been initialized into an object because it has a value
      this.loadDropdown(lastToken.key);
    } else {
      this.loadDropdown('hint');
    }
  }

  resetDropdowns() {
    if (!this.currentDropdown) {
      return;
    }

    // Force current dropdown to hide
    this.mapping[this.currentDropdown].reference.hideDropdown();

    // Re-Load dropdown
    this.setDropdown();

    // Reset filters for current dropdown
    this.mapping[this.currentDropdown].reference.resetFilters();

    // Reposition dropdown so that it is aligned with cursor
    this.updateDropdownOffset(this.currentDropdown);
  }

  destroyDroplab() {
    this.droplab.destroy();
  }
}<|MERGE_RESOLUTION|>--- conflicted
+++ resolved
@@ -91,17 +91,14 @@
         gl: DropdownEmoji,
         element: this.container.querySelector('#js-dropdown-my-reaction'),
       },
-<<<<<<< HEAD
       wip: {
         reference: null,
         gl: DropdownNonUser,
         element: this.container.querySelector('#js-dropdown-wip'),
-=======
       status: {
         reference: null,
         gl: NullDropdown,
         element: this.container.querySelector('#js-dropdown-admin-runner-status'),
->>>>>>> 53e012a9
       },
     };
 
