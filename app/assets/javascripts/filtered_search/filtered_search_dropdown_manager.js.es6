--- conflicted
+++ resolved
@@ -77,15 +77,9 @@
       // Reset the position
       // Sometimes can end up at end of input
       input.setSelectionRange(selectionStart, selectionStart);
-<<<<<<< HEAD
 
       const { right } = gl.DropdownUtils.getInputSelectionPosition(input);
 
-=======
-
-      const { right } = gl.DropdownUtils.getInputSelectionPosition(input);
-
->>>>>>> 8a6e4152
       input.setSelectionRange(right, right);
     }
 
@@ -101,9 +95,6 @@
       const input = this.filteredSearchInput;
       const inputText = input.value.slice(0, input.selectionStart);
       const filterIconPadding = 27;
-<<<<<<< HEAD
-      const offset = gl.text.getTextWidth(inputText, this.font) + filterIconPadding;
-=======
       let offset = gl.text.getTextWidth(inputText, this.font) + filterIconPadding;
 
       const currentDropdownWidth = this.mapping[key].element.clientWidth === 0 ? 200 :
@@ -113,7 +104,6 @@
       if (offsetMaxWidth < offset) {
         offset = offsetMaxWidth;
       }
->>>>>>> 8a6e4152
 
       this.mapping[key].reference.setOffset(offset);
     }
