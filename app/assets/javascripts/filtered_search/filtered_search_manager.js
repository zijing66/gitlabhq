--- conflicted
+++ resolved
@@ -87,7 +87,6 @@
     this.onClearSearchWrapper = this.onClearSearch.bind(this);
     this.checkForBackspaceWrapper = this.checkForBackspace.bind(this);
     this.removeSelectedTokenKeydownWrapper = this.removeSelectedTokenKeydown.bind(this);
-    this.unselectEditTokensWrapper = this.unselectEditTokens.bind(this);
     this.editTokenWrapper = this.editToken.bind(this);
     this.tokenChange = this.tokenChange.bind(this);
     this.addInputContainerFocusWrapper = this.addInputContainerFocus.bind(this);
@@ -108,7 +107,6 @@
     this.tokensContainer.addEventListener('click', this.removeTokenWrapper);
     this.tokensContainer.addEventListener('click', this.editTokenWrapper);
     this.clearSearchButton.addEventListener('click', this.onClearSearchWrapper);
-    document.addEventListener('click', this.unselectEditTokensWrapper);
     document.addEventListener('click', this.removeInputContainerFocusWrapper);
     document.addEventListener('keydown', this.removeSelectedTokenKeydownWrapper);
     eventHub.$on('recentSearchesItemSelected', this.onrecentSearchesItemSelectedWrapper);
@@ -128,7 +126,6 @@
     this.tokensContainer.removeEventListener('click', this.removeTokenWrapper);
     this.tokensContainer.removeEventListener('click', this.editTokenWrapper);
     this.clearSearchButton.removeEventListener('click', this.onClearSearchWrapper);
-    document.removeEventListener('click', this.unselectEditTokensWrapper);
     document.removeEventListener('click', this.removeInputContainerFocusWrapper);
     document.removeEventListener('keydown', this.removeSelectedTokenKeydownWrapper);
     eventHub.$off('recentSearchesItemSelected', this.onrecentSearchesItemSelectedWrapper);
@@ -216,30 +213,14 @@
     }
   }
 
-  unselectEditTokens(e) {
-    const inputContainer = this.container.querySelector('.filtered-search-box');
-    const isElementInFilteredSearch = inputContainer && inputContainer.contains(e.target);
-    const isElementInFilterDropdown = e.target.closest('.filter-dropdown') !== null;
-    const isElementTokensContainer = e.target.classList.contains('tokens-container');
-
-    if ((!isElementInFilteredSearch && !isElementInFilterDropdown) || isElementTokensContainer) {
-      gl.FilteredSearchVisualTokens.moveInputToTheRight();
-      this.dropdownManager.resetDropdowns();
-    }
-  }
-
   editToken(e) {
     const token = e.target.closest('.js-visual-token');
     const sanitizedTokenName = token.querySelector('.name').textContent.trim();
     const canEdit = this.canEdit && this.canEdit(sanitizedTokenName);
 
-<<<<<<< HEAD
-    if (token) {
+    if (token && canEdit) {
       e.preventDefault();
       e.stopPropagation();
-=======
-    if (token && canEdit) {
->>>>>>> 6be3f910
       gl.FilteredSearchVisualTokens.editToken(token);
       this.tokenChange();
     }
