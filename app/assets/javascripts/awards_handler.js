--- conflicted
+++ resolved
@@ -426,13 +426,9 @@
       users = origTitle.trim().split(FROM_SENTENCE_REGEX);
     }
     users.unshift('You');
-<<<<<<< HEAD
-    return awardBlock.attr('title', this.toSentence(users)).tooltip('fixTitle');
-=======
     return awardBlock
       .attr('title', this.toSentence(users))
       .tooltip('_fixTitle');
->>>>>>> f2f55afd
   }
 
   createAwardButtonForVotesBlock(votesBlock, emojiName) {
