$ ->
  new Dispatcher()

class Dispatcher
  constructor: () ->
    @initSearch()
    @initPageScripts()

  initPageScripts: ->
    page = $('body').attr('data-page')

    unless page
      return false

    path = page.split(':')
    shortcut_handler = null

    switch page
      when 'projects:issues:index'
        Issues.init()
        shortcut_handler = new ShortcutsNavigation()
      when 'projects:issues:show'
        new Issue()
        shortcut_handler = new ShortcutsIssuable()
        new ZenMode()
      when 'projects:milestones:show'
        new Milestone()
      when 'projects:milestones:new', 'projects:milestones:edit'
        new ZenMode()
        new DropzoneInput($('.milestone-form'))
      when 'groups:milestones:new'
        new ZenMode()
      when 'projects:compare:show'
        new Diff()
      when 'projects:issues:new','projects:issues:edit'
        shortcut_handler = new ShortcutsNavigation()
        new DropzoneInput($('.issue-form'))
        new IssuableForm($('.issue-form'))
      when 'projects:merge_requests:new', 'projects:merge_requests:edit'
        new Diff()
        shortcut_handler = new ShortcutsNavigation()
        new DropzoneInput($('.merge-request-form'))
        new IssuableForm($('.merge-request-form'))
      when 'projects:tags:new'
        new ZenMode()
        new DropzoneInput($('.tag-form'))
      when 'projects:releases:edit'
        new ZenMode()
        new DropzoneInput($('.release-form'))
      when 'projects:merge_requests:show'
        new Diff()
        shortcut_handler = new ShortcutsIssuable(true)
        new ZenMode()
      when "projects:merge_requests:diffs"
        new Diff()
        new ZenMode()
      when 'projects:merge_requests:index'
        shortcut_handler = new ShortcutsNavigation()
        MergeRequests.init()
      when 'dashboard:activity'
        new Activities()
      when 'dashboard:projects:starred'
        new Activities()
      when 'projects:commit:show'
        new Commit()
        new Diff()
        new ZenMode()
        shortcut_handler = new ShortcutsNavigation()
      when 'projects:commits:show'
        shortcut_handler = new ShortcutsNavigation()
      when 'projects:activity'
        shortcut_handler = new ShortcutsNavigation()
      when 'projects:show'
        shortcut_handler = new ShortcutsNavigation()

        new TreeView() if $('#tree-slider').length
      when 'groups:show'
        new Activities()
        shortcut_handler = new ShortcutsNavigation()
      when 'groups:group_members:index'
        new GroupMembers()
        new UsersSelect()
      when 'projects:project_members:index'
        new ProjectMembers()
        new UsersSelect()
      when 'groups:new', 'groups:edit', 'admin:groups:edit', 'admin:groups:new'
        new GroupAvatar()
      when 'projects:tree:show'
        shortcut_handler = new ShortcutsNavigation()
        new TreeView()
      when 'projects:find_file:show'
        shortcut_handler = true
      when 'projects:blob:show', 'projects:blame:show'
        new LineHighlighter()
        shortcut_handler = new ShortcutsNavigation()
      when 'projects:labels:new', 'projects:labels:edit'
        new Labels()
      when 'projects:network:show'
        # Ensure we don't create a particular shortcut handler here. This is
        # already created, where the network graph is created.
        shortcut_handler = true
      when 'projects:forks:new'
        new ProjectFork()
      when 'projects:artifacts:browse'
        new BuildArtifacts()
<<<<<<< HEAD
      when 'users:show'
        new User()
        new Activities()
      when 'projects:group_links:index'
        new GroupsSelect()
      when 'projects:mirrors:show', 'projects:mirrors:update'
        new UsersSelect()
      when 'admin:emails:show'
        new AdminEmailSelect()
=======
>>>>>>> e1bc8087

    switch path.first()
      when 'admin'
        new Admin()
        switch path[1]
          when 'groups'
            new UsersSelect()
          when 'projects'
            new NamespaceSelect()
      when 'dashboard'
        shortcut_handler = new ShortcutsDashboardNavigation()
      when 'profiles'
        new Profile()
      when 'projects'
        new Project()
        new ProjectAvatar()
        switch path[1]
          when 'compare'
            shortcut_handler = new ShortcutsNavigation()
          when 'edit'
            shortcut_handler = new ShortcutsNavigation()
            new ProjectNew()
          when 'new'
            new ProjectNew()
          when 'show'
            new ProjectShow()
          when 'wikis'
            new Wikis()
            shortcut_handler = new ShortcutsNavigation()
            new ZenMode()
            new DropzoneInput($('.wiki-form'))
          when 'snippets'
            shortcut_handler = new ShortcutsNavigation()
            new ZenMode() if path[2] == 'show'
          when 'labels', 'graphs'
            shortcut_handler = new ShortcutsNavigation()
          when 'project_members', 'deploy_keys', 'hooks', 'services', 'protected_branches'
            shortcut_handler = new ShortcutsNavigation()


    # If we haven't installed a custom shortcut handler, install the default one
    if not shortcut_handler
      new Shortcuts()

  initSearch: ->
    opts = $('.search-autocomplete-opts')
    path = opts.data('autocomplete-path')
    project_id = opts.data('autocomplete-project-id')
    project_ref = opts.data('autocomplete-project-ref')

    new SearchAutocomplete(path, project_id, project_ref)<|MERGE_RESOLUTION|>--- conflicted
+++ resolved
@@ -103,18 +103,12 @@
         new ProjectFork()
       when 'projects:artifacts:browse'
         new BuildArtifacts()
-<<<<<<< HEAD
-      when 'users:show'
-        new User()
-        new Activities()
       when 'projects:group_links:index'
         new GroupsSelect()
       when 'projects:mirrors:show', 'projects:mirrors:update'
         new UsersSelect()
       when 'admin:emails:show'
         new AdminEmailSelect()
-=======
->>>>>>> e1bc8087
 
     switch path.first()
       when 'admin'
