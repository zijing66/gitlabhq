/* eslint-disable func-names, space-before-function-paren, no-var, prefer-rest-params, wrap-iife, one-var, no-underscore-dangle, one-var-declaration-per-line, object-shorthand, no-unused-vars, no-new, comma-dangle, consistent-return, quotes, dot-notation, quote-props, prefer-arrow-callback, max-len */
/* global Flash */
/* global Issuable */

require('./flash');
require('~/lib/utils/text_utility');
require('vendor/jquery.waitforimages');
require('./task_list');

class Issue {
  constructor() {
    if ($('a.btn-close').length) {
      this.taskList = new gl.TaskList({
        dataType: 'issue',
        fieldName: 'description',
        selector: '.detail-page-description',
        onSuccess: (result) => {
          document.querySelector('#task_status').innerText = result.task_status;
          document.querySelector('#task_status_short').innerText = result.task_status_short;
        }
      });
<<<<<<< HEAD

      Issuable.initStateChangeButton({
        type: 'issue',
        callback(data, $btn) {
          let total = Number($('.issue_counter').text().replace(/[^\d]/, ''));

          $btn.enable();
          $(document).trigger('issuable:change');

          if (data.state === 'closed') {
            $('a.btn-close').addClass('hidden');
            $('a.btn-reopen').removeClass('hidden');
            $('div.status-box-closed').removeClass('hidden');
            $('div.status-box-open').addClass('hidden');
            total -= 1;
          } else {
            $('a.btn-reopen').addClass('hidden');
            $('a.btn-close').removeClass('hidden');
            $('div.status-box-closed').addClass('hidden');
            $('div.status-box-open').removeClass('hidden');
            total += 1;
          }
=======
      Issue.initIssueBtnEventListeners();
    }

    Issue.$btnNewBranch = $('#new-branch');

    Issue.initMergeRequests();
    Issue.initRelatedBranches();
    Issue.initCanCreateBranch();
  }

  static initIssueBtnEventListeners() {
    const issueFailMessage = 'Unable to update this issue at this time.';

    const closeButtons = $('a.btn-close');
    const isClosedBadge = $('div.status-box-closed');
    const isOpenBadge = $('div.status-box-open');
    const projectIssuesCounter = $('.issue_counter');
    const reopenButtons = $('a.btn-reopen');

    return closeButtons.add(reopenButtons).on('click', function(e) {
      var $this, shouldSubmit, url;
      e.preventDefault();
      e.stopImmediatePropagation();
      $this = $(this);
      shouldSubmit = $this.hasClass('btn-comment');
      if (shouldSubmit) {
        Issue.submitNoteForm($this.closest('form'));
      }
      $this.prop('disabled', true);
      Issue.setNewBranchButtonState(true, null);
      url = $this.attr('href');
      return $.ajax({
        type: 'PUT',
        url: url
      }).fail(function(jqXHR, textStatus, errorThrown) {
        new Flash(issueFailMessage);
        Issue.initCanCreateBranch();
      }).done(function(data, textStatus, jqXHR) {
        if ('id' in data) {
          $(document).trigger('issuable:change');

          const isClosed = $this.hasClass('btn-close');
          closeButtons.toggleClass('hidden', isClosed);
          reopenButtons.toggleClass('hidden', !isClosed);
          isClosedBadge.toggleClass('hidden', !isClosed);
          isOpenBadge.toggleClass('hidden', isClosed);

          let numProjectIssues = Number(projectIssuesCounter.text().replace(/[^\d]/, ''));
          numProjectIssues = isClosed ? numProjectIssues - 1 : numProjectIssues + 1;
          projectIssuesCounter.text(gl.text.addDelimiter(numProjectIssues));
        } else {
          new Flash(issueFailMessage);
        }

        $this.prop('disabled', false);
        Issue.initCanCreateBranch();
      });
    });
  }
>>>>>>> d7a52716

          $('.issue_counter').text(gl.text.addDelimiter(total));
        },
      });
    }
    Issue.initMergeRequests();
    Issue.initRelatedBranches();
    Issue.initCanCreateBranch();
  }

  static initMergeRequests() {
    var $container;
    $container = $('#merge-requests');
    return $.getJSON($container.data('url')).fail(function() {
      return new Flash('Failed to load referenced merge requests');
    }).done(function(data) {
      if ('html' in data) {
        return $container.html(data.html);
      }
    });
  }

  static initRelatedBranches() {
    var $container;
    $container = $('#related-branches');
    return $.getJSON($container.data('url')).fail(function() {
      return new Flash('Failed to load related branches');
    }).done(function(data) {
      if ('html' in data) {
        return $container.html(data.html);
      }
    });
  }

  static initCanCreateBranch() {
    // If the user doesn't have the required permissions the container isn't
    // rendered at all.
    if (Issue.$btnNewBranch.length === 0) {
      return;
    }
    return $.getJSON(Issue.$btnNewBranch.data('path')).fail(function() {
      Issue.setNewBranchButtonState(false, false);
      new Flash('Failed to check if a new branch can be created.');
    }).done(function(data) {
      Issue.setNewBranchButtonState(false, data.can_create_branch);
    });
  }

  static setNewBranchButtonState(isPending, canCreate) {
    if (Issue.$btnNewBranch.length === 0) {
      return;
    }

    Issue.$btnNewBranch.find('.available').toggle(!isPending && canCreate);
    Issue.$btnNewBranch.find('.unavailable').toggle(!isPending && !canCreate);
  }
}

export default Issue;<|MERGE_RESOLUTION|>--- conflicted
+++ resolved
@@ -10,6 +10,12 @@
 class Issue {
   constructor() {
     if ($('a.btn-close').length) {
+      const closeButtons = $('a.btn-close');
+      const isClosedBadge = $('div.status-box-closed');
+      const isOpenBadge = $('div.status-box-open');
+      const projectIssuesCounter = $('.issue_counter');
+      const reopenButtons = $('a.btn-reopen');
+
       this.taskList = new gl.TaskList({
         dataType: 'issue',
         fieldName: 'description',
@@ -19,72 +25,21 @@
           document.querySelector('#task_status_short').innerText = result.task_status_short;
         }
       });
-<<<<<<< HEAD
 
       Issuable.initStateChangeButton({
         type: 'issue',
+        beforeSend() {
+          Issue.setNewBranchButtonState(true, null);
+        },
+        errorCallback() {
+          Issue.initCanCreateBranch();
+        },
         callback(data, $btn) {
-          let total = Number($('.issue_counter').text().replace(/[^\d]/, ''));
+          const isClosed = data.state === 'closed';
 
           $btn.enable();
           $(document).trigger('issuable:change');
 
-          if (data.state === 'closed') {
-            $('a.btn-close').addClass('hidden');
-            $('a.btn-reopen').removeClass('hidden');
-            $('div.status-box-closed').removeClass('hidden');
-            $('div.status-box-open').addClass('hidden');
-            total -= 1;
-          } else {
-            $('a.btn-reopen').addClass('hidden');
-            $('a.btn-close').removeClass('hidden');
-            $('div.status-box-closed').addClass('hidden');
-            $('div.status-box-open').removeClass('hidden');
-            total += 1;
-          }
-=======
-      Issue.initIssueBtnEventListeners();
-    }
-
-    Issue.$btnNewBranch = $('#new-branch');
-
-    Issue.initMergeRequests();
-    Issue.initRelatedBranches();
-    Issue.initCanCreateBranch();
-  }
-
-  static initIssueBtnEventListeners() {
-    const issueFailMessage = 'Unable to update this issue at this time.';
-
-    const closeButtons = $('a.btn-close');
-    const isClosedBadge = $('div.status-box-closed');
-    const isOpenBadge = $('div.status-box-open');
-    const projectIssuesCounter = $('.issue_counter');
-    const reopenButtons = $('a.btn-reopen');
-
-    return closeButtons.add(reopenButtons).on('click', function(e) {
-      var $this, shouldSubmit, url;
-      e.preventDefault();
-      e.stopImmediatePropagation();
-      $this = $(this);
-      shouldSubmit = $this.hasClass('btn-comment');
-      if (shouldSubmit) {
-        Issue.submitNoteForm($this.closest('form'));
-      }
-      $this.prop('disabled', true);
-      Issue.setNewBranchButtonState(true, null);
-      url = $this.attr('href');
-      return $.ajax({
-        type: 'PUT',
-        url: url
-      }).fail(function(jqXHR, textStatus, errorThrown) {
-        new Flash(issueFailMessage);
-        Issue.initCanCreateBranch();
-      }).done(function(data, textStatus, jqXHR) {
-        if ('id' in data) {
-          $(document).trigger('issuable:change');
-
-          const isClosed = $this.hasClass('btn-close');
           closeButtons.toggleClass('hidden', isClosed);
           reopenButtons.toggleClass('hidden', !isClosed);
           isClosedBadge.toggleClass('hidden', !isClosed);
@@ -92,22 +47,16 @@
 
           let numProjectIssues = Number(projectIssuesCounter.text().replace(/[^\d]/, ''));
           numProjectIssues = isClosed ? numProjectIssues - 1 : numProjectIssues + 1;
+
           projectIssuesCounter.text(gl.text.addDelimiter(numProjectIssues));
-        } else {
-          new Flash(issueFailMessage);
-        }
 
-        $this.prop('disabled', false);
-        Issue.initCanCreateBranch();
-      });
-    });
-  }
->>>>>>> d7a52716
-
-          $('.issue_counter').text(gl.text.addDelimiter(total));
+          Issue.initCanCreateBranch();
         },
       });
     }
+
+    Issue.$btnNewBranch = $('#new-branch');
+
     Issue.initMergeRequests();
     Issue.initRelatedBranches();
     Issue.initCanCreateBranch();
