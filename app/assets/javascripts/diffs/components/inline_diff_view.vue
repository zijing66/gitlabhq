--- conflicted
+++ resolved
@@ -20,14 +20,11 @@
     },
   },
   computed: {
-<<<<<<< HEAD
     ...mapGetters('diffs', ['commitId']),
-=======
-    ...mapGetters(['commitId', 'discussionsByLineCode']),
+    ...mapGetters(['discussionsByLineCode']),
     ...mapState({
       diffLineCommentForms: state => state.diffs.diffLineCommentForms,
     }),
->>>>>>> 67157de1
     normalizedDiffLines() {
       return this.diffLines.map(line => (line.richText ? trimFirstCharOfLineContent(line) : line));
     },
