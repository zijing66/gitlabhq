/* eslint-disable func-names, space-before-function-paren, one-var, no-var, prefer-rest-params, wrap-iife, quotes, max-len, one-var-declaration-per-line, vars-on-top, prefer-arrow-callback, consistent-return, comma-dangle, object-shorthand, no-shadow, no-unused-vars, no-else-return, no-self-compare, prefer-template, no-unused-expressions, no-lonely-if, yoda, prefer-spread, no-void, camelcase, no-param-reassign */
/* global Issuable */
/* global emitSidebarEvent */
<<<<<<< HEAD

// TODO: remove eventHub hack after code splitting refactor
window.emitSidebarEvent = window.emitSidebarEvent || $.noop;

(function() {
  var bind = function(fn, me) { return function() { return fn.apply(me, arguments); }; },
    slice = [].slice;

  this.UsersSelect = (function() {
    function UsersSelect(currentUser, els) {
      var $els;
      this.users = bind(this.users, this);
      this.user = bind(this.user, this);
      this.usersPath = "/autocomplete/users.json";
      this.userPath = "/autocomplete/users/:id.json";
      if (currentUser != null) {
        if (typeof currentUser === 'object') {
          this.currentUser = currentUser;
        } else {
          this.currentUser = JSON.parse(currentUser);
=======

// TODO: remove eventHub hack after code splitting refactor
window.emitSidebarEvent = window.emitSidebarEvent || $.noop;

function UsersSelect(currentUser, els) {
  var $els;
  this.users = this.users.bind(this);
  this.user = this.user.bind(this);
  this.usersPath = "/autocomplete/users.json";
  this.userPath = "/autocomplete/users/:id.json";
  if (currentUser != null) {
    if (typeof currentUser === 'object') {
      this.currentUser = currentUser;
    } else {
      this.currentUser = JSON.parse(currentUser);
    }
  }

  $els = $(els);

  if (!els) {
    $els = $('.js-user-search');
  }

  $els.each((function(_this) {
    return function(i, dropdown) {
      var options = {};
      var $block, $collapsedSidebar, $dropdown, $loading, $selectbox, $value, abilityName, assignTo, assigneeTemplate, collapsedAssigneeTemplate, defaultLabel, defaultNullUser, firstUser, issueURL, selectedId, selectedIdDefault, showAnyUser, showNullUser, showMenuAbove;
      $dropdown = $(dropdown);
      options.projectId = $dropdown.data('project-id');
      options.groupId = $dropdown.data('group-id');
      options.showCurrentUser = $dropdown.data('current-user');
      options.todoFilter = $dropdown.data('todo-filter');
      options.todoStateFilter = $dropdown.data('todo-state-filter');
      options.perPage = $dropdown.data('per-page');
      showNullUser = $dropdown.data('null-user');
      defaultNullUser = $dropdown.data('null-user-default');
      showMenuAbove = $dropdown.data('showMenuAbove');
      showAnyUser = $dropdown.data('any-user');
      firstUser = $dropdown.data('first-user');
      options.authorId = $dropdown.data('author-id');
      defaultLabel = $dropdown.data('default-label');
      issueURL = $dropdown.data('issueUpdate');
      $selectbox = $dropdown.closest('.selectbox');
      $block = $selectbox.closest('.block');
      abilityName = $dropdown.data('ability-name');
      $value = $block.find('.value');
      $collapsedSidebar = $block.find('.sidebar-collapsed-user');
      $loading = $block.find('.block-loading').fadeOut();
      selectedIdDefault = (defaultNullUser && showNullUser) ? 0 : null;
      selectedId = $dropdown.data('selected');

      if (selectedId === undefined) {
        selectedId = selectedIdDefault;
      }

      const assignYourself = function () {
        const unassignedSelected = $dropdown.closest('.selectbox')
          .find(`input[name='${$dropdown.data('field-name')}'][value=0]`);

        if (unassignedSelected) {
          unassignedSelected.remove();
>>>>>>> abc61f26
        }

        // Save current selected user to the DOM
        const input = document.createElement('input');
        input.type = 'hidden';
        input.name = $dropdown.data('field-name');

        const currentUserInfo = $dropdown.data('currentUserInfo');

        if (currentUserInfo) {
          input.value = currentUserInfo.id;
          input.dataset.meta = currentUserInfo.name;
        } else if (_this.currentUser) {
          input.value = _this.currentUser.id;
        }

        if ($selectbox) {
          $dropdown.parent().before(input);
        } else {
          $dropdown.after(input);
        }
      };

      if ($block[0]) {
        $block[0].addEventListener('assignYourself', assignYourself);
      }

<<<<<<< HEAD
      $els.each((function(_this) {
        return function(i, dropdown) {
          var options = {};
          var $block, $collapsedSidebar, $dropdown, $loading, $selectbox, $value, abilityName, assignTo, assigneeTemplate, collapsedAssigneeTemplate, defaultLabel, defaultNullUser, firstUser, issueURL, selectedId, selectedIdDefault, showAnyUser, showNullUser, showMenuAbove;
          $dropdown = $(dropdown);
          options.projectId = $dropdown.data('project-id');
          options.groupId = $dropdown.data('group-id');
          options.showCurrentUser = $dropdown.data('current-user');
          options.todoFilter = $dropdown.data('todo-filter');
          options.todoStateFilter = $dropdown.data('todo-state-filter');
          showNullUser = $dropdown.data('null-user');
          defaultNullUser = $dropdown.data('null-user-default');
          showMenuAbove = $dropdown.data('showMenuAbove');
          showAnyUser = $dropdown.data('any-user');
          firstUser = $dropdown.data('first-user');
          options.authorId = $dropdown.data('author-id');
          defaultLabel = $dropdown.data('default-label');
          issueURL = $dropdown.data('issueUpdate');
          $selectbox = $dropdown.closest('.selectbox');
          $block = $selectbox.closest('.block');
          abilityName = $dropdown.data('ability-name');
          $value = $block.find('.value');
          $collapsedSidebar = $block.find('.sidebar-collapsed-user');
          $loading = $block.find('.block-loading').fadeOut();
          selectedIdDefault = (defaultNullUser && showNullUser) ? 0 : null;
          selectedId = $dropdown.data('selected');

          if (selectedId === undefined) {
            selectedId = selectedIdDefault;
          }

          const assignYourself = function () {
            const unassignedSelected = $dropdown.closest('.selectbox')
              .find(`input[name='${$dropdown.data('field-name')}'][value=0]`);

            if (unassignedSelected) {
              unassignedSelected.remove();
            }
=======
      const getSelectedUserInputs = function() {
        return $selectbox
          .find(`input[name="${$dropdown.data('field-name')}"]`);
      };

      const getSelected = function() {
        return getSelectedUserInputs()
          .map((index, input) => parseInt(input.value, 10))
          .get();
      };

      const checkMaxSelect = function() {
        const maxSelect = $dropdown.data('max-select');
        if (maxSelect) {
          const selected = getSelected();

          if (selected.length > maxSelect) {
            const firstSelectedId = selected[0];
            const firstSelected = $dropdown.closest('.selectbox')
              .find(`input[name='${$dropdown.data('field-name')}'][value=${firstSelectedId}]`);

            firstSelected.remove();
            emitSidebarEvent('sidebar.removeAssignee', {
              id: firstSelectedId,
            });
          }
        }
      };

      const getMultiSelectDropdownTitle = function(selectedUser, isSelected) {
        const selectedUsers = getSelected()
          .filter(u => u !== 0);

        const firstUser = getSelectedUserInputs()
          .map((index, input) => ({
            name: input.dataset.meta,
            value: parseInt(input.value, 10),
          }))
          .filter(u => u.id !== 0)
          .get(0);

        if (selectedUsers.length === 0) {
          return 'Unassigned';
        } else if (selectedUsers.length === 1) {
          return firstUser.name;
        } else if (isSelected) {
          const otherSelected = selectedUsers.filter(s => s !== selectedUser.id);
          return `${selectedUser.name} + ${otherSelected.length} more`;
        } else {
          return `${firstUser.name} + ${selectedUsers.length - 1} more`;
        }
      };
>>>>>>> abc61f26

      $('.assign-to-me-link').on('click', (e) => {
        e.preventDefault();
        $(e.currentTarget).hide();

        if ($dropdown.data('multiSelect')) {
          assignYourself();
          checkMaxSelect();

          const currentUserInfo = $dropdown.data('currentUserInfo');
          $dropdown.find('.dropdown-toggle-text').text(getMultiSelectDropdownTitle(currentUserInfo)).removeClass('is-default');
        } else {
          const $input = $(`input[name="${$dropdown.data('field-name')}"]`);
          $input.val(gon.current_user_id);
          selectedId = $input.val();
          $dropdown.find('.dropdown-toggle-text').text(gon.current_user_fullname).removeClass('is-default');
        }
      });

      $block.on('click', '.js-assign-yourself', (e) => {
        e.preventDefault();
        return assignTo(_this.currentUser.id);
      });

      assignTo = function(selected) {
        var data;
        data = {};
        data[abilityName] = {};
        data[abilityName].assignee_id = selected != null ? selected : null;
        $loading.removeClass('hidden').fadeIn();
        $dropdown.trigger('loading.gl.dropdown');

        return $.ajax({
          type: 'PUT',
          dataType: 'json',
          url: issueURL,
          data: data
        }).done(function(data) {
          var user;
          $dropdown.trigger('loaded.gl.dropdown');
          $loading.fadeOut();
          if (data.assignee) {
            user = {
              name: data.assignee.name,
              username: data.assignee.username,
              avatar: data.assignee.avatar_url
            };
          } else {
            user = {
              name: 'Unassigned',
              username: '',
              avatar: ''
            };
          }
          $value.html(assigneeTemplate(user));
          $collapsedSidebar.attr('title', user.name).tooltip('fixTitle');
          return $collapsedSidebar.html(collapsedAssigneeTemplate(user));
        });
      };
      collapsedAssigneeTemplate = _.template('<% if( avatar ) { %> <a class="author_link" href="/<%- username %>"> <img width="24" class="avatar avatar-inline s24" alt="" src="<%- avatar %>"> </a> <% } else { %> <i class="fa fa-user"></i> <% } %>');
      assigneeTemplate = _.template('<% if (username) { %> <a class="author_link bold" href="/<%- username %>"> <% if( avatar ) { %> <img width="32" class="avatar avatar-inline s32" alt="" src="<%- avatar %>"> <% } %> <span class="author"><%- name %></span> <span class="username"> @<%- username %> </span> </a> <% } else { %> <span class="no-value assign-yourself"> No assignee - <a href="#" class="js-assign-yourself"> assign yourself </a> </span> <% } %>');
      return $dropdown.glDropdown({
        showMenuAbove: showMenuAbove,
        data: function(term, callback) {
          var isAuthorFilter;
          isAuthorFilter = $('.js-author-search');
          return _this.users(term, options, function(users) {
            // GitLabDropdownFilter returns this.instance
            // GitLabDropdownRemote returns this.options.instance
            const glDropdown = this.instance || this.options.instance;
            glDropdown.options.processData(term, users, callback);
          }.bind(this));
        },
        processData: function(term, data, callback) {
          let users = data;

          // Only show assigned user list when there is no search term
          if ($dropdown.hasClass('js-multiselect') && term.length === 0) {
            const selectedInputs = getSelectedUserInputs();

            // Potential duplicate entries when dealing with issue board
            // because issue board is also managed by vue
            const selectedUsers = _.uniq(selectedInputs, false, a => a.value)
              .filter((input) => {
                const userId = parseInt(input.value, 10);
                const inUsersArray = users.find(u => u.id === userId);

                return !inUsersArray && userId !== 0;
              })
              .map((input) => {
                const userId = parseInt(input.value, 10);
                const { avatarUrl, avatar_url, name, username } = input.dataset;
                return {
                  avatar_url: avatarUrl || avatar_url,
                  id: userId,
                  name,
                  username,
                };
              });

            users = data.concat(selectedUsers);
          }

<<<<<<< HEAD
          const getSelectedUserInputs = function() {
            return $selectbox
              .find(`input[name="${$dropdown.data('field-name')}"]`);
          };

          const getSelected = function() {
            return getSelectedUserInputs()
              .map((index, input) => parseInt(input.value, 10))
              .get();
          };

          const checkMaxSelect = function() {
            const maxSelect = $dropdown.data('max-select');
            if (maxSelect) {
              const selected = getSelected();

              if (selected.length > maxSelect) {
                const firstSelectedId = selected[0];
                const firstSelected = $dropdown.closest('.selectbox')
                  .find(`input[name='${$dropdown.data('field-name')}'][value=${firstSelectedId}]`);

                firstSelected.remove();
                emitSidebarEvent('sidebar.removeAssignee', {
                  id: firstSelectedId,
                });
=======
          let anyUser;
          let index;
          let j;
          let len;
          let name;
          let obj;
          let showDivider;
          if (term.length === 0) {
            showDivider = 0;
            if (firstUser) {
              // Move current user to the front of the list
              for (index = j = 0, len = users.length; j < len; index = (j += 1)) {
                obj = users[index];
                if (obj.username === firstUser) {
                  users.splice(index, 1);
                  users.unshift(obj);
                  break;
                }
>>>>>>> abc61f26
              }
            }
            if (showNullUser) {
              showDivider += 1;
              users.unshift({
                beforeDivider: true,
                name: 'Unassigned',
                id: 0
              });
            }
            if (showAnyUser) {
              showDivider += 1;
              name = showAnyUser;
              if (name === true) {
                name = 'Any User';
              }
              anyUser = {
                beforeDivider: true,
                name: name,
                id: null
              };
              users.unshift(anyUser);
            }

            if (showDivider) {
              users.splice(showDivider, 0, 'divider');
            }

            if ($dropdown.hasClass('js-multiselect')) {
              const selected = getSelected().filter(i => i !== 0);

              if (selected.length > 0) {
                if ($dropdown.data('dropdown-header')) {
                  showDivider += 1;
                  users.splice(showDivider, 0, {
                    header: $dropdown.data('dropdown-header'),
                  });
                }

                const selectedUsers = users
                  .filter(u => selected.indexOf(u.id) !== -1)
                  .sort((a, b) => a.name > b.name);

                users = users.filter(u => selected.indexOf(u.id) === -1);

                selectedUsers.forEach((selectedUser) => {
                  showDivider += 1;
                  users.splice(showDivider, 0, selectedUser);
                });

                users.splice(showDivider + 1, 0, 'divider');
              }
            }
          }

          callback(users);
          if (showMenuAbove) {
            $dropdown.data('glDropdown').positionMenuAbove();
          }
        },
        filterable: true,
        filterRemote: true,
        search: {
          fields: ['name', 'username']
        },
        selectable: true,
        fieldName: $dropdown.data('field-name'),
        toggleLabel: function(selected, el, glDropdown) {
          const inputValue = glDropdown.filterInput.val();

          if (this.multiSelect && inputValue === '') {
            // Remove non-users from the fullData array
            const users = glDropdown.filteredFullData();
            const callback = glDropdown.parseData.bind(glDropdown);

            // Update the data model
            this.processData(inputValue, users, callback);
          }

          if (this.multiSelect) {
            return getMultiSelectDropdownTitle(selected, $(el).hasClass('is-active'));
          }

          if (selected && 'id' in selected && $(el).hasClass('is-active')) {
            $dropdown.find('.dropdown-toggle-text').removeClass('is-default');
            if (selected.text) {
              return selected.text;
            } else {
              return selected.name;
            }
          } else {
            $dropdown.find('.dropdown-toggle-text').addClass('is-default');
            return defaultLabel;
          }
        },
        defaultLabel: defaultLabel,
        hidden: function(e) {
          if ($dropdown.hasClass('js-multiselect')) {
            emitSidebarEvent('sidebar.saveAssignees');
          }

          if (!$dropdown.data('always-show-selectbox')) {
            $selectbox.hide();

            // Recalculate where .value is because vue might have changed it
            $block = $selectbox.closest('.block');
            $value = $block.find('.value');
            // display:block overrides the hide-collapse rule
            $value.css('display', '');
          }
        },
        multiSelect: $dropdown.hasClass('js-multiselect'),
        inputMeta: $dropdown.data('input-meta'),
        clicked: function(options) {
          const { $el, e, isMarking } = options;
          const user = options.selectedObj;

          if ($dropdown.hasClass('js-multiselect')) {
            const isActive = $el.hasClass('is-active');
            const previouslySelected = $dropdown.closest('.selectbox')
                .find("input[name='" + ($dropdown.data('field-name')) + "'][value!=0]");

            // Enables support for limiting the number of users selected
            // Automatically removes the first on the list if more users are selected
            checkMaxSelect();

            if (user.beforeDivider && user.name.toLowerCase() === 'unassigned') {
              // Unassigned selected
              previouslySelected.each((index, element) => {
                const id = parseInt(element.value, 10);
                element.remove();
              });
              emitSidebarEvent('sidebar.removeAllAssignees');
            } else if (isActive) {
              // user selected
              emitSidebarEvent('sidebar.addAssignee', user);

              // Remove unassigned selection (if it was previously selected)
              const unassignedSelected = $dropdown.closest('.selectbox')
                .find("input[name='" + ($dropdown.data('field-name')) + "'][value=0]");

              if (unassignedSelected) {
                unassignedSelected.remove();
              }
<<<<<<< HEAD
            },
            defaultLabel: defaultLabel,
            hidden: function(e) {
              if ($dropdown.hasClass('js-multiselect')) {
                emitSidebarEvent('sidebar.saveAssignees');
=======
            } else {
              if (previouslySelected.length === 0) {
              // Select unassigned because there is no more selected users
                this.addInput($dropdown.data('field-name'), 0, {});
>>>>>>> abc61f26
              }

              // User unselected
              emitSidebarEvent('sidebar.removeAssignee', user);
            }

<<<<<<< HEAD
                // Recalculate where .value is because vue might have changed it
                $block = $selectbox.closest('.block');
                $value = $block.find('.value');
                // display:block overrides the hide-collapse rule
                $value.css('display', '');
              }
            },
            multiSelect: $dropdown.hasClass('js-multiselect'),
            inputMeta: $dropdown.data('input-meta'),
            clicked: function(options) {
              const { $el, e, isMarking } = options;
              const user = options.selectedObj;

              if ($dropdown.hasClass('js-multiselect')) {
                const isActive = $el.hasClass('is-active');
                const previouslySelected = $dropdown.closest('.selectbox')
                    .find("input[name='" + ($dropdown.data('field-name')) + "'][value!=0]");

                // Enables support for limiting the number of users selected
                // Automatically removes the first on the list if more users are selected
                checkMaxSelect();

                if (user.beforeDivider && user.name.toLowerCase() === 'unassigned') {
                  // Unassigned selected
                  previouslySelected.each((index, element) => {
                    const id = parseInt(element.value, 10);
                    element.remove();
                  });
                  emitSidebarEvent('sidebar.removeAllAssignees');
                } else if (isActive) {
                  // user selected
                  emitSidebarEvent('sidebar.addAssignee', user);
=======
            if (getSelected().find(u => u === gon.current_user_id)) {
              $('.assign-to-me-link').hide();
            } else {
              $('.assign-to-me-link').show();
            }
          }
>>>>>>> abc61f26

          var isIssueIndex, isMRIndex, page, selected;
          page = $('body').data('page');
          isIssueIndex = page === 'projects:issues:index';
          isMRIndex = (page === page && page === 'projects:merge_requests:index');
          if ($dropdown.hasClass('js-filter-bulk-update') || $dropdown.hasClass('js-issuable-form-dropdown')) {
            e.preventDefault();

            const isSelecting = (user.id !== selectedId);
            selectedId = isSelecting ? user.id : selectedIdDefault;

<<<<<<< HEAD
                  // User unselected
                  emitSidebarEvent('sidebar.removeAssignee', user);
                }
=======
            if (selectedId === gon.current_user_id) {
              $('.assign-to-me-link').hide();
            } else {
              $('.assign-to-me-link').show();
            }
            return;
          }
          if ($el.closest('.add-issues-modal').length) {
            gl.issueBoards.ModalStore.store.filter[$dropdown.data('field-name')] = user.id;
          } else if ($dropdown.hasClass('js-filter-submit') && (isIssueIndex || isMRIndex)) {
            return Issuable.filterResults($dropdown.closest('form'));
          } else if ($dropdown.hasClass('js-filter-submit')) {
            return $dropdown.closest('form').submit();
          } else if (!$dropdown.hasClass('js-multiselect')) {
            selected = $dropdown.closest('.selectbox').find("input[name='" + ($dropdown.data('field-name')) + "']").val();
            return assignTo(selected);
          }
>>>>>>> abc61f26

          // Automatically close dropdown after assignee is selected
          // since CE has no multiple assignees
          // EE does not have a max-select
          if ($dropdown.data('max-select') &&
              getSelected().length === $dropdown.data('max-select')) {
            // Close the dropdown
            $dropdown.dropdown('toggle');
          }
        },
        id: function (user) {
          return user.id;
        },
        opened: function(e) {
          const $el = $(e.currentTarget);
          const selected = getSelected();
          if ($dropdown.hasClass('js-issue-board-sidebar') && selected.length === 0) {
            this.addInput($dropdown.data('field-name'), 0, {});
          }
          $el.find('.is-active').removeClass('is-active');

          function highlightSelected(id) {
            $el.find(`li[data-user-id="${id}"] .dropdown-menu-user-link`).addClass('is-active');
          }

          if (selected.length > 0) {
            getSelected().forEach(selectedId => highlightSelected(selectedId));
          } else if ($dropdown.hasClass('js-issue-board-sidebar')) {
            highlightSelected(0);
          } else {
            highlightSelected(selectedId);
          }
        },
        updateLabel: $dropdown.data('dropdown-title'),
        renderRow: function(user) {
          var avatar, img, listClosingTags, listWithName, listWithUserName, username;
          username = user.username ? "@" + user.username : "";
          avatar = user.avatar_url ? user.avatar_url : false;

<<<<<<< HEAD
                if (selectedId === gon.current_user_id) {
                  $('.assign-to-me-link').hide();
                } else {
                  $('.assign-to-me-link').show();
                }
                return;
              }
              if ($el.closest('.add-issues-modal').length) {
                gl.issueBoards.ModalStore.store.filter[$dropdown.data('field-name')] = user.id;
              } else if ($dropdown.hasClass('js-filter-submit') && (isIssueIndex || isMRIndex)) {
                return Issuable.filterResults($dropdown.closest('form'));
              } else if ($dropdown.hasClass('js-filter-submit')) {
                return $dropdown.closest('form').submit();
              } else if (!$dropdown.hasClass('js-multiselect')) {
                selected = $dropdown.closest('.selectbox').find("input[name='" + ($dropdown.data('field-name')) + "']").val();
                return assignTo(selected);
              }

              // Automatically close dropdown after assignee is selected
              // since CE has no multiple assignees
              // EE does not have a max-select
              if ($dropdown.data('max-select') &&
                  getSelected().length === $dropdown.data('max-select')) {
                // Close the dropdown
                $dropdown.dropdown('toggle');
              }
            },
            id: function (user) {
              return user.id;
            },
            opened: function(e) {
              const $el = $(e.currentTarget);
              const selected = getSelected();
              if ($dropdown.hasClass('js-issue-board-sidebar') && selected.length === 0) {
                this.addInput($dropdown.data('field-name'), 0, {});
              }
              $el.find('.is-active').removeClass('is-active');
=======
          let selected = false;
>>>>>>> abc61f26

          if (this.multiSelect) {
            selected = getSelected().find(u => user.id === u);

<<<<<<< HEAD
              if (selected.length > 0) {
                getSelected().forEach(selectedId => highlightSelected(selectedId));
              } else if ($dropdown.hasClass('js-issue-board-sidebar')) {
                highlightSelected(0);
              } else {
                highlightSelected(selectedId);
              }
            },
            updateLabel: $dropdown.data('dropdown-title'),
            renderRow: function(user) {
              var avatar, img, listClosingTags, listWithName, listWithUserName, username;
              username = user.username ? "@" + user.username : "";
              avatar = user.avatar_url ? user.avatar_url : false;

              let selected = false;

              if (this.multiSelect) {
                selected = getSelected().find(u => user.id === u);

                const fieldName = this.fieldName;
                const field = $dropdown.closest('.selectbox').find("input[name='" + fieldName + "'][value='" + user.id + "']");
=======
            const fieldName = this.fieldName;
            const field = $dropdown.closest('.selectbox').find("input[name='" + fieldName + "'][value='" + user.id + "']");

            if (field.length) {
              selected = true;
            }
          } else {
            selected = user.id === selectedId;
          }

          img = "";
          if (user.beforeDivider != null) {
            `<li><a href='#' class='${selected === true ? 'is-active' : ''}'>${user.name}</a></li>`;
          } else {
            if (avatar) {
              img = "<img src='" + avatar + "' class='avatar avatar-inline' width='32' />";
            }
          }
>>>>>>> abc61f26

          return `
            <li data-user-id=${user.id}>
              <a href='#' class='dropdown-menu-user-link ${selected === true ? 'is-active' : ''}'>
                ${img}
                <strong class='dropdown-menu-user-full-name'>
                  ${user.name}
                </strong>
                ${username ? `<span class='dropdown-menu-user-username'>${username}</span>` : ''}
              </a>
            </li>
          `;
        }
      });
    };
  })(this));
  $('.ajax-users-select').each((function(_this) {
    return function(i, select) {
      var firstUser, showAnyUser, showEmailUser, showNullUser;
      var options = {};
      options.skipLdap = $(select).hasClass('skip_ldap');
      options.projectId = $(select).data('project-id');
      options.groupId = $(select).data('group-id');
      options.showCurrentUser = $(select).data('current-user');
      options.pushCodeToProtectedBranches = $(select).data('push-code-to-protected-branches');
      options.authorId = $(select).data('author-id');
      options.skipUsers = $(select).data('skip-users');
      showNullUser = $(select).data('null-user');
      showAnyUser = $(select).data('any-user');
      showEmailUser = $(select).data('email-user');
      firstUser = $(select).data('first-user');
      return $(select).select2({
        placeholder: "Search for a user",
        multiple: $(select).hasClass('multiselect'),
        minimumInputLength: 0,
        query: function(query) {
          return _this.users(query.term, options, function(users) {
            var anyUser, data, emailUser, index, j, len, name, nullUser, obj, ref;
            data = {
              results: users
            };
            if (query.term.length === 0) {
              if (firstUser) {
                // Move current user to the front of the list
                ref = data.results;
                for (index = j = 0, len = ref.length; j < len; index = (j += 1)) {
                  obj = ref[index];
                  if (obj.username === firstUser) {
                    data.results.splice(index, 1);
                    data.results.unshift(obj);
                    break;
                  }
                }
              } else {
                selected = user.id === selectedId;
              }
              if (showNullUser) {
                nullUser = {
                  name: 'Unassigned',
                  id: 0
                };
                data.results.unshift(nullUser);
              }
              if (showAnyUser) {
                name = showAnyUser;
                if (name === true) {
                  name = 'Any User';
                }
                anyUser = {
                  name: name,
                  id: null
                };
                data.results.unshift(anyUser);
              }
            }
            if (showEmailUser && data.results.length === 0 && query.term.match(/^[^@]+@[^@]+$/)) {
              var trimmed = query.term.trim();
              emailUser = {
                name: "Invite \"" + query.term + "\"",
                username: trimmed,
                id: trimmed
              };
              data.results.unshift(emailUser);
            }
            return query.callback(data);
          });
        },
        initSelection: function() {
          var args;
          args = 1 <= arguments.length ? [].slice.call(arguments, 0) : [];
          return _this.initSelection.apply(_this, args);
        },
        formatResult: function() {
          var args;
          args = 1 <= arguments.length ? [].slice.call(arguments, 0) : [];
          return _this.formatResult.apply(_this, args);
        },
        formatSelection: function() {
          var args;
          args = 1 <= arguments.length ? [].slice.call(arguments, 0) : [];
          return _this.formatSelection.apply(_this, args);
        },
        dropdownCssClass: "ajax-users-dropdown",
        // we do not want to escape markup since we are displaying html in results
        escapeMarkup: function(m) {
          return m;
        }
      });
    };
  })(this));
}

UsersSelect.prototype.initSelection = function(element, callback) {
  var id, nullUser;
  id = $(element).val();
  if (id === "0") {
    nullUser = {
      name: 'Unassigned'
    };
    return callback(nullUser);
  } else if (id !== "") {
    return this.user(id, callback);
  }
};

UsersSelect.prototype.formatResult = function(user) {
  var avatar;
  if (user.avatar_url) {
    avatar = user.avatar_url;
  } else {
    avatar = gon.default_avatar_url;
  }
  return "<div class='user-result " + (!user.username ? 'no-username' : void 0) + "'> <div class='user-image'><img class='avatar s24' src='" + avatar + "'></div> <div class='user-name'>" + user.name + "</div> <div class='user-username'>" + (user.username || "") + "</div> </div>";
};

UsersSelect.prototype.formatSelection = function(user) {
  return user.name;
};

UsersSelect.prototype.user = function(user_id, callback) {
  if (!/^\d+$/.test(user_id)) {
    return false;
  }

  var url;
  url = this.buildUrl(this.userPath);
  url = url.replace(':id', user_id);
  return $.ajax({
    url: url,
    dataType: "json"
  }).done(function(user) {
    return callback(user);
  });
};

// Return users list. Filtered by query
// Only active users retrieved
UsersSelect.prototype.users = function(query, options, callback) {
  var url;
  url = this.buildUrl(this.usersPath);
  return $.ajax({
    url: url,
    data: {
      search: query,
      per_page: options.perPage || 20,
      active: true,
      project_id: options.projectId || null,
      group_id: options.groupId || null,
      skip_ldap: options.skipLdap || null,
      todo_filter: options.todoFilter || null,
      todo_state_filter: options.todoStateFilter || null,
      current_user: options.showCurrentUser || null,
      push_code_to_protected_branches: options.pushCodeToProtectedBranches || null,
      author_id: options.authorId || null,
      skip_users: options.skipUsers || null
    },
    dataType: "json"
  }).done(function(users) {
    return callback(users);
  });
};

UsersSelect.prototype.buildUrl = function(url) {
  if (gon.relative_url_root != null) {
    url = gon.relative_url_root.replace(/\/$/, '') + url;
  }
  return url;
};

export default UsersSelect;<|MERGE_RESOLUTION|>--- conflicted
+++ resolved
@@ -1,28 +1,6 @@
 /* eslint-disable func-names, space-before-function-paren, one-var, no-var, prefer-rest-params, wrap-iife, quotes, max-len, one-var-declaration-per-line, vars-on-top, prefer-arrow-callback, consistent-return, comma-dangle, object-shorthand, no-shadow, no-unused-vars, no-else-return, no-self-compare, prefer-template, no-unused-expressions, no-lonely-if, yoda, prefer-spread, no-void, camelcase, no-param-reassign */
 /* global Issuable */
 /* global emitSidebarEvent */
-<<<<<<< HEAD
-
-// TODO: remove eventHub hack after code splitting refactor
-window.emitSidebarEvent = window.emitSidebarEvent || $.noop;
-
-(function() {
-  var bind = function(fn, me) { return function() { return fn.apply(me, arguments); }; },
-    slice = [].slice;
-
-  this.UsersSelect = (function() {
-    function UsersSelect(currentUser, els) {
-      var $els;
-      this.users = bind(this.users, this);
-      this.user = bind(this.user, this);
-      this.usersPath = "/autocomplete/users.json";
-      this.userPath = "/autocomplete/users/:id.json";
-      if (currentUser != null) {
-        if (typeof currentUser === 'object') {
-          this.currentUser = currentUser;
-        } else {
-          this.currentUser = JSON.parse(currentUser);
-=======
 
 // TODO: remove eventHub hack after code splitting refactor
 window.emitSidebarEvent = window.emitSidebarEvent || $.noop;
@@ -85,7 +63,6 @@
 
         if (unassignedSelected) {
           unassignedSelected.remove();
->>>>>>> abc61f26
         }
 
         // Save current selected user to the DOM
@@ -113,46 +90,6 @@
         $block[0].addEventListener('assignYourself', assignYourself);
       }
 
-<<<<<<< HEAD
-      $els.each((function(_this) {
-        return function(i, dropdown) {
-          var options = {};
-          var $block, $collapsedSidebar, $dropdown, $loading, $selectbox, $value, abilityName, assignTo, assigneeTemplate, collapsedAssigneeTemplate, defaultLabel, defaultNullUser, firstUser, issueURL, selectedId, selectedIdDefault, showAnyUser, showNullUser, showMenuAbove;
-          $dropdown = $(dropdown);
-          options.projectId = $dropdown.data('project-id');
-          options.groupId = $dropdown.data('group-id');
-          options.showCurrentUser = $dropdown.data('current-user');
-          options.todoFilter = $dropdown.data('todo-filter');
-          options.todoStateFilter = $dropdown.data('todo-state-filter');
-          showNullUser = $dropdown.data('null-user');
-          defaultNullUser = $dropdown.data('null-user-default');
-          showMenuAbove = $dropdown.data('showMenuAbove');
-          showAnyUser = $dropdown.data('any-user');
-          firstUser = $dropdown.data('first-user');
-          options.authorId = $dropdown.data('author-id');
-          defaultLabel = $dropdown.data('default-label');
-          issueURL = $dropdown.data('issueUpdate');
-          $selectbox = $dropdown.closest('.selectbox');
-          $block = $selectbox.closest('.block');
-          abilityName = $dropdown.data('ability-name');
-          $value = $block.find('.value');
-          $collapsedSidebar = $block.find('.sidebar-collapsed-user');
-          $loading = $block.find('.block-loading').fadeOut();
-          selectedIdDefault = (defaultNullUser && showNullUser) ? 0 : null;
-          selectedId = $dropdown.data('selected');
-
-          if (selectedId === undefined) {
-            selectedId = selectedIdDefault;
-          }
-
-          const assignYourself = function () {
-            const unassignedSelected = $dropdown.closest('.selectbox')
-              .find(`input[name='${$dropdown.data('field-name')}'][value=0]`);
-
-            if (unassignedSelected) {
-              unassignedSelected.remove();
-            }
-=======
       const getSelectedUserInputs = function() {
         return $selectbox
           .find(`input[name="${$dropdown.data('field-name')}"]`);
@@ -205,7 +142,6 @@
           return `${firstUser.name} + ${selectedUsers.length - 1} more`;
         }
       };
->>>>>>> abc61f26
 
       $('.assign-to-me-link').on('click', (e) => {
         e.preventDefault();
@@ -309,33 +245,6 @@
             users = data.concat(selectedUsers);
           }
 
-<<<<<<< HEAD
-          const getSelectedUserInputs = function() {
-            return $selectbox
-              .find(`input[name="${$dropdown.data('field-name')}"]`);
-          };
-
-          const getSelected = function() {
-            return getSelectedUserInputs()
-              .map((index, input) => parseInt(input.value, 10))
-              .get();
-          };
-
-          const checkMaxSelect = function() {
-            const maxSelect = $dropdown.data('max-select');
-            if (maxSelect) {
-              const selected = getSelected();
-
-              if (selected.length > maxSelect) {
-                const firstSelectedId = selected[0];
-                const firstSelected = $dropdown.closest('.selectbox')
-                  .find(`input[name='${$dropdown.data('field-name')}'][value=${firstSelectedId}]`);
-
-                firstSelected.remove();
-                emitSidebarEvent('sidebar.removeAssignee', {
-                  id: firstSelectedId,
-                });
-=======
           let anyUser;
           let index;
           let j;
@@ -354,7 +263,6 @@
                   users.unshift(obj);
                   break;
                 }
->>>>>>> abc61f26
               }
             }
             if (showNullUser) {
@@ -499,65 +407,22 @@
               if (unassignedSelected) {
                 unassignedSelected.remove();
               }
-<<<<<<< HEAD
-            },
-            defaultLabel: defaultLabel,
-            hidden: function(e) {
-              if ($dropdown.hasClass('js-multiselect')) {
-                emitSidebarEvent('sidebar.saveAssignees');
-=======
             } else {
               if (previouslySelected.length === 0) {
               // Select unassigned because there is no more selected users
                 this.addInput($dropdown.data('field-name'), 0, {});
->>>>>>> abc61f26
               }
 
               // User unselected
               emitSidebarEvent('sidebar.removeAssignee', user);
             }
 
-<<<<<<< HEAD
-                // Recalculate where .value is because vue might have changed it
-                $block = $selectbox.closest('.block');
-                $value = $block.find('.value');
-                // display:block overrides the hide-collapse rule
-                $value.css('display', '');
-              }
-            },
-            multiSelect: $dropdown.hasClass('js-multiselect'),
-            inputMeta: $dropdown.data('input-meta'),
-            clicked: function(options) {
-              const { $el, e, isMarking } = options;
-              const user = options.selectedObj;
-
-              if ($dropdown.hasClass('js-multiselect')) {
-                const isActive = $el.hasClass('is-active');
-                const previouslySelected = $dropdown.closest('.selectbox')
-                    .find("input[name='" + ($dropdown.data('field-name')) + "'][value!=0]");
-
-                // Enables support for limiting the number of users selected
-                // Automatically removes the first on the list if more users are selected
-                checkMaxSelect();
-
-                if (user.beforeDivider && user.name.toLowerCase() === 'unassigned') {
-                  // Unassigned selected
-                  previouslySelected.each((index, element) => {
-                    const id = parseInt(element.value, 10);
-                    element.remove();
-                  });
-                  emitSidebarEvent('sidebar.removeAllAssignees');
-                } else if (isActive) {
-                  // user selected
-                  emitSidebarEvent('sidebar.addAssignee', user);
-=======
             if (getSelected().find(u => u === gon.current_user_id)) {
               $('.assign-to-me-link').hide();
             } else {
               $('.assign-to-me-link').show();
             }
           }
->>>>>>> abc61f26
 
           var isIssueIndex, isMRIndex, page, selected;
           page = $('body').data('page');
@@ -569,11 +434,6 @@
             const isSelecting = (user.id !== selectedId);
             selectedId = isSelecting ? user.id : selectedIdDefault;
 
-<<<<<<< HEAD
-                  // User unselected
-                  emitSidebarEvent('sidebar.removeAssignee', user);
-                }
-=======
             if (selectedId === gon.current_user_id) {
               $('.assign-to-me-link').hide();
             } else {
@@ -591,7 +451,6 @@
             selected = $dropdown.closest('.selectbox').find("input[name='" + ($dropdown.data('field-name')) + "']").val();
             return assignTo(selected);
           }
->>>>>>> abc61f26
 
           // Automatically close dropdown after assignee is selected
           // since CE has no multiple assignees
@@ -631,74 +490,11 @@
           username = user.username ? "@" + user.username : "";
           avatar = user.avatar_url ? user.avatar_url : false;
 
-<<<<<<< HEAD
-                if (selectedId === gon.current_user_id) {
-                  $('.assign-to-me-link').hide();
-                } else {
-                  $('.assign-to-me-link').show();
-                }
-                return;
-              }
-              if ($el.closest('.add-issues-modal').length) {
-                gl.issueBoards.ModalStore.store.filter[$dropdown.data('field-name')] = user.id;
-              } else if ($dropdown.hasClass('js-filter-submit') && (isIssueIndex || isMRIndex)) {
-                return Issuable.filterResults($dropdown.closest('form'));
-              } else if ($dropdown.hasClass('js-filter-submit')) {
-                return $dropdown.closest('form').submit();
-              } else if (!$dropdown.hasClass('js-multiselect')) {
-                selected = $dropdown.closest('.selectbox').find("input[name='" + ($dropdown.data('field-name')) + "']").val();
-                return assignTo(selected);
-              }
-
-              // Automatically close dropdown after assignee is selected
-              // since CE has no multiple assignees
-              // EE does not have a max-select
-              if ($dropdown.data('max-select') &&
-                  getSelected().length === $dropdown.data('max-select')) {
-                // Close the dropdown
-                $dropdown.dropdown('toggle');
-              }
-            },
-            id: function (user) {
-              return user.id;
-            },
-            opened: function(e) {
-              const $el = $(e.currentTarget);
-              const selected = getSelected();
-              if ($dropdown.hasClass('js-issue-board-sidebar') && selected.length === 0) {
-                this.addInput($dropdown.data('field-name'), 0, {});
-              }
-              $el.find('.is-active').removeClass('is-active');
-=======
           let selected = false;
->>>>>>> abc61f26
 
           if (this.multiSelect) {
             selected = getSelected().find(u => user.id === u);
 
-<<<<<<< HEAD
-              if (selected.length > 0) {
-                getSelected().forEach(selectedId => highlightSelected(selectedId));
-              } else if ($dropdown.hasClass('js-issue-board-sidebar')) {
-                highlightSelected(0);
-              } else {
-                highlightSelected(selectedId);
-              }
-            },
-            updateLabel: $dropdown.data('dropdown-title'),
-            renderRow: function(user) {
-              var avatar, img, listClosingTags, listWithName, listWithUserName, username;
-              username = user.username ? "@" + user.username : "";
-              avatar = user.avatar_url ? user.avatar_url : false;
-
-              let selected = false;
-
-              if (this.multiSelect) {
-                selected = getSelected().find(u => user.id === u);
-
-                const fieldName = this.fieldName;
-                const field = $dropdown.closest('.selectbox').find("input[name='" + fieldName + "'][value='" + user.id + "']");
-=======
             const fieldName = this.fieldName;
             const field = $dropdown.closest('.selectbox').find("input[name='" + fieldName + "'][value='" + user.id + "']");
 
@@ -717,7 +513,6 @@
               img = "<img src='" + avatar + "' class='avatar avatar-inline' width='32' />";
             }
           }
->>>>>>> abc61f26
 
           return `
             <li data-user-id=${user.id}>
