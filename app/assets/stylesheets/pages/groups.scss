.milestone-row {
  @include str-truncated(90%);
}

.dashboard .side .panel .panel-heading .input-group {

  .form-control {
    height: 42px;
  }
}

.content-list .group-name {
  font-weight: 600;
  color: $pages-group-name-color;
}

.group-row {
  .stats {
    float: right;
    line-height: $list-text-height;
    color: $gl-gray;

    span {
      margin-right: 15px;
    }
  }
}

.ldap-group-links {
  .form-actions {
    margin-bottom: $gl-padding;
  }
}

<<<<<<< HEAD
.group-buttons {
  .notification-dropdown {
    display: inline-block;
  }
}

.ldap-group-links {
  .form-actions {
    margin-bottom: $gl-padding;
  }
}

=======
>>>>>>> 7572a314
.groups-header {
  @media (min-width: $screen-sm-min) {
    .nav-links {
      width: 35%;
    }

    .nav-controls {
      width: 65%;
    }
  }
}

.groups-empty-state {
  padding: 50px 100px;
  overflow: hidden;

  @media (max-width: $screen-sm-max) {
    padding: 50px 0;
  }

  svg {
    float: right;

    @media (max-width: $screen-sm-max) {
      float: none;
      display: block;
      width: 250px;
      position: relative;
      left: 50%;
      margin-left: -125px;
    }
  }

  .text-content {
    float: left;
    width: 460px;
    margin-top: 120px;

    @media (max-width: $screen-sm-max) {
      float: none;
      margin-top: 60px;
      width: auto;
      text-align: center;
    }
  }
}<|MERGE_RESOLUTION|>--- conflicted
+++ resolved
@@ -32,12 +32,6 @@
   }
 }
 
-<<<<<<< HEAD
-.group-buttons {
-  .notification-dropdown {
-    display: inline-block;
-  }
-}
 
 .ldap-group-links {
   .form-actions {
@@ -45,8 +39,6 @@
   }
 }
 
-=======
->>>>>>> 7572a314
 .groups-header {
   @media (min-width: $screen-sm-min) {
     .nav-links {
