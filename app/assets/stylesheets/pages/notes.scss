--- conflicted
+++ resolved
@@ -407,13 +407,6 @@
 .note-header {
   display: flex;
   justify-content: space-between;
-<<<<<<< HEAD
-
-  @include notes-media('max', map-get($grid-breakpoints, sm) - 1) {
-    flex-flow: row wrap;
-  }
-=======
->>>>>>> 9e41ed61
 }
 
 .note-header-info {
@@ -476,14 +469,6 @@
   margin-left: 10px;
   color: $gray-darkest;
 
-<<<<<<< HEAD
-  @include notes-media('max', map-get($grid-breakpoints, lg) - 1) {
-    float: none;
-    margin-left: 0;
-  }
-
-=======
->>>>>>> 9e41ed61
   .btn-group > .discussion-next-btn {
     margin-left: -1px;
   }
