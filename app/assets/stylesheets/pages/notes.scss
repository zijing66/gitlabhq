/**
 * Notes
 */

@-webkit-keyframes targe3-note {
  from {
    background: $note-targe3-outside;
  }

  50% {
    background: $note-targe3-inside;
  }

  to {
    background: $note-targe3-outside;
  }
}

ul.notes {
  display: block;
  list-style: none;
  margin: 0;
  padding: 0;

  .note-created-ago,
  .note-updated-at {
    white-space: normal;
  }

  .discussion-body {
    padding-top: 8px;

    .card {
      margin-bottom: 0;
    }
  }

  .discussion {
    display: block;
    position: relative;

    .diff-content {
      overflow: visible;
    }
  }

  > li {
    // .timeline-entry
    padding: 0;
    display: block;
    position: relative;
    border-bottom: 0;

    @include notes-media('min', map-get($grid-breakpoints, sm)) {
      padding-left: $note-icon-gutter-width;
    }

    .timeline-entry-inner {
      padding: $gl-padding $gl-btn-padding;
      border-bottom: 1px solid $white-normal;
    }

    &:target,
    &.target {
      border-bottom: 1px solid $white-normal;

      &:not(:first-child) {
        border-top: 1px solid $white-normal;
        margin-top: -1px;
      }

      .timeline-entry-inner {
        border-bottom: 0;
      }
    }

    .timeline-icon {
      @include notes-media('min', map-get($grid-breakpoints, sm)) {
        margin-left: -$note-icon-gutter-width;
      }
    }

    .timeline-content {
      margin-left: $note-icon-gutter-width;

      @include notes-media('min', map-get($grid-breakpoints, sm)) {
        margin-left: 0;
      }
    }

    &.being-posted {
      pointer-events: none;
      opacity: 0.5;

      .dummy-avatar {
        background-color: $kdb-border;
        border: 1px solid darken($kdb-border, 25%);
      }

      .note-headline-light,
      .fa-spinner {
        margin-left: 3px;
      }
    }

    &.note-discussion {
      .timeline-entry-inner {
        padding: $gl-padding 10px;
      }
    }

    .editing-spinner {
      display: none;
    }

    &.is-requesting {
      .note-timestamp {
        display: none;
      }

      .editing-spinner {
        display: inline-block;
      }
    }

    &.is-editing {
      .note-header,
      .note-text,
      .edited-text {
        display: none;
      }

      .note-edit-form {
        display: block;

        &.current-note-edit-form + .note-awards {
          display: none;
        }
      }
    }

    .note-body {
      overflow-x: auto;
      overflow-y: hidden;

      .note-text {
        @include md-typography;
        // Reset ul style types since we're nested inside a ul already
        @include bulleted-list;
        word-wrap: break-word;

        table {
          @include markdown-table;
        }
      }
    }

    .note-awards {
      .js-awards-block {
        margin-top: 16px;
      }
    }

    .note-header {
<<<<<<< HEAD
      @include notes-media('max', $screen-xs-min) {
=======

      @include notes-media('max', map-get($grid-breakpoints, xs)) {
>>>>>>> f2f55afd
        .inline {
          display: block;
        }
      }
    }

    .note-emoji-button {
      position: relative;
      line-height: 1;

      .fa-spinner {
        display: none;
      }

      &.is-loading {
        .fa-smile-o {
          display: none;
        }

        .fa-spinner {
          display: inline-block;
        }
      }
    }
  }

  .system-note {
    font-size: 14px;
    clear: both;

    .note-header-info {
      padding-bottom: 0;
    }

    &.timeline-entry::after {
      clear: none;
    }

    .system-note-message {
      display: inline;

      &::first-letter {
        text-transform: lowercase;
      }

      a {
        color: $gl-link-color;
      }

      p {
        display: inline;
        margin: 0;

        &::first-letter {
          text-transform: lowercase;
        }
      }
    }

    .timeline-icon {
      float: left;

      @include notes-media('min', map-get($grid-breakpoints, sm)) {
        margin-left: 0;
        width: auto;
      }

      svg {
        width: 16px;
        height: 16px;
        fill: $gray-darkest;
        margin-top: 2px;
      }
    }

    .timeline-content {
      @include notes-media('min', map-get($grid-breakpoints, sm)) {
        margin-left: 30px;
      }
    }

    .note-header {
      padding-bottom: 0;
    }

    .note-body {
      overflow: hidden;

      .system-note-commit-list-toggler {
        color: $gl-link-color;
        padding: 10px 0 0;
        cursor: pointer;
        position: relative;
        z-index: 2;

        &:hover {
          color: $gl-link-color;
          text-decoration: underline;
        }
      }

      .note-text {
        p:first-child {
          display: none;
        }

        &.system-note-commit-list:not(.hide-shade) {
          max-height: 70px;
          overflow: hidden;
          display: block;

          ul {
            margin: 3px 0 3px 16px !important;
          }

          p:first-child {
            display: none;
          }

          &::after {
            content: '';
            width: 100%;
            height: 70px;
            position: absolute;
            left: 0;
            bottom: 0;
            background: linear-gradient(rgba($white-light, 0.1) -100px, $white-light 100%);
          }
        }
      }
    }
  }
}

// Diff code in discussion view
.discussion-body .diff-file {
  .file-title {
    cursor: default;

    &:hover {
      background-color: $gray-light;
    }
  }

  .line_content {
    white-space: pre-wrap;
  }
}

.diff-file {
  .is-over {
    .add-diff-note {
      display: inline-block;
    }
  }

  // Merge request notes in diffs
  // Diff is inline
  .notes_content .note-header .note-headline-light {
    display: inline-block;
    position: relative;
  }

  .notes_holder {
    font-family: $regular_font;

    td {
      border: 1px solid $white-normal;
      border-left: 0;

      &.notes_line {
        vertical-align: middle;
        text-align: center;
        padding: 10px 0;
        background: $gray-light;
        color: $text-color;
      }

      &.notes_line2 {
        text-align: center;
        padding: 10px 0;
        border-left: 1px solid $note-line2-border !important;
      }

      &.notes_content {
        background-color: $gray-light;
        border-width: 1px 0;
        padding: 0;
        vertical-align: top;
        white-space: normal;

        &.parallel {
          border-width: 1px;
        }

        .discussion-notes {
          &:not(:first-child) {
            border-top: 1px solid $white-normal;
            margin-top: 20px;
          }

          &:not(:last-child) {
            border-bottom: 1px solid $white-normal;
            margin-bottom: 20px;
          }
        }

        .notes {
          background-color: $white-light;
        }

        a code {
          top: 0;
          margin-right: 0;
        }
      }
    }
  }
}

.discussion-header,
.note-header-info {
  a {
    color: inherit;

    &:hover {
      color: $gl-link-color;
    }

    &:focus,
    &:hover {
      text-decoration: none;

      .note-header-author-name {
        text-decoration: underline;
      }
    }
  }

  .author_link {
    color: $gl-text-color;
  }
}

.discussion-header {
  font-size: 14px;
}

.note-header {
  display: flex;
  justify-content: space-between;
}

.note-header-info {
  min-width: 0;
  padding-bottom: 8px;

  &.discussion {
    padding-bottom: 0;
  }
}

.system-note .note-header-info {
  padding-bottom: 0;
}

.note-header-author-name {
  @include notes-media('max', map-get($grid-breakpoints, sm) - 1) {
    display: none;
  }
}

.note-headline-light {
  display: inline;

  @include notes-media('max', map-get($grid-breakpoints, xs)) {
    display: block;
  }
}

.note-headline-light,
.discussion-headline-light {
  color: $notes-light-color;
}

.discussion-headline-light {
  a {
    color: $gl-link-color;
  }
}

.note-headline-meta {
  display: inline-block;
  white-space: nowrap;

  .system-note-message {
    white-space: normal;
  }

  .system-note-separator {
    color: $gl-text-color-disabled;
  }

  a:hover {
    text-decoration: underline;
  }
}

/**
 * Actions for Discussions/Notes
 */

.discussion-actions {
  float: right;
  margin-left: 10px;
  color: $gray-darkest;

  .btn-group > .discussion-next-btn {
    margin-left: -1px;
  }
}

.note-actions {
  align-self: flex-start;
  flex-shrink: 0;
  display: inline-flex;
  align-items: center;
  margin-left: 10px;
  color: $gray-darkest;

  @include notes-media('max', map-get($grid-breakpoints, sm) - 1) {
    float: none;
    margin-left: 0;
  }
}

.more-actions {
  display: flex;
  align-items: flex-end;

  .tooltip {
    white-space: nowrap;
  }
}

.more-actions-toggle {
  &:hover .icon,
  &:focus .icon {
    color: $blue-600;
  }
}

.more-actions-dropdown {
  width: 180px;
  min-width: 180px;
}

.note-actions-item {
  margin-left: 12px;
  display: flex;
  align-items: center;

  &.more-actions {
    // compensate for narrow icon
    margin-left: 10px;
  }
}

.note-action-button {
  line-height: 1;
  padding: 0;
  min-width: 16px;
  color: $gray-darkest;
  fill: $gray-darkest;

  .fa {
    position: relative;
    font-size: 16px;
  }

  svg {
    @include btn-svg;
  }

  .award-control-icon-positive,
  .award-control-icon-super-positive {
    position: absolute;
    top: 0;
    left: 0;
    opacity: 0;
  }

  &:hover,
  &.is-active {
    .danger-highlight {
      color: $gl-text-red;
    }

    .link-highlight {
      color: $gl-link-color;
      fill: $gl-link-color;
    }

    .award-control-icon-neutral {
      opacity: 0;
    }

    .award-control-icon-positive {
      opacity: 1;
    }
  }

  &.is-active {
    .award-control-icon-positive {
      opacity: 0;
    }

    .award-control-icon-super-positive {
      opacity: 1;
    }
  }
}

.discussion-toggle-button {
  padding: 0;
  background-color: transparent;
  border: 0;
  line-height: 20px;
  font-size: 13px;
  transition: color 0.1s linear;

  &:hover {
    color: $gl-link-color;
  }

  &:focus {
    text-decoration: underline;
    outline: none;
    color: $gl-link-color;
  }

  .fa {
    margin-right: 3px;
    font-size: 10px;
    line-height: 18px;
    vertical-align: top;
  }
}

.note-role {
  margin: 0 3px;
}

.note-role-special {
  position: relative;
  display: inline-block;
  color: $gl-text-color-secondary;
  font-size: 12px;
  text-shadow: 0 0 15px $gl-text-color-inverted;
}

/**
 * Line note button on the side of diffs
 */

.line_holder .is-over:not(.no-comment-btn) {
  .add-diff-note {
    opacity: 1;
  }
}

.add-diff-note {
  @include btn-comment-icon;
  opacity: 0;
  margin-top: -2px;
  margin-left: -55px;
  position: absolute;
  z-index: 10;

  .new & {
    margin-top: -10px;
  }
}

.discussion-body,
.diff-file {
  .notes .note {
    border-bottom: 1px solid $white-normal;

    .timeline-entry-inner {
      padding-left: $gl-padding;
      padding-right: $gl-padding;
      border-bottom: 0;
    }
  }
}

.disabled-comment {
  background-color: $gray-light;
  border-radius: $border-radius-base;
  border: 1px solid $border-gray-normal;
  color: $note-disabled-comment-color;
  padding: 90px 0;

  &.discussion-locked {
    border: 0;
    background-color: $white-light;
  }

  a {
    color: $gl-link-color;
  }
}

.line-resolve-all-container {
  @include notes-media('min', map-get($grid-breakpoints, sm)) {
    margin-right: 0;
    padding-left: $gl-padding;
  }

  > div {
    white-space: nowrap;
  }

  .btn-group {
    margin-left: -4px;
  }

  .discussion-next-btn {
    border-top-left-radius: 0;
    border-bottom-left-radius: 0;
  }

  .btn {
    svg path {
      fill: $gray-darkest;
    }

    &.discussion-create-issue-btn {
      margin-left: -4px;
      border-radius: 0;
      border-right: 0;

      a {
        padding: 0;
        line-height: 0;

        &:hover {
          text-decoration: none;
          border: 0;
        }
      }
    }
  }
}

.line-resolve-all {
  vertical-align: middle;
  display: inline-block;
  padding: 6px 10px;
  background-color: $gray-light;
  border: 1px solid $border-color;
  border-radius: $border-radius-default;

  &.has-next-btn {
    border-top-right-radius: 0;
    border-bottom-right-radius: 0;
    border-right: 0;
  }

  .line-resolve-btn {
    margin-right: 5px;

    svg {
      vertical-align: middle;
    }
  }
}

.line-resolve-btn {
  position: relative;
  top: 0;
  padding: 0;
  background-color: transparent;
  border: 0;
  outline: 0;
  color: $gray-darkest;
  transition: color $general-hover-transition-duration $general-hover-transition-curve;

  &.is-disabled {
    cursor: default;
  }

  &:not(.is-disabled) {
    &:hover,
    &:focus {
      color: $gl-text-green;
    }
  }

  &.is-active {
    color: $gl-text-green;

    &:hover,
    &:focus {
      color: $gl-text-green-hover;
    }
  }

  .loading {
    margin: 0;
    height: auto;
  }
}

// Vue refactored diff discussion adjustments
.files {
  .diff-discussions {
    .note-discussion.timeline-entry {
      padding-left: 0;

      &:last-child {
        border-bottom: 0;
      }

      > .timeline-entry-inner {
        padding: 0;

        > .timeline-content {
          margin-left: 0;
        }

        > .timeline-icon {
          display: none;
        }
      }

      .discussion-body {
        padding-top: 0;

        .discussion-wrapper {
          border-color: transparent;
        }
      }
    }
  }

  .diff-comment-form {
    display: block;
  }

  .add-diff-note svg {
    margin-top: 4px;
  }
}<|MERGE_RESOLUTION|>--- conflicted
+++ resolved
@@ -162,12 +162,7 @@
     }
 
     .note-header {
-<<<<<<< HEAD
-      @include notes-media('max', $screen-xs-min) {
-=======
-
       @include notes-media('max', map-get($grid-breakpoints, xs)) {
->>>>>>> f2f55afd
         .inline {
           display: block;
         }
