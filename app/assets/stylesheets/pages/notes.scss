--- conflicted
+++ resolved
@@ -287,7 +287,6 @@
   }
 }
 
-<<<<<<< HEAD
 .note-award-control {
   display: block;
 
@@ -321,7 +320,9 @@
     padding-bottom: 2px;
     color: #8f8f8f;
     font-size: 13px;
-=======
+  }
+}
+
 .disabled-comment {
   margin-left: -$gl-padding-top;
   margin-right: -$gl-padding-top;
@@ -337,6 +338,5 @@
 
   a {
     color: $gl-link-color;
->>>>>>> 8f094531
   }
 }