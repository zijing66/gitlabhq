.account-page {
  fieldset {
    margin-bottom: 15px;
    padding-bottom: 15px;
  }
}

.profile-avatar-form-option {
  hr {
    margin: 10px 0;
  }
}

.oauth-buttons {
  .btn-group {
    margin-right: 10px;
  }

  .btn {
    line-height: 40px;
    height: 42px;
    padding: 0px 12px;

    img {
      width: 32px;
      height: 32px;
    }
  }
}

// Profile > Account > Two Factor Authentication
.two-factor-new {
  .manual-instructions {
    h3 {
      margin-top: 0;
    }

    // Slightly increase the size of the details so they're easier to read
    dl {
      font-size: 1.1em;
    }
  }
}

.calendar-hint {
  margin-top: -12px;
  float: right;
  font-size: 12px;
}

.profile-link-holder {
  display: inline;

  a {
    color: $blue-dark;
    text-decoration: none;
  }
}

// Middle dot divider between each element in a list of items.
.middle-dot-divider {
  &:after {
    content: "\00B7"; // Middle Dot
    padding: 0 6px;
    font-weight: bold;
  }

  &:last-child {
    &:after {
      content: "";
      padding: 0;
    }
  }
}

<<<<<<< HEAD
  a {
    color: $blue-dark;
    text-decoration: none;
  }
}

.modal-profile-crop {
  .modal-dialog {
    width: 500px;
  }

  .modal-body {
    p {
      display: table;
      margin: auto;
      overflow: hidden;
    }

    img {
      display: block;
      max-width: 400px;
      max-height: 400px;
    }

    .cropper-bg {
      background: none;
    }

    .cropper-crop-box {
      box-sizing: content-box;
      border: 999px solid transparentize(#ccc, 0.5);
      @include transform(translate(-999px, -999px));
    }
  }
}

@media (max-width: 520px) {
  .modal-profile-crop .modal-dialog {
    width: auto;
  }
=======
.profile-user-bio {
  // Limits the width of the user bio for readability.
  max-width: 750px;
  margin: auto;
>>>>>>> fe6f17ce
}<|MERGE_RESOLUTION|>--- conflicted
+++ resolved
@@ -73,11 +73,10 @@
   }
 }
 
-<<<<<<< HEAD
-  a {
-    color: $blue-dark;
-    text-decoration: none;
-  }
+.profile-user-bio {
+  // Limits the width of the user bio for readability.
+  max-width: 750px;
+  margin: auto;
 }
 
 .modal-profile-crop {
@@ -114,10 +113,4 @@
   .modal-profile-crop .modal-dialog {
     width: auto;
   }
-=======
-.profile-user-bio {
-  // Limits the width of the user bio for readability.
-  max-width: 750px;
-  margin: auto;
->>>>>>> fe6f17ce
 }