@import "./issues/issue_count_badge";

[v-cloak] {
  display: none;
}

.user-can-drag {
  cursor: -webkit-grab;
  cursor: grab;
}

.is-dragging {
  // Important because plugin sets inline CSS
  opacity: 1!important;

  * {
    -webkit-user-select: none;
    -moz-user-select: none;
    -ms-user-select: none;
    user-select: none;
    // !important to make sure no style can override this when dragging
    cursor: -webkit-grabbing!important;
    cursor: grabbing!important;
  }
}

.is-ghost {
  opacity: 0.3;
}

.dropdown-menu-issues-board-new {
  width: 320px;

  .dropdown-content {
    max-height: 150px;
  }
}

.issue-board-dropdown-content {
  margin: 0 8px 10px;
  padding-bottom: 10px;
  border-bottom: 1px solid $dropdown-divider-color;

  > p {
    margin: 0;
    font-size: 14px;
  }
}

.issue-boards-page {
  .content-wrapper {
    padding-bottom: 0;
  }
}

.boards-app {
  position: relative;
}

.boards-app-loading {
  width: 100%;
  font-size: 34px;
}

.boards-list {
  height: calc(100vh - 152px);
  width: 100%;
  padding-top: 25px;
  padding-bottom: 25px;
  padding-right: ($gl-padding / 2);
  padding-left: ($gl-padding / 2);
  overflow-x: scroll;
  white-space: nowrap;

  @media (min-width: $screen-sm-min) {
    height: 475px; // Needed for PhantomJS
    // scss-lint:disable DuplicateProperty
    height: calc(100vh - 222px);
    // scss-lint:enable DuplicateProperty
    min-height: 475px;
    transition: width .2s;

    &.is-compact {
      width: calc(100% - 290px);
    }
  }
}

.board {
  display: inline-block;
  width: calc(85vw - 15px);
  height: 100%;
  padding-right: ($gl-padding / 2);
  padding-left: ($gl-padding / 2);
  white-space: normal;
  vertical-align: top;

  @media (min-width: $screen-sm-min) {
    width: 400px;
  }

  &.is-expandable {
    .board-header {
      cursor: pointer;
    }
  }

  &.is-collapsed {
    width: 50px;

    .board-header {
      position: absolute;
      top: 0;
      right: 0;
      bottom: 0;
      left: 0;
    }

    .board-title {
      position: initial;
      padding: 0;
      border-bottom: 0;

      > span {
        display: block;
        transform: rotate(90deg) translate(25px, 0);
      }
    }

    .board-title-expandable-toggle {
      position: absolute;
      top: 50%;
      left: 50%;
      margin-left: -10px;
    }

    .board-list-component,
<<<<<<< HEAD
    .board-issue-count-holder {
=======
    .issue-count-badge {
>>>>>>> 134ba0b5
      display: none;
    }
  }
}

.board-inner {
  position: relative;
  height: 100%;
  font-size: $issue-boards-font-size;
  background: $gray-light;
  border: 1px solid $border-color;
  border-radius: $border-radius-default;
}

.board-header {
  border-top-left-radius: $border-radius-default;
  border-top-right-radius: $border-radius-default;

  &.has-border {
    border-top: 3px solid;
    margin-top: -1px;
    margin-right: -1px;
    margin-left: -1px;
    padding-top: 1px;
    padding-right: 1px;
    padding-left: 1px;

    .board-title {
      padding-top: ($gl-padding - 3px);
    }
  }
}

.board-inner-container {
  border-bottom: 1px solid $border-color;
  padding: $gl-padding;
}

.board-title {
  position: relative;
  margin: 0;
  padding: $gl-padding;
  font-size: 1em;
  border-bottom: 1px solid $border-color;
}

.board-delete {
  margin-right: 10px;
  padding: 0;
  color: $gray-darkest;
  background-color: transparent;
  border: 0;
  outline: 0;

  &:hover {
    color: $gl-link-color;
  }
}

.board-blank-state {
  height: calc(100% - 49px);
  padding: $gl-padding;
  background-color: $white-light;
}

.board-blank-state-list {
  list-style: none;

  > li:not(:last-child) {
    margin-bottom: 8px;
  }

  .label-color {
    position: relative;
    top: 2px;
    display: inline-block;
    width: 16px;
    height: 16px;
    margin-right: 3px;
    border-radius: $border-radius-default;
  }
}

.slide-down-enter {
  transform: translateY(-100%);
}

.slide-down-enter-active {
  transition: transform $fade-in-duration;

  + .board-list {
    transform: translateY(-136px);
    transition: none;
  }
}

.slide-down-enter-to {
  + .board-list {
    transform: translateY(0);
    transition: transform $fade-in-duration ease;
  }
}

.slide-down-leave {
  transform: translateY(0);
}

.slide-down-leave-active {
  transition: all $fade-in-duration;
  transform: translateY(-136px);

  + .board-list {
    transition: transform $fade-in-duration ease;
    transform: translateY(-136px);
  }
}

.board-list-component {
  height: calc(100% - 49px);
  overflow: hidden;
}

.board-list {
  height: 100%;
  width: 100%;
  margin-bottom: 0;
  padding: 5px;
  list-style: none;
  overflow-y: scroll;
  overflow-x: hidden;
}

.board-list-loading {
  margin-top: 10px;
  font-size: (26px / $issue-boards-font-size) * 1em;
}

.card {
  position: relative;
  padding: 11px 10px 11px $gl-padding;
  background: $white-light;
  border-radius: $border-radius-default;
  box-shadow: 0 1px 2px $issue-boards-card-shadow;
  list-style: none;

  &:not(:last-child) {
    margin-bottom: 5px;
  }

  &.is-active,
  &.is-active .card-assignee:hover a {
    background-color: $row-hover;

    &:first-child:not(:only-child) {
      box-shadow: -10px 0 10px 1px $row-hover;
    }
  }

  .label {
    border: 0;
    outline: 0;
  }

  .confidential-icon {
    position: relative;
    top: 1px;
    margin-right: 5px;
  }
}

.card-title {
  margin: 0 30px 0 0;
  font-size: 1em;
  line-height: inherit;

  a {
    color: $gl-text-color;
    word-wrap: break-word;
    margin-right: 2px;
  }
}

.card-header {
  display: flex;
  min-height: 20px;

  .card-assignee {
    display: flex;
    justify-content: flex-end;
    position: absolute;
    right: 15px;
    height: 20px;
    width: 20px;

    .avatar-counter {
      display: none;
      vertical-align: middle;
      min-width: 20px;
      line-height: 19px;
      height: 20px;
      padding-left: 2px;
      padding-right: 2px;
      border-radius: 2em;
    }

    img {
      vertical-align: top;
    }

    a {
      position: relative;
      margin-left: -15px;
    }

    a:nth-child(1) {
      z-index: 3;
    }

    a:nth-child(2) {
      z-index: 2;
    }

    a:nth-child(3) {
      z-index: 1;
    }

    a:nth-child(4) {
      display: none;
    }

    &:hover {
      .avatar-counter {
        display: inline-block;
      }

      a {
        position: static;
        background-color: $white-light;
        transition: background-color 0s;
        margin-left: auto;

        &:nth-child(4) {
          display: block;
        }

        &:first-child:not(:only-child) {
          box-shadow: -10px 0 10px 1px $white-light;
        }
      }
    }
  }

  .avatar {
    margin: 0;
  }
}

.card-footer {
  margin: 0 0 5px;

  .label {
    margin-top: 5px;
    margin-right: 6px;
  }
}

.card-number {
  font-size: 12px;
  color: $gl-text-color-secondary;
}

.issue-boards-search {
  width: 395px;

  .form-control {
    display: inline-block;
    width: 210px;
  }
}

.board-list-count {
  padding: 10px 0;
  color: $gl-text-color-secondary;
  font-size: 13px;

  > .fa {
    margin-right: 5px;
  }
}

.board-new-issue-form {
  z-index: 1;
  margin: 5px;
}

.page-with-layout-nav.page-with-sub-nav .issue-boards-sidebar {
  &.right-sidebar {
    top: 0;
    bottom: 0;
  }

  .issuable-sidebar-header {
    position: relative;
  }

  .gutter-toggle {
    position: absolute;
    top: 0;
    bottom: 15px;
    right: 0;
    width: 22px;
    color: $gray-darkest;

    svg {
      position: absolute;
      top: 50%;
      margin-top: (-11px / 2);
    }

    &:hover {
      path {
        fill: $gray-darkest;
      }
    }
  }

  .issuable-header-text {
    padding-right: 35px;

    > strong {
      font-weight: 600;
    }
  }
}

.right-sidebar.right-sidebar-expanded {
  &.boards-sidebar-slide-enter-active,
  &.boards-sidebar-slide-leave-active {
    transition: width .2s,
                padding .2s;
  }

  &.boards-sidebar-slide-enter,
  &.boards-sidebar-slide-leave-active {
    width: 0;
    padding-left: 0;
    padding-right: 0;
  }
}

.add-issues-modal {
  display: -webkit-flex;
  display: flex;
  position: fixed;
  top: 0;
  right: 0;
  bottom: 0;
  left: 0;
  background-color: rgba($black, .3);
  z-index: 9999;
}

.add-issues-container {
  display: -webkit-flex;
  display: flex;
  -webkit-flex-direction: column;
  flex-direction: column;
  width: 90vw;
  height: 85vh;
  max-width: 1100px;
  min-height: 500px;
  margin: auto;
  padding: 25px 15px 0;
  background-color: $white-light;
  border-radius: $border-radius-default;
  box-shadow: 0 2px 12px rgba($black, .5);

  .empty-state {
    display: -webkit-flex;
    display: flex;
    -webkit-flex: 1;
    flex: 1;
    margin-top: 0;

    &.add-issues-empty-state-filter {
      -webkit-flex-direction: column;
      flex-direction: column;
      -webkit-justify-content: center;
      justify-content: center;
    }

    > .row {
      width: 100%;
      margin: auto 0;
    }

    .svg-content {
      margin-top: -40px;
    }
  }
}

.add-issues-header {
  margin: -25px -15px -5px;
  border-top: 0;
  border-bottom: 1px solid $border-color;
  border-top-right-radius: $border-radius-default;
  border-top-left-radius: $border-radius-default;

  > h2 {
    margin: 0;
    font-size: 18px;
  }
}

.add-issues-search {
  display: -webkit-flex;
  display: flex;

  .issues-filters {
    -webkit-flex: 1;
    flex: 1;
  }
}

.add-issues-list-column {
  width: 100%;

  @media (min-width: $screen-sm-min) {
    width: 50%;
  }

  @media (min-width: $screen-md-min) {
    width: (100% / 3);
  }
}

.add-issues-list {
  display: -webkit-flex;
  display: flex;
  -webkit-flex: 1;
  flex: 1;
  padding-top: 3px;
  margin-left: -$gl-vert-padding;
  margin-right: -$gl-vert-padding;
  overflow-y: scroll;

  .card-parent {
    padding: 0 5px 5px;
  }

  .card {
    border: 1px solid $border-gray-dark;
    box-shadow: 0 1px 2px rgba($issue-boards-card-shadow, .3);
    cursor: pointer;
  }
}

.add-issues-list-loading {
  -webkit-align-self: center;
  align-self: center;
  width: 100%;
  padding-left: $gl-vert-padding;
  padding-right: $gl-vert-padding;
  font-size: 35px;
}

.add-issues-footer {
  margin: auto -15px 0;
  padding-left: 15px;
  padding-right: 15px;
  border-bottom-right-radius: $border-radius-default;
  border-bottom-left-radius: $border-radius-default;
}

.add-issues-footer-to-list {
  padding-left: $gl-vert-padding;
  padding-right: $gl-vert-padding;
  line-height: 34px;
}

.issue-card-selected {
  position: absolute;
  right: -3px;
  top: -3px;
  width: 17px;
  background-color: $blue-500;
  color: $white-light;
  border: 1px solid $blue-600;
  font-size: 9px;
  line-height: 15px;
  border-radius: 50%;
}

.modal-filters {
  display: flex;

  > .dropdown {
    display: none;
    margin-right: 10px;

    @media (min-width: $screen-sm-min) {
      display: block;
    }
  }

  .dropdown-menu-toggle {
    width: 100px;

    @media (min-width: $screen-md-min) {
      width: 140px;
    }
  }
}<|MERGE_RESOLUTION|>--- conflicted
+++ resolved
@@ -135,11 +135,7 @@
     }
 
     .board-list-component,
-<<<<<<< HEAD
-    .board-issue-count-holder {
-=======
     .issue-count-badge {
->>>>>>> 134ba0b5
       display: none;
     }
   }
