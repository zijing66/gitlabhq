--- conflicted
+++ resolved
@@ -116,17 +116,12 @@
   overflow-x: scroll;
   white-space: nowrap;
 
-<<<<<<< HEAD
-  @media (min-width: $screen-sm-min) {
-    height: calc(100vh - 222px);
-=======
   @media (min-width: $screen-sm-min) and (max-width: $screen-sm-max) {
     height: calc(100vh - 90px);
   }
 
   @media (min-width: $screen-md-min) {
     height: calc(100vh - 160px);
->>>>>>> ff996108
     min-height: 475px;
   }
 }
