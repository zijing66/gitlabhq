.modal.popup-dialog {
  display: block;
  background-color: $black-transparent;
  z-index: 2100;

  @media (min-width: $screen-md-min) {
    .modal-dialog {
      width: 600px;
      margin: 30px auto;
    }
  }
}

.project-refs-form,
.project-refs-target-form {
  display: inline-block;
}

.fade-enter,
.fade-leave-to {
  opacity: 0;
}

.commit-message {
  @include str-truncated(250px);
}

.editable-mode {
  display: inline-block;
}

@media (min-width: $screen-md-min) {
  .blob-viewer[data-type="rich"] {
    margin: 20px;
  }
}

.multi-file {
  display: flex;
  height: calc(100vh - 145px);
  border-top: 1px solid $white-dark;
  border-bottom: 1px solid $white-dark;

  &.is-collapsed {
    .ide-file-list {
      max-width: 250px;
    }
  }
}

.ide-file-list {
  flex: 1;
  overflow: scroll;

  .file {
    cursor: pointer;
  }

  a {
    color: $gl-text-color;
  }

  th {
    position: sticky;
    top: 0;
  }
}

.multi-file-table-name,
.multi-file-table-col-commit-message {
  white-space: nowrap;
  overflow: hidden;
  text-overflow: ellipsis;
  max-width: 0;
}

.multi-file-table-name {
  width: 350px;
}

<<<<<<< HEAD
      .line-numbers {
        cursor: pointer;
        min-width: initial;
=======
.multi-file-table-col-commit-message {
  width: 50%;
}
>>>>>>> 73e48b74

.multi-file-edit-pane {
  display: flex;
  flex-direction: column;
  flex: 1;
  border-left: 1px solid $white-dark;
  overflow: hidden;
}

.multi-file-tabs {
  display: flex;
  overflow: scroll;
  background-color: $white-normal;
  box-shadow: inset 0 -1px $white-dark;

  > li {
    position: relative;
  }
}

.multi-file-tab {
  @include str-truncated(150px);
  padding: ($gl-padding / 2) ($gl-padding + 12) ($gl-padding / 2) $gl-padding;
  background-color: $gray-normal;
  border-right: 1px solid $white-dark;
  border-bottom: 1px solid $white-dark;
  cursor: pointer;

  &.active {
    background-color: $white-light;
    border-bottom-color: $white-light;
  }
}

.multi-file-tab-close {
  position: absolute;
  right: 8px;
  top: 50%;
  padding: 0;
  background: none;
  border: 0;
  font-size: $gl-font-size;
  color: $gray-darkest;
  transform: translateY(-50%);

  &:not(.modified):hover,
  &:not(.modified):focus {
    color: $hint-color;
  }

  &.modified {
    color: $indigo-700;
  }
}

.multi-file-edit-pane-content {
  flex: 1;
  height: 0;
}

.multi-file-editor-btn-group {
  padding: $grid-size;
  border-top: 1px solid $white-dark;
}

// Not great, but this is to deal with our current output
.multi-file-preview-holder {
  height: 100%;
  overflow: scroll;

  .blob-viewer {
    height: 100%;
  }

  .file-content.code {
    display: flex;

    i {
      margin-left: -10px;
    }
  }

  .line-numbers {
    min-width: 50px;
  }

  .file-content,
  .line-numbers,
  .blob-content,
  .code {
    min-height: 100%;
  }
}

.multi-file-commit-panel {
  display: flex;
  flex-direction: column;
  height: 100%;
  width: 290px;
  padding: $gl-padding;
  background-color: $gray-light;
  border-left: 1px solid $white-dark;

  &.is-collapsed {
    width: 60px;
    padding: 0;
  }
}

.multi-file-commit-panel-section {
  display: flex;
  flex-direction: column;
  flex: 1;
}

.multi-file-commit-panel-header {
  display: flex;
  align-items: center;
  padding: 0 0 12px;
  margin-bottom: 12px;
  border-bottom: 1px solid $white-dark;

  &.is-collapsed {
    border-bottom: 1px solid $white-dark;

    svg {
      margin-left: auto;
      margin-right: auto;
    }
  }
}

.multi-file-commit-panel-collapse-btn {
  padding-top: 0;
  padding-bottom: 0;
  margin-left: auto;
  font-size: 20px;

  &.is-collapsed {
    margin-right: auto;
  }
}

.multi-file-commit-list {
  flex: 1;
  overflow: scroll;
}

.multi-file-commit-list-item {
  display: flex;
  align-items: center;
}

.multi-file-addition {
  fill: $green-500;
}

.multi-file-modified {
  fill: $orange-500;
}

.multi-file-commit-list-collapsed {
  display: flex;
  flex-direction: column;

  > svg {
    margin-left: auto;
    margin-right: auto;
  }
}

.multi-file-commit-list-path {
  @include str-truncated(100%);
}

.multi-file-commit-form {
  padding-top: 12px;
  border-top: 1px solid $white-dark;
}

.multi-file-commit-fieldset {
  display: flex;
  align-items: center;
  padding-bottom: 12px;

  .btn {
    flex: 1;
  }
}

<<<<<<< HEAD
.multi-file-table-col-name {
  width: 350px;
}

.dirty-diff {
  // !important need to override monaco inline style
  width: 4px !important;
  left: 0 !important;

  &-modified {
    background-color: $blue-500;
  }

  &-added {
    background-color: $green-600;
  }

  &-removed {
    height: 0 !important;
    width: 0 !important;
    bottom: -2px;
    border-style: solid;
    border-width: 5px;
    border-color: transparent transparent transparent $red-500;

    &::before {
      content: '';
      position: absolute;
      left: 0;
      top: 0;
      width: 100px;
      height: 1px;
      background-color: rgba($red-500, .5);
    }
  }
=======
.multi-file-commit-message.form-control {
  height: 80px;
  resize: none;
>>>>>>> 73e48b74
}<|MERGE_RESOLUTION|>--- conflicted
+++ resolved
@@ -78,15 +78,9 @@
   width: 350px;
 }
 
-<<<<<<< HEAD
-      .line-numbers {
-        cursor: pointer;
-        min-width: initial;
-=======
 .multi-file-table-col-commit-message {
   width: 50%;
 }
->>>>>>> 73e48b74
 
 .multi-file-edit-pane {
   display: flex;
@@ -277,9 +271,9 @@
   }
 }
 
-<<<<<<< HEAD
-.multi-file-table-col-name {
-  width: 350px;
+.multi-file-commit-message.form-control {
+  height: 80px;
+  resize: none;
 }
 
 .dirty-diff {
@@ -313,9 +307,4 @@
       background-color: rgba($red-500, .5);
     }
   }
-=======
-.multi-file-commit-message.form-control {
-  height: 80px;
-  resize: none;
->>>>>>> 73e48b74
 }