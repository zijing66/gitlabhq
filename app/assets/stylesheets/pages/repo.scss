.project-refs-form,
.project-refs-target-form {
  display: inline-block;
}

.fade-enter,
.fade-leave-to {
  opacity: 0;
}

.commit-message {
  @include str-truncated(250px);
}

.editable-mode {
  display: inline-block;
}

.ide-view {
  position: relative;
  display: flex;
  height: calc(100vh - #{$header-height});
  margin-top: 0;
  border-top: 1px solid $white-dark;
  padding-bottom: $ide-statusbar-height;

  &.is-collapsed {
    .ide-file-list {
      max-width: 250px;
    }
  }

  .file-status-icon {
    width: 10px;
    height: 10px;
  }
}

.ide-file-list {
  flex: 1;
  padding-left: $gl-padding;
  padding-right: $gl-padding;
  padding-bottom: $grid-size;

  .file {
    cursor: pointer;

    &.file-open {
      background: $white-normal;
    }

    &.file-active {
      font-weight: $gl-font-weight-bold;
    }

    .ide-file-name {
      flex: 1;
      white-space: nowrap;
      text-overflow: ellipsis;
      max-width: inherit;
      line-height: 22px;

      svg {
        vertical-align: middle;
        margin-right: 2px;
      }

      .loading-container {
        margin-right: 4px;
        display: inline-block;
      }
    }

    .ide-file-icon-holder {
      display: flex;
      align-items: center;
    }

    .ide-file-changed-icon {
      margin-left: auto;

      > svg {
        display: block;
      }
    }

    .ide-new-btn {
      display: none;
    }

    &:hover,
    &:focus {
      background: $white-normal;

      .ide-new-btn {
        display: block;
      }
    }

    .folder-icon {
      fill: $gl-text-color-secondary;
    }
  }

  a {
    color: $gl-text-color;
  }

  th {
    position: sticky;
    top: 0;
  }
}

.file-name {
  display: flex;
  overflow: visible;
  align-items: center;
  width: 100%;
}

.multi-file-loading-container {
  margin-top: 10px;
  padding: 10px;
}

.multi-file-table-col-commit-message {
  white-space: nowrap;
  width: 50%;
}

.multi-file-edit-pane {
  display: flex;
  flex-direction: column;
  flex: 1;
  border-left: 1px solid $white-dark;
  overflow: hidden;
}

.multi-file-tabs {
  display: flex;
  background-color: $white-normal;
  box-shadow: inset 0 -1px $white-dark;

  > ul {
    display: flex;
    overflow-x: auto;
  }

  li {
    display: flex;
    align-items: center;
    padding: $grid-size $gl-padding;
    background-color: $gray-normal;
    border-right: 1px solid $white-dark;
    border-bottom: 1px solid $white-dark;

    &.active {
      background-color: $white-light;
      border-bottom-color: $white-light;
    }
  }
}

.multi-file-tab {
  @include str-truncated(141px);
  cursor: pointer;

  svg {
    vertical-align: middle;
  }
}

.multi-file-tab-close {
  width: 16px;
  height: 16px;
  padding: 0;
  margin-left: $grid-size;
  background: none;
  border: 0;
  border-radius: $border-radius-default;
  color: $theme-gray-900;

  svg {
    position: relative;
    top: -2px;
  }

  .ide-file-changed-icon {
    display: block;
    position: relative;
    top: 1px;
    right: -2px;
  }

  &:not([disabled]):hover {
    background-color: $theme-gray-200;
  }

  &:not([disabled]):focus {
    background-color: $blue-500;
    color: $white-light;
    outline: 0;

    svg {
      fill: currentColor;
    }
  }
}

.multi-file-edit-pane-content {
  flex: 1;
  height: 0;
}

.blob-editor-container {
  flex: 1;
  height: 0;
  display: flex;
  flex-direction: column;
  justify-content: center;

  .vertical-center {
    min-height: auto;
  }

  .monaco-editor .lines-content .cigr {
    display: none;
  }

  .is-readonly,
  .editor.original {
    .view-lines {
      cursor: default;
    }

    .cursors-layer {
      display: none;
    }
  }

  .monaco-diff-editor.vs {
    .editor.modified {
      box-shadow: none;
    }

    .diagonal-fill {
      display: none !important;
    }

    .diffOverview {
      background-color: $white-light;
      border-left: 1px solid $white-dark;
      cursor: ns-resize;
    }

    .diffViewport {
      display: none;
    }

    .char-insert {
      background-color: $line-added-dark;
    }

    .char-delete {
      background-color: $line-removed-dark;
    }

    .line-numbers {
      color: $black-transparent;
    }

    .view-overlays {
      .line-insert {
        background-color: $line-added;
      }

      .line-delete {
        background-color: $line-removed;
      }
    }

    .margin {
      background-color: $gray-light;
      border-right: 1px solid $white-normal;

      .line-insert {
        border-right: 1px solid $line-added-dark;
      }

      .line-delete {
        border-right: 1px solid $line-removed-dark;
      }
    }

    .margin-view-overlays .insert-sign,
    .margin-view-overlays .delete-sign {
      opacity: 0.4;
    }
  }
}

.multi-file-editor-holder {
  height: 100%;
  min-height: 0;
}

.preview-container {
  flex-grow: 1;
  position: relative;

  .md-previewer {
    position: absolute;
    top: 0;
    left: 0;
    width: 100%;
    height: 100%;
    overflow: auto;
    padding: $gl-padding;
  }

  .file-container {
    background-color: $gray-darker;
    display: flex;
    height: 100%;
    align-items: center;
    justify-content: center;

    text-align: center;

    .file-content {
      padding: $gl-padding;
      max-width: 100%;
      max-height: 100%;

      img {
        max-width: 90%;
        max-height: 90%;
      }

      .isZoomable {
        cursor: pointer;
        cursor: zoom-in;

        &.isZoomed {
          cursor: pointer;
          cursor: zoom-out;
          max-width: none;
          max-height: none;
          margin-right: $gl-padding;
        }
      }
    }

    .file-info {
      font-size: $label-font-size;
      color: $diff-image-info-color;
    }
  }
}

.ide-mode-tabs {
  border-bottom: 1px solid $white-dark;

  .nav-links {
    border-bottom: 0;

    li a {
      padding: $gl-padding-8 $gl-padding;
      line-height: $gl-btn-line-height;
    }
  }
}

.ide-btn-group {
  padding: $gl-padding-4 $gl-vert-padding;
  line-height: 24px;
}

.ide-status-bar {
  border-top: 1px solid $white-dark;
  padding: 2px $gl-padding-8 0;
  background: $white-light;
  display: flex;
  justify-content: space-between;
  height: $ide-statusbar-height;

  position: absolute;
  bottom: 0;
  left: 0;
  width: 100%;

  font-size: 12px;
  line-height: 22px;

  * {
    font-size: inherit;
  }

  > div + div {
    padding-left: $gl-padding;
  }

  svg {
    vertical-align: sub;
  }
}

.ide-status-file {
  text-align: right;

  .ide-status-branch + &,
  &:first-child {
    margin-left: auto;
  }
}
// Not great, but this is to deal with our current output
.multi-file-preview-holder {
  height: 100%;
  overflow: scroll;

  .file-content.code {
    display: flex;

    i {
      margin-left: -10px;
    }
  }

  .line-numbers {
    min-width: 50px;
  }

  .file-content,
  .line-numbers,
  .blob-content,
  .code {
    min-height: 100%;
  }
}

.file-content.blob-no-preview {
  a {
    margin-left: auto;
    margin-right: auto;
  }
}

.multi-file-commit-panel {
  display: flex;
  position: relative;
  width: 340px;
  padding: 0;
  background-color: $gray-light;
  padding-right: 1px;

  .context-header {
    width: auto;
    margin-right: 0;

<<<<<<< HEAD
    a {
      height: 60px;
    }

    a:hover,
    a:focus {
      text-decoration: none;
=======
    > a,
    > button {
      height: 60px;
>>>>>>> 5ebc4618
    }
  }

  .projects-sidebar {
    min-height: 0;
    display: flex;
    flex-direction: column;
    flex: 1;
  }

  .multi-file-commit-panel-inner {
    position: relative;
    display: flex;
    flex-direction: column;
    height: 100%;
    min-width: 0;
    width: 100%;
  }

  .multi-file-commit-panel-inner-scroll {
    display: flex;
    flex: 1;
    flex-direction: column;
    overflow: auto;
    background-color: $white-light;
    border-left: 1px solid $white-dark;
    border-top: 1px solid $white-dark;
    border-top-left-radius: $border-radius-small;
  }
}

.multi-file-commit-panel-section {
  display: flex;
  flex-direction: column;
  flex: 1;
  max-height: 100%;
  overflow: auto;
}

.ide-commit-empty-state {
  padding: 0 $gl-padding;
}

.ide-commit-empty-state-container {
  margin-top: auto;
  margin-bottom: auto;
}

.multi-file-commit-panel-header {
  display: flex;
  align-items: center;
  margin-bottom: 0;
  border-bottom: 1px solid $white-dark;
  padding: 12px 0;
}

.multi-file-commit-panel-header-title {
  display: flex;
  flex: 1;
  align-items: center;

  svg {
    margin-right: $gl-btn-padding;
    color: $theme-gray-700;
  }
}

.multi-file-commit-panel-collapse-btn {
  border-left: 1px solid $white-dark;
  margin-left: auto;
}

.multi-file-commit-list {
  flex: 1;
  overflow: auto;
  padding: $grid-size 0;
  margin-left: -$grid-size;
  margin-right: -$grid-size;
  min-height: 60px;

  .multi-file-commit-list-item {
    margin-left: 0;
    margin-right: 0;
  }

  &.form-text.text-muted {
    margin-left: 0;
    right: 0;
  }
}

.multi-file-commit-list-item {
  .multi-file-discard-btn {
    display: none;
    margin-top: -2px;
    margin-left: auto;
    color: $gl-link-color;
  }

  &:hover {
    .multi-file-discard-btn {
      display: flex;
    }
  }
}

.multi-file-addition,
.multi-file-addition-solid {
  color: $green-500;
}

.multi-file-modified,
.multi-file-modified-solid {
  color: $orange-500;
}

.multi-file-commit-list-collapsed {
  display: flex;
  flex-direction: column;
  padding: $gl-padding 0;

  svg {
    display: block;
    margin-left: auto;
    margin-right: auto;
    color: $theme-gray-700;
  }

  .file-status-icon {
    width: 10px;
    height: 10px;
    margin-left: 3px;
  }
}

.multi-file-commit-list-item,
.ide-file-list .file {
  display: flex;
  align-items: center;
  margin-left: -$grid-size;
  margin-right: -$grid-size;
  padding: $grid-size / 2 $grid-size;
  border-radius: $border-radius-default;
  text-align: left;

  &:hover,
  &:focus {
    background: $white-normal;
  }
}

.multi-file-commit-list-path {
  padding: 0;
  background: none;
  border: 0;
  text-align: left;
  width: 100%;

  &:hover,
  &:focus {
    outline: 0;
  }

  svg {
    min-width: 16px;
    vertical-align: middle;
    display: inline-block;
  }
}

.multi-file-commit-list-file-path {
  @include str-truncated(100%);

  &:hover {
    text-decoration: underline;
  }

  &:active {
    text-decoration: none;
  }
}

.multi-file-commit-form {
  position: relative;
  background-color: $white-light;
  border-left: 1px solid $white-dark;
  transition: all 0.3s ease;

  > form,
  > .commit-form-compact {
    padding: $gl-padding 0;
    margin-left: $gl-padding;
    margin-right: $gl-padding;
    border-top: 1px solid $white-dark;
  }

  .btn {
    font-size: $gl-font-size;
  }

  .multi-file-commit-panel-success-message {
    top: 0;
  }
}

.multi-file-commit-panel-bottom {
  position: relative;
}

.dirty-diff {
  // !important need to override monaco inline style
  width: 4px !important;
  left: 0 !important;

  &-modified {
    background-color: $blue-500;
  }

  &-added {
    background-color: $green-600;
  }

  &-removed {
    height: 0 !important;
    width: 0 !important;
    bottom: -2px;
    border-style: solid;
    border-width: 5px;
    border-color: transparent transparent transparent $red-500;

    &::before {
      content: '';
      position: absolute;
      left: 0;
      top: 0;
      width: 100px;
      height: 1px;
      background-color: rgba($red-500, 0.5);
    }
  }
}

.ide-loading {
  display: flex;
  height: 100vh;
  align-items: center;
  justify-content: center;
}

.ide-empty-state {
  display: flex;
  height: 100vh;
  align-items: center;
  justify-content: center;
}

.ide-new-btn {
  .btn {
    padding-top: 3px;
    padding-bottom: 3px;
  }

  .dropdown {
    display: flex;
  }

  .dropdown-toggle svg {
    top: 0;
  }

  .dropdown-menu {
    left: auto;
    right: 0;

    label {
      font-weight: $gl-font-weight-normal;
      padding: 5px 8px;
      margin-bottom: 0;
    }
  }
}

.ide {
  overflow: hidden;

  &.nav-only {
    padding-top: $header-height;

    .with-performance-bar & {
      padding-top: $header-height + $performance-bar-height;
    }

    .flash-container {
      margin-top: 0;
      margin-bottom: 0;
    }

    .alert-wrapper .flash-container .flash-alert:last-child,
    .alert-wrapper .flash-container .flash-notice:last-child {
      margin-bottom: 0;
    }

    .content-wrapper {
      margin-top: 0;
      padding-bottom: 0;
    }

    &.flash-shown {
      .content-wrapper {
        margin-top: 0;
      }

      .ide-view {
        height: calc(100vh - #{$header-height + $flash-height});
      }
    }

    .projects-sidebar {
      .multi-file-commit-panel-inner-scroll {
        flex: 1;
      }
    }
  }
}

.with-performance-bar .ide.nav-only {
  .flash-container {
    margin-top: 0;
  }

  .content-wrapper {
    margin-top: 0;
    padding-bottom: 0;
  }

  .ide-view {
    height: calc(100vh - #{$header-height + $performance-bar-height});
  }

  &.flash-shown {
    .ide-view {
      height: calc(100vh - #{$header-height + $performance-bar-height + $flash-height});
    }
  }
}

.dragHandle {
  position: absolute;
  top: 0;
  bottom: 0;
  width: 1px;
  background-color: $white-dark;

  &.dragright {
    right: 0;
  }

  &.dragleft {
    left: 0;
  }
}

.ide-commit-list-container {
  display: flex;
  flex: 1;
  flex-direction: column;
  min-height: 140px;
  margin-left: $gl-padding;
  margin-right: $gl-padding;

  &.is-first {
    border-bottom: 1px solid $white-dark;
  }
}

.ide-staged-action-btn {
  margin-left: auto;
  line-height: 22px;
}

.ide-commit-file-count {
  min-width: 22px;
  margin-left: auto;
  background-color: $gray-light;
  border-radius: $border-radius-default;
  border: 1px solid $white-dark;
  line-height: 20px;
  text-align: center;
}

.ide-commit-radios {
  label {
    font-weight: normal;

    &.is-disabled {
      .ide-radio-label {
        text-decoration: line-through;
      }
    }
  }

  .form-text.text-muted {
    margin-top: 0;
    line-height: 0;
  }
}

.ide-commit-new-branch {
  margin-left: 25px;
}

.ide-sidebar-link {
  display: flex;
  align-items: center;
  position: relative;
  height: 60px;
  width: 100%;
  padding: 0 $gl-padding;
  color: $gl-text-color-secondary;
  background-color: transparent;
  border: 0;
  border-top: 1px solid transparent;
  border-bottom: 1px solid transparent;
  outline: 0;
  cursor: pointer;

  svg {
    margin: 0 auto;
  }

  &:hover {
    color: $gl-text-color;
    background-color: $theme-gray-100;
  }

  &:focus {
    color: $gl-text-color;
    background-color: $theme-gray-200;
  }

  &.active {
    // extend width over border of sidebar section
    width: calc(100% + 1px);
    padding-right: $gl-padding + 1px;
    background-color: $white-light;
    border-top-color: $white-dark;
    border-bottom-color: $white-dark;

    &::after {
      content: '';
      position: absolute;
      right: -1px;
      top: 0;
      bottom: 0;
      width: 1px;
      background: $white-light;
    }

    &.is-right {
      padding-right: $gl-padding;
      padding-left: $gl-padding + 1px;

      &::after {
        right: auto;
        left: -1px;
      }
    }
  }
}

.ide-activity-bar {
  position: relative;
  flex: 0 0 60px;
  z-index: 1;
}

.ide-file-finder-overlay {
  position: absolute;
  top: 0;
  right: 0;
  bottom: 0;
  left: 0;
  z-index: 100;
}

.ide-file-finder {
  top: 10px;
  left: 50%;
  transform: translateX(-50%);

  .highlighted {
    color: $blue-500;
    font-weight: $gl-font-weight-bold;
  }
}

.ide-commit-message-field {
  height: 200px;
  background-color: $white-light;

  .md-area {
    display: flex;
    flex-direction: column;
    height: 100%;
  }

  .nav-links {
    height: 30px;
  }

  .form-text.text-muted {
    margin-top: 2px;
    color: $blue-500;
    cursor: pointer;
  }
}

.ide-commit-message-textarea-container {
  position: relative;
  width: 100%;
  height: 100%;
  overflow: hidden;

  .note-textarea {
    font-family: $monospace_font;
  }
}

.ide-commit-message-highlights-container {
  position: absolute;
  left: 0;
  top: 0;
  right: -100px;
  bottom: 0;
  padding-right: 100px;
  pointer-events: none;
  z-index: 1;

  .highlights {
    white-space: pre-wrap;
    word-wrap: break-word;
    color: transparent;
  }

  mark {
    margin-left: -1px;
    padding: 0 2px;
    border-radius: $border-radius-small;
    background-color: $orange-200;
    color: transparent;
    opacity: 0.6;
  }
}

.ide-commit-message-textarea {
  position: absolute;
  left: 0;
  top: 0;
  right: 0;
  bottom: 0;
  width: 100%;
  height: 100%;
  z-index: 2;
  background: transparent;
  resize: none;
}

.ide-tree-header {
  display: flex;
  align-items: center;
  margin-bottom: 8px;
  padding: 12px 0;
  border-bottom: 1px solid $white-dark;

  .ide-new-btn {
    margin-left: auto;
  }
}

.ide-sidebar-branch-title {
  font-weight: $gl-font-weight-normal;

  svg {
    position: relative;
    top: 3px;
    margin-top: -1px;
  }
}

.commit-form-compact {
  .btn {
    margin-bottom: 8px;
  }

  p {
    margin-bottom: 0;
  }
}

.commit-form-slide-up-enter-active,
.commit-form-slide-up-leave-active {
  position: absolute;
  top: 0;
  left: 0;
  right: 0;
  transition: all 0.3s ease;
}

.is-full .commit-form-slide-up-enter,
.is-compact .commit-form-slide-up-leave-to {
  transform: translateY(100%);
}

.is-full .commit-form-slide-up-enter-to,
.is-compact .commit-form-slide-up-leave {
  transform: translateY(0);
}

.commit-form-slide-up-enter,
.commit-form-slide-up-leave-to {
  opacity: 0;
}

.ide-review-header {
  flex-direction: column;
  align-items: flex-start;

  .dropdown {
    margin-left: auto;
  }

  a {
    color: $gl-link-color;
  }
}

.ide-review-sub-header {
  color: $gl-text-color-secondary;
}

.ide-tree-changes {
  display: flex;
  align-items: center;
  font-size: 12px;
}

.multi-file-commit-panel-success-message {
  position: absolute;
  top: 61px;
  left: 1px;
  bottom: 0;
  right: 0;
  z-index: 10;
  background: $white-light;
  overflow: auto;
  display: flex;
  flex-direction: column;
  justify-content: center;
}

.ide-review-button-holder {
  display: flex;
  width: 100%;
  align-items: center;
}

.ide-context-header {
  .avatar {
    flex: 0 0 40px;
  }

  .ide-merge-requests-dropdown.dropdown-menu {
    width: 385px;
    max-height: initial;
  }
}

.ide-sidebar-project-title {
  min-width: 0;

  .sidebar-context-title {
    white-space: nowrap;
  }

  .ide-sidebar-branch-title {
    min-width: 50px;
  }
}

.ide-external-link {
  position: relative;

  svg {
    display: none;
    position: absolute;
    top: 2px;
    right: -$gl-padding;
  }

  &:hover,
  &:focus {
    svg {
      display: inline-block;
    }
  }
}

.ide-right-sidebar {
  width: auto;
  min-width: 60px;

  .ide-activity-bar {
    border-left: 1px solid $white-dark;
  }

  .multi-file-commit-panel-inner {
    width: 350px;
    padding: $grid-size $gl-padding;
    background-color: $white-light;
    border-left: 1px solid $white-dark;
  }
}

.ide-pipeline {
  display: flex;
  flex-direction: column;
  height: 100%;
  margin-top: -$grid-size;
  margin-bottom: -$grid-size;

  .empty-state {
    margin-top: auto;
    margin-bottom: auto;

    p {
      margin: $grid-size 0;
      text-align: center;
      line-height: 24px;
    }

    .btn,
    h4 {
      margin: 0;
    }
  }

  .build-trace,
  .top-bar {
    margin-left: -$gl-padding;
  }

  &.build-page .top-bar {
    top: 0;
    font-size: 12px;
    border-top-right-radius: $border-radius-default;
  }
}

.ide-pipeline-list {
  flex: 1;
  overflow: auto;
}

.ide-pipeline-header {
  min-height: 55px;
  padding-left: $gl-padding;
  padding-right: $gl-padding;

  .ci-status-icon {
    display: flex;
  }
}

.ide-job-item {
  display: flex;
  padding: 16px;

  &:not(:last-child) {
    border-bottom: 1px solid $border-color;
  }

  .ci-status-icon {
    display: flex;
    justify-content: center;
    min-width: 24px;
    overflow: hidden;
  }
}

.ide-stage {
  .card-header {
    display: flex;
    cursor: pointer;

    .ci-status-icon {
      display: flex;
      align-items: center;
    }
  }

  .card-body {
    padding: 0;
  }
}

.ide-stage-collapse-icon {
  margin: auto 0 auto auto;
}

.ide-stage-title {
  white-space: nowrap;
  overflow: hidden;
  text-overflow: ellipsis;
}

.ide-job-header {
  min-height: 60px;
}

.ide-merge-requests-dropdown {
  .nav-links li {
    width: 50%;
    padding-left: 0;
    padding-right: 0;

    a {
      text-align: center;

      &:not(.active) {
        background-color: $gray-light;
      }
    }
  }

  .dropdown-input {
    padding-left: $gl-padding;
    padding-right: $gl-padding;

    .fa {
      right: 26px;
    }
  }

  .btn-link {
    padding-top: $gl-padding;
    padding-bottom: $gl-padding;
  }
}

.ide-merge-request-current-icon {
  min-width: 18px;
}

.ide-merge-requests-empty {
  height: 230px;
}

.ide-merge-requests-dropdown-content {
  min-height: 230px;
  max-height: 470px;
}

.ide-merge-request-project-path {
  font-size: 12px;
  line-height: 16px;
  color: $gl-text-color-secondary;
}<|MERGE_RESOLUTION|>--- conflicted
+++ resolved
@@ -458,19 +458,9 @@
     width: auto;
     margin-right: 0;
 
-<<<<<<< HEAD
-    a {
-      height: 60px;
-    }
-
-    a:hover,
-    a:focus {
-      text-decoration: none;
-=======
     > a,
     > button {
       height: 60px;
->>>>>>> 5ebc4618
     }
   }
 
