<<<<<<< HEAD
.monaco-loader {
  position: absolute;
  top: 0;
  left: 0;
  right: 0;
  bottom: 0;
  background: $black-transparent;
=======
.modal.popup-dialog {
  display: block;
  background-color: $black-transparent;
  z-index: 2100;

  @media (min-width: $screen-md-min) {
    .modal-dialog {
      width: 600px;
      margin: 30px auto;
    }
  }
>>>>>>> e54dd249
}

.project-refs-form,
.project-refs-target-form {
  display: inline-block;
}

.fade-enter,
.fade-leave-to {
  opacity: 0;
}

.commit-message {
  @include str-truncated(250px);
}

.editable-mode {
  display: inline-block;
}

@media (min-width: $screen-md-min) {
  .blob-viewer[data-type="rich"] {
    margin: 20px;
  }
}

.repository-view {
  border: 1px solid $border-color;
  border-radius: $border-radius-default;
  color: $almost-black;

  .code.white pre .hll {
    background-color: $well-light-border !important;
  }

  .tree-content-holder {
    display: -webkit-flex;
    display: flex;
    min-height: 300px;
  }

  .tree-content-holder-mini {
    height: 100vh;
  }

  .panel-right {
    display: -webkit-flex;
    display: flex;
    -webkit-flex-direction: column;
    flex-direction: column;
    width: 80%;
    height: 100%;

    .monaco-editor.vs {
      .current-line {
        border: none;
        background: $well-light-border;
      }

      .line-numbers {
        cursor: pointer;

        &:hover {
          text-decoration: underline;
        }
      }
    }

    .blob-no-preview {
      .vertical-center {
        justify-content: center;
        width: 100%;
      }
    }

    &.blob-editor-container {
      overflow: hidden;
    }

    .blob-viewer-container {
      -webkit-flex: 1;
      flex: 1;
      overflow: auto;

      > div,
      .file-content:not(.wiki) {
        display: flex;
      }

      > div,
      .file-content,
      .blob-viewer,
      .line-number,
      .blob-content,
      .code {
        min-height: 100%;
        width: 100%;
      }

      .line-numbers {
        min-width: 44px;
      }

      .blob-content {
        flex: 1;
        overflow-x: auto;
      }
    }

    #tabs {
      position: relative;
      flex-shrink: 0;
      display: flex;
      width: 100%;
      padding-left: 0;
      margin-bottom: 0;
      white-space: nowrap;
      overflow-y: hidden;
      overflow-x: auto;

      li {
        position: relative;
        background: $gray-normal;
        padding: #{$gl-padding / 2} $gl-padding;
        border-right: 1px solid $white-dark;
        border-bottom: 1px solid $white-dark;
        cursor: pointer;

        &.active {
          background: $white-light;
          border-bottom: none;
        }

        a {
          @include str-truncated(100px);
          color: $gl-text-color;
          vertical-align: middle;
          text-decoration: none;
          margin-right: 12px;

          &:focus {
            outline: none;
          }
        }

        .close-btn {
          position: absolute;
          right: 8px;
          top: 50%;
          padding: 0;
          background: none;
          border: 0;
          font-size: $gl-font-size;
          transform: translateY(-50%);
        }

        .close-icon:hover {
          color: $hint-color;
        }

        .close-icon,
        .unsaved-icon {
          color: $gray-darkest;
        }

        .unsaved-icon {
          color: $brand-success;
        }

        &.tabs-divider {
          width: 100%;
          background-color: $white-light;
          border-right: none;
          border-top-right-radius: 2px;
        }
      }
    }

    .repo-file-buttons {
      background-color: $white-light;
      padding: 5px 10px;
      border-top: 1px solid $white-normal;
    }

    #binary-viewer {
      height: 80vh;
      overflow: auto;
      margin: 0;

      .blob-viewer {
        padding-top: 20px;
        padding-left: 20px;
      }

      .binary-unknown {
        text-align: center;
        padding-top: 100px;
        background: $gray-light;
        height: 100%;
        font-size: 17px;

        span {
          display: block;
        }
      }
    }
  }

  #commit-area {
    background: $gray-light;
    padding: 20px;

    .help-block {
      padding-top: 7px;
      margin-top: 0;
    }
  }

  #view-toggler {
    height: 41px;
    position: relative;
    display: block;
    border-bottom: 1px solid $white-normal;
    background: $white-light;
    margin-top: -5px;
  }

  #binary-viewer {
    img {
      max-width: 100%;
    }
  }

  #sidebar {
    flex: 1;
    height: 100%;

    &.sidebar-mini {
      width: 20%;
      border-right: 1px solid $white-normal;
      overflow: auto;
    }

    .table {
      margin-bottom: 0;
    }

    tr {
      .repo-file-options {
        padding: 2px 16px;
        width: 100%;
      }

      .title {
        font-size: 10px;
        text-transform: uppercase;
        white-space: nowrap;
        overflow: hidden;
        text-overflow: ellipsis;
        vertical-align: middle;
      }

      .file-icon {
        margin-right: 5px;
      }

      td {
        white-space: nowrap;
      }
    }

    .file {
      cursor: pointer;
    }

    a {
      @include str-truncated(250px);
      color: $almost-black;
    }
  }
}

.render-error {
  min-height: calc(100vh - 62px);

  p {
    width: 100%;
  }
}<|MERGE_RESOLUTION|>--- conflicted
+++ resolved
@@ -1,12 +1,3 @@
-<<<<<<< HEAD
-.monaco-loader {
-  position: absolute;
-  top: 0;
-  left: 0;
-  right: 0;
-  bottom: 0;
-  background: $black-transparent;
-=======
 .modal.popup-dialog {
   display: block;
   background-color: $black-transparent;
@@ -18,7 +9,6 @@
       margin: 30px auto;
     }
   }
->>>>>>> e54dd249
 }
 
 .project-refs-form,
