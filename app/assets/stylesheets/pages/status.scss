<<<<<<< HEAD
.container-fluid {
  .ci-status {
    padding: 2px 7px 4px;
    margin-right: 10px;
    border: 1px solid $gray-darker;
    white-space: nowrap;
    border-radius: 4px;

    &:hover,
    &:focus {
      text-decoration: none;
    }

    svg {
      height: 13px;
      width: 13px;
      position: relative;
      top: 2px;
      overflow: visible;
    }

    &.ci-failed {
      color: $red-500;
      border-color: $red-500;
=======
@mixin status-color($color-light, $color-main, $color-dark) {
  color: $color-main;
  border-color: $color-main;
>>>>>>> 134ba0b5

  &:not(span):hover {
    background-color: $color-light;
    color: $color-dark;
    border-color: $color-dark;

    svg {
      fill: $color-dark;
    }
  }

<<<<<<< HEAD
    &.ci-success {
      color: $green-600;
      border-color: $green-500;

      &:not(span):hover {
        background-color: $green-50;
        color: $green-700;
        border-color: $green-600;

        svg {
          fill: $green-600;
        }
      }

      svg {
        fill: $green-500;
      }
    }
=======
  svg {
    fill: $color-main;
  }
}
>>>>>>> 134ba0b5

.ci-status {
  padding: 2px 7px 4px;
  border: 1px solid $gray-darker;
  white-space: nowrap;
  border-radius: 4px;

  &:hover,
  &:focus {
    text-decoration: none;
  }

  svg {
    height: 13px;
    width: 13px;
    position: relative;
    top: 2px;
    overflow: visible;
  }

<<<<<<< HEAD
    &.ci-pending,
    &.ci-success_with_warnings,
    &.ci-failed_with_warnings {
      color: $orange-600;
      border-color: $orange-500;
=======
  &.ci-failed {
    @include status-color($red-50, $red-500, $red-600);
  }
>>>>>>> 134ba0b5

  &.ci-success {
    @include status-color($green-50, $green-500, $green-700);
  }

  &.ci-canceled,
  &.ci-disabled,
  &.ci-manual {
    color: $gl-text-color;
    border-color: $gl-text-color;

    &:not(span):hover {
      background-color: rgba($gl-text-color, .07);
    }
  }

  &.ci-pending,
  &.ci-failed_with_warnings,
  &.ci-success_with_warnings {
    @include status-color($orange-50, $orange-500, $orange-700);
  }

  &.ci-info,
  &.ci-running {
    @include status-color($blue-50, $blue-500, $blue-600);
  }

  &.ci-created,
  &.ci-skipped {
    color: $gl-text-color-secondary;
    border-color: $gl-text-color-secondary;

    &:not(span):hover {
      background-color: rgba($gl-text-color-secondary, .07);
    }

    svg {
      fill: $gl-text-color-secondary;
    }
  }
}

.visible-xs-inline {
  .ci-status-link {
    position: relative;
    top: 2px;
    left: 5px;
  }
}

.ci-status-link {
  svg {
    overflow: visible;
  }
}<|MERGE_RESOLUTION|>--- conflicted
+++ resolved
@@ -1,33 +1,6 @@
-<<<<<<< HEAD
-.container-fluid {
-  .ci-status {
-    padding: 2px 7px 4px;
-    margin-right: 10px;
-    border: 1px solid $gray-darker;
-    white-space: nowrap;
-    border-radius: 4px;
-
-    &:hover,
-    &:focus {
-      text-decoration: none;
-    }
-
-    svg {
-      height: 13px;
-      width: 13px;
-      position: relative;
-      top: 2px;
-      overflow: visible;
-    }
-
-    &.ci-failed {
-      color: $red-500;
-      border-color: $red-500;
-=======
 @mixin status-color($color-light, $color-main, $color-dark) {
   color: $color-main;
   border-color: $color-main;
->>>>>>> 134ba0b5
 
   &:not(span):hover {
     background-color: $color-light;
@@ -39,31 +12,10 @@
     }
   }
 
-<<<<<<< HEAD
-    &.ci-success {
-      color: $green-600;
-      border-color: $green-500;
-
-      &:not(span):hover {
-        background-color: $green-50;
-        color: $green-700;
-        border-color: $green-600;
-
-        svg {
-          fill: $green-600;
-        }
-      }
-
-      svg {
-        fill: $green-500;
-      }
-    }
-=======
   svg {
     fill: $color-main;
   }
 }
->>>>>>> 134ba0b5
 
 .ci-status {
   padding: 2px 7px 4px;
@@ -84,17 +36,9 @@
     overflow: visible;
   }
 
-<<<<<<< HEAD
-    &.ci-pending,
-    &.ci-success_with_warnings,
-    &.ci-failed_with_warnings {
-      color: $orange-600;
-      border-color: $orange-500;
-=======
   &.ci-failed {
     @include status-color($red-50, $red-500, $red-600);
   }
->>>>>>> 134ba0b5
 
   &.ci-success {
     @include status-color($green-50, $green-500, $green-700);
