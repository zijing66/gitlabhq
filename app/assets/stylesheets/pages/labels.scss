.suggest-colors {
  margin-top: 5px;

  a {
    border-radius: 4px;
    width: 30px;
    height: 30px;
    display: inline-block;
    margin-right: 10px;
    margin-bottom: 10px;
    text-decoration: none;
  }

  &.suggest-colors-dropdown {
    margin-top: 10px;
    margin-bottom: 10px;
    border-radius: $border-radius-base;
    overflow: hidden;

    a {
      border-radius: 0;
      width: (100% / 7);
      margin-right: 0;
      margin-bottom: -5px;
    }
  }
}

.dropdown-menu-labels {
  .dropdown-content {
    max-height: 135px;
  }
}

.dropdown-new-label {
  .dropdown-content {
    max-height: 136px;
  }
}

.dropdown-label-color-input {
  position: relative;
  margin-bottom: 10px;

  &.is-active {
    padding-left: 32px;
  }
}

.dropdown-label-color-preview {
  position: absolute;
  left: 0;
  top: 0;
  width: 32px;
  height: 32px;
  border-top-left-radius: $border-radius-base;
  border-bottom-left-radius: $border-radius-base;
}

<<<<<<< HEAD
=======
.label-row {
  .label-name {
    display: inline-block;
    margin-bottom: 10px;

    @include media-breakpoint-up(sm) {
      width: 200px;
      margin-left: $gl-padding * 2;
      margin-bottom: 0;
    }

    .badge {
      overflow: hidden;
      text-overflow: ellipsis;
      max-width: 100%;
    }
  }

  .label-type {
    display: block;
    margin-bottom: 10px;
    margin-left: 50px;

    @include media-breakpoint-up(sm) {
      display: inline-block;
      width: 100px;
      margin-left: 10px;
      margin-bottom: 0;
      vertical-align: top;
    }
  }

  .label-description {
    display: block;
    margin-bottom: 10px;

    .description-text {
      margin-bottom: $gl-padding;
    }

    a {
      color: $blue-600;
    }

    @include media-breakpoint-up(sm) {
      display: inline-block;
      max-width: 50%;
      margin-left: 10px;
      margin-bottom: 0;
      vertical-align: top;
    }
  }

  .badge {
    padding: 4px $grid-size;
    font-size: $label-font-size;
    position: relative;
    top: ($grid-size / 2);
  }
}

>>>>>>> 265b1faf
.color-label {
  padding: 0 $grid-size;
  line-height: 16px;
  border-radius: $label-border-radius;
  color: $white-light;
}

.dropdown-labels-error {
  padding: 5px 10px;
  margin-bottom: 10px;
  background-color: $gl-danger;
  color: $white-light;
}

.manage-labels-list {
<<<<<<< HEAD
=======
  @media(min-width: map-get($grid-breakpoints, md)) {
    &.content-list li {
      padding: $gl-padding 0;
    }
  }

>>>>>>> 265b1faf
  > li:not(.empty-message):not(.is-not-draggable) {
    background-color: $white-light;
    margin-bottom: 5px;
    display: flex;
    justify-content: space-between;
    padding: 11px 10px 11px $gl-padding;
    border-radius: $border-radius-default;

    &.sortable-ghost {
      opacity: 0.3;
    }

    .prioritized-labels & {
      box-shadow: 0 1px 2px $issue-boards-card-shadow;
      cursor: move;
      cursor: -webkit-grab;
      cursor: -moz-grab;

      &:active {
        cursor: -webkit-grabbing;
        cursor: -moz-grabbing;
      }
    }
  }

  .btn-action {
    .fa {
      font-size: 18px;
      vertical-align: middle;
      pointer-events: none;
    }

    &:hover {
      color: $gl-link-color;

      &.remove-row {
        color: $gl-danger;
      }
    }
  }
<<<<<<< HEAD
=======

  .dropdown {
    @include media-breakpoint-up(sm) {
      float: right;
    }
  }

  @include media-breakpoint-down(xs) {
    .dropdown-menu {
      min-width: 100%;
    }
  }
}

.draggable-handler {
  display: inline-block;
  vertical-align: top;
  margin: 5px 0;
  opacity: 0;
  transition: opacity .3s;
  color: $gray-darkest;
>>>>>>> 265b1faf
}

.prioritized-labels {
  margin-bottom: 30px;

  .add-priority {
    display: none;
    color: $gray-light;
  }

  li:hover {
    .draggable-handler {
      display: inline-block;
      opacity: 1;
    }
  }
}

.other-labels {
  .remove-priority {
    display: none;
  }
}

.filtered-labels {
  font-size: 0;
  padding: 12px 16px;

  .label-row {
    margin-top: 4px;
    margin-bottom: 4px;

    &:not(:last-child) {
      margin-right: 8px;
    }
  }

  .label-remove {
    border-left: 1px solid $label-remove-border;
    z-index: 3;
    border-radius: $label-border-radius;
    padding: 6px 10px 6px 9px;

    &:hover {
      box-shadow: inset 0 0 0 80px $label-remove-border;
    }
  }

  .btn {
    color: inherit;
  }

  a.btn {
    padding: 0;

    .has-tooltip {
      top: 0;
      border-top-right-radius: 0;
      border-bottom-right-radius: 0;
      line-height: 1.1;
    }
  }
}

.label-options-toggle {
  width: 100%;
}

.label-subscription {
  vertical-align: middle;

  .dropdown-group-label a {
    cursor: pointer;
  }
}

.label-subscribe-button {
<<<<<<< HEAD
  width: 105px;
  font-weight: 200;
=======
  @media(min-width: map-get($grid-breakpoints, md)) {
    min-width: 105px;
    margin-left: $gl-padding;
  }
>>>>>>> 265b1faf

  .label-subscribe-button-icon {
    &[disabled] {
      opacity: 0.5;
      pointer-events: none;
    }
  }

  .label-subscribe-button-loading {
    display: none;
  }

  &.disabled {
    .label-subscribe-button-icon {
      display: none;
    }

    .label-subscribe-button-loading {
      display: block;
    }
  }
}

.label-link {
  display: inline-flex;
  vertical-align: top;

  &:hover .color-label {
    text-decoration: underline;
  }

  .label {
    vertical-align: inherit;
    font-size: $label-font-size;
  }
}

.labels-container {
  background-color: $gray-light;
  border-radius: $border-radius-default;
  padding: $gl-padding $gl-padding-8;
}

.label-actions-list {
  list-style: none;
  flex-shrink: 0;
  padding: 0;
}

.label-badge {
  color: $theme-gray-900;
  font-weight: $gl-font-weight-normal;
  padding: $gl-padding-4 $gl-padding-8;
  border-radius: $border-radius-default;
  font-size: $label-font-size;
}

.label-badge-blue {
  background-color: $theme-blue-100;
}

.label-badge-gray {
  background-color: $theme-gray-100;
}

.label-links {
  list-style: none;
  padding: 0;
  white-space: nowrap;
}

.label-link-item {
  padding: 0;
}

.label-list-item {
  .content-list &:before,
  .content-list &:after {
    content: none;
    display: block;
  }

  .label-name {
    width: 150px;
    flex-shrink: 0;

    .label {
      overflow: hidden;
      text-overflow: ellipsis;
      max-width: 100%;
    }
  }

  .label-type {
    display: block;
    margin-bottom: 10px;
    margin-left: 50px;
  }

  .label-description {
    flex-grow: 1;

    a {
      color: $blue-600;
    }
  }

  .label {
    padding: 4px $grid-size;
    font-size: $label-font-size;
    position: relative;
    top: ($grid-size / 2);
  }

  .label-action {
    color: $theme-gray-800;
    cursor: pointer;

    svg {
      fill: $theme-gray-800;
    }

    &:hover {
      color: $blue-600;

      svg {
        fill: $blue-600;
      }
    }
  }
}

.priority-labels-empty-state .svg-content img {
  max-width: 114px;
}<|MERGE_RESOLUTION|>--- conflicted
+++ resolved
@@ -57,70 +57,6 @@
   border-bottom-left-radius: $border-radius-base;
 }
 
-<<<<<<< HEAD
-=======
-.label-row {
-  .label-name {
-    display: inline-block;
-    margin-bottom: 10px;
-
-    @include media-breakpoint-up(sm) {
-      width: 200px;
-      margin-left: $gl-padding * 2;
-      margin-bottom: 0;
-    }
-
-    .badge {
-      overflow: hidden;
-      text-overflow: ellipsis;
-      max-width: 100%;
-    }
-  }
-
-  .label-type {
-    display: block;
-    margin-bottom: 10px;
-    margin-left: 50px;
-
-    @include media-breakpoint-up(sm) {
-      display: inline-block;
-      width: 100px;
-      margin-left: 10px;
-      margin-bottom: 0;
-      vertical-align: top;
-    }
-  }
-
-  .label-description {
-    display: block;
-    margin-bottom: 10px;
-
-    .description-text {
-      margin-bottom: $gl-padding;
-    }
-
-    a {
-      color: $blue-600;
-    }
-
-    @include media-breakpoint-up(sm) {
-      display: inline-block;
-      max-width: 50%;
-      margin-left: 10px;
-      margin-bottom: 0;
-      vertical-align: top;
-    }
-  }
-
-  .badge {
-    padding: 4px $grid-size;
-    font-size: $label-font-size;
-    position: relative;
-    top: ($grid-size / 2);
-  }
-}
-
->>>>>>> 265b1faf
 .color-label {
   padding: 0 $grid-size;
   line-height: 16px;
@@ -136,15 +72,6 @@
 }
 
 .manage-labels-list {
-<<<<<<< HEAD
-=======
-  @media(min-width: map-get($grid-breakpoints, md)) {
-    &.content-list li {
-      padding: $gl-padding 0;
-    }
-  }
-
->>>>>>> 265b1faf
   > li:not(.empty-message):not(.is-not-draggable) {
     background-color: $white-light;
     margin-bottom: 5px;
@@ -185,30 +112,6 @@
       }
     }
   }
-<<<<<<< HEAD
-=======
-
-  .dropdown {
-    @include media-breakpoint-up(sm) {
-      float: right;
-    }
-  }
-
-  @include media-breakpoint-down(xs) {
-    .dropdown-menu {
-      min-width: 100%;
-    }
-  }
-}
-
-.draggable-handler {
-  display: inline-block;
-  vertical-align: top;
-  margin: 5px 0;
-  opacity: 0;
-  transition: opacity .3s;
-  color: $gray-darkest;
->>>>>>> 265b1faf
 }
 
 .prioritized-labels {
@@ -286,15 +189,8 @@
 }
 
 .label-subscribe-button {
-<<<<<<< HEAD
   width: 105px;
   font-weight: 200;
-=======
-  @media(min-width: map-get($grid-breakpoints, md)) {
-    min-width: 105px;
-    margin-left: $gl-padding;
-  }
->>>>>>> 265b1faf
 
   .label-subscribe-button-icon {
     &[disabled] {
