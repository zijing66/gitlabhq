--- conflicted
+++ resolved
@@ -103,8 +103,6 @@
   }
 }
 
-<<<<<<< HEAD
-=======
 .confidential-issue-warning {
   background-color: $gray-normal;
   border-radius: 3px;
@@ -141,7 +139,6 @@
 }
 
 
->>>>>>> 134ba0b5
 .discussion-form {
   padding: $gl-padding-top $gl-padding $gl-padding;
   background-color: $white-light;
@@ -151,10 +148,6 @@
   padding: 6px 0;
 }
 
-<<<<<<< HEAD
-.notes-form > li {
-  border: 0;
-=======
 .notes.notes-form > li.timeline-entry {
   @include notes-media('max', $screen-sm-max) {
     padding: 0;
@@ -169,7 +162,6 @@
   .timeline-entry-inner {
     border: 0;
   }
->>>>>>> 134ba0b5
 }
 
 .note-edit-form {
