/**
 * Note Form
 */
.comment-btn {
  @extend .btn-create;
}

.diff-file .diff-content {
  tr.line_holder:hover > td .line_note_link {
    opacity: 1.0;
    filter: alpha(opacity = 100);
  }
}

.diff-file,
.discussion {
  .new-note {
    margin: 0;
    border: 0;
  }
}

.new-note,
.note-edit-form {
  .note-form-actions {
    @include new-style-dropdown;

    position: relative;
    margin: $gl-padding 0 0;
  }

  .note-preview-holder {
    > p {
      overflow-x: auto;
    }
  }

  img {
    max-width: 100%;
  }
}

.note-textarea {
  display: block;
  padding: 10px 0;
  color: $gl-text-color;
  font-family: $regular_font;
  border: 0;

  &:focus {
    outline: 0;
  }
}

.note-image-attach {
  @extend .col-md-4;
  margin-left: 45px;
  float: none;
}

.common-note-form {
  .md-area {
    padding: $gl-padding-top $gl-padding;
    border: 1px solid $border-color;
    border-radius: $border-radius-base;
    transition: border-color ease-in-out 0.15s,
                box-shadow ease-in-out 0.15s;

    &.is-focused {
      @extend .form-control:focus;

      .comment-toolbar,
      .nav-links {
        border-color: $focus-border-color;
      }
    }

    &.is-dropzone-hover {
      border-color: $gl-success;
      box-shadow: 0 0 2px $black-transparent,
                  0 0 4px $gl-success-focus;

      .comment-toolbar,
      .nav-links {
        border-color: $gl-success;
      }
    }
  }
}

.md-header .nav-links {
  display: flex;
  display: -webkit-flex;
  flex-flow: row wrap;
  -webkit-flex-flow: row wrap;
  width: 100%;

  .pull-right {
    // Flexbox quirk to make sure right-aligned items stay right-aligned.
    margin-left: auto;
  }
}

.issuable-note-warning {
  color: $orange-600;
  background-color: $orange-100;
  border-radius: $border-radius-default $border-radius-default 0 0;
  border: 1px solid $border-gray-normal;
  border-bottom: 0;
  padding: 3px 12px;
  margin: auto;
  align-items: center;

<<<<<<< HEAD
  + .md-area {
    border-top-left-radius: 0;
    border-top-right-radius: 0;
=======
  .icon {
    margin-right: $issuable-warning-icon-margin;
  }
}

.disabled-comment .issuable-note-warning {
  border: 0;
  border-radius: $label-border-radius;
  padding-top: $gl-vert-padding;
  padding-bottom: $gl-vert-padding;

  .icon svg {
    position: relative;
    top: 2px;
    margin-right: $btn-xs-side-margin;
    width: $gl-font-size;
    height: $gl-font-size;
    fill: $orange-600;
>>>>>>> b6d57464
  }
}

.sidebar-item-value {
  .fa {
    background-color: inherit;
  }
}

.sidebar-item-warning-message {
  line-height: 1.5;
  padding: 16px;

  .text {
    color: $text-color;
  }

  .sidebar-item-warning-message-actions {
    display: flex;

    .btn {
      flex-grow: 1;
    }
  }
}

.discussion-form {
  background-color: $white-light;
}

.discussion-form-container {
  padding: $gl-padding-top $gl-padding $gl-padding;
}

.discussion-notes .disabled-comment {
  padding: 6px 0;
}

.notes.notes-form > li.timeline-entry {
  @include notes-media('max', $screen-sm-max) {
    padding: 0;
  }

  .timeline-content {
    @include notes-media('max', $screen-sm-max) {
      margin: 0;
    }
  }

  .timeline-entry-inner {
    border: 0;
  }
}

.note-edit-form {
  display: none;
  font-size: 14px;

  .md-area {
    background-color: $white-light;
  }
}

.js-note-attachment-delete {
  display: none;
}

.parallel-comment {
  padding: 6px;
}

.error-alert > .alert {
  margin-top: 5px;
  margin-bottom: 5px;

  &.alert-dismissable {
    .close {
      color: $white-light;
      opacity: 0.85;
      font-weight: $gl-font-weight-normal;

      &:hover {
        opacity: 1;
      }
    }
  }
}

.discussion-body,
.diff-file {
  .discussion-reply-holder {
    background-color: $white-light;
    padding: 10px 16px;

    &.is-replying {
      padding-bottom: $gl-padding;
    }
  }
}

.discussion-with-resolve-btn {
  display: table;
  width: 100%;
  border-collapse: separate;
  table-layout: auto;

  .btn-group {
    display: table-cell;
    float: none;
    width: 1%;

    &:first-child {
      width: 100%;
      padding-right: 5px;
    }
  }

  .discussion-actions {
    display: table;

    .btn-default path {
      fill: $gray-darkest;
    }

    .btn-group {
      display: table-cell;

      &:first-child {
        padding-right: 0;
      }

      &:first-child:not(:last-child) > div {
        border-right: 0;
      }
    }
  }

  .btn {
    width: 100%;
  }
}

.discussion-notes-count {
  font-size: 16px;
}

.edit_note {
  .markdown-area {
    min-height: 140px;
    max-height: 500px;
  }

  .note-form-actions {
    background: transparent;
  }
}

.comment-toolbar {
  padding-top: $gl-padding-top;
  color: $gl-text-color-secondary;
  border-top: 1px solid $border-color;
}

.md-helper {
  padding-top: 10px;
}

.toolbar-button {
  padding: 0;
  background: none;
  border: 0;
  font-size: 14px;
  line-height: 16px;

  &:hover,
  &:focus {
    color: $gl-link-color;
    outline: 0;
  }

  @media (min-width: $screen-md-min) {
    float: left;
    margin-right: $gl-padding;

    &:last-child {
      float: right;
      margin-right: 0;
    }
  }
}

.toolbar-button-icon {
  position: relative;
  top: 1px;
  margin-right: 3px;
  color: inherit;
  font-size: 16px;
}

.toolbar-text {
  font-size: 14px;
  line-height: 16px;
  margin-top: 2px;

  @media (min-width: $screen-md-min) {
    float: left;
  }
}

.note-form-actions {
  @media (max-width: $screen-xs-max) {
    .btn {
      float: none;
      width: 100%;

      &:not(:last-child) {
        margin-bottom: 10px;
      }
    }
  }
}

.note-edit-warning.settings-message {
  display: none;
  padding: 5px 10px;
  position: absolute;
  left: 127px;
  top: 2px;

  @media (max-width: $screen-xs-max) {
    position: relative;
    top: 0;
    left: 0;
    margin-bottom: 10px;
  }
}

.comment-type-dropdown {
  .comment-btn {
    width: auto;
  }

  .dropdown-toggle {
    float: right;

    .toggle-icon {
      color: $white-light;
      padding-right: 2px;
      margin-top: 2px;
    }
  }

  .dropdown-menu {
    top: initial;
    bottom: 100%;
    width: 298px;
  }


  @media (max-width: $screen-xs-max) {
    display: flex;
    width: 100%;
    margin-bottom: 10px;

    .comment-btn {
      flex-grow: 1;
      flex-shrink: 0;
      width: auto;
    }

    .dropdown-toggle {
      flex-grow: 0;
      flex-shrink: 1;
      width: auto;
    }
  }
}

.uploading-container {
  float: right;

  @media (max-width: $screen-xs-max) {
    float: left;
    margin-top: 5px;
  }
}

.uploading-error-icon,
.uploading-error-message {
  color: $gl-text-red;
}

.uploading-error-message {
  @media (max-width: $screen-xs-max) {
    &::after {
      content: "\a";
      white-space: pre;
    }
  }
}

.uploading-progress {
  margin-right: 5px;
}

.attach-new-file,
.button-attach-file,
.retry-uploading-link {
  color: $gl-link-color;
  padding: 0;
  background: none;
  border: 0;
  font-size: 14px;
  line-height: 16px;
}

.markdown-selector {
  color: $gl-link-color;
}<|MERGE_RESOLUTION|>--- conflicted
+++ resolved
@@ -111,30 +111,9 @@
   margin: auto;
   align-items: center;
 
-<<<<<<< HEAD
-  + .md-area {
+  .md-area {
     border-top-left-radius: 0;
     border-top-right-radius: 0;
-=======
-  .icon {
-    margin-right: $issuable-warning-icon-margin;
-  }
-}
-
-.disabled-comment .issuable-note-warning {
-  border: 0;
-  border-radius: $label-border-radius;
-  padding-top: $gl-vert-padding;
-  padding-bottom: $gl-vert-padding;
-
-  .icon svg {
-    position: relative;
-    top: 2px;
-    margin-right: $btn-xs-side-margin;
-    width: $gl-font-size;
-    height: $gl-font-size;
-    fill: $orange-600;
->>>>>>> b6d57464
   }
 }
 
