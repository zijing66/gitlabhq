.environments-container,
.deployments-container {
  width: 100%;
  overflow: auto;
}

.environments {
  .deployment-column {
    .avatar {
      float: none;
    }
  }

  .commit-title {
    margin: 0;
  }

  .icon-play {
    height: 13px;
    width: 12px;
  }

  .external-url,
  .dropdown-new {
    color: $table-text-gray;
  }

  .dropdown-menu {

    .fa {
      margin-right: 6px;
      color: $table-text-gray;
    }
  }

  .build-link,
  .branch-name {
    color: $gl-dark-link-color;
  }
  
<<<<<<< HEAD
  .close-env-link {
    color: $table-text-gray;
    
    .close-env-icon {
      font-size: 14px;
=======
  .deployment {
    .build-column {
    
      .build-link {
        color: $gl-dark-link-color;
      }
      
      .avatar {
        float: none;
      }
>>>>>>> 052de060
    }
  }
}

.table.ci-table.environments {

  .icon-container {
    width: 20px;
    text-align: center;
  }

  .branch-commit {
    .commit-id {
      margin-right: 0;
    }
  }
}<|MERGE_RESOLUTION|>--- conflicted
+++ resolved
@@ -38,13 +38,14 @@
     color: $gl-dark-link-color;
   }
   
-<<<<<<< HEAD
   .close-env-link {
     color: $table-text-gray;
     
     .close-env-icon {
       font-size: 14px;
-=======
+    }
+  }
+
   .deployment {
     .build-column {
     
@@ -55,7 +56,6 @@
       .avatar {
         float: none;
       }
->>>>>>> 052de060
     }
   }
 }
