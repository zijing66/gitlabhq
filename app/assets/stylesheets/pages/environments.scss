--- conflicted
+++ resolved
@@ -229,7 +229,6 @@
 
 .deployment-line {
   stroke: $black;
-<<<<<<< HEAD
   stroke-width: 2;
 }
 
@@ -237,10 +236,8 @@
   dominant-baseline: text-before-edge;
 }
 
-.deploy-info-text-bold {
+.text-metric-bold {
   font-weight: 600;
-=======
-  stroke-width: 1;
 }
 
 .prometheus-state {
@@ -259,5 +256,4 @@
   .stop-env-link {
     width: 38px;
   }
->>>>>>> e8f2daae
 }