.alert_holder {
  margin: -16px;

  .alert-link {
    font-weight: normal;
  }
}
.no-ssh-key-message, .project-limit-message {
  background-color: #f28d35;
  margin-bottom: 16px;
}
.new_project,
.edit_project {
  fieldset.features {
    .control-label {
      font-weight: normal;
    }
  }
}

.project-name-holder {
  .help-inline {
    vertical-align: top;
    padding: 7px;
  }
}

.project-home-panel {
  .project-identicon-holder {
    margin-bottom: 16px;

    .avatar, .identicon {
      margin: 0 auto;
      float: none;
    }

    .identicon {
      @include border-radius(50%);
    }
  }

  .project-home-dropdown {
    margin: 13px 0px 0;
  }

  .notifications-btn {
    .fa-bell {
      margin-right: 6px;
    }

    .fa-angle-down {
      margin-left: 6px;
    }
  }

  .project-home-desc {
    h1 {
      color: #313236;
      margin: 0;
      margin-bottom: 6px;
      font-size: 23px;
      font-weight: normal;
    }

    p {
      padding: 0 $gl-padding;
      color: #5c5d5e;
    }
  }

  .git-clone-holder {
    max-width: 498px;

    .form-control {
      background: #FFF;
      font-size: 14px;
      height: 42px;
      margin-left: -1px;
    }
  }

  .visibility-level-label {
    @extend .btn;
    @extend .btn-gray;

    color: $gray;
    cursor: default;

    i {
      color: inherit;
    }
  }

  .input-group {
    display: inline-table;
    position: relative;
    top: 17px;
  }

  .project-repo-buttons {
    margin-top: 12px;
    margin-bottom: 0px;

    .btn {
      @include btn-gray;

      .count {
        display: inline-block;
      }
    }
  }
}

.split-one {
  display: inline-table;
  margin-right: 12px;

  a {
    margin: -1px !important;
  }
}

.git-clone-holder {
  .project-home-dropdown + & {
    margin-right: 45px;
  }

  .form-control {
    cursor: auto;
    @extend .monospace;
    background: #FAFAFA;
    width: 101%;
  }

  .input-group-addon {
    background: #f7f8fa;

    &.git-protocols {
      padding: 0;
      border: none;

      .input-group-btn:last-child > .btn {
        @include border-radius-right(0);

        border-left: 1px solid #c6cacf;
        margin-left: -2px !important;
      }
    }
  }
}

.projects-search-form {

  .input-group .form-control {
    height: 42px;
  }
}

.input-group-btn {
  .btn {
    @include btn-gray;
    @include btn-middle;

    &:hover {
      outline: none;
    }

    &:focus {
      outline: none;
    }

    &:active {
      outline: none;
    }

    &.btn-clipboard {
      padding-left: 15px;
      padding-right: 15px;
    }
  }

  .active {
    @include box-shadow(inset 0 0 4px rgba(0, 0, 0, 0.12));

    border: 1px solid #c6cacf !important;
    background-color: #e4e7ed !important;
  }

  .btn-green {
    @include btn-green
  }

}

.split-repo-buttons {
  display: inline-table;
  margin: 0 12px 0 12px;

  .btn{
    @include btn-gray;
    @include btn-default;
  }

  .dropdown-toggle  {
    margin: -5px;
  }
}

#notification-form {
  margin-left: 5px;
}

.dropdown-new {
  margin-left: -5px;
}

.open > .dropdown-new.btn {
  @include box-shadow(inset 0 0 4px rgba(0, 0, 0, 0.12));

  border: 1px solid #c6cacf !important;
  background-color: #e4e7ed !important;
  text-transform: uppercase;
  color: #313236 !important;
  font-size: 13px;
  font-weight: 600;
}

.dropdown-menu {
  @include box-shadow(rgba(76, 86, 103, 0.247059) 0px 0px 1px 0px, rgba(31, 37, 50, 0.317647) 0px 2px 18px 0px);
  @include border-radius (0px);

  border: none;
  padding: 16px 0;
  font-size: 14px;
  font-weight: 100;

  li a {
    color: #5f697a;
    line-height: 30px;

    &:hover {
      background-color: #3084bb !important;
    }
  }

  i {
    margin-right: 8px;
  }
}

.project-visibility-level-holder {
  .radio {
    margin-bottom: 10px;

    i {
      margin: 2px 0;
      font-size: 20px;
    }

    .option-title {
      font-weight: normal;
      display: inline-block;
      color: #313236;
    }

    .option-descr {
      margin-left: 29px;
      color: #54565b;
    }
  }
}

.save-project-loader {
  margin-top: 50px;
  margin-bottom: 50px;
  color: #555;
}

ul.nav.nav-projects-tabs {
  @extend .nav-tabs;

  padding-left: 8px;

  li {
    a {
      padding: 6px 25px;
      margin-top: 2px;
      border-color: #DDD;
      background-color: #EEE;
      text-shadow: 0 1px 1px white;
      color: #555;
    }
    &.active {
      a {
        font-weight: bold;
      }
    }
  }
}

.project_member_row form {
  margin: 0px;
}

.transfer-project .select2-container {
  min-width: 200px;
}

.deploy-project-label {
  margin: 1px;
}

.vs-public {
  color: $gl-primary;
}

.vs-internal {
  color: $gl-warning;
}

.vs-private {
  color: $gl-success;
}

.breadcrumb.repo-breadcrumb {
  padding: 0;
  line-height: 42px;
  background: transparent;
  border: none;
  margin: 0;

  > li + li:before {
    padding: 0 3px;
    color: #999;
  }
}

.top-area {
  border-bottom: 1px solid #EEE;
<<<<<<< HEAD
=======
  margin: 0 -16px;
  padding: 0 $gl-padding;
>>>>>>> d1043c43

  ul.left-top-menu {
    display: inline-block;
    width: 50%;
    margin-bottom: 0px;
    border-bottom: none;
  }

  .projects-search-form {
    width: 50%;
    display: inline-block;
    float: right;
    padding-top: 7px;
    text-align: right;

    .btn-green {
      margin-top: -2px;
      margin-left: 10px;
    }
  }

  @media (max-width: $screen-xs-max) {
    .projects-search-form {
      padding-top: 15px;
    }
  }
}

.fork-namespaces {
  .fork-thumbnail {
    text-align: center;
    margin-bottom: $gl-padding;

    .caption {
      padding: $gl-padding 0;
      min-height: 30px;
    }

    img {
      @include border-radius(50%);
      max-width: 100px;
    }
  }
}

table.table.protected-branches-list tr.no-border {
  th, td {
    border: 0;
  }
}

.project-import .btn {
  float: left;
  margin-right: 10px;
}

.project-stats {
  text-align: center;
  margin-top: $gl-padding;
  margin-bottom: 0;
  padding-top: 10px;
  padding-bottom: 4px;

  ul.nav-pills {
    display:inline-block;
  }

  .nav-pills li {
    display:inline;
  }

  .nav > li > a {
    @include btn-default;
    @include btn-gray;

    background-color: transparent;
    border: 1px solid #f7f8fa;
    margin-left: 12px;
  }

  li {
    display:inline;
  }

  a {
    float:left;
    font-size: 17px;
  }

  li.missing a {
    color: #5a6069;
    border: 1px dashed #dce0e5;

    &:hover {
      background-color: #f0f2f5;
    }
  }
}

pre.light-well {
  border-color: #f1f1f1;
}

.projects-search-form {
  margin: -$gl-padding;
  padding: $gl-padding;
  margin-bottom: 0px;

  input {
    display: inline-block;
    width: calc(100% - 151px);
  }

  .btn {
    display: inline-block;
    width: 135px;
  }
}

.git-empty {
  margin: 0 7px 0 7px;

  h5 {
    color: #5c5d5e;
  }

  .light-well {
    @include border-radius (2px);

    color: #5b6169;
    font-size: 13px;
    line-height: 1.6em;
  }
}

.project-footer {
  margin-top: 20px;

  .btn-remove {
    @include btn-middle;
    @include btn-red;

    float: left !important;
  }
}

/*
 * Projects list rendered on dashboard and user page
 */

.projects-list {
  @include basic-list;

  .project-row {
    padding: $gl-padding;
    border-color: $table-border-color;
    margin-left: -$gl-padding;
    margin-right: -$gl-padding;

    &.no-description {
      .project {
        line-height: 44px;
      }
    }

    .project-full-name {
      @include str-truncated;
      font-weight: 600;
      color: #4c4e54;
    }

    .project-controls {
      float: right;
      color: $gl-gray;
      line-height: 45px;
      color: #7f8fa4;

      a:hover {
        text-decoration: none;
      }
    }

    .project-description {
      color: #7f8fa4;

      p {
        @include str-truncated;
        margin-bottom: 0;
        color: #7f8fa4;
      }
    }
  }

  .bottom {
    padding-top: $gl-padding;
    padding-bottom: 0;
  }
}

.panel .projects-list li {
  padding: 10px 15px;
  margin: 0;
}

.project-show-activity {
  .activity-filter-block {
    margin-top: -1px;
  }
}

.project-last-commit {
  margin: 0 7px;

  .ci-status {
    margin-right: 16px;
  }

  .commit-row-message {
    color: $gl-gray;
  }

  .commit_short_id {
    margin-right: 5px;
    color: $gl-link-color;
    font-weight: 600;
  }

  .commit-author-link {
    margin-left: 7px;
    text-decoration: none;
    .avatar {
      float: none;
      margin-right: 4px;
    }

    .commit-author-name {
      font-weight: 600;
    }
  }
}

.project-show-readme .readme-holder {
  margin-left: -$gl-padding;
  margin-right: -$gl-padding;
  padding: ($gl-padding + 7px);
  border-top: 0;

  .edit-project-readme {
    z-index: 100;
    position: relative;
  }
}<|MERGE_RESOLUTION|>--- conflicted
+++ resolved
@@ -337,11 +337,8 @@
 
 .top-area {
   border-bottom: 1px solid #EEE;
-<<<<<<< HEAD
-=======
   margin: 0 -16px;
   padding: 0 $gl-padding;
->>>>>>> d1043c43
 
   ul.left-top-menu {
     display: inline-block;
