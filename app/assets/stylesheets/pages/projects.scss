--- conflicted
+++ resolved
@@ -735,10 +735,6 @@
   }
 }
 
-<<<<<<< HEAD
-.protected-branches-list,
-.protected-tags-list {
-=======
 .create-new-protected-branch-button {
   @include dropdown-link;
 
@@ -748,8 +744,8 @@
   text-align: left;
 }
 
-.protected-branches-list {
->>>>>>> 49bdd8d6
+.protected-branches-list,
+.protected-tags-list {
   margin-bottom: 30px;
 
   a {
