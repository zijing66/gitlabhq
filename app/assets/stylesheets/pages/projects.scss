.alert_holder {
  margin: -16px;

  .alert-link {
    font-weight: normal;
  }
}

.new_project,
.edit-project {

  .sharing-and-permissions {
    .header {
      padding-top: $gl-vert-padding;
    }

    .label-light {
      margin-bottom: 0;
    }

    .help-block {
      margin-top: 0;
    }

    .form-group {
      margin-bottom: 5px;
    }

    & > .form-group {
      padding-left: 0;
    }
  }

  .help-block {
    margin-bottom: 10px;
  }

  .project-path .form-control {
    border-radius: $border-radius-base;
  }

  .input-group > div {

    &:last-child {
      padding-right: 0;
    }
  }

  @media (max-width: $screen-xs-max) {
    .input-group > div {

      margin-bottom: 14px;

      &:last-child {
        margin-bottom: 0;
      }
    }

    fieldset > .form-group:first-child {
      padding-right: 0;
    }
  }

  .input-group-addon {

    &.static-namespace {
      height: 35px;
      border-radius: 3px;
      border: 1px solid $border-color;
    }

    & + .select2 a {
      border-top-left-radius: 0;
      border-bottom-left-radius: 0;
    }
  }
}

.project-home-panel,
.group-home-panel {
  padding-top: 24px;
  padding-bottom: 24px;

  @media (min-width: $screen-sm-min) {
    border-bottom: 1px solid $border-color;
  }

  .project-avatar,
  .group-avatar {
    float: none;
    margin: 0 auto;

    &.identicon {
      border-radius: 50%;
    }
  }

  .project-title,
  .group-title {
    margin-top: 10px;
    margin-bottom: 10px;
    font-size: 24px;
    font-weight: 400;
    line-height: 1;
    word-wrap: break-word;

    .fa {
      margin-left: 2px;
      font-size: 12px;
      vertical-align: middle;
    }
  }

  .project-home-desc,
  .group-home-desc {
    margin-left: auto;
    margin-right: auto;
    margin-bottom: 0;
    max-width: 700px;

    > p {
      margin-bottom: 0;
    }
  }

  .notifications-btn {
    .fa-bell,
    .fa-spinner {
      margin-right: 6px;
    }

    .fa-angle-down {
      margin-left: 6px;
    }
  }
}

.nav > .project-repo-buttons {
  margin-top: 0;
}

.project-repo-buttons,
.group-buttons {
  .btn {
    @include btn-gray;
    padding: 3px 10px;

    &:last-child {
      margin-left: 0;
    }

    .fa {
      color: $layout-link-gray;
    }

    svg {

      path {
        fill: $layout-link-gray;
      }

      use {
        stroke: $layout-link-gray;
      }
    }

    .fa-caret-down {
      margin-left: 3px;
    }
  }

  .project-action-button {
    margin: 15px 5px 0;
    vertical-align: top;
  }

  .notification-dropdown .dropdown-menu {
    @extend .dropdown-menu-align-right;
  }

  .download-button {
    @media (max-width: $screen-md-max) {
      margin-left: 0;
    }
  }

  .count-buttons {
    display: inline-block;
    vertical-align: top;
    margin-top: 15px;
  }

  .project-clone-holder {
    display: inline-block;
    margin: 15px 5px 0 0;

    input {
      height: 28px;
    }
  }

  .count-with-arrow {
    display: inline-block;
    position: relative;
    margin-left: 4px;

    .arrow {
      &::before {
        content: '';
        display: inline-block;
        position: absolute;
        width: 0;
        height: 0;
        border-color: transparent;
        border-style: solid;
        top: 50%;
        left: 0;
        margin-top: -6px;
        border-width: 7px 5px 7px 0;
        border-right-color: $count-arrow-border;
        pointer-events: none;
      }

      &::after {
        content: '';
        position: absolute;
        width: 0;
        height: 0;
        border-color: transparent;
        border-style: solid;
        top: 50%;
        left: 1px;
        margin-top: -9px;
        border-width: 10px 7px 10px 0;
        border-right-color: $white-light;
        pointer-events: none;
      }
    }

    .count {
      @include btn-gray;
      display: inline-block;
      background: $white-light;
      border-radius: 2px;
      border-width: 1px;
      border-style: solid;
      font-size: 13px;
      font-weight: 600;
      line-height: 13px;
      letter-spacing: .4px;
      padding: 6px 14px;
      text-align: center;
      vertical-align: middle;
      touch-action: manipulation;
      background-image: none;
      white-space: nowrap;
      margin: 0 10px 0 4px;

      a {
        color: inherit;
      }

      &:hover {
        background: $white-light;
      }
    }
  }
}

.project-repo-buttons {
  .project-action-button .dropdown-menu {
    max-height: 250px;
    overflow-y: auto;
  }
}

.split-one {
  display: inline-table;
  margin-right: 12px;

  > a {
    margin: -1px;
  }
}

.project-visibility-level-holder {
  .radio {
    margin-bottom: 10px;

    i {
      margin: 2px 0;
      font-size: 20px;
    }

    .option-title {
      font-weight: normal;
      display: inline-block;
      color: $gl-text-color;
    }

    .option-descr {
      margin-left: 29px;
      color: $project-option-descr-color;
    }
  }
}

.save-project-loader {
  margin-top: 50px;
  margin-bottom: 50px;
  color: $save-project-loader-color;
}

.transfer-project .select2-container {
  min-width: 200px;
}

.deploy-key-content {
  @media (min-width: $screen-sm-min) {
    float: left;

    &:last-child {
      float: right;
    }
  }
}

.deploy-key-projects {
  @media (min-width: $screen-sm-min) {
    line-height: 42px;
  }
}

a.deploy-project-label {
  padding: 5px;
  margin-right: 5px;
  color: $gl-text-color;
  background-color: $row-hover;

  &:hover {
    color: $gl-link-color;
  }
}

.vs-public {
  color: $gl-primary;
}

.vs-internal {
  color: $gl-warning;
}

.vs-private {
  color: $gl-success;
}

.lfs-enabled {
  color: $gl-success;
}

.lfs-disabled {
  color: $gl-warning;
}

.breadcrumb.repo-breadcrumb {
  padding: 0;
  background: transparent;
  border: none;
  line-height: 36px;
  margin: 0;

  > li + li::before {
    padding: 0 3px;
    color: $project-breadcrumb-color;
  }

  a {
    color: $gl-text-color;
    @include gl-link-hover-focus-state;
  }

  .dropdown-menu {
    width: 240px;
  }
}

.fork-namespaces {
  .row {
    -webkit-flex-wrap: wrap;
    display: -webkit-flex;
    display: flex;
    flex-wrap: wrap;
    justify-content: flex-start;

    .fork-thumbnail {
      border-radius: $border-radius-base;
      background-color: $white-light;
      border: 1px solid $border-white-light;
      height: 202px;
      margin: $gl-padding;
      text-align: center;
      width: 169px;

      &:hover,
      &.forked {
        background-color: $row-hover;
        border-color: $row-hover-border;
      }

      .no-avatar {
        width: 100px;
        height: 100px;
        background-color: $gray-light;
        border: 1px solid $white-normal;
        margin: 0 auto;
        border-radius: 50%;

        i {
          font-size: 100px;
          color: $white-normal;
        }
      }

      a {
        display: block;
        width: 100%;
        height: 100%;
        padding-top: $gl-padding;
        color: $gl-text-color;

        .caption {
          min-height: 30px;
          padding: $gl-padding 0;
        }
      }

      img {
        border-radius: 50%;
        max-width: 100px;
      }
    }
  }
}

.project-import {
  .form-group {
    margin-bottom: 5px;
  }

  .import-buttons {
    padding-left: 0;
    display: -webkit-flex;
    display: flex;
    -webkit-flex-wrap: wrap;
    flex-wrap: wrap;

    .btn {
      padding: 8px;
      margin-left: 10px;
    }

    > div {
      margin-bottom: 10px;
      padding-left: 0;
    }
  }
}

.project-stats {
  font-size: 0;
  text-align: center;

  .nav {
    padding-top: 12px;
    padding-bottom: 12px;
    border-bottom: 1px solid $border-color;
  }

  .nav > li {
    display: inline-block;

    &:not(:last-child) {
      margin-right: $gl-padding;
    }

    &.right {
      vertical-align: top;
      margin-top: 0;

      @media (min-width: $screen-lg-min) {
        float: right;
      }
    }
  }

  .nav > li > a {
    padding: 0;
    background-color: transparent;
    font-size: 14px;
    line-height: 29px;
    color: $notes-light-color;
    @include gl-link-hover-focus-state;
  }

  li.missing {
    border: 1px dashed $border-gray-normal;
    border-radius: $border-radius-default;

    a {
      padding-left: 10px;
      padding-right: 10px;
      color: $notes-light-color;
      display: block;
    }

    &:hover {
      background-color: $gray-normal;
    }
  }
}

pre.light-well {
  border-color: $well-light-border;
}

.git-empty {
  margin: 0 7px 7px;

  h5 {
    color: $gl-text-color;
  }

  .light-well {
    border-radius: 2px;

    color: $well-light-text-color;
    font-size: 13px;
    line-height: 1.6em;
  }
}

.project-footer {
  margin-top: 20px;

  .btn-remove {
    @include btn-middle;
    @include btn-red;

    float: left !important;
  }
}

/*
 * Projects list rendered on dashboard and user page
 */
.projects-list {
  @include basic-list;
  display: flex;
  flex-direction: column;

  // Disable Flexbox for admin page
  &.admin-projects {
    display: block;

    .project-row {
      display: block;
    }
  }

  .project-row {
    display: flex;
    align-items: center;
    @include basic-list-stats;
  }

  h3 {
    font-size: $gl-font-size;
  }

  a {
    color: $gl-text-color;
  }

  .avatar-container,
  .controls {
    flex: 0 0 auto;
  }

  .avatar-container {
    align-self: flex-start;

    > a {
      width: 100%;
    }
  }

  .project-details {
    min-width: 0;

    p,
    .commit-row-message {
      @include str-truncated(100%);
      margin-bottom: 0;
    }
  }

  .controls {
    margin-left: auto;
    text-align: right;
  }

  .ci-status-link {
    display: inline-block;
    line-height: 17px;
    vertical-align: middle;

    &:hover {
      text-decoration: none;
    }
  }
}

.panel .projects-list li {
  padding: 10px 15px;
  margin: 0;
}

.commits-search-form {
  .input-short {
    min-width: 200px;
  }
}

<<<<<<< HEAD
.project-last-commit {
  background-color: $gray-light;
  border: 1px solid $border-color;
  border-radius: $border-radius-base;
  padding: 12px;

  @media (min-width: $screen-sm-min) {
    margin-top: $gl-padding;
  }

  .ci-status {
    margin-right: $gl-padding;
  }

  .commit-row-message {
    color: $gl-text-color;
  }

  .commit_short_id {
    margin-right: 5px;
    color: $gl-link-color;
    font-weight: 600;
    @include gl-link-hover-focus-state;
  }

  .commit-author-link {
    .commit-author-name {
      font-weight: 600;
    }
  }
}

.project-show-readme {
  .row-content-block {
    background-color: inherit;
    border: none;
  }

  .readme-holder {
    padding: $gl-padding 0;
    border-top: 0;

    .edit-project-readme {
      z-index: 2;
      position: relative;
    }

    .wiki h1 {
      border-bottom: none;
      padding: 0;
    }
  }
}

=======
>>>>>>> 68112433
.git-clone-holder {
  width: 380px;

  .btn-clipboard {
    border: 1px solid $border-color;
  }

  .clone-options {
    display: table-cell;

    a.btn {
      width: 100%;
    }
  }

  .form-control {
    @extend .monospace;
    background: $white-light;
    font-size: 14px;
    margin-left: -1px;
    cursor: auto;
    width: 101%;
  }
}

.cannot-be-merged,
.cannot-be-merged:hover {
  color: $error-exclamation-point;
  margin-top: 2px;
}

.private-forks-notice .private-fork-icon {
  i:nth-child(1) {
    color: $project-private-forks-notice-odd;
  }

  i:nth-child(2) {
    color: $white-light;
  }
}

.new_protected_branch {
  label {
    margin-top: 6px;
    font-weight: normal;
  }
}

.create-new-protected-branch-button {
  @include dropdown-link;

  width: 100%;
  background-color: transparent;
  border: 0;
  text-align: left;
}

.protected-branches-list,
.protected-tags-list {
  margin-bottom: 30px;

  a {
    color: $gl-text-color;

    &:hover {
      color: $gl-link-color;
    }

    &.is-active {
      font-weight: 600;
    }
  }

  .settings-message {
    margin: 0;
    border-radius: 0 0 1px 1px;
    padding: 20px 0;
    border: none;
  }

  .table-bordered {
    border-radius: 1px;

    th:not(:last-child),
    td:not(:last-child) {
      border-right: solid 1px transparent;
    }
  }
}

.protected-tags-list {
  .dropdown-menu-toggle {
    width: 100%;
    max-width: 300px;
  }

  .flash-container {
    padding: 0;
  }
}

.custom-notifications-form {
  .is-loading {
    .custom-notification-event-loading {
      display: inline-block;
    }
  }
}

.custom-notification-event-loading {
  display: none;
  margin-left: 5px;

  &.is-done {
    color: $gl-text-green;
  }
}

.project-refs-form .dropdown-menu,
.dropdown-menu-projects,
.dropdown-menu-branches {
  width: 300px;

  @media (min-width: $screen-sm-min) {
    width: 500px;
  }

  a {
    white-space: normal;
  }
}

.compare-form-group {
  .dropdown-menu,
  .inline-input-group {
    width: 100%;

    @media (min-width: $screen-sm-min) {
      width: 300px;
    }
  }

  + .compare-ellipsis {
    width: 100%;
    vertical-align: middle;
    text-align: center;
    margin-top: -20px;

    @media (min-width: $screen-sm-min) {
      margin-top: 0;
      width: auto;
    }
  }
}

.clearable-input {
  position: relative;

  .clear-icon {
    @extend .fa-times;
    display: none;
    position: absolute;
    right: 7px;
    top: 7px;
    color: $location-icon-color;

    &::before {
      font-family: FontAwesome;
      font-weight: normal;
      font-style: normal;
    }
  }

  &.has-value {
    .clear-icon {
      cursor: pointer;
      display: block;
    }
  }
}

.project-path {
  .form-control {
    min-width: 100px;
  }

  .select2-choice {
    border-top-right-radius: 0;
    border-bottom-right-radius: 0;
  }
}

.project-home-empty {
  border-top: 0;

  .container-fluid {
    background: none;
  }

  p {
    margin-left: auto;
    margin-right: auto;
    max-width: 650px;
  }
}

.project-feature {
  padding-top: 10px;

  @media (min-width: $screen-sm-min) {
    padding-left: 45px;
  }

  &.nested {
    @media (min-width: $screen-sm-min) {
      padding-left: 90px;
    }
  }
}

.project-repo-select {
  &.disabled {
    opacity: 0.5;
    pointer-events: none;
  }
}

.variables-table {
  table-layout: fixed;

  &.table-responsive {
    border: none;
  }

  .variable-key {
    max-width: 120px;
    overflow: hidden;
    word-wrap: break-word;
    white-space: nowrap;
    text-overflow: ellipsis;
  }

  .variable-value {
    max-width: 150px;
    overflow: hidden;
    word-wrap: break-word;
    white-space: nowrap;
    text-overflow: ellipsis;
  }

  .variable-menu {
    text-align: right;
  }
}

.services-installation-info .row {
  margin-bottom: 10px;
}

.service-installation {
  padding: 32px;
  margin: 32px;
  border-radius: 3px;
  background-color: $white-light;

  h3 {
    margin-top: 0;
  }

  hr {
    margin: 32px 0;
    border-color: $border-color;
  }
}<|MERGE_RESOLUTION|>--- conflicted
+++ resolved
@@ -631,63 +631,6 @@
   }
 }
 
-<<<<<<< HEAD
-.project-last-commit {
-  background-color: $gray-light;
-  border: 1px solid $border-color;
-  border-radius: $border-radius-base;
-  padding: 12px;
-
-  @media (min-width: $screen-sm-min) {
-    margin-top: $gl-padding;
-  }
-
-  .ci-status {
-    margin-right: $gl-padding;
-  }
-
-  .commit-row-message {
-    color: $gl-text-color;
-  }
-
-  .commit_short_id {
-    margin-right: 5px;
-    color: $gl-link-color;
-    font-weight: 600;
-    @include gl-link-hover-focus-state;
-  }
-
-  .commit-author-link {
-    .commit-author-name {
-      font-weight: 600;
-    }
-  }
-}
-
-.project-show-readme {
-  .row-content-block {
-    background-color: inherit;
-    border: none;
-  }
-
-  .readme-holder {
-    padding: $gl-padding 0;
-    border-top: 0;
-
-    .edit-project-readme {
-      z-index: 2;
-      position: relative;
-    }
-
-    .wiki h1 {
-      border-bottom: none;
-      padding: 0;
-    }
-  }
-}
-
-=======
->>>>>>> 68112433
 .git-clone-holder {
   width: 380px;
 
