/** Select2 selectbox style override **/
.select2-container {
  width: 100% !important;
}

.select2-container,
.select2-container.select2-drop-above {
  .select2-choice {
    background: $white-light;
    border-color: $input-border;
    height: 35px;
    padding: $gl-vert-padding $gl-input-padding;
    font-size: $gl-font-size;
    line-height: 1.42857143;
    border-radius: $border-radius-base;

    .select2-arrow {
      background-image: none;
      background-color: transparent;
      border: none;
      padding-top: 12px;
      padding-right: 20px;
      font-size: 10px;

      b {
        display: none;
      }

      &::after {
        content: "\f078";
        position: absolute;
        z-index: 1;
        text-align: center;
        pointer-events: none;
        box-sizing: border-box;
        color: $gray-darkest;
        display: inline-block;
        font: normal normal normal 14px/1 FontAwesome;
        font-size: inherit;
        text-rendering: auto;
        -webkit-font-smoothing: antialiased;
        -moz-osx-font-smoothing: grayscale;
      }
    }

    .select2-chosen {
      margin-right: 15px;
    }

    &:hover {
      background-color: $white-normal;
      border-color: $border-white-normal;
      color: $gl-text-color;
    }
  }
}

.select2-drop {
  background-color: $white-light;
  border: 1px solid $dropdown-border-color;
  border-radius: $border-radius-base;
  box-shadow: 0 2px 4px $dropdown-shadow-color;
  min-width: 175px;
}

.select2-results .select2-result-label,
.select2-more-results {
  padding: 10px 15px;
}

.select2-drop {
  color: $gl-grayish-blue;
}

.select2-highlighted {
  background: $dropdown-hover-color !important;
}

.select2-results li.select2-result-with-children > .select2-result-label {
  font-weight: $gl-font-weight-bold;
  color: $gl-text-color;
}

.select2-container-active {
  .select2-choice,
  .select2-choices {
    box-shadow: none;
  }
}

.select2-dropdown-open {
  .select2-choice {
    border-color: $border-white-normal;
    outline: 0;
    background-image: none;
    background-color: $white-dark;
    box-shadow: $gl-btn-active-gradient;
  }
}

.select2-container-multi {
  .select2-choices {
    border-radius: $border-radius-default;
    border-color: $input-border;
    background: none;

    .select2-search-field input {
      padding: 5px $gl-padding / 2;
      height: auto;
      font-family: inherit;
      font-size: inherit;
    }

    .select2-search-choice {
      margin: 5px 0 0 8px;
      box-shadow: none;
      border-color: $input-border;
      color: $gl-text-color;
      line-height: 15px;
      background-color: $gray-light;
      background-image: none;
      padding: 3px 18px 3px 5px;

      .select2-search-choice-close {
        top: 5px;
        left: initial;
        right: 3px;
      }

      &.select2-search-choice-focus {
        border-color: $gl-text-color;
      }
    }
  }

  &.select2-container-active .select2-choices,
  &.select2-dropdown-open .select2-choices {
    border-color: $dropdown-input-focus-border;
    box-shadow: 0 0 4px $search-input-focus-shadow-color;
  }
}

.select2-drop-active {
  margin-top: 6px;
  font-size: 14px;

  &.select2-drop-above {
    margin-bottom: 8px;
  }

  .select2-results {
    max-height: 350px;

    .select2-highlighted {
      background: $gl-primary;
    }
  }
}

.select2-search {
  padding: 15px 15px 5px;

  .select2-drop-auto-width & {
    padding: 15px 15px 5px;
  }
}

.select2-search input {
  padding: 2px 25px 2px 5px;
  background: $white-light image-url('select2.png');
  background-repeat: no-repeat;
  background-position: right 0 bottom 6px;
  border: 1px solid $input-border;
  border-radius: $border-radius-default;
  transition: border-color ease-in-out 0.15s, box-shadow ease-in-out 0.15s;

  &:focus {
    border-color: $input-border-focus;
  }
}

.select2-search input.select2-active {
  background-color: $white-light;
  background-image: image-url('select2-spinner.gif') !important;
  background-repeat: no-repeat;
  background-position: right 5px center !important;
  background-size: 16px 16px !important;
}

.select2-results .select2-no-results,
.select2-results .select2-searching,
.select2-results .select2-ajax-error,
.select2-results .select2-selection-limit {
  background: $gray-light;
  display: list-item;
  padding: 10px 15px;
}


.select2-results {
  margin: 0;
  padding: 10px 0;
}

.ajax-users-select {
  width: 400px;

  &.input-large {
    width: 210px;
  }

  &.input-clamp {
    max-width: 100%;
  }
}

.select2-highlighted {
  .group-result {
    .group-path {
      color: $white-light;
    }
  }
}

.group-result {
  .group-image {
    float: left;
  }

  .group-name {
    font-weight: $gl-font-weight-bold;
  }

  .group-path {
    color: $group-path-color;
  }
}

.project-result {
  .project-name {
    font-weight: $gl-font-weight-bold;
  }

  .project-path {
    color: $project-path-color;
  }
}

.user-result {
  min-height: 24px;
  display: flex;

  .user-image {
    float: left;
  }

  &.no-username {
    .user-name {
      line-height: 24px;
    }
  }
}

.namespace-result {
  .namespace-kind {
    color: $namespace-kind-color;
    font-weight: $gl-font-weight-normal;
  }

  .namespace-path {
    margin-left: 10px;
    font-weight: $gl-font-weight-bold;
  }
}

.ajax-users-dropdown {
  min-width: 250px !important;
}

// TODO: change global style
.ajax-project-dropdown,
<<<<<<< HEAD
body[data-page="projects:blob:new"] #select2-drop,
body[data-page="projects:blob:edit"] #select2-drop {
=======
body[data-page="projects:new"] #select2-drop {
>>>>>>> 1a8ee80e
  &.select2-drop {
    color: $gl-text-color;
  }

  .select2-results {
    .select2-no-results,
    .select2-searching,
    .select2-ajax-error,
    .select2-selection-limit {
      background: transparent;
    }

    .select2-result {
      padding: 0 1px;

      .select2-match {
        font-weight: $gl-font-weight-bold;
        text-decoration: none;
      }

      .select2-result-label {
        padding: #{$gl-padding / 2} $gl-padding;
      }

      &.select2-highlighted {
        background-color: transparent !important;
        color: $gl-text-color;

        .select2-result-label {
          background-color: $dropdown-item-hover-bg;
        }
      }
    }
  }
}<|MERGE_RESOLUTION|>--- conflicted
+++ resolved
@@ -279,12 +279,9 @@
 
 // TODO: change global style
 .ajax-project-dropdown,
-<<<<<<< HEAD
+body[data-page="projects:new"] #select2-drop,
 body[data-page="projects:blob:new"] #select2-drop,
 body[data-page="projects:blob:edit"] #select2-drop {
-=======
-body[data-page="projects:new"] #select2-drop {
->>>>>>> 1a8ee80e
   &.select2-drop {
     color: $gl-text-color;
   }
