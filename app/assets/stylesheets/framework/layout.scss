--- conflicted
+++ resolved
@@ -121,14 +121,13 @@
   -webkit-overflow-scrolling: auto;
 }
 
-<<<<<<< HEAD
 .truncate {
   width: 250px;
   white-space: nowrap;
   overflow: hidden;
   text-overflow: ellipsis;
-=======
+}
+
 .with-performance-bar .page-with-sidebar {
   margin-top: $header-height + $performance-bar-height;
->>>>>>> 25190274
 }