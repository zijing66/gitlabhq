.centered-light-block {
  text-align: center;
  color: $gl-text-color;
  margin: 20px;
}

.nothing-here-block {
  text-align: center;
  padding: 20px;
  color: $gl-text-color;
  font-weight: normal;
  font-size: 14px;
  line-height: 36px;

  &.diff-collapsed {
    padding: 5px;

    .click-to-expand {
      cursor: pointer;
    }
  }
}

.row-content-block {
  margin-top: 0;
  margin-bottom: -$gl-padding;
  background-color: $gray-light;
  padding: $gl-padding;
  margin-bottom: 0;
  border-top: 1px solid $white-dark;
  border-bottom: 1px solid $white-dark;
  color: $gl-text-color;

  &.oneline-block {
    line-height: 42px;
  }

  &.white {
    background-color: $white-light;
  }

  &.top-block {
    border-top: none;
  }

  &.middle-block {
    margin-top: 0;
    margin-bottom: 0;
  }

  &.clear-block {
    margin-bottom: $gl-padding - 1px;
    padding-bottom: $gl-padding;
  }

  &.second-block {
    margin-top: -1px;
    margin-bottom: 0;
  }

  &.footer-block {
    margin-top: 0;
    border-bottom: none;
    margin-bottom: -$gl-padding;
  }

  &.content-component-block {
    padding: 11px 0;
    background-color: $white-light;
  }

  .title {
    color: $gl-text-color;
  }

  .oneline {
    line-height: 35px;
  }

  > p:last-child {
    margin-bottom: 0;
  }

  .block-controls {
    display: -webkit-flex;
    display: flex;
    -webkit-justify-content: flex-end;
    justify-content: flex-end;
    -webkit-flex: 1;
    flex: 1;

    .control {
      float: left;
      margin-left: 10px;
    }
  }

  &.build-content {
    background-color: $white-light;
    border-top: none;
  }

  &.top-block .container-fluid {
    background-color: inherit;
  }
}

.sub-header-block {
  background-color: $white-light;
  border-bottom: 1px solid $white-dark;
  padding: 11px 0;
  margin-bottom: 11px;

  .oneline {
    line-height: 35px;
  }

  &.no-bottom-space {
    border-bottom: 0;
    margin-bottom: 0;
  }
}

.cover-block {
  text-align: center;
  background: $gray-light;
  padding-top: 44px;
  position: relative;

  .avatar-holder {
    .avatar,
    .identicon {
      margin: 0 auto;
      float: none;
    }

    .identicon {
      border-radius: 50%;
    }
  }

  .cover-title {
    color: $gl-text-color;
    font-size: 23px;

    h1 {
      color: $gl-text-color;
      margin-bottom: 6px;
      font-size: 23px;
    }

    .visibility-icon {
      display: inline-block;
      margin-left: 5px;
      font-size: 18px;
      color: $gray;
    }

    p {
      padding: 0 $gl-padding;
      color: $gl-text-color;
    }
  }

  .cover-desc {
    color: $gl-text-color;

    &.username:last-child {
      padding-bottom: $gl-padding;
    }
  }

  .cover-controls {
    position: absolute;
    top: 10px;
    right: 10px;

    &.left {
      left: 10px;
      right: auto;
    }
  }

  &.groups-cover-block {
    background: $white-light;
    border-bottom: 1px solid $border-color;
    text-align: left;
    padding: 24px 0;

    .group-info {
      .cover-title {
        margin-top: 9px;
      }

      p {
        margin-bottom: 0;
      }
    }

    @media (max-width: $screen-xs-max) {
      text-align: center;

      .avatar {
        float: none;
      }
    }
  }

  &.user-cover-block {
    padding: 24px 0 0;
  }

  .group-info {

    h1 {
      display: inline;
      font-weight: normal;
      font-size: 24px;
      color: $gl-text-color;
    }
  }
}

.block-connector {
  margin-top: -1px;
}

.nav-block {
  .controls {
    float: right;
    margin-top: 8px;
    padding-bottom: 8px;
    border-bottom: 1px solid $border-color;
  }
}

.content-block {
  padding: $gl-padding 0;
  border-bottom: 1px solid $white-dark;

  &.oneline-block {
    line-height: 36px;
  }

  > .controls {
    float: right;
  }

  .new-branch {
    margin-top: 3px;
  }
}

.content-block-small {
  padding: 10px 0;
}

.empty-state {
  margin: 100px 0 0;

  .text-content {
    max-width: 460px;
    margin: 0 auto;
    padding: $gl-padding;
  }

  .svg-content {
    text-align: center;

    svg {
      max-width: 425px;
      width: 100%;
      padding: $gl-padding;
    }
  }

  .emoji-icon {
    display: inline-block;
  }

  .btn {
    margin: $btn-side-margin $btn-side-margin 0 0;
  }

  @media(max-width: $screen-xs-max) {
    margin-top: 50px;
    text-align: center;

    .btn {
      width: 100%;
    }
  }

  @media(min-width: $screen-xs-max) {
<<<<<<< HEAD
    &.activities .text-content {
      margin-top: 110px;
    }
  }
=======
    &.labels .text-content {
      margin-top: 70px;
    }
  }
}

.flex-container-block {
  display: -webkit-flex;
  display: flex;
>>>>>>> 5f7ebfb9
}<|MERGE_RESOLUTION|>--- conflicted
+++ resolved
@@ -292,12 +292,10 @@
   }
 
   @media(min-width: $screen-xs-max) {
-<<<<<<< HEAD
     &.activities .text-content {
       margin-top: 110px;
     }
-  }
-=======
+
     &.labels .text-content {
       margin-top: 70px;
     }
@@ -307,5 +305,4 @@
 .flex-container-block {
   display: -webkit-flex;
   display: flex;
->>>>>>> 5f7ebfb9
 }