--- conflicted
+++ resolved
@@ -23,27 +23,4 @@
     border: 0;
     background: transparent;
   }
-<<<<<<< HEAD
-
-  .ui-datepicker-calendar {
-    .ui-state-active,
-    .ui-state-hover,
-    .ui-state-focus {
-      border: 1px solid $gl-primary;
-      background: $gl-primary;
-      color: $white-light;
-    }
-=======
-}
-
-.ui-sortable-handle {
-  cursor: move;
-  cursor: -webkit-grab;
-  cursor: -moz-grab;
-
-  &:active {
-    cursor: -webkit-grabbing;
-    cursor: -moz-grabbing;
->>>>>>> 12cc9a53
-  }
 }