--- conflicted
+++ resolved
@@ -728,13 +728,10 @@
 @mixin new-style-dropdown {
   .dropdown-menu,
   .dropdown-menu-nav {
-<<<<<<< HEAD
-=======
     .divider {
       margin: 6px 0;
     }
 
->>>>>>> e012d8ca
     li {
       padding: 0 1px;
 
