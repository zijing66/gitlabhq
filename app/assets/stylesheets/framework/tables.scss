.table-holder {
  margin: 0;
}

table {
  &.table {
    margin-bottom: $gl-padding;

    .dropdown-menu a {
      text-decoration: none;
    }

    .success,
    .warning,
    .danger,
    .info {
      color: #fff;

      a:not(.btn) {
        text-decoration: underline;
        color: #fff;
      }
    }

    tr {
      td, th {
        padding: 10px $gl-padding;
        line-height: 20px;
        vertical-align: middle;
      }

      th {
        background-color: $background-color;
        font-weight: normal;
        font-size: 15px;
<<<<<<< HEAD
        border-bottom: 1px solid $border-color !important;

        &.sortable {
          cursor: pointer;
        }
=======
        border-bottom: 1px solid $border-color;
>>>>>>> a8b7ac91
      }

      td {
        border-color: $table-border-color;
        border-bottom: 1px solid $border-color;
      }
    }
  }
}<|MERGE_RESOLUTION|>--- conflicted
+++ resolved
@@ -33,15 +33,11 @@
         background-color: $background-color;
         font-weight: normal;
         font-size: 15px;
-<<<<<<< HEAD
-        border-bottom: 1px solid $border-color !important;
+        border-bottom: 1px solid $border-color;
 
         &.sortable {
           cursor: pointer;
         }
-=======
-        border-bottom: 1px solid $border-color;
->>>>>>> a8b7ac91
       }
 
       td {
