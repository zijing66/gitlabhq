--- conflicted
+++ resolved
@@ -3,15 +3,9 @@
   margin: 0;
   padding: 0;
 
-<<<<<<< HEAD
-  .note-text {
-    p:last-child {
-      margin-bottom: 0;
-=======
   &::before {
     @include notes-media('max', $screen-xs-min) {
       background: none;
->>>>>>> abc61f26
     }
   }
 
@@ -32,39 +26,6 @@
   border-color: $white-normal;
   color: $gl-text-color;
   border-bottom: 1px solid $border-white-light;
-<<<<<<< HEAD
-
-  .timeline-entry-inner {
-    position: relative;
-  }
-
-  &:target,
-  &.target {
-    background: $line-target-blue;
-  }
-
-  .avatar {
-    margin-right: 15px;
-  }
-
-  .controls {
-    padding-top: 10px;
-    float: right;
-  }
-}
-
-@media (max-width: $screen-xs-max) {
-  .timeline {
-    &::before {
-      background: none;
-    }
-  }
-
-  .timeline-entry .timeline-entry-inner {
-    .timeline-icon {
-      display: none;
-    }
-=======
 
   .timeline-entry-inner {
     position: relative;
@@ -73,7 +34,6 @@
       .timeline-icon {
         display: none;
       }
->>>>>>> abc61f26
 
     .timeline-content {
       margin-left: 0;
