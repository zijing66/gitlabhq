@import "framework/variables";
@import 'framework/tw_bootstrap_variables';
@import "bootstrap/variables";

$active-background: rgba(0, 0, 0, .04);
$active-border: $indigo-500;
$active-color: $indigo-700;
$active-hover-background: $active-background;
$active-hover-color: $gl-text-color;
$inactive-badge-background: rgba(0, 0, 0, .08);
$hover-background: $indigo-700;
$hover-color: $white-light;
$inactive-color: $gl-text-color-secondary;
$new-sidebar-width: 220px;

.page-with-new-sidebar {
  @media (min-width: $screen-sm-min) {
    padding-left: $new-sidebar-width;
  }

  // Override position: absolute
  .right-sidebar {
    position: fixed;
    height: 100%;
  }

  .issues-bulk-update.right-sidebar.right-sidebar-expanded .issuable-sidebar-header {
    padding: 10px 0 15px;
  }
}

.context-header {
  position: relative;

  a {
    border-bottom: 1px solid $border-color;
    font-weight: 600;
    display: flex;
    align-items: center;
    padding: 10px 16px 10px 10px;
    color: $gl-text-color;

    @media (max-width: $screen-xs-max) {
      padding-right: 30px;
    }

    &:hover {
      background-color: $hover-background;
      color: $hover-color;
      border-color: $hover-background;

      .avatar-container {
        border-color: transparent;
      }

      .settings-avatar {
        background-color: $indigo-500;

        i {
          color: $hover-color;
        }
      }
    }
  }

  .avatar-container {
    flex: 0 0 40px;
    background-color: $white-light;
  }

  .project-title,
  .group-title {
    overflow: hidden;
    text-overflow: ellipsis;
  }


  &:hover {
    .close-nav-button {
      color: $white-light;
    }
  }

  .close-nav-button {
    display: none;
    position: absolute;
    top: 0;
    right: 0;
    height: 100%;
    background-color: transparent;
    border: 0;
    padding: 0 10px;

    @media (max-width: $screen-xs-max) {
      display: block;
    }

    &:hover {
      color: $gl-text-color;
    }
  }
}

.settings-avatar {
  background-color: $white-light;

  i {
    font-size: 20px;
    width: 100%;
    color: $gl-text-color-secondary;
    text-align: center;
    align-self: center;
  }
}

.nav-sidebar {
  position: fixed;
  z-index: 400;
  width: $new-sidebar-width;
  transition: left $sidebar-transition-duration;
  top: $header-height;
  bottom: 0;
  left: 0;
  overflow: auto;
  background-color: $gray-normal;
  box-shadow: inset -2px 0 0 $border-color;

  &.nav-sidebar-expanded {
    left: 0;
  }

  a {
    transition: none;
    text-decoration: none;
  }

  ul {
    padding-left: 0;
    list-style: none;
  }

  li {
    white-space: nowrap;

    a {
      display: flex;
      align-items: center;
      padding: 12px 16px;
      color: $inactive-color;
    }

    svg {
      fill: $inactive-color;
    }
  }

  .nav-item-name {
    flex: 1;
  }

  li.active {
    box-shadow: inset 4px 0 0 $active-border;

    > a {
      color: $active-color;
      font-weight: 700;
    }

    svg {
      fill: $active-color;
    }
  }

  @media (max-width: $screen-xs-max) {
    left: (-$new-sidebar-width);
  }

  .nav-icon-container {
    display: flex;
    margin-right: 8px;

    svg {
      height: 16px;
      width: 16px;
    }
  }
}

.with-performance-bar .nav-sidebar {
  top: $header-height + $performance-bar-height;
}

.sidebar-sub-level-items {
  display: none;
  padding-bottom: 8px;

  > li {
    a {
      padding: 8px 16px 8px 50px;

      &:hover,
      &:focus {
        background: $active-hover-background;
        color: $active-hover-color;
      }
    }

    &.active {
      a {
        &,
        &:hover,
        &:focus {
          background: $active-background;
          color: $active-color;
        }
      }
    }
  }
}

.sidebar-top-level-items {
  > li {
    > a {
      @media (min-width: $screen-sm-min) {
        margin-right: 2px;
      }

      &:hover {
        color: $gl-text-color;
      }
    }

    &:not(.active) {
      > a {
        margin-left: 1px;
        margin-right: 3px;
      }

      .sidebar-sub-level-items {
        @media (min-width: $screen-sm-min) {
          position: fixed;
          top: 0;
          left: 220px;
          width: 150px;
          margin-top: -1px;
          padding: 8px 1px;
          background-color: $white-light;
          box-shadow: 2px 1px 3px $dropdown-shadow-color;
          border: 1px solid $gray-darker;
          border-left: 0;
          border-radius: 0 3px 3px 0;

          &::before {
            content: "";
            position: absolute;
            top: -30px;
            bottom: -30px;
            left: 0;
            right: -30px;
            z-index: -1;
          }

          &::after {
            content: "";
            position: absolute;
            top: 44px;
            left: -30px;
            right: 35px;
            bottom: 0;
            height: 100%;
            max-height: 150px;
            z-index: -1;
            transform: skew(33deg);
          }

          &.is-above {
            margin-top: 1px;

            &::after {
              top: auto;
              bottom: 44px;
              transform: skew(-30deg);
            }
          }

          a {
            color: $gl-text-color;

            &:hover,
            &:focus {
              background-color: $gray-darker;
            }
          }
        }
      }
    }

    .badge {
      background-color: $inactive-badge-background;
      color: $inactive-color;
    }

    &.active {
      background: $active-background;

      > a {
        margin-left: 4px;
      }

      .badge {
        color: $active-color;
        font-weight: 600;
      }

      .sidebar-sub-level-items {
        display: block;
      }
    }

<<<<<<< HEAD
    &:not(.active):hover > a,
    > a:hover,
    &.is-over > a {
      background-color: $white-light;
=======
    > a:hover {
      background-color: $hover-background;
      color: $hover-color;

      svg {
        fill: $hover-color;
      }

      .badge {
        background-color: $indigo-500;
        color: $hover-color;
      }
>>>>>>> 16c0b6e1
    }
  }
}

.toggle-mobile-nav {
  display: none;
  background-color: transparent;
  border: 0;
  padding: 6px 16px;
  margin: 0 16px 0 -15px;
  height: 46px;
  border-right: 1px solid $gl-text-color-quaternary;

  i {
    font-size: 20px;
    color: $gl-text-color-secondary;
  }

  @media (max-width: $screen-xs-max) {
    display: inline-block;
  }
}

.mobile-overlay {
  display: none;

  &.mobile-nav-open {
    display: block;
    position: fixed;
    background-color: $black-transparent;
    height: 100%;
    width: 100%;
    z-index: 300;
  }
}


// Make issue boards full-height now that sub-nav is gone

.boards-list {
  height: calc(100vh - #{$header-height});

  @media (min-width: $screen-sm-min) {
    height: 475px; // Needed for PhantomJS
    // scss-lint:disable DuplicateProperty
    height: calc(100vh - 180px);
    // scss-lint:enable DuplicateProperty
  }
}

.with-performance-bar .boards-list {
  height: calc(100vh - #{$header-height} - #{$performance-bar-height});
}


// Change color of all horizontal tabs to match the new indigo color
.nav-links li.active a {
  border-bottom-color: $active-border;

  .badge {
    font-weight: 600;
  }
}<|MERGE_RESOLUTION|>--- conflicted
+++ resolved
@@ -284,6 +284,7 @@
           }
 
           a {
+            padding: 8px 16px;
             color: $gl-text-color;
 
             &:hover,
@@ -317,25 +318,10 @@
       }
     }
 
-<<<<<<< HEAD
     &:not(.active):hover > a,
     > a:hover,
     &.is-over > a {
       background-color: $white-light;
-=======
-    > a:hover {
-      background-color: $hover-background;
-      color: $hover-color;
-
-      svg {
-        fill: $hover-color;
-      }
-
-      .badge {
-        background-color: $indigo-500;
-        color: $hover-color;
-      }
->>>>>>> 16c0b6e1
     }
   }
 }
