module SearchHelper
  prepend EE::SearchHelper

  def search_autocomplete_opts(term)
    return unless current_user

    resources_results = [
      groups_autocomplete(term),
      projects_autocomplete(term)
    ].flatten

    search_pattern = Regexp.new(Regexp.escape(term), "i")

    generic_results = project_autocomplete + default_autocomplete + help_autocomplete
    generic_results.select! { |result| result[:label] =~ search_pattern }

    [
      resources_results,
      generic_results
    ].flatten.uniq do |item|
      item[:label]
    end
  end

  def search_entries_info(collection, scope, term)
    return unless collection.count > 0

    from = collection.offset_value + 1
    to = collection.offset_value + collection.count
    count = collection.total_count

    "Showing #{from} - #{to} of #{count} #{scope.humanize(capitalize: false)} for \"#{term}\""
  end

  def parse_search_result(result)
    if result.is_a?(String)
      Gitlab::ProjectSearchResults.parse_search_result(result)
    else
      Gitlab::Elastic::SearchResults.parse_search_result(result)
    end
  end

  def find_project_for_blob(blob)
    Project.find(blob['_parent'])
  end

  private

  # Autocomplete results for various settings pages
  def default_autocomplete
    [
      { category: "Settings", label: "User settings",    url: profile_path },
      { category: "Settings", label: "SSH Keys",         url: profile_keys_path },
      { category: "Settings", label: "Dashboard",        url: root_path },
      { category: "Settings", label: "Admin Section",    url: admin_root_path }
    ]
  end

  # Autocomplete results for internal help pages
  def help_autocomplete
    [
      { category: "Help", label: "API Help",           url: help_page_path("api/README") },
      { category: "Help", label: "Markdown Help",      url: help_page_path("user/markdown") },
      { category: "Help", label: "Permissions Help",   url: help_page_path("user/permissions") },
      { category: "Help", label: "Public Access Help", url: help_page_path("public_access/public_access") },
      { category: "Help", label: "Rake Tasks Help",    url: help_page_path("raketasks/README") },
      { category: "Help", label: "SSH Keys Help",      url: help_page_path("ssh/README") },
      { category: "Help", label: "System Hooks Help",  url: help_page_path("system_hooks/system_hooks") },
      { category: "Help", label: "Webhooks Help",      url: help_page_path("user/project/integrations/webhooks") },
      { category: "Help", label: "Workflow Help",      url: help_page_path("workflow/README") }
    ]
  end

  # Autocomplete results for the current project, if it's defined
  def project_autocomplete
    if @project && @project.repository.exists? && @project.repository.root_ref
      ref = @ref || @project.repository.root_ref

      [
        { category: "Current Project", label: "Files",          url: project_tree_path(@project, ref) },
        { category: "Current Project", label: "Commits",        url: project_commits_path(@project, ref) },
        { category: "Current Project", label: "Network",        url: project_network_path(@project, ref) },
        { category: "Current Project", label: "Graph",          url: project_graph_path(@project, ref) },
        { category: "Current Project", label: "Issues",         url: project_issues_path(@project) },
        { category: "Current Project", label: "Merge Requests", url: project_merge_requests_path(@project) },
        { category: "Current Project", label: "Milestones",     url: project_milestones_path(@project) },
        { category: "Current Project", label: "Snippets",       url: project_snippets_path(@project) },
        { category: "Current Project", label: "Members",        url: project_project_members_path(@project) },
        { category: "Current Project", label: "Wiki",           url: project_wikis_path(@project) }
      ]
    else
      []
    end
  end

  # Autocomplete results for the current user's groups
  def groups_autocomplete(term, limit = 5)
    current_user.authorized_groups.search(term).limit(limit).map do |group|
      {
        category: "Groups",
        id: group.id,
        label: "#{search_result_sanitize(group.full_name)}",
        url: group_path(group)
      }
    end
  end

  # Autocomplete results for the current user's projects
  def projects_autocomplete(term, limit = 5)
    current_user.authorized_projects.search_by_title(term)
      .sorted_by_stars.non_archived.limit(limit).map do |p|
      {
        category: "Projects",
        id: p.id,
        value: "#{search_result_sanitize(p.name)}",
        label: "#{search_result_sanitize(p.name_with_namespace)}",
        url: project_path(p)
      }
    end
  end

  def search_result_sanitize(str)
    Sanitize.clean(str)
  end

  def search_filter_path(options = {})
    exist_opts = {
      search: params[:search],
      project_id: params[:project_id],
      group_id: params[:group_id],
      scope: params[:scope],
      repository_ref: params[:repository_ref]
    }

    options = exist_opts.merge(options)
    search_path(options)
  end

  def search_filter_input_options(type)
<<<<<<< HEAD
    base_endpoint = @group&.web_url || project_path(@project)

    {
      id: "filtered-search-#{type}",
      placeholder: 'Search or filter results...',
      data: {
        'project-id' => @project&.try(:id),
        'group-id' => @group&.try(:id),
        'username-params' => @users.to_json(only: [:id, :username]),
        'base-endpoint' => base_endpoint
=======
    opts = {
      id: "filtered-search-#{type}",
      placeholder: 'Search or filter results...',
      data: {
        'username-params' => @users.to_json(only: [:id, :username])
>>>>>>> 451943c0
      }
    }

    if @project.present?
      opts[:data]['project-id'] = @project.id
      opts[:data]['base-endpoint'] = project_path(@project)
    else
      # Group context
      opts[:data]['base-endpoint'] = group_canonical_path(@group)
    end

    opts
  end

  # Sanitize a HTML field for search display. Most tags are stripped out and the
  # maximum length is set to 200 characters.
  def search_md_sanitize(object, field)
    html = markdown_field(object, field)
    html = Truncato.truncate(
      html,
      count_tags: false,
      count_tail: false,
      max_length: 200
    )

    # Truncato's filtered_tags and filtered_attributes are not quite the same
    sanitize(html, tags: %w(a p ol ul li pre code))
  end
end<|MERGE_RESOLUTION|>--- conflicted
+++ resolved
@@ -137,32 +137,21 @@
   end
 
   def search_filter_input_options(type)
-<<<<<<< HEAD
-    base_endpoint = @group&.web_url || project_path(@project)
-
-    {
-      id: "filtered-search-#{type}",
-      placeholder: 'Search or filter results...',
-      data: {
-        'project-id' => @project&.try(:id),
-        'group-id' => @group&.try(:id),
-        'username-params' => @users.to_json(only: [:id, :username]),
-        'base-endpoint' => base_endpoint
-=======
-    opts = {
-      id: "filtered-search-#{type}",
-      placeholder: 'Search or filter results...',
-      data: {
-        'username-params' => @users.to_json(only: [:id, :username])
->>>>>>> 451943c0
+    opts =
+      {
+        id: "filtered-search-#{type}",
+        placeholder: 'Search or filter results...',
+        data: {
+          'username-params' => @users.to_json(only: [:id, :username])
+        }
       }
-    }
 
     if @project.present?
       opts[:data]['project-id'] = @project.id
       opts[:data]['base-endpoint'] = project_path(@project)
     else
       # Group context
+      opts[:data]['group-id'] = @group.id
       opts[:data]['base-endpoint'] = group_canonical_path(@group)
     end
 
