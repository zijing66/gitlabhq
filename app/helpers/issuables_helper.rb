--- conflicted
+++ resolved
@@ -30,7 +30,6 @@
     end
   end
 
-<<<<<<< HEAD
   def serialize_issuable(issuable)
     case issuable
     when Issue
@@ -40,13 +39,6 @@
     end
   end
 
-  def can_add_template?(issuable)
-    names = issuable_templates(issuable)
-    names.empty? && can?(current_user, :push_code, @project) && !@project.private?
-  end
-
-=======
->>>>>>> da0906c3
   def template_dropdown_tag(issuable, &block)
     title = selected_template(issuable) || "Choose a template"
     options = {
