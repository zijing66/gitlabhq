--- conflicted
+++ resolved
@@ -15,13 +15,12 @@
     current_application_settings.sign_in_text
   end
 
-<<<<<<< HEAD
   def help_text
     current_application_settings.help_text
-=======
+  end
+
   def shared_runners_text
     current_application_settings.shared_runners_text
->>>>>>> fd13cd18
   end
 
   def user_oauth_applications?
