--- conflicted
+++ resolved
@@ -31,7 +31,6 @@
     classes
   end
 
-<<<<<<< HEAD
   def ci_build_details_path merge_request
     build_url = merge_request.source_project.ci_service.build_page(merge_request.last_commit.sha)
     parsed_url = URI.parse(build_url)
@@ -41,10 +40,6 @@
     end
 
     parsed_url.to_s
-=======
-  def ci_build_details_path(merge_request)
-    merge_request.source_project.ci_service.build_page(merge_request.last_commit.sha)
->>>>>>> 43217dd5
   end
 
   def merge_path_description(merge_request, separator)
