--- conflicted
+++ resolved
@@ -39,11 +39,7 @@
       when 'running'
         'icon_status_running'
       when 'play'
-<<<<<<< HEAD
-        return icon('play fw')
-=======
         'icon_play'
->>>>>>> 671f7e85
       when 'created'
         'icon_status_pending'
       else
