--- conflicted
+++ resolved
@@ -58,11 +58,7 @@
   def render_ci_status(ci_commit)
     link_to ci_status_path(ci_commit),
       class: "c#{ci_status_color(ci_commit)}",
-<<<<<<< HEAD
-      title: "Build #{ci_commit.status}",
-=======
-      title: "Build status: #{ci_status_label(ci_commit)}",
->>>>>>> e616739e
+      title: "Build #{ci_status_label(ci_commit)}",
       data: { toggle: 'tooltip', placement: 'left' } do
       ci_status_icon(ci_commit)
     end
