--- conflicted
+++ resolved
@@ -86,11 +86,7 @@
   def group_title_link(group, hidable: false, show_avatar: false)
     link_to(group_path(group), class: "group-path #{'hidable' if hidable}") do
       output =
-<<<<<<< HEAD
-        if show_new_nav? && group.try(:avatar_url) || (show_new_nav? && show_avatar)
-=======
-        if show_new_nav? && !Rails.env.test?
->>>>>>> ebbbc7ef
+        if (show_new_nav? && group.try(:avatar_url) || (show_new_nav? && show_avatar)) && !Rails.env.test?
           image_tag(group_icon(group), class: "avatar-tile", width: 16, height: 16)
         else
           ""
