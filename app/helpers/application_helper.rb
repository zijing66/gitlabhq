--- conflicted
+++ resolved
@@ -72,11 +72,7 @@
     if user_or_email.is_a?(User)
       user = user_or_email
     else
-<<<<<<< HEAD
-      user = User.find_by(email: user_or_email.try(:downcase))
-=======
-      user = User.find_by_any_email(user_or_email.downcase)
->>>>>>> 3447ffbe
+      user = User.find_by_any_email(user_or_email.try(:downcase))
     end
 
     if user
