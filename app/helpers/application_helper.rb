require 'digest/md5'
require 'uri'

module ApplicationHelper
  # Check if a particular controller is the current one
  #
  # args - One or more controller names to check
  #
  # Examples
  #
  #   # On TreeController
  #   current_controller?(:tree)           # => true
  #   current_controller?(:commits)        # => false
  #   current_controller?(:commits, :tree) # => true
  def current_controller?(*args)
    args.any? do |v|
      v.to_s.downcase == controller.controller_name || v.to_s.downcase == controller.controller_path
    end
  end

  # Check if a particular action is the current one
  #
  # args - One or more action names to check
  #
  # Examples
  #
  #   # On Projects#new
  #   current_action?(:new)           # => true
  #   current_action?(:create)        # => false
  #   current_action?(:new, :create)  # => true
  def current_action?(*args)
    args.any? { |v| v.to_s.downcase == action_name }
  end

  def project_icon(project_id, options = {})
    project =
      if project_id.is_a?(Project)
        project_id
      else
        Project.find_by_full_path(project_id)
      end

    if project.avatar_url
      image_tag project.avatar_url, options
    else # generated icon
      project_identicon(project, options)
    end
  end

  def project_identicon(project, options = {})
    allowed_colors = {
      red: 'FFEBEE',
      purple: 'F3E5F5',
      indigo: 'E8EAF6',
      blue: 'E3F2FD',
      teal: 'E0F2F1',
      orange: 'FBE9E7',
      gray: 'EEEEEE'
    }

    options[:class] ||= ''
    options[:class] << ' identicon'
    bg_key = project.id % 7
    style = "background-color: ##{allowed_colors.values[bg_key]}; color: #555"

    content_tag(:div, class: options[:class], style: style) do
      project.name[0, 1].upcase
    end
  end

  def avatar_icon(user_or_email = nil, size = nil, scale = 2, only_path: true)
    user =
      if user_or_email.is_a?(User)
        user_or_email
      else
        User.find_by_any_email(user_or_email.try(:downcase))
      end

    if user
      user.avatar_url(size: size, only_path: only_path) || default_avatar
    else
      gravatar_icon(user_or_email, size, scale)
    end
  end

  def gravatar_icon(user_email = '', size = nil, scale = 2)
    GravatarService.new.execute(user_email, size, scale) ||
      default_avatar
  end

  def default_avatar
    'no_avatar.png'
  end

  def last_commit(project)
    if project.repo_exists?
      time_ago_with_tooltip(project.repository.commit.committed_date)
    else
      'Never'
    end
  rescue
    'Never'
  end

  # Define whenever show last push event
  # with suggestion to create MR
  def show_last_push_widget?(event)
    # Skip if event is not about added or modified non-master branch
    return false unless event && event.last_push_to_non_root? && !event.rm_ref?

    project = event.project

    # Skip if project repo is empty or MR disabled
    return false unless project && !project.empty_repo? && project.feature_available?(:merge_requests, current_user)

    # Skip if user already created appropriate MR
    return false if project.merge_requests.where(source_branch: event.branch_name).opened.any?

    # Skip if user removed branch right after that
    return false unless project.repository.branch_exists?(event.branch_name)

    true
  end

  def hexdigest(string)
    Digest::SHA1.hexdigest string
  end

  def simple_sanitize(str)
    sanitize(str, tags: %w(a span))
  end

  def body_data_page
    [*controller.controller_path.split('/'), controller.action_name].compact.join(':')
  end

  # shortcut for gitlab config
  def gitlab_config
    Gitlab.config.gitlab
  end

  # shortcut for gitlab extra config
  def extra_config
    Gitlab.config.extra
  end

  # Render a `time` element with Javascript-based relative date and tooltip
  #
  # time       - Time object
  # placement  - Tooltip placement String (default: "top")
  # html_class - Custom class for `time` element (default: "time_ago")
  #
  # By default also includes a `script` element with Javascript necessary to
  # initialize the `timeago` jQuery extension. If this method is called many
  # times, for example rendering hundreds of commits, it's advisable to disable
  # this behavior using the `skip_js` argument and re-initializing `timeago`
  # manually once all of the elements have been rendered.
  #
  # A `js-timeago` class is always added to the element, even when a custom
  # `html_class` argument is provided.
  #
  # Returns an HTML-safe String
  def time_ago_with_tooltip(time, placement: 'top', html_class: '', short_format: false)
    css_classes = short_format ? 'js-short-timeago' : 'js-timeago'
    css_classes << " #{html_class}" unless html_class.blank?

    element = content_tag :time, l(time, format: "%b %d, %Y"),
      class: css_classes,
      title: l(time.to_time.in_time_zone, format: :timeago_tooltip),
      datetime: time.to_time.getutc.iso8601,
      data: {
        toggle: 'tooltip',
        placement: placement,
        container: 'body'
      }

    element
  end

  def edited_time_ago_with_tooltip(object, placement: 'top', html_class: 'time_ago', exclude_author: false)
    return unless object.is_edited?

    content_tag :small, class: 'edited-text' do
      output = content_tag(:span, 'Edited ')
      output << time_ago_with_tooltip(object.last_edited_at, placement: placement, html_class: html_class)

      if !exclude_author && object.last_edited_by
        output << content_tag(:span, ' by ')
        output << link_to_member(object.project, object.last_edited_by, avatar: false, author_class: nil)
      end

      output
    end
  end

  def promo_host
    'about.gitlab.com'
  end

  def promo_url
    'https://' + promo_host
  end

  def support_url
    current_application_settings.help_page_support_url.presence || promo_url + '/getting-help/'
  end

  def page_filter_path(options = {})
    without = options.delete(:without)
    add_label = options.delete(:label)

    exist_opts = {
      state: params[:state],
      scope: params[:scope],
      milestone_title: params[:milestone_title],
      assignee_id: params[:assignee_id],
      assignee_username: params[:assignee_username],
      author_id: params[:author_id],
      author_username: params[:author_username],
      search: params[:search],
      label_name: params[:label_name]
    }

    options = exist_opts.merge(options)

    if without.present?
      without.each do |key|
        options.delete(key)
      end
    end

    params = options.compact

    params.delete(:label_name) unless add_label

    "#{request.path}?#{params.to_param}"
  end

  def outdated_browser?
    browser.ie? && browser.version.to_i < 10
  end

  def path_to_key(key, admin = false)
    if admin
      admin_user_key_path(@user, key)
    else
      profile_key_path(key)
    end
  end

  def truncate_first_line(message, length = 50)
    truncate(message.each_line.first.chomp, length: length) if message
  end

  # While similarly named to Rails's `link_to_if`, this method behaves quite differently.
  # If `condition` is truthy, a link will be returned with the result of the block
  # as its body. If `condition` is falsy, only the result of the block will be returned.
  def conditional_link_to(condition, options, html_options = {}, &block)
    if condition
      link_to options, html_options, &block
    else
      capture(&block)
    end
  end

  def page_class
    class_names = []
    class_names << 'issue-boards-page' if current_controller?(:boards)
    class_names << 'with-performance-bar' if performance_bar_enabled?

    class_names
  end

  # Returns active css class when condition returns true
  # otherwise returns nil.
  #
  # Example:
  #   %li{ class: active_when(params[:filter] == '1') }
  def active_when(condition)
    'active' if condition
  end

  def show_callout?(name)
    cookies[name] != 'true'
  end

  def linkedin_url(user)
    name = user.linkedin
    if name =~ %r{\Ahttps?:\/\/(www\.)?linkedin\.com\/in\/}
      name
    else
      "https://www.linkedin.com/in/#{name}"
    end
  end

  def twitter_url(user)
    name = user.twitter
    if name =~ %r{\Ahttps?:\/\/(www\.)?twitter\.com\/}
      name
    else
      "https://www.twitter.com/#{name}"
    end
  end

  def show_new_nav?
    cookies["new_nav"] == "true"
  end

<<<<<<< HEAD
  def show_new_repo?
    cookies["new_repo"] == "true" && body_data_page != 'projects:show'
=======
  def collapsed_sidebar?
    cookies["sidebar_collapsed"] == "true"
>>>>>>> 9e7ac48b
  end
end<|MERGE_RESOLUTION|>--- conflicted
+++ resolved
@@ -306,12 +306,11 @@
     cookies["new_nav"] == "true"
   end
 
-<<<<<<< HEAD
+  def collapsed_sidebar?
+    cookies["sidebar_collapsed"] == "true"
+  end
+
   def show_new_repo?
     cookies["new_repo"] == "true" && body_data_page != 'projects:show'
-=======
-  def collapsed_sidebar?
-    cookies["sidebar_collapsed"] == "true"
->>>>>>> 9e7ac48b
   end
 end