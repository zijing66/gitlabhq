require 'digest/md5'
require 'uri'

module ApplicationHelper
  COLOR_SCHEMES = {
    1 => 'white',
    2 => 'dark',
    3 => 'solarized-light',
    4 => 'solarized-dark',
    5 => 'monokai',
  }
  COLOR_SCHEMES.default = 'white'

  # Helper method to access the COLOR_SCHEMES
  #
  # The keys are the `color_scheme_ids`
  # The values are the `name` of the scheme.
  #
  # The preview images are `name-scheme-preview.png`
  # The stylesheets should use the css class `.name`
  def color_schemes
    COLOR_SCHEMES.freeze
  end

  # Check if a particular controller is the current one
  #
  # args - One or more controller names to check
  #
  # Examples
  #
  #   # On TreeController
  #   current_controller?(:tree)           # => true
  #   current_controller?(:commits)        # => false
  #   current_controller?(:commits, :tree) # => true
  def current_controller?(*args)
    args.any? { |v| v.to_s.downcase == controller.controller_name }
  end

  # Check if a particular action is the current one
  #
  # args - One or more action names to check
  #
  # Examples
  #
  #   # On Projects#new
  #   current_action?(:new)           # => true
  #   current_action?(:create)        # => false
  #   current_action?(:new, :create)  # => true
  def current_action?(*args)
    args.any? { |v| v.to_s.downcase == action_name }
  end

  def project_icon(project_id, options = {})
    project =
      if project_id.is_a?(Project)
        project = project_id
      else
        Project.find_with_namespace(project_id)
      end

    if project.avatar_url
      image_tag project.avatar_url, options
    else # generated icon
      project_identicon(project, options)
    end
  end

  def project_identicon(project, options = {})
    allowed_colors = {
      red: 'FFEBEE',
      purple: 'F3E5F5',
      indigo: 'E8EAF6',
      blue: 'E3F2FD',
      teal: 'E0F2F1',
      orange: 'FBE9E7',
      gray: 'EEEEEE'
    }

    options[:class] ||= ''
    options[:class] << ' identicon'
    bg_key = project.id % 7
    style = "background-color: ##{ allowed_colors.values[bg_key] }; color: #555"

    content_tag(:div, class: options[:class], style: style) do
      project.name[0, 1].upcase
    end
  end

  def avatar_icon(user_email = '', size = nil)
    user = User.find_by(email: user_email)

    if user
      user.avatar_url(size) || default_avatar
    else
      gravatar_icon(user_email, size)
    end
  end

  def gravatar_icon(user_email = '', size = nil)
    GravatarService.new.execute(user_email, size) ||
      default_avatar
  end

  def default_avatar
    image_path('no_avatar.png')
  end

  def last_commit(project)
    if project.repo_exists?
      time_ago_with_tooltip(project.repository.commit.committed_date)
    else
      'Never'
    end
  rescue
    'Never'
  end

  def grouped_options_refs
    repository = @project.repository

    options = [
      ['Branches', repository.branch_names],
      ['Tags', VersionSorter.rsort(repository.tag_names)]
    ]

    # If reference is commit id - we should add it to branch/tag selectbox
    if(@ref && !options.flatten.include?(@ref) &&
       @ref =~ /\A[0-9a-zA-Z]{6,52}\z/)
      options << ['Commit', [@ref]]
    end

    grouped_options_for_select(options, @ref || @project.default_branch)
  end

  def emoji_autocomplete_source
    # should be an array of strings
    # so to_s can be called, because it is sufficient and to_json is too slow
    Emoji.names.to_s
  end

  def app_theme
    Gitlab::Theme.css_class_by_id(current_user.try(:theme_id))
  end

  def theme_type
    Gitlab::Theme.type_css_class_by_id(current_user.try(:theme_id))
  end

  def user_color_scheme_class
    COLOR_SCHEMES[current_user.try(:color_scheme_id)] if defined?(current_user)
  end

  # Define whenever show last push event
  # with suggestion to create MR
  def show_last_push_widget?(event)
    # Skip if event is not about added or modified non-master branch
    return false unless event && event.last_push_to_non_root? && !event.rm_ref?

    project = event.project

    # Skip if project repo is empty or MR disabled
    return false unless project && !project.empty_repo? && project.merge_requests_enabled

    # Skip if user already created appropriate MR
    return false if project.merge_requests.where(source_branch: event.branch_name).opened.any?

    # Skip if user removed branch right after that
    return false unless project.repository.branch_names.include?(event.branch_name)

    true
  end

  def hexdigest(string)
    Digest::SHA1.hexdigest string
  end

  def simple_sanitize(str)
    sanitize(str, tags: %w(a span))
  end

  def body_data_page
    path = controller.controller_path.split('/')
    namespace = path.first if path.second

    [namespace, controller.controller_name, controller.action_name].compact.join(':')
  end

  # shortcut for gitlab config
  def gitlab_config
    Gitlab.config.gitlab
  end

  # shortcut for gitlab extra config
  def extra_config
    Gitlab.config.extra
  end

  def search_placeholder
    if @project && @project.persisted?
      'Search in this project'
    elsif @snippet || @snippets || @show_snippets
      'Search snippets'
    elsif @group && @group.persisted?
      'Search in this group'
    else
      'Search'
    end
  end

  def broadcast_message
    BroadcastMessage.current
  end

  def time_ago_with_tooltip(date, placement = 'top', html_class = 'time_ago')
    capture_haml do
<<<<<<< HEAD
      if date.is_a?(Date)
        haml_tag :time, date.to_s,
          class: html_class, datetime: date.iso8601, title: date.stamp('Aug 21, 2011'),
          data: { toggle: 'tooltip', placement: placement }
      else
        haml_tag :time, date.to_s,
          class: html_class, datetime: date.getutc.iso8601, title: date.stamp('Aug 21, 2011 9:23pm'),
          data: { toggle: 'tooltip', placement: placement }
      end
=======
      haml_tag :time, date.to_s,
        class: html_class, datetime: date.getutc.iso8601, title: date.in_time_zone.stamp('Aug 21, 2011 9:23pm'),
        data: { toggle: 'tooltip', placement: placement }
>>>>>>> cb8f974b

      haml_tag :script, "$('." + html_class + "').timeago().tooltip()"
    end.html_safe
  end

  def render_markup(file_name, file_content)
    GitHub::Markup.render(file_name, file_content).
      force_encoding(file_content.encoding).html_safe
  rescue RuntimeError
    simple_format(file_content)
  end

  def markup?(filename)
    Gitlab::MarkdownHelper.markup?(filename)
  end

  def gitlab_markdown?(filename)
    Gitlab::MarkdownHelper.gitlab_markdown?(filename)
  end

  # Overrides ActionView::Helpers::UrlHelper#link_to to add `rel="nofollow"` to
  # external links
  def link_to(name = nil, options = nil, html_options = {})
    if options.kind_of?(String)
      if !options.start_with?('#', '/')
        html_options = add_nofollow(options, html_options)
      end
    end

    super
  end

  # Add `"rel=nofollow"` to external links
  #
  # link         - String link to check
  # html_options - Hash of `html_options` passed to `link_to`
  #
  # Returns `html_options`, adding `rel: nofollow` for external links
  def add_nofollow(link, html_options = {})
    begin
      uri = URI(link)

      if uri && uri.absolute? && uri.host != Gitlab.config.gitlab.host
        rel = html_options.fetch(:rel, '')
        html_options[:rel] = (rel + ' nofollow').strip
      end
    rescue URI::Error
      # noop
    end

    html_options
  end

  def escaped_autolink(text)
    auto_link ERB::Util.html_escape(text), link: :urls
  end

  def promo_host
    'about.gitlab.com'
  end

  def promo_url
    'https://' + promo_host
  end

  def page_filter_path(options = {})
    without = options.delete(:without)

    exist_opts = {
      state: params[:state],
      scope: params[:scope],
      label_name: params[:label_name],
      milestone_id: params[:milestone_id],
      assignee_id: params[:assignee_id],
      author_id: params[:author_id],
      sort: params[:sort],
    }

    options = exist_opts.merge(options)

    if without.present?
      without.each do |key|
        options.delete(key)
      end
    end

    path = request.path
    path << "?#{options.to_param}"
    path
  end

  def outdated_browser?
    browser.ie? && browser.version.to_i < 10
  end

  def path_to_key(key, admin = false)
    if admin
      admin_user_key_path(@user, key)
    else
      profile_key_path(key)
    end
  end

  def state_filters_text_for(entity, project)
    entity_title = entity.to_s.humanize

    count =
      if project.nil?
        ""
      elsif current_controller?(:issues)
        " (#{project.issues.send(entity).count})"
      elsif current_controller?(:merge_requests)
        " (#{project.merge_requests.send(entity).count})"
      end
    "#{entity_title}#{count}"
  end
end<|MERGE_RESOLUTION|>--- conflicted
+++ resolved
@@ -213,21 +213,15 @@
 
   def time_ago_with_tooltip(date, placement = 'top', html_class = 'time_ago')
     capture_haml do
-<<<<<<< HEAD
       if date.is_a?(Date)
         haml_tag :time, date.to_s,
           class: html_class, datetime: date.iso8601, title: date.stamp('Aug 21, 2011'),
           data: { toggle: 'tooltip', placement: placement }
       else
         haml_tag :time, date.to_s,
-          class: html_class, datetime: date.getutc.iso8601, title: date.stamp('Aug 21, 2011 9:23pm'),
+          class: html_class, datetime: date.getutc.iso8601, title: date.in_time_zone.stamp('Aug 21, 2011 9:23pm'),
           data: { toggle: 'tooltip', placement: placement }
       end
-=======
-      haml_tag :time, date.to_s,
-        class: html_class, datetime: date.getutc.iso8601, title: date.in_time_zone.stamp('Aug 21, 2011 9:23pm'),
-        data: { toggle: 'tooltip', placement: placement }
->>>>>>> cb8f974b
 
       haml_tag :script, "$('." + html_class + "').timeago().tooltip()"
     end.html_safe
