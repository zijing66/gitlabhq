module NotesHelper
  def note_target_fields(note)
    if note.noteable
      hidden_field_tag(:target_type, note.noteable.class.name.underscore) +
        hidden_field_tag(:target_id, note.noteable.id)
    end
  end

  def note_editable?(note)
    Ability.can_edit_note?(current_user, note)
  end

  def note_supports_quick_actions?(note)
    Notes::QuickActionsService.supported?(note, current_user)
  end

  def noteable_json(noteable)
    {
      id: noteable.id,
      class: noteable.class.name,
      resources: noteable.class.table_name,
      project_id: noteable.project.id
    }.to_json
  end

  def diff_view_data
    return {} unless @new_diff_note_attrs

    @new_diff_note_attrs.slice(:noteable_id, :noteable_type, :commit_id)
  end

  def diff_view_line_data(line_code, position, line_type)
    return if @diff_notes_disabled

    data = {
      line_code: line_code,
      line_type: line_type
    }

    if @use_legacy_diff_notes
      data[:note_type] = LegacyDiffNote.name
    else
      data[:note_type] = DiffNote.name
      data[:position] = position.to_json
    end

    data
  end

  def add_diff_note_button(line_code, position, line_type)
    return if @diff_notes_disabled

    button_tag '',
      class: 'add-diff-note js-add-diff-note-button',
      type: 'submit', name: 'button',
      data: diff_view_line_data(line_code, position, line_type),
      title: 'Add a comment to this line' do
      icon('comment-o')
    end
  end

  def link_to_reply_discussion(discussion, line_type = nil)
    return unless current_user

    data = {
      discussion_id: discussion.reply_id,
      discussion_project_id: discussion.project&.id,
      line_type: line_type
    }

    button_tag 'Reply...', class: 'btn btn-text-field js-discussion-reply-button',
                           data: data, title: 'Add a reply'
  end

  def note_max_access_for_user(note)
    note.project.team.max_member_access(note.author_id)
  end

  def discussion_path(discussion)
    if discussion.for_merge_request?
      return unless discussion.diff_discussion?

      version_params = discussion.merge_request_version_params
      return unless version_params

      path_params = version_params.merge(anchor: discussion.line_code)

      diffs_project_merge_request_path(discussion.project, discussion.noteable, path_params)
    elsif discussion.for_commit?
      anchor = discussion.line_code if discussion.diff_discussion?

      project_commit_path(discussion.project, discussion.noteable, anchor: anchor)
    end
  end

  def notes_url(params = {})
    if @snippet.is_a?(PersonalSnippet)
      snippet_notes_path(@snippet, params)
    else
      params.merge!(target_id: @noteable.id, target_type: @noteable.class.name.underscore)

      project_noteable_notes_path(@project, params)
    end
  end

  def note_url(note, project = @project)
    if note.noteable.is_a?(PersonalSnippet)
      snippet_note_path(note.noteable, note)
    else
      project_note_path(project, note)
    end
  end

  def noteable_note_url(note)
    Gitlab::UrlBuilder.build(note)
  end

  def form_resources
    if @snippet.is_a?(PersonalSnippet)
      [@note]
    else
      [@project.namespace.becomes(Namespace), @project, @note]
    end
  end

  def new_form_url
    return nil unless @snippet.is_a?(PersonalSnippet)

    snippet_notes_path(@snippet)
  end

  def can_create_note?
    issuable = @issue || @merge_request

    if @snippet.is_a?(PersonalSnippet)
      can?(current_user, :comment_personal_snippet, @snippet)
    elsif issuable
      can?(current_user, :create_note, issuable)
    else
      can?(current_user, :create_note, @project)
    end
  end

  def initial_notes_data(autocomplete)
    {
      notesUrl: notes_url,
      notesIds: @notes.map(&:id),
      now: Time.now.to_i,
      diffView: diff_view,
      autocomplete: autocomplete
    }
  end

  def notes_data(issuable)
<<<<<<< HEAD
    discussions_path = case issuable
                       when Issue
                         discussions_project_issue_path(@project, issuable, format: :json)
                       when MergeRequest
                         discussions_project_merge_request_path(@project, issuable, format: :json)
                       end
=======
    discussions_path =
      if issuable.is_a?(Issue)
        discussions_project_issue_path(@project, issuable, format: :json)
      else
        discussions_project_merge_request_path(@project, issuable, format: :json)
      end

>>>>>>> 5035ab7b
    {
      discussionsPath: discussions_path,
      registerPath: new_session_path(:user, redirect_to_referer: 'yes', anchor: 'register-pane'),
      newSessionPath: new_session_path(:user, redirect_to_referer: 'yes'),
      markdownDocsPath: help_page_path('user/markdown'),
      quickActionsDocsPath: help_page_path('user/project/quick_actions'),
      notesPath: notes_url,
      totalNotes: issuable.discussions.length,
      lastFetchedAt: Time.now
<<<<<<< HEAD
  }.to_json
=======
    }.to_json
>>>>>>> 5035ab7b
  end

  def discussion_resolved_intro(discussion)
    discussion.resolved_by_push? ? 'Automatically resolved' : 'Resolved'
  end

  def has_vue_discussions_cookie?
    cookies[:vue_mr_discussions] == 'true'
  end

  def use_serializer?
    has_vue_discussions_cookie? && !params['html']
  end
end<|MERGE_RESOLUTION|>--- conflicted
+++ resolved
@@ -152,14 +152,6 @@
   end
 
   def notes_data(issuable)
-<<<<<<< HEAD
-    discussions_path = case issuable
-                       when Issue
-                         discussions_project_issue_path(@project, issuable, format: :json)
-                       when MergeRequest
-                         discussions_project_merge_request_path(@project, issuable, format: :json)
-                       end
-=======
     discussions_path =
       if issuable.is_a?(Issue)
         discussions_project_issue_path(@project, issuable, format: :json)
@@ -167,7 +159,6 @@
         discussions_project_merge_request_path(@project, issuable, format: :json)
       end
 
->>>>>>> 5035ab7b
     {
       discussionsPath: discussions_path,
       registerPath: new_session_path(:user, redirect_to_referer: 'yes', anchor: 'register-pane'),
@@ -177,11 +168,7 @@
       notesPath: notes_url,
       totalNotes: issuable.discussions.length,
       lastFetchedAt: Time.now
-<<<<<<< HEAD
-  }.to_json
-=======
     }.to_json
->>>>>>> 5035ab7b
   end
 
   def discussion_resolved_intro(discussion)
