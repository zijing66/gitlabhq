--- conflicted
+++ resolved
@@ -23,10 +23,6 @@
   def nav_header_class
     class_name = ''
     class_name << " with-horizontal-nav" if defined?(nav) && nav
-<<<<<<< HEAD
-    class_name << " with-peek" if performance_bar_enabled?
-=======
->>>>>>> ab4a2ead
 
     class_name
   end
