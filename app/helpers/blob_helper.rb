module BlobHelper
  def highlight(blob_name, blob_content, repository: nil, plain: false)
    highlighted = Gitlab::Highlight.highlight(blob_name, blob_content, plain: plain, repository: repository)
    raw %(<pre class="code highlight"><code>#{highlighted}</code></pre>)
  end

  def no_highlight_files
    %w(credits changelog news copying copyright license authors)
  end

  def edit_blob_link(project = @project, ref = @ref, path = @path, options = {})
    return unless current_user

    blob = options.delete(:blob)
    blob ||= project.repository.blob_at(ref, path) rescue nil

    return unless blob

    edit_path = namespace_project_edit_blob_path(project.namespace, project,
                                     tree_join(ref, path),
                                     options[:link_opts])

    if !on_top_of_branch?(project, ref)
      button_tag "Edit", class: "btn disabled has-tooltip btn-file-option", title: "You can only edit files when you are on a branch", data: { container: 'body' }
    elsif can_edit_blob?(blob, project, ref)
      link_to "Edit", edit_path, class: 'btn btn-sm'
    elsif can?(current_user, :fork_project, project)
      continue_params = {
        to:     edit_path,
        notice: edit_in_new_fork_notice,
        notice_now: edit_in_new_fork_notice_now
      }
      fork_path = namespace_project_forks_path(project.namespace, project, namespace_key: current_user.namespace.id, continue: continue_params)

      link_to "Edit", fork_path, class: 'btn btn-file-option', method: :post
    end
  end

  def modify_file_link(project = @project, ref = @ref, path = @path, label:, action:, btn_class:, modal_type:)
    return unless current_user

    blob = project.repository.blob_at(ref, path) rescue nil

    return unless blob

    if !on_top_of_branch?(project, ref)
      button_tag label, class: "btn btn-#{btn_class} disabled has-tooltip", title: "You can only #{action} files when you are on a branch", data: { container: 'body' }
    elsif blob.lfs_pointer?
      button_tag label, class: "btn btn-#{btn_class} disabled has-tooltip", title: "It is not possible to #{action} files that are stored in LFS using the web interface", data: { container: 'body' }
    elsif can_edit_blob?(blob, project, ref)
      button_tag label, class: "btn btn-#{btn_class}", 'data-target' => "#modal-#{modal_type}-blob", 'data-toggle' => 'modal'
    elsif can?(current_user, :fork_project, project)
      continue_params = {
        to:     request.fullpath,
        notice: edit_in_new_fork_notice + " Try to #{action} this file again.",
        notice_now: edit_in_new_fork_notice_now
      }
      fork_path = namespace_project_forks_path(project.namespace, project, namespace_key: current_user.namespace.id, continue: continue_params)

      link_to label, fork_path, class: "btn btn-#{btn_class}", method: :post
    end
  end

  def replace_blob_link(project = @project, ref = @ref, path = @path)
    modify_file_link(
      project,
      ref,
      path,
      label:      "Replace",
      action:     "replace",
      btn_class:  "default",
      modal_type: "upload"
    )
  end

  def delete_blob_link(project = @project, ref = @ref, path = @path)
    modify_file_link(
      project,
      ref,
      path,
      label:      "Delete",
      action:     "delete",
      btn_class:  "remove",
      modal_type: "remove"
    )
  end

  def can_edit_blob?(blob, project = @project, ref = @ref)
    !blob.lfs_pointer? && can_edit_tree?(project, ref)
  end

  def leave_edit_message
    "Leave edit mode?\nAll unsaved changes will be lost."
  end

  def editing_preview_title(filename)
    if Gitlab::MarkupHelper.previewable?(filename)
      'Preview'
    else
      'Preview Changes'
    end
  end

  # Return an image icon depending on the file mode and extension
  #
  # mode - File unix mode
  # mode - File name
  def blob_icon(mode, name)
    icon("#{file_type_icon_class('file', mode, name)} fw")
  end

  def blob_text_viewable?(blob)
    blob && blob.text? && !blob.lfs_pointer? && !blob.only_display_raw?
  end

  def blob_size(blob)
    if blob.lfs_pointer?
      blob.lfs_size
    else
      blob.size
    end
  end

  # SVGs can contain malicious JavaScript; only include whitelisted
  # elements and attributes. Note that this whitelist is by no means complete
  # and may omit some elements.
  def sanitize_svg(blob)
    blob.data = Gitlab::Sanitizers::SVG.clean(blob.data)
    blob
  end

  # If we blindly set the 'real' content type when serving a Git blob we
  # are enabling XSS attacks. An attacker could upload e.g. a Javascript
  # file to a Git repository, trick the browser of a victim into
  # downloading the blob, and then the 'application/javascript' content
  # type would tell the browser to execute the attacker's Javascript. By
  # overriding the content type and setting it to 'text/plain' (in the
  # example of Javascript) we tell the browser of the victim not to
  # execute untrusted data.
  def safe_content_type(blob)
    if blob.text?
      'text/plain; charset=utf-8'
    elsif blob.image?
      blob.content_type
    else
      'application/octet-stream'
    end
  end

  def cached_blob?
    stale = stale?(etag: @blob.id) # The #stale? method sets cache headers.

    # Because we are opionated we set the cache headers ourselves.
    response.cache_control[:public] = @project.public?

    if @ref && @commit && @ref == @commit.id
      # This is a link to a commit by its commit SHA. That means that the blob
      # is immutable. The only reason to invalidate the cache is if the commit
      # was deleted or if the user lost access to the repository.
      response.cache_control[:max_age] = Blob::CACHE_TIME_IMMUTABLE
    else
      # A branch or tag points at this blob. That means that the expected blob
      # value may change over time.
      response.cache_control[:max_age] = Blob::CACHE_TIME
    end

    response.etag = @blob.id
    !stale
  end

  def licenses_for_select
    return @licenses_for_select if defined?(@licenses_for_select)

    licenses = Licensee::License.all

    @licenses_for_select = {
      Popular: licenses.select(&:featured).map { |license| { name: license.name, id: license.key } },
      Other: licenses.reject(&:featured).map { |license| { name: license.name, id: license.key } }
    }
  end

  def selected_template(issuable)
    templates = issuable_templates(issuable)
    params[:issuable_template] if templates.include?(params[:issuable_template])
  end

  def can_add_template?(issuable)
    names = issuable_templates(issuable)
    names.empty? && can?(current_user, :push_code, @project) && !@project.private?
  end

  def merge_request_template_names
    @merge_request_templates ||= Gitlab::Template::MergeRequestTemplate.dropdown_names(ref_project)
  end

  def issue_template_names
    @issue_templates ||= Gitlab::Template::IssueTemplate.dropdown_names(ref_project)
  end

  def issuable_templates(issuable)
    @issuable_templates ||=
      if issuable.is_a?(Issue)
        issue_template_names
      elsif issuable.is_a?(MergeRequest)
        merge_request_template_names
      end
  end

  def ref_project
    @ref_project ||= @target_project || @project
  end

  def gitignore_names
    @gitignore_names ||= Gitlab::Template::GitignoreTemplate.dropdown_names
  end

  def gitlab_ci_ymls
    @gitlab_ci_ymls ||= Gitlab::Template::GitlabCiYmlTemplate.dropdown_names
<<<<<<< HEAD
=======
  end

  def blob_editor_paths
    {
      'relative-url-root' => Rails.application.config.relative_url_root,
      'assets-prefix' => Gitlab::Application.config.assets.prefix,
      'blob-language' => @blob && @blob.language.try(:ace_mode)
    }
>>>>>>> 671f7e85
  end
end<|MERGE_RESOLUTION|>--- conflicted
+++ resolved
@@ -216,8 +216,6 @@
 
   def gitlab_ci_ymls
     @gitlab_ci_ymls ||= Gitlab::Template::GitlabCiYmlTemplate.dropdown_names
-<<<<<<< HEAD
-=======
   end
 
   def blob_editor_paths
@@ -226,6 +224,5 @@
       'assets-prefix' => Gitlab::Application.config.assets.prefix,
       'blob-language' => @blob && @blob.language.try(:ace_mode)
     }
->>>>>>> 671f7e85
   end
 end