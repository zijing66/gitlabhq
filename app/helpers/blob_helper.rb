--- conflicted
+++ resolved
@@ -29,11 +29,7 @@
       link_to 'Edit', edit_path(project, ref, path, options), class: "#{common_classes} btn-sm"
     elsif current_user && can?(current_user, :fork_project, project)
       continue_params = {
-<<<<<<< HEAD
-        to: edit_path,
-=======
         to: edit_path(project, ref, path, options),
->>>>>>> c4527291
         notice: edit_in_new_fork_notice,
         notice_now: edit_in_new_fork_notice_now
       }
