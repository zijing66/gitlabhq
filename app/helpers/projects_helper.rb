--- conflicted
+++ resolved
@@ -206,11 +206,8 @@
 
   def default_url_to_repo(project = @project)
     case default_clone_protocol
-<<<<<<< HEAD
     when 'krb5'
       project.kerberos_url_to_repo
-=======
->>>>>>> e77a9a34
     when 'ssh'
       project.ssh_url_to_repo
     else
