--- conflicted
+++ resolved
@@ -238,7 +238,6 @@
     result
   end
 
-<<<<<<< HEAD
   def project_wiki_path_with_version(proj, page, version, is_newest)
     url_params = is_newest ? {} : { version_id: version }
     project_wiki_path(proj, page, url_params)
@@ -258,8 +257,7 @@
   def github_import_enabled?
     Gitlab.config.omniauth.enabled && enabled_oauth_providers.include?(:github)
   end
-end
-=======
+  
   def membership_locked?
     if @project.group && @project.group.membership_lock
       true
@@ -268,4 +266,3 @@
     end
   end
 end
->>>>>>> 7453e142
