module Emails
  module Projects
    def project_was_moved_email(project_id, user_id, old_path_with_namespace)
      @current_user = @user = User.find user_id
      @project = Project.find project_id
      @target_url = namespace_project_url(@project.namespace, @project)
      @old_path_with_namespace = old_path_with_namespace
      mail(to: @user.notification_email,
           subject: subject("Project was moved"))
    end

    def project_was_exported_email(current_user, project)
      @project = project
      mail(to: current_user.notification_email,
           subject: subject("Project was exported"))
    end

    def project_was_not_exported_email(current_user, project, errors)
      @project = project
      @errors = errors
      mail(to: current_user.notification_email,
           subject: subject("Project export error"))
    end

    def repository_push_email(project_id, opts = {})
      @message =
        Gitlab::Email::Message::RepositoryPush.new(self, project_id, opts)

      # used in notify layout
      @target_url = @message.target_url
      @project = Project.find(project_id)
<<<<<<< HEAD

      @diff_notes_disabled = true

=======
      
>>>>>>> bf2a86b7
      add_project_headers
      headers['X-GitLab-Author'] = @message.author_username

      mail(from:      sender(@message.author_id, @message.send_from_committer_email?),
           reply_to:  @message.reply_to,
           subject:   @message.subject)
    end
  end
end<|MERGE_RESOLUTION|>--- conflicted
+++ resolved
@@ -29,13 +29,7 @@
       # used in notify layout
       @target_url = @message.target_url
       @project = Project.find(project_id)
-<<<<<<< HEAD
 
-      @diff_notes_disabled = true
-
-=======
-      
->>>>>>> bf2a86b7
       add_project_headers
       headers['X-GitLab-Author'] = @message.author_username
 
