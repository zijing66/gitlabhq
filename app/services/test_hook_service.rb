class TestHookService
  def execute(hook, current_user)
<<<<<<< HEAD
    data = Gitlab::PushDataBuilder.build_sample(project(hook), current_user)
    hook.execute(data)
=======
    data = Gitlab::PushDataBuilder.build_sample(hook.project, current_user)
    hook.execute(data, 'push_hooks')
>>>>>>> 278c3ba4
  end

  private

  def project(hook)
    if hook.is_a? GroupHook
      hook.group.first_non_empty_project
    else
      hook.project
    end
  end
end<|MERGE_RESOLUTION|>--- conflicted
+++ resolved
@@ -1,12 +1,7 @@
 class TestHookService
   def execute(hook, current_user)
-<<<<<<< HEAD
     data = Gitlab::PushDataBuilder.build_sample(project(hook), current_user)
-    hook.execute(data)
-=======
-    data = Gitlab::PushDataBuilder.build_sample(hook.project, current_user)
     hook.execute(data, 'push_hooks')
->>>>>>> 278c3ba4
   end
 
   private
