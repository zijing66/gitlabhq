class TestHookService
  def execute(hook, current_user)
<<<<<<< HEAD
    data = Gitlab::PushDataBuilder.build_sample(project(hook), current_user)
=======
    data = Gitlab::DataBuilder::Push.build_sample(hook.project, current_user)
>>>>>>> 4bb1db90
    hook.execute(data, 'push_hooks')
  end

  private

  def project(hook)
    if hook.is_a? GroupHook
      hook.group.first_non_empty_project
    else
      hook.project
    end
  end
end<|MERGE_RESOLUTION|>--- conflicted
+++ resolved
@@ -1,10 +1,6 @@
 class TestHookService
   def execute(hook, current_user)
-<<<<<<< HEAD
-    data = Gitlab::PushDataBuilder.build_sample(project(hook), current_user)
-=======
     data = Gitlab::DataBuilder::Push.build_sample(hook.project, current_user)
->>>>>>> 4bb1db90
     hook.execute(data, 'push_hooks')
   end
 
