module MergeRequests
  class BuildService < MergeRequests::BaseService
    def execute
      self.merge_request = MergeRequest.new(params)
      merge_request.can_be_created  = true
      merge_request.compare_commits = []
      merge_request.source_project  = find_source_project
      merge_request.target_project  = find_target_project
      merge_request.target_branch   = find_target_branch

      if branches_specified? && branches_valid?
        compare_branches
        assign_title_and_description
      else
        merge_request.can_be_created = false
      end

      merge_request
    end

    private

    attr_accessor :merge_request

    delegate :target_branch, :source_branch, :source_project, :target_project, :compare_commits, :wip_title, :description, :errors, to: :merge_request

    def find_source_project
      source_project || project
    end

<<<<<<< HEAD
      compare = CompareService.new(
        merge_request.source_project,
        merge_request.source_branch
      ).execute(
        merge_request.target_project,
        merge_request.target_branch,
=======
    def find_target_project
      return target_project if target_project.present? && can?(current_user, :read_project, target_project)
      project.forked_from_project || project
    end

    def find_target_branch
      target_branch || target_project.default_branch
    end

    def branches_specified?
      params[:source_branch] && params[:target_branch]
    end

    def branches_valid?
      validate_branches
      errors.blank?
    end

    def compare_branches
      compare = CompareService.new.execute(
        source_project,
        source_branch,
        target_project,
        target_branch
>>>>>>> 40a82435
      )

      merge_request.compare_commits = compare.commits
      merge_request.compare = compare
    end

    def validate_branches
      add_error('You must select source and target branch') unless branches_present?
      add_error('You must select different branches') if same_source_and_target?
      add_error("Source branch \"#{source_branch}\" does not exist") unless source_branch_exists?
      add_error("Target branch \"#{target_branch}\" does not exist") unless target_branch_exists?
    end

    def add_error(message)
      errors.add(:base, message)
    end

    def branches_present?
      target_branch.present? && source_branch.present?
    end

    def same_source_and_target?
      source_project == target_project && target_branch == source_branch
    end

    def source_branch_exists?
      source_branch.blank? || source_project.commit(source_branch)
    end

    def target_branch_exists?
      target_branch.blank? || target_project.commit(target_branch)
    end

    # When your branch name starts with an iid followed by a dash this pattern will be
    # interpreted as the user wants to close that issue on this project.
    #
    # For example:
    # - Issue 112 exists, title: Emoji don't show up in commit title
    # - Source branch is: 112-fix-mep-mep
    #
    # Will lead to:
    # - Appending `Closes #112` to the description
    # - Setting the title as 'Resolves "Emoji don't show up in commit title"' if there is
    #   more than one commit in the MR
    #
    def assign_title_and_description
      if match = source_branch.match(/\A(\d+)-/)
        iid = match[1]
      end

      commits = compare_commits
      if commits && commits.count == 1
        commit = commits.first
        merge_request.title = commit.title
        merge_request.description ||= commit.description.try(:strip)
      elsif iid && issue = target_project.get_issue(iid, current_user)
        case issue
        when Issue
          merge_request.title = "Resolve \"#{issue.title}\""
        when ExternalIssue
          merge_request.title = "Resolve #{issue.title}"
        end
      else
        merge_request.title = source_branch.titleize.humanize
      end

      if iid
        closes_issue = "Closes ##{iid}"

        if description.present?
          merge_request.description += closes_issue.prepend("\n\n")
        else
          merge_request.description = closes_issue
        end
      end

      merge_request.title = wip_title if commits.empty?
    end
  end
end<|MERGE_RESOLUTION|>--- conflicted
+++ resolved
@@ -28,14 +28,6 @@
       source_project || project
     end
 
-<<<<<<< HEAD
-      compare = CompareService.new(
-        merge_request.source_project,
-        merge_request.source_branch
-      ).execute(
-        merge_request.target_project,
-        merge_request.target_branch,
-=======
     def find_target_project
       return target_project if target_project.present? && can?(current_user, :read_project, target_project)
       project.forked_from_project || project
@@ -55,12 +47,12 @@
     end
 
     def compare_branches
-      compare = CompareService.new.execute(
+      compare = CompareService.new(
         source_project,
-        source_branch,
+        source_branch
+      ).execute(
         target_project,
         target_branch
->>>>>>> 40a82435
       )
 
       merge_request.compare_commits = compare.commits
