module Ci
  class CreatePipelineService < BaseService
    attr_reader :pipeline

    def execute(ignore_skip_ci: false, save_on_errors: true, trigger_request: nil)
      @pipeline = Ci::Pipeline.new(
        project: project,
        ref: ref,
        sha: sha,
        before_sha: before_sha,
        tag: tag?,
        trigger_requests: Array(trigger_request),
        user: current_user
      )

      unless project.builds_enabled?
        return error('Pipeline is disabled')
      end

      unless trigger_request || can?(current_user, :create_pipeline, project)
        return error('Insufficient permissions to create a new pipeline')
      end

      unless branch? || tag?
        return error('Reference not found')
      end

      unless commit
        return error('Commit not found')
      end

      unless pipeline.config_processor
        unless pipeline.ci_yaml_file
          return error('Missing .gitlab-ci.yml file')
        end
        return error(pipeline.yaml_errors, save: save_on_errors)
      end

      if !ignore_skip_ci && skip_ci?
        return error('Creation of pipeline is skipped', save: save_on_errors)
      end

      unless pipeline.config_builds_attributes.present?
        return error('No builds for this pipeline.')
      end

      pipeline.save
<<<<<<< HEAD
      pipeline.touch
=======
      pipeline.process!
>>>>>>> 4c29c254
      pipeline
    end

    private

    def skip_ci?
      pipeline.git_commit_message =~ /\[(ci skip|skip ci)\]/i if pipeline.git_commit_message
    end

    def commit
      @commit ||= project.commit(origin_sha || origin_ref)
    end

    def sha
      commit.try(:id)
    end

    def before_sha
      params[:checkout_sha] || params[:before] || Gitlab::Git::BLANK_SHA
    end

    def origin_sha
      params[:checkout_sha] || params[:after]
    end

    def origin_ref
      params[:ref]
    end

    def branch?
      project.repository.ref_exists?(Gitlab::Git::BRANCH_REF_PREFIX + ref)
    end

    def tag?
      project.repository.ref_exists?(Gitlab::Git::TAG_REF_PREFIX + ref)
    end

    def ref
      Gitlab::Git.ref_name(origin_ref)
    end

    def valid_sha?
      origin_sha && origin_sha != Gitlab::Git::BLANK_SHA
    end

    def error(message, save: false)
      pipeline.errors.add(:base, message)
      pipeline.reload_status! if save
      pipeline
    end
  end
end<|MERGE_RESOLUTION|>--- conflicted
+++ resolved
@@ -45,11 +45,7 @@
       end
 
       pipeline.save
-<<<<<<< HEAD
-      pipeline.touch
-=======
       pipeline.process!
->>>>>>> 4c29c254
       pipeline
     end
 
