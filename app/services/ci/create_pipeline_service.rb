--- conflicted
+++ resolved
@@ -40,14 +40,13 @@
 
           pipeline.process!
         end
-<<<<<<< HEAD
+      end
+
       rescue ActiveRecord::RecordInvalid => e
         return error("Failed to persist the pipeline: #{e}")
       rescue InternalId2::FailedToSaveInternalIdError
         # TODO: We need to roolback!!!!!!
         return error("Failed to persist the pipeline: #{e}")
-=======
->>>>>>> d4ceec9d
       end
     end
 
