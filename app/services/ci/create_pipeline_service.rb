--- conflicted
+++ resolved
@@ -36,15 +36,10 @@
         return error(pipeline.yaml_errors, save: save_on_errors)
       end
 
-<<<<<<< HEAD
-      pipeline.save!
-      pipeline.touch
-=======
       if !ignore_skip_ci && skip_ci?
         pipeline.skip if save_on_errors
         return pipeline
       end
->>>>>>> 02591b04
 
       unless pipeline.config_builds_attributes.present?
         return error('No builds for this pipeline.')
