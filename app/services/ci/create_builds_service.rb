--- conflicted
+++ resolved
@@ -29,27 +29,14 @@
       end
 
       builds_attrs.map do |build_attrs|
-<<<<<<< HEAD
         build_attrs.slice!(:name,
                            :commands,
                            :tag_list,
                            :options,
                            :allow_failure,
                            :stage,
-                           :stage_idx)
-=======
-        # don't create the same build twice
-        unless @pipeline.builds.find_by(ref: @pipeline.ref, tag: @pipeline.tag,
-                                        trigger_request: trigger_request, name: build_attrs[:name])
-          build_attrs.slice!(:name,
-                             :commands,
-                             :tag_list,
-                             :options,
-                             :allow_failure,
-                             :stage,
-                             :stage_idx,
-                             :environment)
->>>>>>> 32a5ff70
+                           :stage_idx,
+                           :environment)
 
         build_attrs.merge!(pipeline: @pipeline,
                            ref: @pipeline.ref,
