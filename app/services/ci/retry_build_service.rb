--- conflicted
+++ resolved
@@ -1,25 +1,9 @@
 module Ci
   class RetryBuildService < ::BaseService
-<<<<<<< HEAD
-    CLONE_ATTRIBUTES = %i[pipeline project ref tag options commands name
-                          allow_failure stage stage_idx trigger_request
-                          yaml_variables when environment coverage_regex]
-                            .freeze
-
-    REJECT_ATTRIBUTES = %i[id status user token coverage trace runner
-                           artifacts_expire_at artifacts_file
-                           artifacts_metadata artifacts_size
-                           created_at updated_at started_at finished_at
-                           queued_at erased_by erased_at].freeze
-
-    IGNORE_ATTRIBUTES = %i[type lock_version gl_project_id target_url
-                           description].freeze
-=======
     CLONE_ACCESSORS = %i[pipeline project ref tag options commands name
                          allow_failure stage stage_idx trigger_request
                          yaml_variables when environment coverage_regex
                          description tag_list].freeze
->>>>>>> 320ef318
 
     def execute(build)
       reprocess(build).tap do |new_build|
