# SystemNoteService
#
# Used for creating system notes (e.g., when a user references a merge request
# from an issue, an issue's assignee changes, an issue is closed, etc.)
module SystemNoteService
  extend self

  # Called when commits are added to a Merge Request
  #
  # noteable         - Noteable object
  # project          - Project owning noteable
  # author           - User performing the change
  # new_commits      - Array of Commits added since last push
  # existing_commits - Array of Commits added in a previous push
  # oldrev           - Optional String SHA of a previous Commit
  #
  # See new_commit_summary and existing_commit_summary.
  #
  # Returns the created Note object
  def add_commits(noteable, project, author, new_commits, existing_commits = [], oldrev = nil)
    total_count  = new_commits.length + existing_commits.length
    commits_text = "#{total_count} commit".pluralize(total_count)

    body = "added #{commits_text}\n\n"
    body << existing_commit_summary(noteable, existing_commits, oldrev)
    body << new_commit_summary(new_commits).join("\n")
    body << "\n\n[Compare with previous version](#{diff_comparison_url(noteable, project, oldrev)})"

    create_note(NoteSummary.new(noteable, project, author, body, action: 'commit', commit_count: total_count))
  end

  # Called when the assignee of a Noteable is changed or removed
  #
  # noteable - Noteable object
  # project  - Project owning noteable
  # author   - User performing the change
  # assignee - User being assigned, or nil
  #
  # Example Note text:
  #
  #   "removed assignee"
  #
  #   "assigned to @rspeicher"
  #
  # Returns the created Note object
  def change_assignee(noteable, project, author, assignee)
    body = assignee.nil? ? 'removed assignee' : "assigned to #{assignee.to_reference}"

    create_note(NoteSummary.new(noteable, project, author, body, action: 'assignee'))
  end

  # Called when the assignees of an Issue is changed or removed
  #
  # issue - Issue object
  # project  - Project owning noteable
  # author   - User performing the change
  # assignees - Users being assigned, or nil
  #
  # Example Note text:
  #
  #   "removed all assignees"
  #
  #   "assigned to @user1 additionally to @user2"
  #
  #   "assigned to @user1, @user2 and @user3 and unassigned from @user4 and @user5"
  #
  #   "assigned to @user1 and @user2"
  #
  # Returns the created Note object
  def change_issue_assignees(issue, project, author, old_assignees)
    body =
      if issue.assignees.any? && old_assignees.any?
        unassigned_users = old_assignees - issue.assignees
        added_users = issue.assignees.to_a - old_assignees

        text_parts = []
        text_parts << "assigned to #{added_users.map(&:to_reference).to_sentence}" if added_users.any?
        text_parts << "unassigned #{unassigned_users.map(&:to_reference).to_sentence}" if unassigned_users.any?

        text_parts.join(' and ')
      elsif old_assignees.any?
        "removed assignee"
      elsif issue.assignees.any?
        "assigned to #{issue.assignees.map(&:to_reference).to_sentence}"
      end

    create_note(NoteSummary.new(issue, project, author, body, action: 'assignee'))
  end

  # Called when one or more labels on a Noteable are added and/or removed
  #
  # noteable       - Noteable object
  # project        - Project owning noteable
  # author         - User performing the change
  # added_labels   - Array of Labels added
  # removed_labels - Array of Labels removed
  #
  # Example Note text:
  #
  #   "added ~1 and removed ~2 ~3 labels"
  #
  #   "added ~4 label"
  #
  #   "removed ~5 label"
  #
  # Returns the created Note object
  def change_label(noteable, project, author, added_labels, removed_labels)
    labels_count = added_labels.count + removed_labels.count

    references     = ->(label) { label.to_reference(format: :id) }
    added_labels   = added_labels.map(&references).join(' ')
    removed_labels = removed_labels.map(&references).join(' ')

    body = ''

    if added_labels.present?
      body << "added #{added_labels}"
      body << ' and ' if removed_labels.present?
    end

    if removed_labels.present?
      body << "removed #{removed_labels}"
    end

    body << ' ' << 'label'.pluralize(labels_count)

    create_note(NoteSummary.new(noteable, project, author, body, action: 'label'))
  end

  # Called when the milestone of a Noteable is changed
  #
  # noteable  - Noteable object
  # project   - Project owning noteable
  # author    - User performing the change
  # milestone - Milestone being assigned, or nil
  #
  # Example Note text:
  #
  #   "removed milestone"
  #
  #   "changed milestone to 7.11"
  #
  # Returns the created Note object
  def change_milestone(noteable, project, author, milestone)
    format = milestone&.group_milestone? ? :name : :iid
    body = milestone.nil? ? 'removed milestone' : "changed milestone to #{milestone.to_reference(project, format: format)}"

    create_note(NoteSummary.new(noteable, project, author, body, action: 'milestone'))
  end

  # Called when the estimated time of a Noteable is changed
  #
  # noteable      - Noteable object
  # project       - Project owning noteable
  # author        - User performing the change
  # time_estimate - Estimated time
  #
  # Example Note text:
  #
  #   "removed time estimate"
  #
  #   "changed time estimate to 3d 5h"
  #
  # Returns the created Note object

  def change_time_estimate(noteable, project, author)
    parsed_time = Gitlab::TimeTrackingFormatter.output(noteable.time_estimate)
    body = if noteable.time_estimate == 0
             "removed time estimate"
           else
             "changed time estimate to #{parsed_time}"
           end

    create_note(NoteSummary.new(noteable, project, author, body, action: 'time_tracking'))
  end

  # Called when the spent time of a Noteable is changed
  #
  # noteable   - Noteable object
  # project    - Project owning noteable
  # author     - User performing the change
  # time_spent - Spent time
  #
  # Example Note text:
  #
  #   "removed time spent"
  #
  #   "added 2h 30m of time spent"
  #
  # Returns the created Note object

  def change_time_spent(noteable, project, author)
    time_spent = noteable.time_spent

    if time_spent == :reset
      body = "removed time spent"
    else
      parsed_time = Gitlab::TimeTrackingFormatter.output(time_spent.abs)
      action = time_spent > 0 ? 'added' : 'subtracted'
      body = "#{action} #{parsed_time} of time spent"
    end

    create_note(NoteSummary.new(noteable, project, author, body, action: 'time_tracking'))
  end

  # Called when the status of a Noteable is changed
  #
  # noteable - Noteable object
  # project  - Project owning noteable
  # author   - User performing the change
  # status   - String status
  # source   - Mentionable performing the change, or nil
  #
  # Example Note text:
  #
  #   "merged"
  #
  #   "closed via bc17db76"
  #
  # Returns the created Note object
  def change_status(noteable, project, author, status, source)
    body = status.dup
    body << " via #{source.gfm_reference(project)}" if source

    action = status == 'reopened' ? 'opened' : status

    create_note(NoteSummary.new(noteable, project, author, body, action: action))
  end

  # Called when 'merge when pipeline succeeds' is executed
  def merge_when_pipeline_succeeds(noteable, project, author, last_commit)
    body = "enabled an automatic merge when the pipeline for #{last_commit.to_reference(project)} succeeds"

    create_note(NoteSummary.new(noteable, project, author, body, action: 'merge'))
  end

  # Called when 'merge when pipeline succeeds' is canceled
  def cancel_merge_when_pipeline_succeeds(noteable, project, author)
    body = 'canceled the automatic merge'

    create_note(NoteSummary.new(noteable, project, author, body, action: 'merge'))
  end

  def remove_merge_request_wip(noteable, project, author)
    body = 'unmarked as a **Work In Progress**'

    create_note(NoteSummary.new(noteable, project, author, body, action: 'title'))
  end

  def add_merge_request_wip(noteable, project, author)
    body = 'marked as a **Work In Progress**'

    create_note(NoteSummary.new(noteable, project, author, body, action: 'title'))
  end

  def add_merge_request_wip_from_commit(noteable, project, author, commit)
    body = "marked as a **Work In Progress** from #{commit.to_reference(project)}"

    create_note(NoteSummary.new(noteable, project, author, body, action: 'title'))
  end

  def resolve_all_discussions(merge_request, project, author)
    body = "resolved all discussions"

    create_note(NoteSummary.new(merge_request, project, author, body, action: 'discussion'))
  end

  def discussion_continued_in_issue(discussion, project, author, issue)
    body = "created #{issue.to_reference} to continue this discussion"
    note_attributes = discussion.reply_attributes.merge(project: project, author: author, note: body)

    note = Note.create(note_attributes.merge(system: true))
    note.system_note_metadata = SystemNoteMetadata.new(action: 'discussion')

    note
  end

  def diff_discussion_outdated(discussion, project, author, change_position)
    merge_request = discussion.noteable
    diff_refs = change_position.diff_refs
    version_index = merge_request.merge_request_diffs.viewable.count

    body = "changed this line in"
    if version_params = merge_request.version_params_for(diff_refs)
      line_code = change_position.line_code(project.repository)
      url = url_helpers.diffs_project_merge_request_url(project, merge_request, version_params.merge(anchor: line_code))

      body << " [version #{version_index} of the diff](#{url})"
    else
      body << " version #{version_index} of the diff"
    end

    note_attributes = discussion.reply_attributes.merge(project: project, author: author, note: body)
    note = Note.create(note_attributes.merge(system: true))
    note.system_note_metadata = SystemNoteMetadata.new(action: 'outdated')

    note
  end

  # Called when the title of a Noteable is changed
  #
  # noteable  - Noteable object that responds to `title`
  # project   - Project owning noteable
  # author    - User performing the change
  # old_title - Previous String title
  #
  # Example Note text:
  #
  #   "changed title from **Old** to **New**"
  #
  # Returns the created Note object
  def change_title(noteable, project, author, old_title)
    new_title = noteable.title.dup

    old_diffs, new_diffs = Gitlab::Diff::InlineDiff.new(old_title, new_title).inline_diffs

    marked_old_title = Gitlab::Diff::InlineDiffMarkdownMarker.new(old_title).mark(old_diffs, mode: :deletion)
    marked_new_title = Gitlab::Diff::InlineDiffMarkdownMarker.new(new_title).mark(new_diffs, mode: :addition)

    body = "changed title from **#{marked_old_title}** to **#{marked_new_title}**"

    create_note(NoteSummary.new(noteable, project, author, body, action: 'title'))
  end

  # Called when the description of a Noteable is changed
  #
  # noteable  - Noteable object that responds to `description`
  # project   - Project owning noteable
  # author    - User performing the change
  #
  # Example Note text:
  #
  #   "changed the description"
  #
  # Returns the created Note object
  def change_description(noteable, project, author)
    body = 'changed the description'

    create_note(NoteSummary.new(noteable, project, author, body, action: 'description'))
  end

  # Called when the confidentiality changes
  #
  # issue   - Issue object
  # project - Project owning the issue
  # author  - User performing the change
  #
  # Example Note text:
  #
  #   "made the issue confidential"
  #
  # Returns the created Note object
  def change_issue_confidentiality(issue, project, author)
    if issue.confidential
      body = 'made the issue confidential'
      action = 'confidential'
    else
      body = 'made the issue visible to everyone'
      action = 'visible'
    end

    create_note(NoteSummary.new(issue, project, author, body, action: action))
  end

  # Called when a branch in Noteable is changed
  #
  # noteable    - Noteable object
  # project     - Project owning noteable
  # author      - User performing the change
  # branch_type - 'source' or 'target'
  # old_branch  - old branch name
  # new_branch  - new branch nmae
  #
  # Example Note text:
  #
  #   "changed target branch from `Old` to `New`"
  #
  # Returns the created Note object
  def change_branch(noteable, project, author, branch_type, old_branch, new_branch)
    body = "changed #{branch_type} branch from `#{old_branch}` to `#{new_branch}`"

    create_note(NoteSummary.new(noteable, project, author, body, action: 'branch'))
  end

  # Called when a branch in Noteable is added or deleted
  #
  # noteable    - Noteable object
  # project     - Project owning noteable
  # author      - User performing the change
  # branch_type - :source or :target
  # branch      - branch name
  # presence    - :add or :delete
  #
  # Example Note text:
  #
  #   "restored target branch `feature`"
  #
  # Returns the created Note object
  def change_branch_presence(noteable, project, author, branch_type, branch, presence)
    verb =
      if presence == :add
        'restored'
      else
        'deleted'
      end

    body = "#{verb} #{branch_type} branch `#{branch}`"

    create_note(NoteSummary.new(noteable, project, author, body, action: 'branch'))
  end

  # Called when a branch is created from the 'new branch' button on a issue
  # Example note text:
  #
  #   "created branch `201-issue-branch-button`"
  def new_issue_branch(issue, project, author, branch)
    link = url_helpers.project_compare_url(project, from: project.default_branch, to: branch)

    body = "created branch [`#{branch}`](#{link})"

    create_note(NoteSummary.new(issue, project, author, body, action: 'branch'))
  end

  # Called when a Mentionable references a Noteable
  #
  # noteable  - Noteable object being referenced
  # mentioner - Mentionable object
  # author    - User performing the reference
  #
  # Example Note text:
  #
  #   "mentioned in #1"
  #
  #   "mentioned in !2"
  #
  #   "mentioned in 54f7727c"
  #
  # See cross_reference_note_content.
  #
  # Returns the created Note object
  def cross_reference(noteable, mentioner, author)
    return if cross_reference_disallowed?(noteable, mentioner)

    gfm_reference = mentioner.gfm_reference(noteable.project)
    body = cross_reference_note_content(gfm_reference)

    if noteable.is_a?(ExternalIssue)
      noteable.project.issues_tracker.create_cross_reference_note(noteable, mentioner, author)
    else
      create_note(NoteSummary.new(noteable, noteable.project, author, body, action: 'cross_reference'))
    end
  end

  def cross_reference?(note_text)
    note_text =~ /\A#{cross_reference_note_prefix}/i
  end

  # Check if a cross-reference is disallowed
  #
  # This method prevents adding a "mentioned in !1" note on every single commit
  # in a merge request. Additionally, it prevents the creation of references to
  # external issues (which would fail).
  #
  # noteable  - Noteable object being referenced
  # mentioner - Mentionable object
  #
  # Returns Boolean
  def cross_reference_disallowed?(noteable, mentioner)
    return true if noteable.is_a?(ExternalIssue) && !noteable.project.jira_tracker_active?
    return false unless mentioner.is_a?(MergeRequest)
    return false unless noteable.is_a?(Commit)

    mentioner.commits.include?(noteable)
  end

  # Check if a cross reference to a noteable from a mentioner already exists
  #
  # This method is used to prevent multiple notes being created for a mention
  # when a issue is updated, for example. The method also calls notes_for_mentioner
  # to check if the mentioner is a commit, and return matches only on commit hash
  # instead of project + commit, to avoid repeated mentions from forks.
  #
  # noteable  - Noteable object being referenced
  # mentioner - Mentionable object
  #
  # Returns Boolean

  def cross_reference_exists?(noteable, mentioner)
    # Initial scope should be system notes of this noteable type
    notes = Note.system.where(noteable_type: noteable.class)

    notes =
      if noteable.is_a?(Commit)
        # Commits have non-integer IDs, so they're stored in `commit_id`
        notes.where(commit_id: noteable.id)
      else
        notes.where(noteable_id: noteable.id)
      end

    notes_for_mentioner(mentioner, noteable, notes).exists?
  end

  # Build an Array of lines detailing each commit added in a merge request
  #
  # new_commits - Array of new Commit objects
  #
  # Returns an Array of Strings
  def new_commit_summary(new_commits)
    new_commits.collect do |commit|
      "* #{commit.short_id} - #{escape_html(commit.title)}"
    end
  end

  # Called when the status of a Task has changed
  #
  # noteable  - Noteable object.
  # project   - Project owning noteable
  # author    - User performing the change
  # new_task  - TaskList::Item object.
  #
  # Example Note text:
  #
  #   "marked the task Whatever as completed."
  #
  # Returns the created Note object
  def change_task_status(noteable, project, author, new_task)
    status_label = new_task.complete? ? Taskable::COMPLETED : Taskable::INCOMPLETE
    body = "marked the task **#{new_task.source}** as #{status_label}"

    create_note(NoteSummary.new(noteable, project, author, body, action: 'task'))
  end

  # Called when noteable has been moved to another project
  #
  # direction    - symbol, :to or :from
  # noteable     - Noteable object
  # noteable_ref - Referenced noteable
  # author       - User performing the move
  #
  # Example Note text:
  #
  #   "moved to some_namespace/project_new#11"
  #
  # Returns the created Note object
  def noteable_moved(noteable, project, noteable_ref, author, direction:)
    unless [:to, :from].include?(direction)
      raise ArgumentError, "Invalid direction `#{direction}`"
    end

    cross_reference = noteable_ref.to_reference(project)
    body = "moved #{direction} #{cross_reference}"

    create_note(NoteSummary.new(noteable, project, author, body, action: 'moved'))
  end

  # Called when a Noteable has been marked as a duplicate of another Issue
  #
  # noteable        - Noteable object
  # project         - Project owning noteable
  # author          - User performing the change
  # canonical_issue - Issue that this is a duplicate of
  #
  # Example Note text:
  #
  #   "marked this issue as a duplicate of #1234"
  #
  #   "marked this issue as a duplicate of other_project#5678"
  #
  # Returns the created Note object
  def mark_duplicate_issue(noteable, project, author, canonical_issue)
    body = "marked this issue as a duplicate of #{canonical_issue.to_reference(project)}"
    create_note(NoteSummary.new(noteable, project, author, body, action: 'duplicate'))
  end

  # Called when a Noteable has been marked as the canonical Issue of a duplicate
  #
  # noteable        - Noteable object
  # project         - Project owning noteable
  # author          - User performing the change
  # duplicate_issue - Issue that was a duplicate of this
  #
  # Example Note text:
  #
  #   "marked #1234 as a duplicate of this issue"
  #
  #   "marked other_project#5678 as a duplicate of this issue"
  #
  # Returns the created Note object
  def mark_canonical_issue_of_duplicate(noteable, project, author, duplicate_issue)
    body = "marked #{duplicate_issue.to_reference(project)} as a duplicate of this issue"
    create_note(NoteSummary.new(noteable, project, author, body, action: 'duplicate'))
  end

  def discussion_lock(issuable, author)
<<<<<<< HEAD
    action = issuable.discussion_locked? ? 'locked' : 'unlocked'
    body = "#{action} this issue"
=======
    if issuable.discussion_locked
      body = 'locked this issue'
      action = 'locked'
    else
      body = 'unlocked this issue'
      action = 'unlocked'
    end
>>>>>>> 811c60bd

    create_note(NoteSummary.new(issuable, issuable.project, author, body, action: action))
  end

  private

  def notes_for_mentioner(mentioner, noteable, notes)
    if mentioner.is_a?(Commit)
      text = "#{cross_reference_note_prefix}%#{mentioner.to_reference(nil)}"
      notes.where('(note LIKE ? OR note LIKE ?)', text, text.capitalize)
    else
      gfm_reference = mentioner.gfm_reference(noteable.project)
      text = cross_reference_note_content(gfm_reference)
      notes.where(note: [text, text.capitalize])
    end
  end

  def create_note(note_summary)
    note = Note.create(note_summary.note.merge(system: true))
    note.system_note_metadata = SystemNoteMetadata.new(note_summary.metadata) if note_summary.metadata?

    note
  end

  def cross_reference_note_prefix
    'mentioned in '
  end

  def cross_reference_note_content(gfm_reference)
    "#{cross_reference_note_prefix}#{gfm_reference}"
  end

  # Build a single line summarizing existing commits being added in a merge
  # request
  #
  # noteable         - MergeRequest object
  # existing_commits - Array of existing Commit objects
  # oldrev           - Optional String SHA of a previous Commit
  #
  # Examples:
  #
  #   "* ea0f8418...2f4426b7 - 24 commits from branch `master`"
  #
  #   "* ea0f8418..4188f0ea - 15 commits from branch `fork:master`"
  #
  #   "* ea0f8418 - 1 commit from branch `feature`"
  #
  # Returns a newline-terminated String
  def existing_commit_summary(noteable, existing_commits, oldrev = nil)
    return '' if existing_commits.empty?

    count = existing_commits.size

    commit_ids = if count == 1
                   existing_commits.first.short_id
                 else
                   if oldrev && !Gitlab::Git.blank_ref?(oldrev)
                     "#{Commit.truncate_sha(oldrev)}...#{existing_commits.last.short_id}"
                   else
                     "#{existing_commits.first.short_id}..#{existing_commits.last.short_id}"
                   end
                 end

    commits_text = "#{count} commit".pluralize(count)

    branch = noteable.target_branch
    branch = "#{noteable.target_project_namespace}:#{branch}" if noteable.for_fork?

    "* #{commit_ids} - #{commits_text} from branch `#{branch}`\n"
  end

  def escape_html(text)
    Rack::Utils.escape_html(text)
  end

  def url_helpers
    @url_helpers ||= Gitlab::Routing.url_helpers
  end

  def diff_comparison_url(merge_request, project, oldrev)
    diff_id = merge_request.merge_request_diff.id

    url_helpers.diffs_project_merge_request_url(
      project,
      merge_request,
      diff_id: diff_id,
      start_sha: oldrev
    )
  end
end<|MERGE_RESOLUTION|>--- conflicted
+++ resolved
@@ -592,10 +592,6 @@
   end
 
   def discussion_lock(issuable, author)
-<<<<<<< HEAD
-    action = issuable.discussion_locked? ? 'locked' : 'unlocked'
-    body = "#{action} this issue"
-=======
     if issuable.discussion_locked
       body = 'locked this issue'
       action = 'locked'
@@ -603,7 +599,6 @@
       body = 'unlocked this issue'
       action = 'unlocked'
     end
->>>>>>> 811c60bd
 
     create_note(NoteSummary.new(issuable, issuable.project, author, body, action: action))
   end
