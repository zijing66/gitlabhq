module Issues
  class UpdateService < Issues::BaseService
    include SpamCheckService

    def execute(issue)
<<<<<<< HEAD
      handle_move_between_iids(issue)
=======
      filter_spam_check_params

>>>>>>> f40403cc
      update(issue)
    end

    def before_update(issue)
      spam_check(issue, current_user)
    end

    def handle_changes(issue, old_labels: [], old_mentioned_users: [])
      if has_changes?(issue, old_labels: old_labels)
        todo_service.mark_pending_todos_as_done(issue, current_user)
      end

      if issue.previous_changes.include?('title') ||
          issue.previous_changes.include?('description')
        todo_service.update_issue(issue, current_user)
      end

      if issue.previous_changes.include?('milestone_id')
        create_milestone_note(issue)
      end

      if issue.previous_changes.include?('assignee_id')
        create_assignee_note(issue)
        notification_service.reassigned_issue(issue, current_user)
        todo_service.reassigned_issue(issue, current_user)
      end

      if issue.previous_changes.include?('confidential')
        create_confidentiality_note(issue)
      end

      added_labels = issue.labels - old_labels
      if added_labels.present?
        notification_service.relabeled_issue(issue, added_labels, current_user)
      end

      added_mentions = issue.mentioned_users - old_mentioned_users
      if added_mentions.present?
        notification_service.new_mentions_in_issue(issue, added_mentions, current_user)
      end
    end

    def reopen_service
      Issues::ReopenService
    end

    def close_service
      Issues::CloseService
    end

    def handle_move_between_iids(issue)
      if move_between_iids = params.delete(:move_between_iids)
        after_iid, before_iid = move_between_iids

        issue_before = nil
        if before_iid
          issue_before = issue.project.issues.find_by(iid: before_iid)
          issue_before = nil unless can?(current_user, :update_issue, issue_before)
        end

        issue_after = nil
        if after_iid
          issue_after = issue.project.issues.find_by(iid: after_iid)
          issue_after = nil unless can?(current_user, :update_issue, issue_after)
        end

        issue.move_between(issue_before, issue_after)
      end
    end

    private

    def create_confidentiality_note(issue)
      SystemNoteService.change_issue_confidentiality(issue, issue.project, current_user)
    end
  end
end<|MERGE_RESOLUTION|>--- conflicted
+++ resolved
@@ -3,12 +3,8 @@
     include SpamCheckService
 
     def execute(issue)
-<<<<<<< HEAD
       handle_move_between_iids(issue)
-=======
       filter_spam_check_params
-
->>>>>>> f40403cc
       update(issue)
     end
 
