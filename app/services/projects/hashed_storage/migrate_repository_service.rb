# frozen_string_literal: true

module Projects
  module HashedStorage
    class MigrateRepositoryService < BaseService
      include Gitlab::ShellAdapter

<<<<<<< HEAD
      prepend ::EE::Projects::HashedStorage::MigrateRepositoryService

      attr_reader :old_disk_path, :new_disk_path, :old_wiki_disk_path, :old_storage_version, :logger
=======
      attr_reader :old_disk_path, :new_disk_path, :old_wiki_disk_path, :logger, :move_wiki
>>>>>>> bae6604b

      def initialize(project, old_disk_path, logger: nil)
        @project = project
        @logger = logger || Rails.logger
        @old_disk_path = old_disk_path
        @old_wiki_disk_path = "#{old_disk_path}.wiki"
        @move_wiki = has_wiki?
      end

      def execute
        project.storage_version = ::Project::HASHED_STORAGE_FEATURES[:repository]
        project.ensure_storage_path_exists

        @new_disk_path = project.disk_path

        result = move_repository(old_disk_path, new_disk_path)

        if move_wiki
          result &&= move_repository("#{old_wiki_disk_path}", "#{new_disk_path}.wiki")
        end

        if result
          project.write_repository_config
        else
          rollback_folder_move
          project.storage_version = nil
        end

        project.repository_read_only = false
        project.save!

        if result && block_given?
          yield
        end

        result
      end

      private

      def has_wiki?
        gitlab_shell.exists?(project.repository_storage, "#{old_wiki_disk_path}.git")
      end

      def move_repository(from_name, to_name)
        from_exists = gitlab_shell.exists?(project.repository_storage, "#{from_name}.git")
        to_exists = gitlab_shell.exists?(project.repository_storage, "#{to_name}.git")

        # If we don't find the repository on either original or target we should log that as it could be an issue if the
        # project was not originally empty.
        if !from_exists && !to_exists
          logger.warn "Can't find a repository on either source or target paths for #{project.full_path} (ID=#{project.id}) ..."
          return false
        elsif !from_exists
          # Repository have been moved already.
          return true
        end

        gitlab_shell.mv_repository(project.repository_storage, from_name, to_name)
      end

      def rollback_folder_move
        move_repository(new_disk_path, old_disk_path)
        move_repository("#{new_disk_path}.wiki", old_wiki_disk_path)
      end
    end
  end
end<|MERGE_RESOLUTION|>--- conflicted
+++ resolved
@@ -5,13 +5,9 @@
     class MigrateRepositoryService < BaseService
       include Gitlab::ShellAdapter
 
-<<<<<<< HEAD
       prepend ::EE::Projects::HashedStorage::MigrateRepositoryService
 
-      attr_reader :old_disk_path, :new_disk_path, :old_wiki_disk_path, :old_storage_version, :logger
-=======
       attr_reader :old_disk_path, :new_disk_path, :old_wiki_disk_path, :logger, :move_wiki
->>>>>>> bae6604b
 
       def initialize(project, old_disk_path, logger: nil)
         @project = project
