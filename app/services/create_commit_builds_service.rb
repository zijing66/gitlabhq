--- conflicted
+++ resolved
@@ -2,12 +2,10 @@
   def execute(project, user, params, mirror_update: false)
     return false unless project.builds_enabled?
 
-<<<<<<< HEAD
     return false if !project.mirror_trigger_builds? && mirror_update
 
-=======
     before_sha = params[:checkout_sha] || params[:before]
->>>>>>> d2bf73b7
+
     sha = params[:checkout_sha] || params[:after]
     origin_ref = params[:ref]
 
