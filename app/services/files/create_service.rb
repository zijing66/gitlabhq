require_relative "base_service"

module Files
  class CreateService < BaseService
    def execute
      allowed = Gitlab::GitAccess.can_push_to_branch?(current_user, project, ref)

      unless allowed
        return error("You are not allowed to create file in this branch")
      end

<<<<<<< HEAD
      unless repository.branch_names.include?(ref)
        return error("You can only create files if you are on top of a branch")
      end

      if git_hook && !git_hook.commit_message_allowed?(params[:commit_message])
        return error("Commit message must match next format: #{git_hook.commit_message_regex}")
      end

=======
>>>>>>> c9f18d45
      file_name = File.basename(path)
      file_path = path

      unless file_name =~ Gitlab::Regex.path_regex
        return error(
          'Your changes could not be committed, because the file name ' +
          Gitlab::Regex.path_regex_message
        )
      end

      if project.empty_repo?
        # everything is ok because repo does not have a commits yet
      else
        unless repository.branch_names.include?(ref)
          return error("You can only create files if you are on top of a branch")
        end

        blob = repository.blob_at_branch(ref, file_path)

        if blob
          return error("Your changes could not be committed, because file with such name exists")
        end
      end


      new_file_action = Gitlab::Satellite::NewFileAction.new(current_user, project, ref, file_path)
      created_successfully = new_file_action.commit!(
        params[:content],
        params[:commit_message],
        params[:encoding]
      )

      if created_successfully
        success
      else
        error("Your changes could not be committed, because the file has been changed")
      end
    end
  end
end<|MERGE_RESOLUTION|>--- conflicted
+++ resolved
@@ -9,7 +9,6 @@
         return error("You are not allowed to create file in this branch")
       end
 
-<<<<<<< HEAD
       unless repository.branch_names.include?(ref)
         return error("You can only create files if you are on top of a branch")
       end
@@ -18,8 +17,6 @@
         return error("Commit message must match next format: #{git_hook.commit_message_regex}")
       end
 
-=======
->>>>>>> c9f18d45
       file_name = File.basename(path)
       file_path = path
 
