--- conflicted
+++ resolved
@@ -29,7 +29,6 @@
         .filter-item.inline.labels-filter
           = render "shared/issuable/label_dropdown", selected: finder.labels.select(:title).uniq, use_id: false, selected_toggle: params[:label_name], data_options: { field_name: "label_name[]" }
 
-<<<<<<< HEAD
         - if local_assigns[:type] == :issues
           .filter-item.inline.weight-filter
             - if params[:weight]
@@ -45,11 +44,6 @@
         - if issuable_filters_present
           .filter-item.inline.reset-filters
             %a{href: page_filter_path(without: [:assignee_id, :author_id, :milestone_title, :label_name, :weight, :search])} Reset filters
-=======
-        - if issuable_filters_present
-          .filter-item.inline.reset-filters
-            %a{href: page_filter_path(without: [:assignee_id, :author_id, :milestone_title, :label_name, :search])} Reset filters
->>>>>>> 6c09fbd8
 
         .pull-right
           - if boards_page
