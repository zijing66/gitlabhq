.issues-filters
  .issues-details-filters.row-content-block.second-block
    = form_tag page_filter_path(without: [:assignee_id, :author_id, :milestone_title, :label_name, :issue_search]), method: :get, class: 'filter-form js-filter-form' do
      - if params[:issue_search].present?
        = hidden_field_tag :issue_search, params[:issue_search]
      - if controller.controller_name == 'issues' && can?(current_user, :admin_issue, @project)
        .check-all-holder
          = check_box_tag "check_all_issues", nil, false,
            class: "check_all_issues left"
      .issues-other-filters
        .filter-item.inline
          - if params[:author_id].present?
            = hidden_field_tag(:author_id, params[:author_id])
          = dropdown_tag(user_dropdown_label(params[:author_id], "Author"), options: { toggle_class: "js-user-search js-filter-submit js-author-search", title: "Filter by author", filter: true, dropdown_class: "dropdown-menu-user dropdown-menu-selectable dropdown-menu-author js-filter-submit",
            placeholder: "Search authors", data: { any_user: "Any Author", first_user: (current_user.username if current_user), current_user: true, project_id: (@project.id if @project), selected: params[:author_id], field_name: "author_id", default_label: "Author" } })

        .filter-item.inline
          - if params[:assignee_id].present?
            = hidden_field_tag(:assignee_id, params[:assignee_id])
          = dropdown_tag(user_dropdown_label(params[:assignee_id], "Assignee"), options: { toggle_class: "js-user-search js-filter-submit js-assignee-search", title: "Filter by assignee", filter: true, dropdown_class: "dropdown-menu-user dropdown-menu-selectable dropdown-menu-assignee js-filter-submit",
            placeholder: "Search assignee", data: { any_user: "Any Assignee", first_user: (current_user.username if current_user), null_user: true, current_user: true, project_id: (@project.id if @project), selected: params[:assignee_id], field_name: "assignee_id", default_label: "Assignee" } })

        .filter-item.inline.milestone-filter
          = render "shared/issuable/milestone_dropdown"

        .filter-item.inline.labels-filter
          = render "shared/issuable/label_dropdown"

        - if local_assigns[:type] == :issues
          .filter-item.inline.weight-filter
            - if params[:weight]
              = hidden_field_tag(:weight, params[:weight])
            = dropdown_tag("Weight", options: { title: "Filter by weight", toggle_class: 'js-weight-select js-filter-submit', dropdown_class: "dropdown-menu-selectable",
              placeholder: "Search weight", data: { field_name: "weight" } }) do
              %ul
                - Issue.weight_options.each do |weight|
                  %li
                    %a{href: "#", data: { id: weight }, class: ("is-active" if params[:weight] == weight.to_s)}
                      = weight

        .pull-right
<<<<<<< HEAD
          = render 'shared/sort_dropdown', type: local_assigns[:type]
=======
          - if controller.controller_name == 'boards' && can?(current_user, :admin_list, @project)
            .dropdown
              %button.btn.btn-create.js-new-board-list{ type: "button", data: { toggle: "dropdown", labels: labels_filter_path, project_id: @project.try(:id) } }
                Create new list
              .dropdown-menu.dropdown-menu-paging.dropdown-menu-align-right.dropdown-menu-issues-board-new.dropdown-menu-selectable
                = render partial: "shared/issuable/label_page_default", locals: { show_footer: true, show_create: true, show_boards_content: true, title: "Create a new list" }
                - if can?(current_user, :admin_label, @project)
                  = render partial: "shared/issuable/label_page_create"
                = dropdown_loading
          - else
            = render 'shared/sort_dropdown'
>>>>>>> 2c1062f8

    - if controller.controller_name == 'issues'
      .issues_bulk_update.hide
        = form_tag bulk_update_namespace_project_issues_path(@project.namespace, @project), method: :post, class: 'bulk-update'  do
          .filter-item.inline
            = dropdown_tag("Status", options: { toggle_class: "js-issue-status", title: "Change status", dropdown_class: "dropdown-menu-status dropdown-menu-selectable", data: { field_name: "update[state_event]" } } ) do
              %ul
                %li
                  %a{href: "#", data: {id: "reopen"}} Open
                %li
                  %a{href: "#", data: {id: "close"}} Closed
          .filter-item.inline
            = dropdown_tag("Assignee", options: { toggle_class: "js-user-search js-update-assignee js-filter-submit js-filter-bulk-update", title: "Assign to", filter: true, dropdown_class: "dropdown-menu-user dropdown-menu-selectable",
              placeholder: "Search authors", data: { first_user: (current_user.username if current_user), null_user: true, current_user: true, project_id: @project.id, field_name: "update[assignee_id]" } })
          .filter-item.inline
            = dropdown_tag("Milestone", options: { title: "Assign milestone", toggle_class: 'js-milestone-select js-extra-options js-filter-submit js-filter-bulk-update', filter: true, dropdown_class: "dropdown-menu-selectable dropdown-menu-milestone", placeholder: "Search milestones", data: { show_no: true, field_name: "update[milestone_id]", project_id: @project.id, milestones: namespace_project_milestones_path(@project.namespace, @project, :json), use_id: true } })
          .filter-item.inline.labels-filter
            = render "shared/issuable/label_dropdown", classes: ['js-filter-bulk-update', 'js-multiselect'], show_create: false, show_footer: false, extra_options: false, filter_submit: false, data_options: { persist_when_hide: "true", field_name: "update[label_ids][]", show_no: false, show_any: false, use_id: true }
          .filter-item.inline
            = dropdown_tag("Subscription", options: { toggle_class: "js-subscription-event", title: "Change subscription", dropdown_class: "dropdown-menu-selectable", data: { field_name: "update[subscription_event]" } } ) do
              %ul
                %li
                  %a{href: "#", data: {id: "subscribe"}} Subscribe
                %li
                  %a{href: "#", data: {id: "unsubscribe"}} Unsubscribe

          = hidden_field_tag 'update[issues_ids]', []
          = hidden_field_tag :state_event, params[:state_event]
          .filter-item.inline
            = button_tag "Update issues", class: "btn update_selected_issues btn-save"

  - if !@labels.nil?
    .row-content-block.second-block.filtered-labels{ class: ("hidden" if !@labels.any?) }
      - if @labels.any?
        = render "shared/labels_row", labels: @labels

:javascript
  new UsersSelect();
  new LabelsSelect();
  new MilestoneSelect();
  new IssueStatusSelect();
  new WeightSelect();
  new SubscriptionSelect();
  $('form.filter-form').on('submit', function (event) {
    event.preventDefault();
    Turbolinks.visit(this.action + '&' + $(this).serialize());
  });<|MERGE_RESOLUTION|>--- conflicted
+++ resolved
@@ -39,9 +39,6 @@
                       = weight
 
         .pull-right
-<<<<<<< HEAD
-          = render 'shared/sort_dropdown', type: local_assigns[:type]
-=======
           - if controller.controller_name == 'boards' && can?(current_user, :admin_list, @project)
             .dropdown
               %button.btn.btn-create.js-new-board-list{ type: "button", data: { toggle: "dropdown", labels: labels_filter_path, project_id: @project.try(:id) } }
@@ -52,8 +49,7 @@
                   = render partial: "shared/issuable/label_page_create"
                 = dropdown_loading
           - else
-            = render 'shared/sort_dropdown'
->>>>>>> 2c1062f8
+            = render 'shared/sort_dropdown', type: local_assigns[:type]
 
     - if controller.controller_name == 'issues'
       .issues_bulk_update.hide
