--- conflicted
+++ resolved
@@ -23,22 +23,6 @@
 
         .filter-item.inline.labels-filter
           = render "shared/issuable/label_dropdown"
-
-<<<<<<< HEAD
-        - if controller.controller_name == 'issues'
-          .filter-item.inline.weight-filter
-            - if params[:weight]
-              = hidden_field_tag(:weight, params[:weight])
-            = dropdown_tag("Weight", options: { title: "Filter by weight", toggle_class: 'js-weight-select js-filter-submit', dropdown_class: "dropdown-menu-selectable",
-              placeholder: "Search weight", data: { field_name: "weight" } }) do
-              %ul
-                - Issue.weight_options.each do |weight|
-                  %li
-                    %a{href: "#", data: { id: weight }, class: ("is-active" if params[:weight] == weight.to_s)}
-                      = weight
-
-=======
->>>>>>> d2bf73b7
         .pull-right
           = render 'shared/sort_dropdown'
 
