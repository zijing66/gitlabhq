--- conflicted
+++ resolved
@@ -34,7 +34,6 @@
             %a{ href: page_filter_path(without: issuable_filter_params) } Reset filters
 
         .pull-right
-<<<<<<< HEAD
           - if boards_page
             #js-boards-search.issue-boards-search
               %a.focus-mode-button.pull-left.has-tooltip{ role: "button",
@@ -58,9 +57,6 @@
                     = dropdown_loading
           - else
             = render 'shared/sort_dropdown'
-=======
-          = render 'shared/sort_dropdown'
->>>>>>> bb1620aa
 
     - if @bulk_edit
       .issues_bulk_update.hide
