--- conflicted
+++ resolved
@@ -101,30 +101,9 @@
                   Label
                 = icon('chevron-down')
               .dropdown-menu.dropdown-select.dropdown-menu-paging.dropdown-menu-labels.dropdown-menu-selectable
-<<<<<<< HEAD
                 = render partial: "shared/issuable/label_page_default"
                 - if can? current_user, :admin_label, @project and @project
                   = render partial: "shared/issuable/label_page_create"
-=======
-                .dropdown-page-one
-                  = dropdown_title("Assign labels")
-                  = dropdown_filter("Search labels")
-                  = dropdown_content
-                  - if @project
-                    = dropdown_footer do
-                      %ul.dropdown-footer-list
-                        - if can? current_user, :admin_label, @project
-                          %li
-                            %a.dropdown-toggle-page{href: "#"}
-                              Create new
-                        %li
-                          = link_to namespace_project_labels_path(@project.namespace, @project) do
-                            - if can? current_user, :admin_label, @project
-                              Manage labels
-                            - else
-                              View labels
-                  = dropdown_loading
->>>>>>> 364354bc
 
       = render "shared/issuable/participants", participants: issuable.participants(current_user)
       - if current_user
