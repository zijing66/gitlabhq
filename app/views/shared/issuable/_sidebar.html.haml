--- conflicted
+++ resolved
@@ -129,15 +129,9 @@
             - selected_labels.each do |label|
               = hidden_field_tag "#{issuable.to_ability_name}[label_names][]", label.id, id: nil
             .dropdown
-<<<<<<< HEAD
-              %button.dropdown-menu-toggle.js-label-select.js-multiselect.js-label-sidebar-dropdown{type: "button", data: {toggle: "dropdown", default_label: "Labels", field_name: "#{issuable.to_ability_name}[label_names][]", ability_name: issuable.to_ability_name, show_no: "true", show_any: "true", project_id: (@project.id if @project), issue_update: issuable_json_path(issuable), labels: (namespace_project_labels_path(@project.namespace, @project, :json) if @project)}}
+              %button.dropdown-menu-toggle.js-label-select.js-multiselect.js-label-sidebar-dropdown{type: "button", data: {toggle: "dropdown", default_label: "Labels", field_name: "#{issuable.to_ability_name}[label_names][]", ability_name: issuable.to_ability_name, show_no: "true", show_any: "true", namespace_path: @project.try(:namespace).try(:path), project_path: @project.try(:path), issue_update: issuable_json_path(issuable), labels: (namespace_project_labels_path(@project.namespace, @project, :json) if @project)}}
                 %span.dropdown-toggle-text{ class: ("is-default" if selected_labels.empty?)}
                   = multi_label_name(selected_labels, "Labels")
-=======
-              %button.dropdown-menu-toggle.js-label-select.js-multiselect{type: "button", data: {toggle: "dropdown", field_name: "#{issuable.to_ability_name}[label_names][]", ability_name: issuable.to_ability_name, show_no: "true", show_any: "true", namespace_path: @project.try(:namespace).try(:path), project_path: @project.try(:path), issue_update: issuable_json_path(issuable), labels: (namespace_project_labels_path(@project.namespace, @project, :json) if @project)}}
-                %span.dropdown-toggle-text
-                  Label
->>>>>>> 3f57ea0c
                 = icon('chevron-down')
               .dropdown-menu.dropdown-select.dropdown-menu-paging.dropdown-menu-labels.dropdown-menu-selectable
                 = render partial: "shared/issuable/label_page_default"
