--- conflicted
+++ resolved
@@ -114,13 +114,8 @@
               = issuable.weight
             - else
               .light None
-<<<<<<< HEAD
-          .selectbox
+          .selectbox.hide-collapsed
             = f.select :weight, issues_weight_options(issuable.weight, edit: true), { include_blank: true },
-=======
-          .selectbox.hide-collapsed
-            = f.select :weight, projects_weight_options(issuable.weight), { include_blank: true },
->>>>>>> 8afda620
               { class: 'select2 js-select2', data: { placeholder: "Select weight" }}
 
       = render "shared/issuable/participants", participants: issuable.participants(current_user)
