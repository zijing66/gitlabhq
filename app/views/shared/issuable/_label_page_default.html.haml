- title = local_assigns.fetch(:title, 'Assign labels')
- show_create = local_assigns.fetch(:show_create, true)
- show_footer = local_assigns.fetch(:show_footer, true)
- filter_placeholder = local_assigns.fetch(:filter_placeholder, 'Search labels')
- show_boards_content = local_assigns.fetch(:show_boards_content, false)
.dropdown-page-one
  = dropdown_title(title)
  - if show_boards_content
    .issue-board-dropdown-content
      %p
<<<<<<< HEAD
        Each label that exists in your issue tracker can have its own dedicated list. Select a label below to add a list to your Board and it will automatically be populated with issues that have that label. To create a list for a label that doesn't exist yet, simply create the label below.
=======
        Each label that exists in your issue tracker can have its own dedicated
        list. Select a label below to add a list to your Board and it will
        automatically be populated with issues that have that label. To create
        a list for a label that doesn't exist yet, simply create the label below.
>>>>>>> 671f7e85
  = dropdown_filter(filter_placeholder)
  = dropdown_content
  - if @project && show_footer
    = dropdown_footer do
      %ul.dropdown-footer-list
        - if can?(current_user, :admin_label, @project)
          %li
            %a.dropdown-toggle-page{href: "#"}
              Create new label
        %li
          = link_to namespace_project_labels_path(@project.namespace, @project), :"data-is-link" => true do
            - if show_create && @project && can?(current_user, :admin_label, @project)
              Manage labels
            - else
              View labels
  = dropdown_loading<|MERGE_RESOLUTION|>--- conflicted
+++ resolved
@@ -8,14 +8,10 @@
   - if show_boards_content
     .issue-board-dropdown-content
       %p
-<<<<<<< HEAD
-        Each label that exists in your issue tracker can have its own dedicated list. Select a label below to add a list to your Board and it will automatically be populated with issues that have that label. To create a list for a label that doesn't exist yet, simply create the label below.
-=======
         Each label that exists in your issue tracker can have its own dedicated
         list. Select a label below to add a list to your Board and it will
         automatically be populated with issues that have that label. To create
         a list for a label that doesn't exist yet, simply create the label below.
->>>>>>> 671f7e85
   = dropdown_filter(filter_placeholder)
   = dropdown_content
   - if @project && show_footer
