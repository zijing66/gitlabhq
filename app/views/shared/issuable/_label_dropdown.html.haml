- project = @target_project || @project
- show_create = local_assigns.fetch(:show_create, true)
- extra_options = local_assigns.fetch(:extra_options, true)
- filter_submit = local_assigns.fetch(:filter_submit, true)
- show_footer = local_assigns.fetch(:show_footer, true)
- use_id = local_assigns.fetch(:use_id, true)
- data_options = local_assigns.fetch(:data_options, {})
- classes = local_assigns.fetch(:classes, [])
- selected = local_assigns.fetch(:selected, nil)
- selected_toggle = local_assigns.fetch(:selected_toggle, nil)
- dropdown_data = {toggle: 'dropdown', field_name: "label_name[]", show_no: "true", show_any: "true", project_id: project.try(:id), labels: labels_filter_path, default_label: "Labels"}
- dropdown_data.merge!(data_options)
- classes << 'js-extra-options' if extra_options
- classes << 'js-filter-submit' if filter_submit

<<<<<<< HEAD
- if selected
  - selected.each do |label|
    = hidden_field_tag data_options[:field_name], use_id ? label.try(:id) : label.try(:title), id: nil
=======
- if params[:label_name].present?
  - if params[:label_name].respond_to?('any?')
    - params[:label_name].each do |label|
      = hidden_field_tag "label_name[]", u(label), id: nil
>>>>>>> fd1741b4
.dropdown
  %button.dropdown-menu-toggle.js-label-select.js-multiselect{class: classes.join(' '), type: "button", data: dropdown_data}
    %span.dropdown-toggle-text{ class: ("is-default" if selected.nil? || selected.empty?) }
      = multi_label_name(selected, "Labels")
    = icon('chevron-down')
  .dropdown-menu.dropdown-select.dropdown-menu-paging.dropdown-menu-labels.dropdown-menu-selectable
    = render partial: "shared/issuable/label_page_default", locals: { title: "Filter by label", show_footer: show_footer, show_create: show_create }
    - if show_create && project && can?(current_user, :admin_label, project)
      = render partial: "shared/issuable/label_page_create"
    = dropdown_loading<|MERGE_RESOLUTION|>--- conflicted
+++ resolved
@@ -13,16 +13,9 @@
 - classes << 'js-extra-options' if extra_options
 - classes << 'js-filter-submit' if filter_submit
 
-<<<<<<< HEAD
 - if selected
   - selected.each do |label|
-    = hidden_field_tag data_options[:field_name], use_id ? label.try(:id) : label.try(:title), id: nil
-=======
-- if params[:label_name].present?
-  - if params[:label_name].respond_to?('any?')
-    - params[:label_name].each do |label|
-      = hidden_field_tag "label_name[]", u(label), id: nil
->>>>>>> fd1741b4
+    = hidden_field_tag data_options[:field_name], use_id ? label.try(:id) : u(label.try(:title)), id: nil
 .dropdown
   %button.dropdown-menu-toggle.js-label-select.js-multiselect{class: classes.join(' '), type: "button", data: dropdown_data}
     %span.dropdown-toggle-text{ class: ("is-default" if selected.nil? || selected.empty?) }
