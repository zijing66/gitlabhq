--- conflicted
+++ resolved
@@ -10,40 +10,6 @@
         .check-all-holder
           = check_box_tag "check_all_issues", nil, false,
             class: "check_all_issues left"
-<<<<<<< HEAD
-      .issues-other-filters.filtered-search-container
-        .filtered-search-input-container
-          .scroll-container
-            %ul.tokens-container.list-unstyled
-              %li.input-token
-                %input.form-control.filtered-search{ id: "filtered-search-#{type.to_s}", placeholder: 'Search or filter results...', data: { 'project-id' => @project.id, 'username-params' => @users.to_json(only: [:id, :username]), 'base-endpoint' => namespace_project_path(@project.namespace, @project) } }
-            = icon('filter')
-            %button.clear-search.hidden{ type: 'button' }
-              = icon('times')
-          #js-dropdown-hint.dropdown-menu.hint-dropdown
-            %ul{ data: { dropdown: true } }
-              %li.filter-dropdown-item{ data: { action: 'submit' } }
-                %button.btn.btn-link
-                  = icon('search')
-                  %span
-                    Press Enter or click to search
-            %ul.filter-dropdown{ data: { dynamic: true, dropdown: true } }
-              %li.filter-dropdown-item
-                %button.btn.btn-link
-                  -# Encapsulate static class name `{{icon}}` inside #{} to bypass
-                  -# haml lint's ClassAttributeWithStaticValue
-                  %i.fa{ class: "#{'{{icon}}'}" }
-                  %span.js-filter-hint
-                    {{hint}}
-                  %span.js-filter-tag.dropdown-light-content
-                    {{tag}}
-          #js-dropdown-author.dropdown-menu{ data: { icon: 'pencil', hint: 'author', tag: '@author' } }
-            %ul.filter-dropdown{ data: { dynamic: true, dropdown: true } }
-              %li.filter-dropdown-item
-                %button.btn.btn-link.dropdown-user
-                  %img.avatar{ alt: '{{name}}\'s avatar', width: '30', data: { src: '{{avatar_url}}' } }
-                  .dropdown-user-details
-=======
       .issues-other-filters.filtered-search-wrapper
         .filtered-search-box
           = dropdown_tag(content_tag(:i, '', class: 'fa fa-history'),
@@ -57,7 +23,7 @@
             .scroll-container
               %ul.tokens-container.list-unstyled
                 %li.input-token
-                  %input.form-control.filtered-search{ placeholder: 'Search or filter results...', data: { id: "filtered-search-#{type.to_s}", 'project-id' => @project.id, 'username-params' => @users.to_json(only: [:id, :username]), 'base-endpoint' => namespace_project_path(@project.namespace, @project) } }
+                  %input.form-control.filtered-search{ id: "filtered-search-#{type.to_s}", placeholder: 'Search or filter results...', data: { 'project-id' => @project.id, 'username-params' => @users.to_json(only: [:id, :username]), 'base-endpoint' => namespace_project_path(@project.namespace, @project) } }
               = icon('filter')
               %button.clear-search.hidden{ type: 'button' }
                 = icon('times')
@@ -66,7 +32,6 @@
                 %li.filter-dropdown-item{ data: { action: 'submit' } }
                   %button.btn.btn-link
                     = icon('search')
->>>>>>> 00e00cac
                     %span
                       Press Enter or click to search
               %ul.filter-dropdown{ data: { dynamic: true, dropdown: true } }
