- type = local_assigns.fetch(:type)
- board = local_assigns.fetch(:board, nil)
- block_css_class = type != :boards_modal ? 'row-content-block second-block' : ''
- full_path = @project.present? ? @project.full_path : @group.full_path

.issues-filters
  .issues-details-filters.filtered-search-block{ class: block_css_class, "v-pre" => type == :boards_modal }
    - if type == :boards && board
      #js-multiple-boards-switcher.inline.boards-switcher{ "v-cloak" => true }
        = render "shared/boards/switcher", board: board
    = form_tag page_filter_path(without: [:assignee_id, :author_id, :milestone_title, :label_name, :search]), method: :get, class: 'filter-form js-filter-form' do
      - if params[:search].present?
        = hidden_field_tag :search, params[:search]
      - if @can_bulk_update
        .check-all-holder.hidden
          = check_box_tag "check-all-issues", nil, false, class: "check-all-issues left"
      .issues-other-filters.filtered-search-wrapper
        .filtered-search-box
          - if type != :boards_modal && type != :boards
            = dropdown_tag(custom_icon('icon_history'),
              options: { wrapper_class: "filtered-search-history-dropdown-wrapper",
              toggle_class: "filtered-search-history-dropdown-toggle-button",
              dropdown_class: "filtered-search-history-dropdown",
              content_class: "filtered-search-history-dropdown-content",
              title: "Recent searches" }) do
              .js-filtered-search-history-dropdown{ data: { full_path: full_path } }
          .filtered-search-box-input-container.droplab-dropdown
            .scroll-container
              %ul.tokens-container.list-unstyled
                %li.input-token
                  %input.form-control.filtered-search{ search_filter_input_options(type) }
              = icon('filter')
            #js-dropdown-hint.filtered-search-input-dropdown-menu.dropdown-menu.hint-dropdown
              %ul{ data: { dropdown: true } }
                %li.filter-dropdown-item{ data: { action: 'submit' } }
                  %button.btn.btn-link
                    = icon('search')
                    %span
                      Press Enter or click to search
              %ul.filter-dropdown{ data: { dynamic: true, dropdown: true } }
                %li.filter-dropdown-item
                  %button.btn.btn-link
                    -# Encapsulate static class name `{{icon}}` inside #{} to bypass
                    -# haml lint's ClassAttributeWithStaticValue
                    %i.fa{ class: "#{'{{icon}}'}" }
                    %span.js-filter-hint
                      {{hint}}
                    %span.js-filter-tag.dropdown-light-content
                      {{tag}}
            #js-dropdown-author.filtered-search-input-dropdown-menu.dropdown-menu
              - if current_user
                %ul{ data: { dropdown: true } }
                  = render 'shared/issuable/user_dropdown_item',
                    user: current_user
              %ul.filter-dropdown{ data: { dynamic: true, dropdown: true } }
                = render 'shared/issuable/user_dropdown_item',
                  user: User.new(username: '{{username}}', name: '{{name}}'),
                  avatar: { lazy: true, url: '{{avatar_url}}' }
            #js-dropdown-assignee.filtered-search-input-dropdown-menu.dropdown-menu
              %ul{ data: { dropdown: true } }
                %li.filter-dropdown-item{ data: { value: 'none' } }
                  %button.btn.btn-link
                    No Assignee
                %li.divider.droplab-item-ignore
                - if current_user
                  = render 'shared/issuable/user_dropdown_item',
                    user: current_user
              %ul.filter-dropdown{ data: { dynamic: true, dropdown: true } }
                = render 'shared/issuable/user_dropdown_item',
                  user: User.new(username: '{{username}}', name: '{{name}}'),
                  avatar: { lazy: true, url: '{{avatar_url}}' }
            #js-dropdown-milestone.filtered-search-input-dropdown-menu.dropdown-menu
              %ul{ data: { dropdown: true } }
                %li.filter-dropdown-item{ data: { value: 'none' } }
                  %button.btn.btn-link
                    No Milestone
                %li.filter-dropdown-item{ data: { value: 'upcoming' } }
                  %button.btn.btn-link
                    Upcoming
                %li.filter-dropdown-item{ 'data-value' => 'started' }
                  %button.btn.btn-link
                    Started
                %li.divider.droplab-item-ignore
              %ul.filter-dropdown{ data: { dynamic: true, dropdown: true } }
                %li.filter-dropdown-item
                  %button.btn.btn-link.js-data-value
                    {{title}}
            #js-dropdown-label.filtered-search-input-dropdown-menu.dropdown-menu
              %ul{ data: { dropdown: true } }
                %li.filter-dropdown-item{ data: { value: 'none' } }
                  %button.btn.btn-link
                    No Label
                %li.divider.droplab-item-ignore
              %ul.filter-dropdown{ data: { dynamic: true, dropdown: true } }
                %li.filter-dropdown-item
                  %button.btn.btn-link
                    %span.dropdown-label-box{ style: 'background: {{color}}' }
                    %span.label-title.js-data-value
                      {{title}}

            - if type == :issues || type == :boards || type == :boards_modal
              #js-dropdown-weight.filtered-search-input-dropdown-menu.dropdown-menu
                %ul{ 'data-dropdown' => true }
                  %li.filter-dropdown-item{ 'data-value' => 'none' }
                    %button.btn.btn-link
                      No Weight
                  %li.filter-dropdown-item{ 'data-value' => 'any' }
                    %button.btn.btn-link
                      Any Weight
                  %li.divider.droplab-item-ignore
                %ul.filter-dropdown{ 'data-dropdown' => true }
                  - Issue.weight_filter_options.each do |weight|
                    %li.filter-dropdown-item{ 'data-value' => "#{weight}" }
                      %button.btn.btn-link= weight

          %button.clear-search.hidden{ type: 'button' }
            = icon('times')
        .filter-dropdown-container
          - if type == :boards
            - if can?(current_user, :admin_list, board.parent)
              .dropdown.prepend-left-10#js-add-list

                %button.btn.btn-create.btn-inverted.js-new-board-list{ type: "button", data: board_list_data }

                  Add list
                .dropdown-menu.dropdown-menu-paging.dropdown-menu-align-right.dropdown-menu-issues-board-new.dropdown-menu-selectable
                  = render partial: "shared/issuable/label_page_default", locals: { show_footer: true, show_create: true, show_boards_content: true, title: "Add list" }
                  - if can?(current_user, :admin_label, board.parent)
                    = render partial: "shared/issuable/label_page_create"
                  = dropdown_loading
<<<<<<< HEAD
              - if @project
                #js-add-issues-btn.prepend-left-10
              #js-toggle-focus-btn.prepend-left-10
=======
            #js-add-issues-btn.prepend-left-10{ data: { can_admin_list: can?(current_user, :admin_list, @project).to_s } }
>>>>>>> 9288b728
          - elsif type != :boards_modal
            = render 'shared/sort_dropdown'<|MERGE_RESOLUTION|>--- conflicted
+++ resolved
@@ -128,12 +128,8 @@
                   - if can?(current_user, :admin_label, board.parent)
                     = render partial: "shared/issuable/label_page_create"
                   = dropdown_loading
-<<<<<<< HEAD
               - if @project
-                #js-add-issues-btn.prepend-left-10
+                #js-add-issues-btn.prepend-left-10{ data: { can_admin_list: can?(current_user, :admin_list, @project).to_s } }
               #js-toggle-focus-btn.prepend-left-10
-=======
-            #js-add-issues-btn.prepend-left-10{ data: { can_admin_list: can?(current_user, :admin_list, @project).to_s } }
->>>>>>> 9288b728
           - elsif type != :boards_modal
             = render 'shared/sort_dropdown'