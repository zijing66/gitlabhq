- type = local_assigns.fetch(:type)
- board = local_assigns.fetch(:board, nil)
- block_css_class = type != :boards_modal ? 'row-content-block second-block' : ''
- full_path = @project.present? ? @project.full_path : @group.full_path
- user_can_admin_list = board && can?(current_user, :admin_list, board.parent)

.issues-filters
  .issues-details-filters.filtered-search-block{ class: block_css_class, "v-pre" => type == :boards_modal }
    - if type == :boards
      #js-multiple-boards-switcher.inline.boards-switcher{ "v-cloak" => true }
        = render_if_exists "shared/boards/switcher", board: board
    = form_tag page_filter_path(without: [:assignee_id, :author_id, :milestone_title, :label_name, :search]), method: :get, class: 'filter-form js-filter-form' do
      - if params[:search].present?
        = hidden_field_tag :search, params[:search]
      - if @can_bulk_update
        .check-all-holder.hidden
          = check_box_tag "check-all-issues", nil, false, class: "check-all-issues left"
      .issues-other-filters.filtered-search-wrapper
        .filtered-search-box
          - if type != :boards_modal && type != :boards
            = dropdown_tag(custom_icon('icon_history'),
              options: { wrapper_class: "filtered-search-history-dropdown-wrapper",
              toggle_class: "filtered-search-history-dropdown-toggle-button",
              dropdown_class: "filtered-search-history-dropdown",
              content_class: "filtered-search-history-dropdown-content",
              title: "Recent searches" }) do
              .js-filtered-search-history-dropdown{ data: { full_path: full_path } }
          .filtered-search-box-input-container.droplab-dropdown
            .scroll-container
              %ul.tokens-container.list-unstyled
                %li.input-token
                  %input.form-control.filtered-search{ search_filter_input_options(type) }
            #js-dropdown-hint.filtered-search-input-dropdown-menu.dropdown-menu.hint-dropdown
              %ul{ data: { dropdown: true } }
                %li.filter-dropdown-item{ data: { action: 'submit' } }
<<<<<<< HEAD
                  %button.btn.btn-link{ type: 'button' }
                    = icon('search')
=======
                  %button.btn.btn-link
                    = sprite_icon('search')
>>>>>>> 53e012a9
                    %span
                      Press Enter or click to search
              %ul.filter-dropdown{ data: { dynamic: true, dropdown: true } }
                %li.filter-dropdown-item
                  %button.btn.btn-link{ type: 'button' }
                    -# Encapsulate static class name `{{icon}}` inside #{} to bypass
                    -# haml lint's ClassAttributeWithStaticValue
                    %svg
                      %use{ 'xlink:href': "#{'{{icon}}'}" }
                    %span.js-filter-hint
                      {{hint}}
                    %span.js-filter-tag.dropdown-light-content
                      {{tag}}
            #js-dropdown-author.filtered-search-input-dropdown-menu.dropdown-menu
              - if current_user
                %ul{ data: { dropdown: true } }
                  = render 'shared/issuable/user_dropdown_item',
                    user: current_user
              %ul.filter-dropdown{ data: { dynamic: true, dropdown: true } }
                = render 'shared/issuable/user_dropdown_item',
                  user: User.new(username: '{{username}}', name: '{{name}}'),
                  avatar: { lazy: true, url: '{{avatar_url}}' }
            #js-dropdown-assignee.filtered-search-input-dropdown-menu.dropdown-menu
              %ul{ data: { dropdown: true } }
                %li.filter-dropdown-item{ data: { value: 'none' } }
                  %button.btn.btn-link{ type: 'button' }
                    No Assignee
                %li.divider.droplab-item-ignore
                - if current_user
                  = render 'shared/issuable/user_dropdown_item',
                    user: current_user
              %ul.filter-dropdown{ data: { dynamic: true, dropdown: true } }
                = render 'shared/issuable/user_dropdown_item',
                  user: User.new(username: '{{username}}', name: '{{name}}'),
                  avatar: { lazy: true, url: '{{avatar_url}}' }
            #js-dropdown-milestone.filtered-search-input-dropdown-menu.dropdown-menu
              %ul{ data: { dropdown: true } }
                %li.filter-dropdown-item{ data: { value: 'none' } }
                  %button.btn.btn-link{ type: 'button' }
                    No Milestone
                %li.filter-dropdown-item{ data: { value: 'upcoming' } }
                  %button.btn.btn-link{ type: 'button' }
                    Upcoming
                %li.filter-dropdown-item{ 'data-value' => 'started' }
                  %button.btn.btn-link{ type: 'button' }
                    Started
                %li.divider.droplab-item-ignore
              %ul.filter-dropdown{ data: { dynamic: true, dropdown: true } }
                %li.filter-dropdown-item
                  %button.btn.btn-link.js-data-value{ type: 'button' }
                    {{title}}
            #js-dropdown-label.filtered-search-input-dropdown-menu.dropdown-menu
              %ul{ data: { dropdown: true } }
                %li.filter-dropdown-item{ data: { value: 'none' } }
                  %button.btn.btn-link{ type: 'button' }
                    No Label
                %li.divider.droplab-item-ignore
              %ul.filter-dropdown{ data: { dynamic: true, dropdown: true } }
                %li.filter-dropdown-item
                  %button.btn.btn-link{ type: 'button' }
                    %span.dropdown-label-box{ style: 'background: {{color}}' }
                    %span.label-title.js-data-value
                      {{title}}
            #js-dropdown-my-reaction.filtered-search-input-dropdown-menu.dropdown-menu
              %ul.filter-dropdown{ data: { dynamic: true, dropdown: true } }
                %li.filter-dropdown-item
                  %button.btn.btn-link{ type: 'button' }
                    %gl-emoji
                    %span.js-data-value.prepend-left-10
                      {{name}}
            #js-dropdown-wip.filtered-search-input-dropdown-menu.dropdown-menu
              %ul.filter-dropdown{ data: { dropdown: true } }
                %li.filter-dropdown-item{ data: { value: 'yes', capitalize: true } }
                  %button.btn.btn-link{ type: 'button' }
                    = _('Yes')
                %li.filter-dropdown-item{ data: { value: 'no', capitalize: true } }
                  %button.btn.btn-link{ type: 'button' }
                    = _('No')

            = render_if_exists 'shared/issuable/filter_weight', type: type

          %button.clear-search.hidden{ type: 'button' }
            = icon('times')
        .filter-dropdown-container
          - if type == :boards
            .js-board-config{ data: { can_admin_list: user_can_admin_list, has_scope: board.scoped? } }
            - if user_can_admin_list
              = render 'shared/issuable/board_create_list_dropdown', board: board
              - if @project
                #js-add-issues-btn.prepend-left-10{ data: { can_admin_list: can?(current_user, :admin_list, @project) } }
            #js-toggle-focus-btn
          - elsif type != :boards_modal
            = render 'shared/sort_dropdown'<|MERGE_RESOLUTION|>--- conflicted
+++ resolved
@@ -33,13 +33,8 @@
             #js-dropdown-hint.filtered-search-input-dropdown-menu.dropdown-menu.hint-dropdown
               %ul{ data: { dropdown: true } }
                 %li.filter-dropdown-item{ data: { action: 'submit' } }
-<<<<<<< HEAD
                   %button.btn.btn-link{ type: 'button' }
-                    = icon('search')
-=======
-                  %button.btn.btn-link
                     = sprite_icon('search')
->>>>>>> 53e012a9
                     %span
                       Press Enter or click to search
               %ul.filter-dropdown{ data: { dynamic: true, dropdown: true } }
