= form_errors(issuable)

- if @conflict
  .alert.alert-danger
    Someone edited the #{issuable.class.model_name.human.downcase} the same time you did.
    Please check out
    = link_to "the #{issuable.class.model_name.human.downcase}", polymorphic_path([@project.namespace.becomes(Namespace), @project, issuable]), target: "_blank"
    and make sure your changes will not unintentionally remove theirs

.form-group
  = f.label :title, class: 'control-label'
  .col-sm-10
    = f.text_field :title, maxlength: 255, autofocus: true, autocomplete: 'off',
        class: 'form-control pad', required: true

    - if issuable.is_a?(MergeRequest)
      %p.help-block
        .js-wip-explanation
          %a.js-toggle-wip{href: "", tabindex: -1}
            Remove the
            %code WIP:
            prefix from the title
          to allow this
          %strong Work In Progress
          merge request to be merged when it's ready.
        .js-no-wip-explanation
          %a.js-toggle-wip{href: "", tabindex: -1}
            Start the title with
            %code WIP:
          to prevent a
          %strong Work In Progress
          merge request from being merged before it's ready.
.form-group.detail-page-description
  = f.label :description, 'Description', class: 'control-label'
  .col-sm-10

    = render layout: 'projects/md_preview', locals: { preview_class: "md-preview", referenced_users: true } do
      = render 'projects/zen', f: f, attr: :description,
                               classes: 'note-textarea',
                               placeholder: "Write a comment or drag your files here..."
      = render 'projects/notes/hints'
      .clearfix
      .error-alert

- if issuable.is_a?(Issue)
  .form-group
    .col-sm-offset-2.col-sm-10
      .checkbox
        = f.label :confidential do
          = f.check_box :confidential
          This issue is confidential and should only be visible to team members with at least Reporter access.

- if can?(current_user, :"admin_#{issuable.to_ability_name}", issuable.project)
  - has_due_date = issuable.has_attribute?(:due_date)
  %hr
  .row
    %div{ class: (has_due_date ? "col-lg-6" : "col-sm-12") }
      .form-group.issue-assignee
        = f.label :assignee_id, "Assignee", class: "control-label #{"col-lg-4" if has_due_date}"
        .col-sm-10{ class: ("col-lg-8" if has_due_date) }
          .issuable-form-select-holder
            = users_select_tag("#{issuable.class.model_name.param_key}[assignee_id]",
                placeholder: 'Select assignee', class: 'custom-form-control', null_user: true,
                selected: issuable.assignee_id, project: @target_project || @project,
                first_user: true, current_user: true, include_blank: true)
          %div
            = link_to 'Assign to me', '#', class: 'assign-to-me-link prepend-top-5 inline'
      .form-group.issue-milestone
        = f.label :milestone_id, "Milestone", class: "control-label #{"col-lg-4" if has_due_date}"
        .col-sm-10{ class: ("col-lg-8" if has_due_date) }
          - if milestone_options(issuable).present?
            .issuable-form-select-holder
              = f.select(:milestone_id, milestone_options(issuable),
                { include_blank: true }, { class: 'select2', data: { placeholder: 'Select milestone' } })
          - else
            .prepend-top-10
            %span.light No open milestones available.
          - if can? current_user, :admin_milestone, issuable.project
            %div
              = link_to 'Create new milestone', new_namespace_project_milestone_path(issuable.project.namespace, issuable.project), target: :blank, class: "prepend-top-5 inline"
      .form-group
        - has_labels = issuable.project.labels.any?
        = f.label :label_ids, "Labels", class: "control-label #{"col-lg-4" if has_due_date}"
        .col-sm-10{ class: "#{"col-lg-8" if has_due_date} #{'issuable-form-padding-top' if !has_labels}" }
          - if has_labels
            .issuable-form-select-holder
              = f.collection_select :label_ids, issuable.project.labels.all, :id, :name,
                { selected: issuable.label_ids }, multiple: true, class: 'select2', data: { placeholder: "Select labels" }
          - else
            %span.light No labels yet.
          - if can? current_user, :admin_label, issuable.project
            %div
              = link_to 'Create new label', new_namespace_project_label_path(issuable.project.namespace, issuable.project), target: :blank, class: "prepend-top-5 inline"
      - if issuable.respond_to?(:weight)
        .form-group
          = f.label :label_ids, class: "control-label #{"col-lg-4" if has_due_date}" do
            Weight
          .col-sm-10{ class: ("col-lg-8" if has_due_date) }
            = f.select :weight, issues_weight_options(issuable.weight, edit: true), { include_blank: true },
              { class: 'select2 js-select2', data: { placeholder: "Select weight" }}
    - if has_due_date
      .col-lg-6
        .form-group
          = f.label :due_date, "Due date", class: "control-label"
          .col-sm-10
            .issuable-form-select-holder
              = f.text_field :due_date, id: "issuable-due-date", class: "datepicker form-control", placeholder: "Select due date"

- if issuable.can_move?(current_user)
  %hr
  .form-group
    = label_tag :move_to_project_id, 'Move', class: 'control-label'
    .col-sm-10
      .issuable-form-select-holder
        = hidden_field_tag :move_to_project_id, nil, class: 'js-move-dropdown', data: { placeholder: 'Select project', projects_url: autocomplete_projects_path(project_id: @project.id) }
      &nbsp;
      %span{ data: { toggle: 'tooltip', placement: 'auto top' }, style: 'cursor: default',
      title: 'Moving an issue will copy the discussion to a different project and close it here. All participants will be notified of the new location.' }
        = icon('question-circle')

- if issuable.is_a?(MergeRequest)
  - if @merge_request.requires_approve?
    - approvals = issuable.target_project.approvals_before_merge
    .form-group
      = f.label :approvals_before_merge, class: 'control-label' do
        Approvals required
      .col-sm-10
        = f.number_field :approvals_before_merge, class: 'form-control', value: approvals
        .help-block
          Number of users who need to approve this merge request before it can be accepted.
          If this isn't greater than the project default (#{pluralize(approvals, 'user')}),
          then it will be ignored and the project default will be used.
    .form-group
      = f.label :approver_ids, class: 'control-label' do
        Approvers
      .col-sm-10
        = users_select_tag("merge_request[approver_ids]", multiple: true, class: 'input-large', scope: :all, email_user: true)
        .help-block
          This merge request must be approved by these users.
          You can override the project settings by setting your own list of approvers.

        .panel.panel-default.prepend-top-10
          .panel-heading
            Approvers
          %ul.well-list.approver-list
            - if @merge_request.new_record?
              - @merge_request.target_project.approvers.each do |approver|
                %li.project-approvers{id: dom_id(approver.user)}
                  = link_to approver.user.name, approver.user
                  .pull-right
                    = link_to "#", data: { confirm: "Are you sure you want to remove approver #{approver.user.name}"}, class: "btn-xs btn btn-remove", title: 'Remove approver' do
                      = icon("sign-out")
                      Remove
              - if @merge_request.target_project.approvers.empty?
                %li.no-approvers There are no approvers
            - else
              - @merge_request.approvers.each do |approver|
                %li{id: dom_id(approver.user)}
                  = link_to approver.user.name, approver.user
                  .pull-right
                    = link_to namespace_project_merge_request_approver_path(@project.namespace, @project, @merge_request, approver), data: { confirm: "Are you sure you want to remove approver #{approver.user.name}"}, method: :delete, class: "btn-xs btn btn-remove", title: 'Remove approver' do
                      = icon("sign-out")
                      Remove
              - if @merge_request.approvers.empty?
                %li.no-approvers There are no approvers
        .help-block.suggested-approvers
          - if @suggested_approvers.any?
            Suggested approvers:
            = raw @suggested_approvers.map{|approver| link_to sanitize(approver.name), "#", id: dom_id(approver) }.join(", ")

  %hr
  - if @merge_request.new_record?
    .form-group
      = f.label :source_branch, class: 'control-label'
      .col-sm-10
        .issuable-form-select-holder
          = f.select(:source_branch, [@merge_request.source_branch], { }, { class: 'source_branch select2 span2', disabled: true })
  .form-group
    = f.label :target_branch, class: 'control-label'
    .col-sm-10
      .issuable-form-select-holder
        = f.select(:target_branch, @merge_request.target_branches, { include_blank: true }, { class: 'target_branch select2 span2', disabled: @merge_request.new_record?, data: {placeholder: "Select branch"} })
      - if @merge_request.new_record?
        &nbsp;
        = link_to 'Change branches', mr_change_branches_path(@merge_request)
  - if @merge_request.can_remove_source_branch?(current_user)
    .form-group
      .col-sm-10.col-sm-offset-2
        .checkbox
          = label_tag 'merge_request[force_remove_source_branch]' do
            = check_box_tag 'merge_request[force_remove_source_branch]', '1', @merge_request.force_remove_source_branch?
            Remove source branch when merge request is accepted.

- is_footer = !(issuable.is_a?(MergeRequest) && issuable.new_record?)
.row-content-block{class: (is_footer ? "footer-block" : "middle-block")}
  - if issuable.new_record?
    = f.submit "Submit #{issuable.class.model_name.human.downcase}", class: 'btn btn-create'
  - else
    = f.submit 'Save changes', class: 'btn btn-save'

  - if !issuable.persisted? && !issuable.project.empty_repo? && (guide_url = contribution_guide_path(issuable.project))
    .inline.prepend-left-10
      Please review the
      %strong #{link_to 'contribution guidelines', guide_url}
      for this project.

  - if issuable.new_record?
    = link_to 'Cancel', polymorphic_path([@project.namespace.becomes(Namespace), @project, issuable.class]), class: 'btn btn-cancel'
  - else
    .pull-right
      - if current_user.can?(:"destroy_#{issuable.to_ability_name}", @project)
        = link_to 'Delete', polymorphic_path([@project.namespace.becomes(Namespace), @project, issuable]), data: { confirm: "#{issuable.class.name.titleize} will be removed! Are you sure?" },
                                                                                                  method: :delete, class: 'btn btn-danger btn-grouped'
      = link_to 'Cancel', polymorphic_path([@project.namespace.becomes(Namespace), @project, issuable]), class: 'btn btn-grouped btn-cancel'

<<<<<<< HEAD
%li.project-approvers.hide.approver-template{id: "user_{user_id}"}
  = link_to "{approver_name}", "#"
  .pull-right
    = link_to "#", data: { confirm: "Are you sure you want to remove approver {approver_name}"}, class: "btn-xs btn btn-remove", title: 'Remove approver' do
      = icon("sign-out")
      Remove
=======
= f.hidden_field :lock_version
>>>>>>> 67668d9d
<|MERGE_RESOLUTION|>--- conflicted
+++ resolved
@@ -213,13 +213,11 @@
                                                                                                   method: :delete, class: 'btn btn-danger btn-grouped'
       = link_to 'Cancel', polymorphic_path([@project.namespace.becomes(Namespace), @project, issuable]), class: 'btn btn-grouped btn-cancel'
 
-<<<<<<< HEAD
+= f.hidden_field :lock_version
+
 %li.project-approvers.hide.approver-template{id: "user_{user_id}"}
   = link_to "{approver_name}", "#"
   .pull-right
     = link_to "#", data: { confirm: "Are you sure you want to remove approver {approver_name}"}, class: "btn-xs btn btn-remove", title: 'Remove approver' do
       = icon("sign-out")
-      Remove
-=======
-= f.hidden_field :lock_version
->>>>>>> 67668d9d
+      Remove