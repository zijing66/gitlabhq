- project = @target_project || @project
= form_errors(issuable)

- if @conflict
  .alert.alert-danger
    Someone edited the #{issuable.class.model_name.human.downcase} the same time you did.
    Please check out
    = link_to "the #{issuable.class.model_name.human.downcase}", polymorphic_path([@project.namespace.becomes(Namespace), @project, issuable]), target: "_blank"
    and make sure your changes will not unintentionally remove theirs

.form-group
  = f.label :title, class: 'control-label'

  - issuable_template_names = issuable_templates(issuable)

  - if issuable_template_names.any?
    .col-sm-3.col-lg-2
      .js-issuable-selector-wrap{ data: { issuable_type: issuable.class.to_s.underscore.downcase } }
        - title = selected_template(issuable) || "Choose a template"

        = dropdown_tag(title, options: { toggle_class: 'js-issuable-selector',
          title: title, filter: true, placeholder: 'Filter', footer_content: true,
          data: { data: issuable_template_names, field_name: 'issuable_template', selected: selected_template(issuable), project_path: ref_project.path, namespace_path: ref_project.namespace.path } } ) do
          %ul.dropdown-footer-list
            %li
              %a.no-template
                No template
              %a.reset-template
                Reset template
  %div{ class: issuable_template_names.any? ? 'col-sm-7 col-lg-8' : 'col-sm-10' }
    = f.text_field :title, maxlength: 255, autofocus: true, autocomplete: 'off',
        class: 'form-control pad', required: true

    - if issuable.is_a?(MergeRequest)
      %p.help-block
        .js-wip-explanation
          %a.js-toggle-wip{href: "", tabindex: -1}
            Remove the
            %code WIP:
            prefix from the title
          to allow this
          %strong Work In Progress
          merge request to be merged when it's ready.
        .js-no-wip-explanation
          %a.js-toggle-wip{href: "", tabindex: -1}
            Start the title with
            %code WIP:
          to prevent a
          %strong Work In Progress
          merge request from being merged before it's ready.

    - if can_add_template?(issuable)
      %p.help-block
        Add
        = link_to "description templates", help_page_path('user/project/description_templates'), tabindex: -1
        to help your contributors communicate effectively!

.form-group.detail-page-description
  = f.label :description, 'Description', class: 'control-label'
  .col-sm-10

    = render layout: 'projects/md_preview', locals: { preview_class: "md-preview", referenced_users: true } do
      = render 'projects/zen', f: f, attr: :description,
                               classes: 'note-textarea',
                               placeholder: "Write a comment or drag your files here...",
                               supports_slash_commands: !issuable.persisted?
      = render 'projects/notes/hints', supports_slash_commands: !issuable.persisted?
      .clearfix
      .error-alert

- if issuable.is_a?(Issue)
  .form-group
    .col-sm-offset-2.col-sm-10
      .checkbox
        = f.label :confidential do
          = f.check_box :confidential
          This issue is confidential and should only be visible to team members with at least Reporter access.

- if can?(current_user, :"admin_#{issuable.to_ability_name}", issuable.project)
  - has_due_date = issuable.has_attribute?(:due_date)
  %hr
  .row
    %div{ class: (has_due_date ? "col-lg-6" : "col-sm-12") }
      .form-group.issue-assignee
        = f.label :assignee_id, "Assignee", class: "control-label #{"col-lg-4" if has_due_date}"
        .col-sm-10{ class: ("col-lg-8" if has_due_date) }
          .issuable-form-select-holder
            - if issuable.assignee_id
              = f.hidden_field :assignee_id
            = dropdown_tag(user_dropdown_label(issuable.assignee_id, "Assignee"), options: { toggle_class: "js-dropdown-keep-input js-user-search js-issuable-form-dropdown js-assignee-search", title: "Select assignee", filter: true, dropdown_class: "dropdown-menu-user dropdown-menu-selectable dropdown-menu-assignee js-filter-submit",
              placeholder: "Search assignee", data: { first_user: current_user.try(:username), null_user: true, current_user: true, project_id: project.try(:id), selected: issuable.assignee_id, field_name: "#{issuable.class.model_name.param_key}[assignee_id]", default_label: "Assignee"} })
      .form-group.issue-milestone
        = f.label :milestone_id, "Milestone", class: "control-label #{"col-lg-4" if has_due_date}"
        .col-sm-10{ class: ("col-lg-8" if has_due_date) }
          .issuable-form-select-holder
            = render "shared/issuable/milestone_dropdown", selected: issuable.milestone, name: "#{issuable.class.model_name.param_key}[milestone_id]", show_any: false, show_upcoming: false, extra_class: "js-issuable-form-dropdown js-dropdown-keep-input", dropdown_title: "Select milestone"
      .form-group
        - has_labels = @labels && @labels.any?
        = f.label :label_ids, "Labels", class: "control-label #{"col-lg-4" if has_due_date}"
        = f.hidden_field :label_ids, multiple: true, value: ''
        .col-sm-10{ class: "#{"col-lg-8" if has_due_date} #{'issuable-form-padding-top' if !has_labels}" }
          .issuable-form-select-holder
<<<<<<< HEAD
            = render "shared/issuable/label_dropdown", classes: ["js-issuable-form-dropdown"], selected: issuable.labels, data_options: { field_name: "#{issuable.class.model_name.param_key}[label_ids][]", show_any: false, show_menu_above: 'true' }, dropdown_title: "Select label"

      - if issuable.respond_to?(:weight)
        .form-group
          = f.label :label_ids, class: "control-label #{"col-lg-4" if has_due_date}" do
            Weight
          .col-sm-10{ class: ("col-lg-8" if has_due_date) }
            = f.select :weight, issues_weight_options(issuable.weight, edit: true), { include_blank: true },
              { class: 'select2 js-select2', data: { placeholder: "Select weight" }}

=======
            = render "shared/issuable/label_dropdown", classes: ["js-issuable-form-dropdown"], selected: issuable.labels, data_options: { field_name: "#{issuable.class.model_name.param_key}[label_ids][]", show_any: false}, dropdown_title: "Select label"
>>>>>>> 6c09fbd8
    - if has_due_date
      .col-lg-6
        .form-group
          = f.label :due_date, "Due date", class: "control-label"
          .col-sm-10
            .issuable-form-select-holder
              = f.text_field :due_date, id: "issuable-due-date", class: "datepicker form-control", placeholder: "Select due date"

- if issuable.can_move?(current_user)
  %hr
  .form-group
    = label_tag :move_to_project_id, 'Move', class: 'control-label'
    .col-sm-10
      .issuable-form-select-holder
        = hidden_field_tag :move_to_project_id, nil, class: 'js-move-dropdown', data: { placeholder: 'Select project', projects_url: autocomplete_projects_path(project_id: @project.id), page_size: MoveToProjectFinder::PAGE_SIZE }
      &nbsp;
      %span{ data: { toggle: 'tooltip', placement: 'auto top' }, style: 'cursor: default',
      title: 'Moving an issue will copy the discussion to a different project and close it here. All participants will be notified of the new location.' }
        = icon('question-circle')

= render 'shared/issuable/approvals', issuable: issuable, f: f

- if issuable.is_a?(MergeRequest) && !issuable.closed_without_fork?
  %hr
  - if @merge_request.new_record?
    .form-group
      = f.label :source_branch, class: 'control-label'
      .col-sm-10
        .issuable-form-select-holder
          = f.select(:source_branch, [@merge_request.source_branch], { }, { class: 'source_branch select2 span2', disabled: true })
  .form-group
    = f.label :target_branch, class: 'control-label'
    .col-sm-10
      .issuable-form-select-holder
        = f.select(:target_branch, @merge_request.target_branches, { include_blank: true }, { class: 'target_branch select2 span2', disabled: @merge_request.new_record?, data: {placeholder: "Select branch"} })
      - if @merge_request.new_record?
        &nbsp;
        = link_to 'Change branches', mr_change_branches_path(@merge_request)
  - if @merge_request.can_remove_source_branch?(current_user)
    .form-group
      .col-sm-10.col-sm-offset-2
        .checkbox
          = label_tag 'merge_request[force_remove_source_branch]' do
            = check_box_tag 'merge_request[force_remove_source_branch]', '1', @merge_request.force_remove_source_branch?
            Remove source branch when merge request is accepted.

- is_footer = !(issuable.is_a?(MergeRequest) && issuable.new_record?)
.row-content-block{class: (is_footer ? "footer-block" : "middle-block")}
  - if issuable.new_record?
    = f.submit "Submit #{issuable.class.model_name.human.downcase}", class: 'btn btn-create'
  - else
    = f.submit 'Save changes', class: 'btn btn-save'

  - if !issuable.persisted? && !issuable.project.empty_repo? && (guide_url = contribution_guide_path(issuable.project))
    .inline.prepend-left-10
      Please review the
      %strong #{link_to 'contribution guidelines', guide_url}
      for this project.

  - if issuable.new_record?
    = link_to 'Cancel', polymorphic_path([@project.namespace.becomes(Namespace), @project, issuable.class]), class: 'btn btn-cancel'
  - else
    .pull-right
      - if can?(current_user, :"destroy_#{issuable.to_ability_name}", @project)
        = link_to 'Delete', polymorphic_path([@project.namespace.becomes(Namespace), @project, issuable]), data: { confirm: "#{issuable.class.name.titleize} will be removed! Are you sure?" },
                                                                                                  method: :delete, class: 'btn btn-danger btn-grouped'
      = link_to 'Cancel', polymorphic_path([@project.namespace.becomes(Namespace), @project, issuable]), class: 'btn btn-grouped btn-cancel'

%li.unsaved-approvers.hide.approver.approver-template{id: "user_{user_id}"}
  = link_to "{approver_name}", "#"
  .pull-right
    = link_to "#", data: { confirm: "Are you sure you want to remove approver {approver_name}"}, class: "btn-xs btn btn-remove", title: 'Remove approver' do
      = icon("sign-out")
      Remove

= f.hidden_field :lock_version<|MERGE_RESOLUTION|>--- conflicted
+++ resolved
@@ -100,7 +100,6 @@
         = f.hidden_field :label_ids, multiple: true, value: ''
         .col-sm-10{ class: "#{"col-lg-8" if has_due_date} #{'issuable-form-padding-top' if !has_labels}" }
           .issuable-form-select-holder
-<<<<<<< HEAD
             = render "shared/issuable/label_dropdown", classes: ["js-issuable-form-dropdown"], selected: issuable.labels, data_options: { field_name: "#{issuable.class.model_name.param_key}[label_ids][]", show_any: false, show_menu_above: 'true' }, dropdown_title: "Select label"
 
       - if issuable.respond_to?(:weight)
@@ -111,9 +110,6 @@
             = f.select :weight, issues_weight_options(issuable.weight, edit: true), { include_blank: true },
               { class: 'select2 js-select2', data: { placeholder: "Select weight" }}
 
-=======
-            = render "shared/issuable/label_dropdown", classes: ["js-issuable-form-dropdown"], selected: issuable.labels, data_options: { field_name: "#{issuable.class.model_name.param_key}[label_ids][]", show_any: false}, dropdown_title: "Select label"
->>>>>>> 6c09fbd8
     - if has_due_date
       .col-lg-6
         .form-group
