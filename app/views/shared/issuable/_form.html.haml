--- conflicted
+++ resolved
@@ -75,16 +75,9 @@
         - label_dropdown_toggle = issuable.labels.map { |label| label.title }
         = f.label :label_ids, "Labels", class: "control-label #{"col-lg-4" if has_due_date}"
         .col-sm-10{ class: "#{"col-lg-8" if has_due_date} #{'issuable-form-padding-top' if !has_labels}" }
-<<<<<<< HEAD
-          - if has_labels
-            .issuable-form-select-holder
-              = f.collection_select :label_ids, issuable.project.labels.all, :id, :name,
-                { selected: issuable.label_ids }, multiple: true, class: 'select2', data: { placeholder: "Select labels" }
-          - else
-            %span.light No labels yet.
-          - if can? current_user, :admin_label, issuable.project
-            %div
-              = link_to 'Create new label', new_namespace_project_label_path(issuable.project.namespace, issuable.project), target: :blank, class: "prepend-top-5 inline"
+          .issuable-form-select-holder
+            = render "shared/issuable/label_dropdown", classes: ["js-issuable-form-dropdown"], selected: selected_labels, selected_toggle: label_dropdown_toggle, data_options: { field_name: "#{issuable.class.model_name.param_key}[label_ids][]", show_any: "false" }
+
       - if issuable.respond_to?(:weight)
         .form-group
           = f.label :label_ids, class: "control-label #{"col-lg-4" if has_due_date}" do
@@ -92,10 +85,6 @@
           .col-sm-10{ class: ("col-lg-8" if has_due_date) }
             = f.select :weight, issues_weight_options(issuable.weight, edit: true), { include_blank: true },
               { class: 'select2 js-select2', data: { placeholder: "Select weight" }}
-=======
-          .issuable-form-select-holder
-            = render "shared/issuable/label_dropdown", classes: ["js-issuable-form-dropdown"], selected: selected_labels, selected_toggle: label_dropdown_toggle, data_options: { field_name: "#{issuable.class.model_name.param_key}[label_ids][]", show_any: "false" }
->>>>>>> 50abec8c
     - if has_due_date
       .col-lg-6
         .form-group
