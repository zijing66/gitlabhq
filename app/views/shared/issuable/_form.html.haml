- if issuable.errors.any?
  .row
    .col-sm-offset-2.col-sm-10
      .alert.alert-danger
        - issuable.errors.full_messages.each do |msg|
          %span= msg
          %br
.form-group
  = f.label :title, class: 'control-label'
  .col-sm-10
    = f.text_field :title, maxlength: 255, autofocus: true, autocomplete: 'off',
        class: 'form-control pad js-gfm-input', required: true

    - if issuable.is_a?(MergeRequest)
      %p.help-block
        .js-wip-explanation
          %a.js-toggle-wip{href: ""}
            Remove the
            %code WIP:
            prefix from the title
          to allow this
          %strong Work In Progress
          merge request to be merged when it's ready.
        .js-no-wip-explanation
          %a.js-toggle-wip{href: ""}
            Start the title with
            %code WIP:
          to prevent a
          %strong Work In Progress
          merge request from being merged before it's ready.
.form-group.detail-page-description
  = f.label :description, 'Description', class: 'control-label'
  .col-sm-10

    = render layout: 'projects/md_preview', locals: { preview_class: "md-preview", referenced_users: true } do
      = render 'projects/zen', f: f, attr: :description,
                               classes: 'description form-control'
      = render 'projects/notes/hints'
      .clearfix
      .error-alert

- if issuable.is_a?(Issue) && !issuable.project.private?
  .form-group
    .col-sm-offset-2.col-sm-10
      .checkbox
        = f.label :confidential do
          = f.check_box :confidential
          This issue is confidential and should only be visible to team members

- if can?(current_user, :"admin_#{issuable.to_ability_name}", issuable.project)
  %hr
  .form-group
    .issue-assignee
      = f.label :assignee_id, "Assignee", class: 'control-label'
      .col-sm-10
        = users_select_tag("#{issuable.class.model_name.param_key}[assignee_id]",
            placeholder: 'Select assignee', class: 'custom-form-control', null_user: true,
            selected: issuable.assignee_id, project: @target_project || @project,
            first_user: true, current_user: true, include_blank: true)
        &nbsp;
        = link_to 'Assign to me', '#', class: 'btn assign-to-me-link'
  .form-group
    .issue-milestone
      = f.label :milestone_id, "Milestone", class: 'control-label'
      .col-sm-10
        - if milestone_options(issuable).present?
          = f.select(:milestone_id, milestone_options(issuable),
            { include_blank: true }, { class: 'select2', data: { placeholder: 'Select milestone' } })
        - else
          .prepend-top-10
          %span.light No open milestones available.
        &nbsp;
        - if can? current_user, :admin_milestone, issuable.project
          = link_to 'Create new milestone', new_namespace_project_milestone_path(issuable.project.namespace, issuable.project), target: :blank
  - if issuable.respond_to?(:weight)
    .form-group
      = f.label :label_ids, class: 'control-label' do
        Weight
      .col-sm-10
        = f.select :weight, issues_weight_options(issuable.weight, edit: true), { include_blank: true },
          { class: 'select2 js-select2', data: { placeholder: "Select weight" }}

  .form-group
    = f.label :label_ids, "Labels", class: 'control-label'
    .col-sm-10
      - if issuable.project.labels.any?
        = f.collection_select :label_ids, issuable.project.labels.all, :id, :name,
          { selected: issuable.label_ids }, multiple: true, class: 'select2', data: { placeholder: "Select labels" }
      - else
        .prepend-top-10
        %span.light No labels yet.
      &nbsp;
      - if can? current_user, :admin_label, issuable.project
        = link_to 'Create new label', new_namespace_project_label_path(issuable.project.namespace, issuable.project), target: :blank

- if issuable.can_move?(current_user)
  %hr
  .form-group
    = label_tag :move_to_project_id, 'Move', class: 'control-label'
    .col-sm-10
      - projects = project_options(issuable, current_user, ability: :admin_issue)
      = select_tag(:move_to_project_id, projects, include_blank: true,
                   class: 'select2', data: { placeholder: 'Select project' })
      &nbsp;
      %span{ data: { toggle: 'tooltip', placement: 'auto top' }, style: 'cursor: default',
      title: 'Moving an issue will copy the discussion to a different project and close it here. All participants will be notified of the new location.' }
        = icon('question-circle')

- if issuable.is_a?(MergeRequest)
  - if @merge_request.requires_approve?
    .form-group
      = f.label :approver_ids, class: 'control-label' do
        Approvers
      .col-sm-10
        = users_select_tag("merge_request[approver_ids]", multiple: true, class: 'input-large', scope: :all, email_user: true)
        .help-block
          Merge Request should be approved by these users.
          You can override the project settings by setting your own list of approvers.

        .panel.panel-default.prepend-top-10
          .panel-heading
            Approvers
          %ul.well-list.approver-list
            - if @merge_request.new_record?
              - @merge_request.target_project.approvers.each do |approver|
                %li.project-approvers{id: dom_id(approver.user)}
                  = link_to approver.user.name, approver.user
                  .pull-right
                    = link_to "#", data: { confirm: "Are you sure you want to remove approver #{approver.user.name}"}, class: "btn-xs btn btn-remove", title: 'Remove approver' do
                      = icon("sign-out")
                      Remove
              - if @merge_request.target_project.approvers.empty?
                %li.no-approvers There are no approvers
            - else
              - @merge_request.approvers.each do |approver|
                %li{id: dom_id(approver.user)}
                  = link_to approver.user.name, approver.user
                  .pull-right
                    = link_to namespace_project_merge_request_approver_path(@project.namespace, @project, @merge_request, approver), data: { confirm: "Are you sure you want to remove approver #{approver.user.name}"}, method: :delete, class: "btn-xs btn btn-remove", title: 'Remove approver' do
                      = icon("sign-out")
                      Remove
              - if @merge_request.approvers.empty?
                %li.no-approvers There are no approvers
        .help-block.suggested-approvers
          - if @suggested_approvers.any?
            Suggested approvers:
            = raw @suggested_approvers.map{|approver| link_to sanitize(approver.name), "#", id: dom_id(approver) }.join(", ")

  %hr
  - if @merge_request.new_record?
    .form-group
      = f.label :source_branch, class: 'control-label'
      .col-sm-10
        = f.select(:source_branch, [@merge_request.source_branch], { }, { class: 'source_branch select2 span2', disabled: true })
  .form-group
    = f.label :target_branch, class: 'control-label'
    .col-sm-10
      = f.select(:target_branch, @merge_request.target_branches, { include_blank: true }, { class: 'target_branch select2 span2', disabled: @merge_request.new_record?, data: {placeholder: "Select branch"} })
      - if @merge_request.new_record?
        %p.help-block
        = link_to 'Change branches', mr_change_branches_path(@merge_request)

- is_footer = !(issuable.is_a?(MergeRequest) && issuable.new_record?)
.gray-content-block{class: (is_footer ? "footer-block" : "middle-block")}
  - if issuable.new_record?
    = f.submit "Submit #{issuable.class.model_name.human.downcase}", class: 'btn btn-create'
  - else
    = f.submit 'Save changes', class: 'btn btn-save'

  - if !issuable.persisted? && !issuable.project.empty_repo? && (guide_url = contribution_guide_path(issuable.project))
    .inline.prepend-left-10
      Please review the
      %strong #{link_to 'contribution guidelines', guide_url}
      for this project.

  - if issuable.new_record?
    = link_to 'Cancel', polymorphic_path([@project.namespace.becomes(Namespace), @project, issuable.class]), class: 'btn btn-cancel'
  - else
    .pull-right
      - if current_user.can?(:"destroy_#{issuable.to_ability_name}", @project)
        = link_to polymorphic_path([@project.namespace.becomes(Namespace), @project, issuable]), data: { confirm: "#{issuable.class.name.titleize} will be removed! Are you sure?" },
                                                                                                  method: :delete, class: 'btn btn-grouped' do
          = icon('trash-o')
          Delete
<<<<<<< HEAD
      = link_to 'Cancel', namespace_project_issue_path(@project.namespace, @project, issuable), class: 'btn btn-grouped btn-cancel'

%li.project-approvers.hide.approver-template{id: "user_{user_id}"}
  = link_to "{approver_name}", "#"
  .pull-right
    = link_to "#", data: { confirm: "Are you sure you want to remove approver {approver_name}"}, class: "btn-xs btn btn-remove", title: 'Remove approver' do
      = icon("sign-out")
      Remove
=======
      = link_to 'Cancel', polymorphic_path([@project.namespace.becomes(Namespace), @project, issuable]), class: 'btn btn-grouped btn-cancel'
>>>>>>> 30e4d3ce
<|MERGE_RESOLUTION|>--- conflicted
+++ resolved
@@ -182,15 +182,11 @@
                                                                                                   method: :delete, class: 'btn btn-grouped' do
           = icon('trash-o')
           Delete
-<<<<<<< HEAD
-      = link_to 'Cancel', namespace_project_issue_path(@project.namespace, @project, issuable), class: 'btn btn-grouped btn-cancel'
+      = link_to 'Cancel', polymorphic_path([@project.namespace.becomes(Namespace), @project, issuable]), class: 'btn btn-grouped btn-cancel'
 
 %li.project-approvers.hide.approver-template{id: "user_{user_id}"}
   = link_to "{approver_name}", "#"
   .pull-right
     = link_to "#", data: { confirm: "Are you sure you want to remove approver {approver_name}"}, class: "btn-xs btn btn-remove", title: 'Remove approver' do
       = icon("sign-out")
-      Remove
-=======
-      = link_to 'Cancel', polymorphic_path([@project.namespace.becomes(Namespace), @project, issuable]), class: 'btn btn-grouped btn-cancel'
->>>>>>> 30e4d3ce
+      Remove