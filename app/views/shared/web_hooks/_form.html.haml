- page_title "Webhooks"
- context_title = @project ? 'project' : 'group'

.row.prepend-top-default
  .col-lg-3
    %h4.prepend-top-0
      = page_title
    %p
<<<<<<< HEAD
      #{link_to "Webhooks", help_page_path("web_hooks", "web_hooks")} can be
      used for binding events when something is happening within the #{context_title}.
=======
      #{link_to "Webhooks", help_page_path("web_hooks/web_hooks")} can be
      used for binding events when something is happening within the project.
>>>>>>> 67668d9d
  .col-lg-9.append-bottom-default
    = form_for hook, as: :hook, url: polymorphic_path(url_components + [:hooks]) do |f|
      = form_errors(hook)

      .form-group
        = f.label :url, "URL", class: 'label-light'
        = f.text_field :url, class: "form-control", placeholder: 'http://example.com/trigger-ci.json'
      .form-group
        = f.label :token, "Secret Token", class: 'label-light'
        = f.text_field :token, class: "form-control", placeholder: ''
        %p.help-block
          Use this token to validate received payloads
      .form-group
        = f.label :url, "Trigger", class: 'label-light'
        %ul.list-unstyled
          %li
            = f.check_box :push_events, class: 'pull-left'
            .prepend-left-20
              = f.label :push_events, class: 'list-label' do
                %strong Push events
              %p.light
                This url will be triggered by a push to the repository
          %li
            = f.check_box :tag_push_events, class: 'pull-left'
            .prepend-left-20
              = f.label :tag_push_events, class: 'list-label' do
                %strong Tag push events
              %p.light
                This url will be triggered when a new tag is pushed to the repository
          %li
            = f.check_box :note_events, class: 'pull-left'
            .prepend-left-20
              = f.label :note_events, class: 'list-label' do
                %strong Comments
              %p.light
                This url will be triggered when someone adds a comment
          %li
            = f.check_box :issues_events, class: 'pull-left'
            .prepend-left-20
              = f.label :issues_events, class: 'list-label' do
                %strong Issues events
              %p.light
                This url will be triggered when an issue is created/updated/merged
          %li
            = f.check_box :merge_requests_events, class: 'pull-left'
            .prepend-left-20
              = f.label :merge_requests_events, class: 'list-label' do
                %strong Merge Request events
              %p.light
                This url will be triggered when a merge request is created/updated/merged
          %li
            = f.check_box :build_events, class: 'pull-left'
            .prepend-left-20
              = f.label :build_events, class: 'list-label' do
                %strong Build events
              %p.light
                This url will be triggered when the build status changes
          %li
            = f.check_box :wiki_page_events, class: 'pull-left'
            .prepend-left-20
              = f.label :wiki_page_events, class: 'list-label' do
                %strong Wiki Page events
              %p.light
                This url will be triggered when a wiki page is created/updated
      .form-group
        = f.label :enable_ssl_verification, "SSL verification", class: 'label-light checkbox'
        .checkbox
          = f.label :enable_ssl_verification do
            = f.check_box :enable_ssl_verification
            %strong Enable SSL verification
      = f.submit "Add Webhook", class: "btn btn-create"
    %hr
    %h5.prepend-top-default
      Webhooks (#{hooks.count})
    - if hooks.any?
      %ul.well-list
        - hooks.each do |hook|
          = render "project_hook", hook: hook
    - else
      %p.settings-message.text-center.append-bottom-0
        No webhooks found, add one in the form above.<|MERGE_RESOLUTION|>--- conflicted
+++ resolved
@@ -6,13 +6,8 @@
     %h4.prepend-top-0
       = page_title
     %p
-<<<<<<< HEAD
-      #{link_to "Webhooks", help_page_path("web_hooks", "web_hooks")} can be
+      #{link_to "Webhooks", help_page_path("web_hooks/web_hooks")} can be
       used for binding events when something is happening within the #{context_title}.
-=======
-      #{link_to "Webhooks", help_page_path("web_hooks/web_hooks")} can be
-      used for binding events when something is happening within the project.
->>>>>>> 67668d9d
   .col-lg-9.append-bottom-default
     = form_for hook, as: :hook, url: polymorphic_path(url_components + [:hooks]) do |f|
       = form_errors(hook)
