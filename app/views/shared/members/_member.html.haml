- show_roles = local_assigns.fetch(:show_roles, true)
- show_controls = local_assigns.fetch(:show_controls, true)
- user = local_assigns.fetch(:user, member.user)
- source = member.source
- can_admin_member = can?(current_user, action_member_permission(:update, member), member)

-# EE-only
- can_override_member = can?(current_user, action_member_permission(:override, member), member)

%li.member{ class: [dom_class(member), ("is-overriden" if member.override)], id: dom_id(member) }
  %span.list-item-name
    - if user
      = image_tag avatar_icon(user, 40), class: "avatar s40", alt: ''
      %strong
        = link_to user.name, user_path(user)
      %span.cgray= user.to_reference

      - if user == current_user
        %span.label.label-success.prepend-left-5 It's you

      - if user.blocked?
        %label.label.label-danger
          %strong Blocked

      - if source.instance_of?(Group) && !@group
        &middot;
        = link_to source.name, source, class: "member-group-link"

      .hidden-xs.cgray
        - if member.request?
          Requested
          = time_ago_with_tooltip(member.requested_at)
        - else
          Joined #{time_ago_with_tooltip(member.created_at)}
        - if member.expires?
          ·
          %span{ class: ('text-warning' if member.expires_soon?) }
            Expires in #{distance_of_time_in_words_to_now(member.expires_at)}

      = render 'shared/members/ee/ldap_tag', can_override: can_override_member, visible: true

    - else
      = image_tag avatar_icon(member.invite_email, 40), class: "avatar s40", alt: ''
      %strong= member.invite_email
      .cgray
        Invited
        - if member.created_by
          by
          = link_to member.created_by.name, user_path(member.created_by)
        = time_ago_with_tooltip(member.created_at)
  - if show_roles
    .controls.member-controls
      = render 'shared/members/ee/ldap_tag', can_override: can_override_member, visible: false
      - if show_controls && (member.respond_to?(:group) && @group) || (member.respond_to?(:project) && @project)
        - if user != current_user
          = form_for member, remote: true, html: { class: 'form-horizontal js-edit-member-form' } do |f|
            = f.hidden_field :access_level
            .member-form-control.dropdown.append-right-5
              %button.dropdown-menu-toggle.js-member-permissions-dropdown{ type: "button",
                disabled: !can_admin_member,
                data: { toggle: "dropdown", field_name: "#{f.object_name}[access_level]" } }
                %span.dropdown-toggle-text
                  = member.human_access
                = icon("chevron-down")
              .dropdown-menu.dropdown-select.dropdown-menu-align-right.dropdown-menu-selectable
                = dropdown_title("Change permissions")
                .dropdown-content
                  %ul
                    - Gitlab::Access.options.each do |role, role_id|
                      %li
                        = link_to role, "javascript:void(0)",
                          class: ("is-active" if member.access_level == role_id),
                          data: { id: role_id, el_id: dom_id(member) }
<<<<<<< HEAD
                    = render 'shared/members/ee/revert_ldap_group_sync_option', group: @group, member: member, can_override: can_override_member
=======
>>>>>>> 62a4637d
            .prepend-left-5.clearable-input.member-form-control
              = f.text_field :expires_at, class: 'form-control js-access-expiration-date js-member-update-control', placeholder: 'Expiration date', id: "member_expires_at_#{member.id}", disabled: !can_admin_member, data: { el_id: dom_id(member) }
              %i.clear-icon.js-clear-input
        - else
          %span.member-access-text= member.human_access

        - if member.invite? && can?(current_user, action_member_permission(:admin, member), member.source)
          = link_to 'Resend invite', polymorphic_path([:resend_invite, member]),
                    method: :post,
                    class: 'btn btn-default  prepend-left-10'

        - elsif member.request? && can_admin_member
          = link_to icon('check inverse'), polymorphic_path([:approve_access_request, member]),
                    method: :post,
                    class: 'btn btn-success prepend-left-10',
                    title: 'Grant access'

        - if can?(current_user, action_member_permission(:destroy, member), member)
          - if current_user == user
            = link_to icon('sign-out', text: 'Leave'), polymorphic_path([:leave, member.source, :members]),
                      method: :delete,
                      data: { confirm: leave_confirmation_message(member.source) },
                      class: 'btn btn-remove prepend-left-10'
          - else
            = link_to member,
                      remote: true,
                      method: :delete,
                      data: { confirm: remove_member_message(member) },
                      class: 'btn btn-remove prepend-left-10',
                      title: remove_member_title(member) do
              %span.visible-xs-block
                Delete
              = icon('trash', class: 'hidden-xs')
        = render 'shared/members/ee/override_member_buttons', group: @group, member: member, user: user, action: :edit, can_override: can_override_member
      - else
        %span.member-access-text= member.human_access

= render 'shared/members/ee/override_member_buttons', group: @group, member: member, user: user, action: :confirm, can_override: can_override_member<|MERGE_RESOLUTION|>--- conflicted
+++ resolved
@@ -37,8 +37,6 @@
           %span{ class: ('text-warning' if member.expires_soon?) }
             Expires in #{distance_of_time_in_words_to_now(member.expires_at)}
 
-      = render 'shared/members/ee/ldap_tag', can_override: can_override_member, visible: true
-
     - else
       = image_tag avatar_icon(member.invite_email, 40), class: "avatar s40", alt: ''
       %strong= member.invite_email
@@ -71,10 +69,7 @@
                         = link_to role, "javascript:void(0)",
                           class: ("is-active" if member.access_level == role_id),
                           data: { id: role_id, el_id: dom_id(member) }
-<<<<<<< HEAD
                     = render 'shared/members/ee/revert_ldap_group_sync_option', group: @group, member: member, can_override: can_override_member
-=======
->>>>>>> 62a4637d
             .prepend-left-5.clearable-input.member-form-control
               = f.text_field :expires_at, class: 'form-control js-access-expiration-date js-member-update-control', placeholder: 'Expiration date', id: "member_expires_at_#{member.id}", disabled: !can_admin_member, data: { el_id: dom_id(member) }
               %i.clear-icon.js-clear-input
