- label_css_id = dom_id(label)
- status = label_subscription_status(label, @project).inquiry if current_user
- subject = local_assigns[:subject]
- toggle_subscription_path = toggle_subscription_label_path(label, @project) if current_user
- show_label_merge_requests_link = show_label_issuables_link?(label, :merge_requests, project: @project)
- show_label_issues_link = show_label_issuables_link?(label, :issues, project: @project)

%li.label-list-item{ id: label_css_id, data: { id: label.id } }
  = render "shared/label_row", label: label

  .d-inline-block.d-sm-none.dropdown
    %button.btn.btn-secondary.label-options-toggle{ type: 'button', data: { toggle: "dropdown" } }
      Options
      = icon('caret-down')
    .dropdown-menu.dropdown-menu-align-right
      %ul
        - if show_label_merge_requests_link
          %li
            = link_to_label(label, subject: subject, type: :merge_request) do
              View merge requests
        - if show_label_issues_link
          %li
            = link_to_label(label, subject: subject) do
              View open issues
        - if current_user
          %li.label-subscription
            - if can_subscribe_to_label_in_different_levels?(label)
              %a.js-unsubscribe-button.label-subscribe-button{ role: 'button', href: '#', class: ('hidden' if status.unsubscribed?), data: { url: toggle_subscription_path } }
                %span Unsubscribe
              %a.js-subscribe-button.label-subscribe-button{ role: 'button', href: '#', class: ('hidden' unless status.unsubscribed?), data: { url: toggle_subscription_project_label_path(@project, label) } }
                %span Subscribe at project level
              %a.js-subscribe-button.label-subscribe-button{ role: 'button', href: '#', class: ('hidden' unless status.unsubscribed?), data: { url: toggle_subscription_group_label_path(label.group, label) } }
                %span Subscribe at group level
            - else
              %a.js-subscribe-button.label-subscribe-button{ role: 'button', href: '#', data: { status: status, url: toggle_subscription_path } }
                %span= label_subscription_toggle_button_text(label, @project)

        - if can?(current_user, :admin_label, label)
          %li
            = link_to 'Edit', edit_label_path(label)
          %li
            = link_to 'Delete',
              destroy_label_path(label),
              title: 'Delete',
              method: :delete,
              data: {confirm: 'Remove this label? Are you sure?'},
              class: 'text-danger'

<<<<<<< HEAD
  .float-right.d-none.d-sm-none.d-md-block
    - if label.is_a?(ProjectLabel) && label.project.group && can?(current_user, :admin_label, label.project.group)
      %button.js-promote-project-label-button.btn.btn-transparent.btn-action.has-tooltip{ title: _('Promote to Group Label'),
        disabled: true,
        type: 'button',
        data: { url: promote_project_label_path(label.project, label),
                label_title: label.title,
                label_color: label.color,
                label_text_color: label.text_color,
                group_name: label.project.group.name,
                target: '#promote-label-modal',
                container: 'body',
                toggle: 'modal' } }
        = sprite_icon('level-up')
=======
  .pull-right.hidden-xs.hidden-sm
>>>>>>> 7f01d49b
    - if can?(current_user, :admin_label, label)
      - if label.is_a?(ProjectLabel) && label.project.group && can?(current_user, :admin_label, label.project.group)
        %button.js-promote-project-label-button.btn.btn-transparent.btn-action.has-tooltip{ title: _('Promote to Group Label'),
          disabled: true,
          type: 'button',
          data: { url: promote_project_label_path(label.project, label),
                  label_title: label.title,
                  label_color: label.color,
                  label_text_color: label.text_color,
                  group_name: label.project.group.name,
                  target: '#promote-label-modal',
                  container: 'body',
                  toggle: 'modal' } }
          = sprite_icon('level-up')
      = link_to edit_label_path(label), title: "Edit", class: 'btn btn-transparent btn-action', data: {toggle: "tooltip"} do
        %span.sr-only Edit
        = sprite_icon('pencil')
      %span{ data: { toggle: 'modal', target: "#modal-delete-label-#{label.id}" } }
        = link_to "#", title: "Delete", class: 'btn btn-transparent btn-action remove-row', data: { toggle: "tooltip" } do
          %span.sr-only Delete
          = sprite_icon('remove')
    - if current_user
      .label-subscription.inline
        - if can_subscribe_to_label_in_different_levels?(label)
          %button.js-unsubscribe-button.label-subscribe-button.btn.btn-secondary{ type: 'button', class: ('hidden' if status.unsubscribed?), data: { url: toggle_subscription_path } }
            %span Unsubscribe
            = icon('spinner spin', class: 'label-subscribe-button-loading')

          .dropdown.dropdown-group-label{ class: ('hidden' unless status.unsubscribed?) }
            %button.dropdown-menu-toggle{ type: 'button', 'data-toggle' => 'dropdown' }
              %span Subscribe
              = icon('chevron-down')
            %ul.dropdown-menu
              %li
                %a.js-subscribe-button{ class: ('hidden' unless status.unsubscribed?), data: { url: toggle_subscription_project_label_path(@project, label) } }
                  Project level
                %a.js-subscribe-button{ class: ('hidden' unless status.unsubscribed?), data: { url: toggle_subscription_group_label_path(label.group, label) } }
                  Group level
        - else
          %button.js-subscribe-button.label-subscribe-button.btn.btn-secondary{ type: 'button', data: { status: status, url: toggle_subscription_path } }
            %span= label_subscription_toggle_button_text(label, @project)
            = icon('spinner spin', class: 'label-subscribe-button-loading')

= render 'shared/delete_label_modal', label: label<|MERGE_RESOLUTION|>--- conflicted
+++ resolved
@@ -46,24 +46,7 @@
               data: {confirm: 'Remove this label? Are you sure?'},
               class: 'text-danger'
 
-<<<<<<< HEAD
   .float-right.d-none.d-sm-none.d-md-block
-    - if label.is_a?(ProjectLabel) && label.project.group && can?(current_user, :admin_label, label.project.group)
-      %button.js-promote-project-label-button.btn.btn-transparent.btn-action.has-tooltip{ title: _('Promote to Group Label'),
-        disabled: true,
-        type: 'button',
-        data: { url: promote_project_label_path(label.project, label),
-                label_title: label.title,
-                label_color: label.color,
-                label_text_color: label.text_color,
-                group_name: label.project.group.name,
-                target: '#promote-label-modal',
-                container: 'body',
-                toggle: 'modal' } }
-        = sprite_icon('level-up')
-=======
-  .pull-right.hidden-xs.hidden-sm
->>>>>>> 7f01d49b
     - if can?(current_user, :admin_label, label)
       - if label.is_a?(ProjectLabel) && label.project.group && can?(current_user, :admin_label, label.project.group)
         %button.js-promote-project-label-button.btn.btn-transparent.btn-action.has-tooltip{ title: _('Promote to Group Label'),
