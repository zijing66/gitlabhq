--- conflicted
+++ resolved
@@ -1,11 +1,6 @@
 - if @merge_requests.any?
-<<<<<<< HEAD
   - @merge_requests.group_by(&:target_project).each do |group|
-    .ui-box
-=======
-  - @merge_requests.group_by(&:project).each do |group|
     .ui-box.small-box
->>>>>>> 1a83fea7
       - project = group[0]
       .title
         = link_to_project project
