--- conflicted
+++ resolved
@@ -9,15 +9,11 @@
   = f.label :path, class: 'control-label' do
     Group path
   .col-sm-10
-<<<<<<< HEAD
-    = f.text_field :name, placeholder: 'Example Group', class: 'form-control',
-        autofocus: local_assigns[:autofocus] || false, dir: :auto
-=======
     .input-group
       .input-group-addon
         = root_url
       = f.text_field :path, placeholder: 'open-source', class: 'form-control',
-          autofocus: local_assigns[:autofocus] || false
+          autofocus: local_assigns[:autofocus] || false, dir: :auto
     - if @group.persisted?
       .bs-callout.bs-callout-danger
         %ul
@@ -25,7 +21,6 @@
           %li Renaming group path will rename directory for all related projects
           %li It will change web url for access group and group projects.
           %li It will change the git path to repositories under this group.
->>>>>>> 41ab9e1f
 
 .form-group.group-description-holder
   = f.label :description, 'Details', class: 'control-label'
