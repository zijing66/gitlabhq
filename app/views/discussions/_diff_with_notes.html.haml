--- conflicted
+++ resolved
@@ -7,11 +7,7 @@
 
   .diff-content.code.js-syntax-highlight
     %table
-<<<<<<< HEAD
-      - discussions = { discussion.line_code => discussion }
-=======
       - discussions = { discussion.original_line_code => discussion }
->>>>>>> 671f7e85
       = render partial: "projects/diffs/line",
         collection: discussion.truncated_diff_lines,
         as: :line,
