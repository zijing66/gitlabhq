--- conflicted
+++ resolved
@@ -10,14 +10,8 @@
     = link_to "Network", graph_project_path(@project), :class => current_page?(:controller => "projects", :action => "graph", :id => @project) ? "current" : nil
     - if @project.issues_enabled
       = link_to  project_issues_filter_path(@project), :class => (controller.controller_name == "issues") ? "current" : nil do
-<<<<<<< HEAD
         Issues 
         %span.count= @project.issues.opened.count
-
-=======
-        Issues
-    
->>>>>>> 621bfdb4
     - if @project.merge_requests_enabled
       = link_to project_merge_requests_path(@project), :class => (controller.controller_name == "merge_requests") ? "current" : nil do
         Merge Requests
