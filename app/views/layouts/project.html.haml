--- conflicted
+++ resolved
@@ -9,19 +9,6 @@
   - if current_user
     -# haml-lint:disable InlineJavaScript
     :javascript
-<<<<<<< HEAD
-      window.project_uploads_path = "#{namespace_project_uploads_path project.namespace,project}";
-      window.preview_markup_path = "#{preview_markup_path}";
-
-- content_for :header_content do
-  .js-dropdown-menu-projects
-    .dropdown-menu.dropdown-select.dropdown-menu-projects
-      = dropdown_title("Go to a project")
-      = dropdown_filter("Search your projects")
-      = dropdown_content
-      = dropdown_loading
-=======
       window.uploads_path = "#{project_uploads_path(project)}";
->>>>>>> 305038e5
 
 = render template: "layouts/application"