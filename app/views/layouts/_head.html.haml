--- conflicted
+++ resolved
@@ -1,17 +1,6 @@
 %head
   %meta{charset: "utf-8"}
-<<<<<<< HEAD
-
-  -# Go repository retrieval support
-  -# Need to be the fist thing in the head
-  -# Since Go is using an XML parser to process HTML5
-  -# https://github.com/gitlabhq/gitlabhq/pull/5958#issuecomment-45397555
-  - if controller_name == 'projects' && action_name == 'show'
-    %meta{name: "go-import", content: "#{@project.web_url_without_protocol} git #{@project.web_url}.git"}
   %meta{content: "GitLab Enterprise Edition", name: "description"}
-=======
-  %meta{content: "GitLab Community Edition", name: "description"}
->>>>>>> 626f5bab
 
   %title
     = "#{title} | " if defined?(title)
