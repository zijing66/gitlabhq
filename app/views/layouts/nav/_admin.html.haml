%ul.nav.nav-sidebar
  = nav_link(controller: :dashboard, html_options: {class: 'home'}) do
    = link_to admin_root_path, title: "Stats" do
      %i.fa.fa-dashboard
      %span
        Overview
  = nav_link(controller: :projects) do
    = link_to admin_projects_path do
      %i.fa.fa-cube
      %span
        Projects
  = nav_link(controller: :users) do
    = link_to admin_users_path do
      %i.fa.fa-users
      %span
        Users
  = nav_link(controller: :groups) do
    = link_to admin_groups_path do
      %i.fa.fa-group
      %span
        Groups
  = nav_link(controller: :logs) do
    = link_to admin_logs_path do
      %i.fa.fa-file-text
      %span
        Logs
  = nav_link(controller: :broadcast_messages) do
    = link_to admin_broadcast_messages_path do
      %i.fa.fa-bullhorn
      %span
        Messages
  = nav_link(controller: :hooks) do
    = link_to admin_hooks_path do
      %i.fa.fa-external-link
      %span
        Hooks
  = nav_link(controller: :background_jobs) do
    = link_to admin_background_jobs_path do
      %i.fa.fa-cog
      %span
        Background Jobs
<<<<<<< HEAD
  = nav_link(controller: :appearances) do
    = link_to admin_appearances_path do
      %i.fa.fa-image
      %span
        Appearance
=======

  = nav_link(controller: :application_settings) do
    = link_to admin_application_settings_path do
      %i.fa.fa-cogs
      %span
        Settings
>>>>>>> d531de0b
<|MERGE_RESOLUTION|>--- conflicted
+++ resolved
@@ -39,17 +39,13 @@
       %i.fa.fa-cog
       %span
         Background Jobs
-<<<<<<< HEAD
   = nav_link(controller: :appearances) do
     = link_to admin_appearances_path do
       %i.fa.fa-image
       %span
         Appearance
-=======
-
   = nav_link(controller: :application_settings) do
     = link_to admin_application_settings_path do
       %i.fa.fa-cogs
       %span
-        Settings
->>>>>>> d531de0b
+        Settings