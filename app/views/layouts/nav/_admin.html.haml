--- conflicted
+++ resolved
@@ -9,14 +9,8 @@
       = link_to admin_root_path, title: 'Overview', class: 'shortcuts-tree' do
         %span
           Overview
-<<<<<<< HEAD
-
-    = nav_link(controller: %w(background_jobs logs health_check)) do
-      = link_to admin_background_jobs_path, title: 'Monitoring' do
-=======
     = nav_link(controller: %w(system_info background_jobs logs health_check)) do
       = link_to admin_system_info_path, title: 'Monitoring' do
->>>>>>> 2efee5f6
         %span
           Monitoring
 
