--- conflicted
+++ resolved
@@ -2,12 +2,8 @@
   = render 'layouts/nav/admin_settings'
 
   %ul.nav-links.scrolling-tabs
-<<<<<<< HEAD
-    .fade-left
+    %li.fade-left
       = icon('arrow-left')
-=======
-    %li.fade-left
->>>>>>> 7c41f359
     = nav_link(controller: %w(dashboard admin projects users groups builds runners), html_options: {class: 'home'}) do
       = link_to admin_root_path, title: 'Overview', class: 'shortcuts-tree' do
         %span
@@ -41,9 +37,5 @@
         = link_to admin_spam_logs_path, title: "Spam Logs" do
           %span
             Spam Logs
-<<<<<<< HEAD
-    .fade-right
-      = icon('arrow-right')
-=======
     %li.fade-right
->>>>>>> 7c41f359
+      = icon('arrow-right')