.nav-sidebar.qa-admin-sidebar{ class: ("sidebar-collapsed-desktop" if collapsed_sidebar?) }
  .nav-sidebar-inner-scroll
    .context-header
      = link_to admin_root_path, title: _('Admin Overview') do
        .avatar-container.s40.settings-avatar
          = sprite_icon('admin', size: 24)
        .sidebar-context-title
          = _('Admin Area')
    %ul.sidebar-top-level-items
      = nav_link(controller: %w(dashboard admin admin/projects users groups jobs runners gitaly_servers), html_options: {class: 'home'}) do
        = link_to admin_root_path, class: 'shortcuts-tree' do
          .nav-icon-container
            = sprite_icon('overview')
          %span.nav-item-name
            = _('Overview')
        %ul.sidebar-sub-level-items
          = nav_link(controller: %w(dashboard admin admin/projects users groups jobs runners gitaly_servers), html_options: { class: "fly-out-top-item" } ) do
            = link_to admin_root_path do
              %strong.fly-out-top-item-name
                = _('Overview')
          %li.divider.fly-out-top-item
          = nav_link(controller: :dashboard, html_options: {class: 'home'}) do
            = link_to admin_root_path, title: _('Overview') do
              %span
                = _('Dashboard')
          = nav_link(controller: [:admin, 'admin/projects']) do
            = link_to admin_projects_path, title: _('Projects') do
              %span
                = _('Projects')
          = nav_link(controller: :users) do
            = link_to admin_users_path, title: _('Users') do
              %span
                = _('Users')
          = nav_link(controller: :groups) do
            = link_to admin_groups_path, title: _('Groups') do
              %span
                = _('Groups')
          = nav_link path: 'jobs#index' do
            = link_to admin_jobs_path, title: _('Jobs') do
              %span
                = _('Jobs')
          = nav_link path: ['runners#index', 'runners#show'] do
            = link_to admin_runners_path, title: _('Runners') do
              %span
                = _('Runners')
          = nav_link(controller: :gitaly_servers) do
            = link_to admin_gitaly_servers_path, title: 'Gitaly Servers' do
              %span
                = _('Gitaly Servers')

      = nav_link(controller: %w(system_info background_jobs logs health_check requests_profiles audit_logs)) do
        = link_to admin_system_info_path do
          .nav-icon-container
            = sprite_icon('monitor')
          %span.nav-item-name
            = _('Monitoring')

        %ul.sidebar-sub-level-items
          = nav_link(controller: %w(system_info background_jobs logs health_check requests_profiles), html_options: { class: "fly-out-top-item" } ) do
            = link_to admin_system_info_path do
              %strong.fly-out-top-item-name
                = _('Monitoring')
          %li.divider.fly-out-top-item
          = nav_link(controller: :system_info) do
            = link_to admin_system_info_path, title: _('System Info') do
              %span
                = _('System Info')
          = nav_link(controller: :background_jobs) do
            = link_to admin_background_jobs_path, title: _('Background Jobs') do
              %span
                = _('Background Jobs')
          = nav_link(controller: :logs) do
            = link_to admin_logs_path, title: _('Logs') do
              %span
                = _('Logs')
          = nav_link(controller: :health_check) do
            = link_to admin_health_check_path, title: _('Health Check') do
              %span
                = _('Health Check')
          = nav_link(controller: :requests_profiles) do
            = link_to admin_requests_profiles_path, title: _('Requests Profiles') do
              %span
                = _('Requests Profiles')
          = render 'layouts/nav/ee/new_admin_monitoring_sidebar'

      = nav_link(controller: :broadcast_messages) do
        = link_to admin_broadcast_messages_path do
          .nav-icon-container
            = sprite_icon('messages')
          %span.nav-item-name
            = _('Messages')
        %ul.sidebar-sub-level-items.is-fly-out-only
          = nav_link(controller: :broadcast_messages, html_options: { class: "fly-out-top-item" } ) do
            = link_to admin_broadcast_messages_path do
              %strong.fly-out-top-item-name
                = _('Messages')

      = nav_link(controller: [:hooks, :hook_logs]) do
        = link_to admin_hooks_path do
          .nav-icon-container
            = sprite_icon('hook')
          %span.nav-item-name
            = _('System Hooks')
        %ul.sidebar-sub-level-items.is-fly-out-only
          = nav_link(controller: [:hooks, :hook_logs], html_options: { class: "fly-out-top-item" } ) do
            = link_to admin_hooks_path do
              %strong.fly-out-top-item-name
                = _('System Hooks')

      = nav_link(controller: :applications) do
        = link_to admin_applications_path do
          .nav-icon-container
            = sprite_icon('applications')
          %span.nav-item-name
            = _('Applications')
        %ul.sidebar-sub-level-items.is-fly-out-only
          = nav_link(controller: :applications, html_options: { class: "fly-out-top-item" } ) do
            = link_to admin_applications_path do
              %strong.fly-out-top-item-name
                = _('Applications')

      = nav_link(controller: :abuse_reports) do
        = link_to admin_abuse_reports_path do
          .nav-icon-container
            = sprite_icon('slight-frown')
          %span.nav-item-name
            = _('Abuse Reports')
          %span.badge.badge-pill.count= number_with_delimiter(AbuseReport.count(:all))
        %ul.sidebar-sub-level-items.is-fly-out-only
          = nav_link(controller: :abuse_reports, html_options: { class: "fly-out-top-item" } ) do
            = link_to admin_abuse_reports_path do
              %strong.fly-out-top-item-name
                = _('Abuse Reports')
              %span.badge.badge-pill.count.merge_counter.js-merge-counter.fly-out-badge= number_with_delimiter(AbuseReport.count(:all))

      = nav_link(controller: :licenses) do
<<<<<<< HEAD
        = link_to admin_license_path do
=======
        = link_to admin_license_path, class: "qa-link-license-menu" do
>>>>>>> 111613a3
          .nav-icon-container
            = sprite_icon('license')
          %span.nav-item-name
            License
        %ul.sidebar-sub-level-items.is-fly-out-only
          = nav_link(controller: :licenses, html_options: { class: "fly-out-top-item" } ) do
            = link_to admin_license_path do
              %strong.fly-out-top-item-name
                #{ _('License') }

      - if akismet_enabled?
        = nav_link(controller: :spam_logs) do
          = link_to admin_spam_logs_path do
            .nav-icon-container
              = sprite_icon('spam')
            %span.nav-item-name
              = _('Spam Logs')
          %ul.sidebar-sub-level-items.is-fly-out-only
            = nav_link(controller: :spam_logs, html_options: { class: "fly-out-top-item" } ) do
              = link_to admin_spam_logs_path do
                %strong.fly-out-top-item-name
                  = _('Spam Logs')

      = nav_link(controller: :push_rules) do
        = link_to admin_push_rule_path do
          .nav-icon-container
            = sprite_icon('push-rules')
          %span.nav-item-name
            Push Rules
        %ul.sidebar-sub-level-items.is-fly-out-only
          = nav_link(controller: :push_rules, html_options: { class: "fly-out-top-item" } ) do
            = link_to admin_push_rule_path do
              %strong.fly-out-top-item-name
                #{ _('Push Rules') }

      = nav_link(controller: %w(admin/geo/nodes admin/geo/projects)) do
<<<<<<< HEAD
        = link_to admin_geo_nodes_path do
          .nav-icon-container
            = sprite_icon('location-dot')
          %span.nav-item-name
            #{ _('Geo Nodes') }
=======
        = link_to admin_geo_nodes_path, class: "qa-link-geo-menu" do
          .nav-icon-container
            = sprite_icon('location-dot')
          %span.nav-item-name
            #{ _('Geo') }
>>>>>>> 111613a3
        - if Gitlab::Geo.secondary?
          %ul.sidebar-sub-level-items
            = nav_link(controller: 'admin/geo/nodes', html_options: { class: "fly-out-top-item" } ) do
              = link_to admin_geo_nodes_path do
                %strong.fly-out-top-item-name
<<<<<<< HEAD
                  #{ _('Geo Nodes') }
=======
                  #{ _('Geo') }
>>>>>>> 111613a3
            %li.divider.fly-out-top-item
            = nav_link(path: 'admin/geo/nodes#index') do
              = link_to admin_geo_nodes_path, title: 'Nodes' do
                %span
                  #{ _('Nodes') }
            = nav_link(path: 'admin/geo/projects#index') do
              = link_to admin_geo_projects_path, title: 'Projects' do
                %span
                  #{ _('Projects') }

      = nav_link(controller: :deploy_keys) do
        = link_to admin_deploy_keys_path do
          .nav-icon-container
            = sprite_icon('key')
          %span.nav-item-name
            = _('Deploy Keys')
        %ul.sidebar-sub-level-items.is-fly-out-only
          = nav_link(controller: :deploy_keys, html_options: { class: "fly-out-top-item" } ) do
            = link_to admin_deploy_keys_path do
              %strong.fly-out-top-item-name
                = _('Deploy Keys')

      = nav_link(controller: :services) do
        = link_to admin_application_settings_services_path do
          .nav-icon-container
            = sprite_icon('template')
          %span.nav-item-name
            = _('Service Templates')
        %ul.sidebar-sub-level-items.is-fly-out-only
          = nav_link(controller: :services, html_options: { class: "fly-out-top-item" } ) do
            = link_to admin_application_settings_services_path do
              %strong.fly-out-top-item-name
                = _('Service Templates')

      = nav_link(controller: :labels) do
        = link_to admin_labels_path do
          .nav-icon-container
            = sprite_icon('labels')
          %span.nav-item-name
            = _('Labels')
        %ul.sidebar-sub-level-items.is-fly-out-only
          = nav_link(controller: :labels, html_options: { class: "fly-out-top-item" } ) do
            = link_to admin_labels_path do
              %strong.fly-out-top-item-name
                = _('Labels')

      = nav_link(controller: :appearances) do
        = link_to admin_appearances_path do
          .nav-icon-container
            = sprite_icon('appearance')
          %span.nav-item-name
            = _('Appearance')
        %ul.sidebar-sub-level-items.is-fly-out-only
          = nav_link(controller: :appearances, html_options: { class: "fly-out-top-item" } ) do
            = link_to admin_appearances_path do
              %strong.fly-out-top-item-name
                = _('Appearance')

      = nav_link(controller: :application_settings) do
        = link_to admin_application_settings_path do
          .nav-icon-container
            = sprite_icon('settings')
          %span.nav-item-name.qa-admin-settings-item
            = _('Settings')

        %ul.sidebar-sub-level-items.qa-admin-sidebar-submenu
          = nav_link(controller: :application_settings, html_options: { class: "fly-out-top-item" } ) do
            = link_to admin_application_settings_path do
              %strong.fly-out-top-item-name
                = _('Settings')
            %li.divider.fly-out-top-item
            = nav_link(path: 'application_settings#show') do
              = link_to admin_application_settings_path, title: _('General') do
                %span
                  = _('General')
            = nav_link(path: 'application_settings#integrations') do
              = link_to integrations_admin_application_settings_path, title: _('Integrations') do
                %span
                  = _('Integrations')
            = nav_link(path: 'application_settings#repository') do
              = link_to repository_admin_application_settings_path, title: _('Repository'), class: 'qa-admin-settings-repository-item' do
                %span
                  = _('Repository')
            - if template_exists?('admin/application_settings/templates')
              = nav_link(path: 'application_settings#templates') do
                = link_to templates_admin_application_settings_path, title: _('Templates') do
                  %span
                    = _('Templates')
            = nav_link(path: 'application_settings#ci_cd') do
              = link_to ci_cd_admin_application_settings_path, title: _('CI/CD') do
                %span
                  = _('CI/CD')
            = nav_link(path: 'application_settings#reporting') do
              = link_to reporting_admin_application_settings_path, title: _('Reporting') do
                %span
                  = _('Reporting')
            = nav_link(path: 'application_settings#metrics_and_profiling') do
              = link_to metrics_and_profiling_admin_application_settings_path, title: _('Metrics and profiling') do
                %span
                  = _('Metrics and profiling')
            = nav_link(path: 'application_settings#network') do
              = link_to network_admin_application_settings_path, title: _('Network') do
                %span
                  = _('Network')
            - if template_exists?('admin/application_settings/geo')
              = nav_link(path: 'application_settings#geo') do
                = link_to geo_admin_application_settings_path, title: _('Geo') do
                  %span
                    = _('Geo')
            = nav_link(path: 'application_settings#preferences') do
              = link_to preferences_admin_application_settings_path, title: _('Preferences') do
                %span
                  = _('Preferences')

    = render 'shared/sidebar_toggle_button'<|MERGE_RESOLUTION|>--- conflicted
+++ resolved
@@ -134,11 +134,7 @@
               %span.badge.badge-pill.count.merge_counter.js-merge-counter.fly-out-badge= number_with_delimiter(AbuseReport.count(:all))
 
       = nav_link(controller: :licenses) do
-<<<<<<< HEAD
-        = link_to admin_license_path do
-=======
         = link_to admin_license_path, class: "qa-link-license-menu" do
->>>>>>> 111613a3
           .nav-icon-container
             = sprite_icon('license')
           %span.nav-item-name
@@ -175,29 +171,17 @@
                 #{ _('Push Rules') }
 
       = nav_link(controller: %w(admin/geo/nodes admin/geo/projects)) do
-<<<<<<< HEAD
-        = link_to admin_geo_nodes_path do
+        = link_to admin_geo_nodes_path, class: "qa-link-geo-menu" do
           .nav-icon-container
             = sprite_icon('location-dot')
           %span.nav-item-name
-            #{ _('Geo Nodes') }
-=======
-        = link_to admin_geo_nodes_path, class: "qa-link-geo-menu" do
-          .nav-icon-container
-            = sprite_icon('location-dot')
-          %span.nav-item-name
             #{ _('Geo') }
->>>>>>> 111613a3
         - if Gitlab::Geo.secondary?
           %ul.sidebar-sub-level-items
             = nav_link(controller: 'admin/geo/nodes', html_options: { class: "fly-out-top-item" } ) do
               = link_to admin_geo_nodes_path do
                 %strong.fly-out-top-item-name
-<<<<<<< HEAD
-                  #{ _('Geo Nodes') }
-=======
                   #{ _('Geo') }
->>>>>>> 111613a3
             %li.divider.fly-out-top-item
             = nav_link(path: 'admin/geo/nodes#index') do
               = link_to admin_geo_nodes_path, title: 'Nodes' do
