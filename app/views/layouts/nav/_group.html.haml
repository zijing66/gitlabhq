.scrolling-tabs-container{ class: nav_control_class }
  = render 'layouts/nav/group_settings'
  .fade-left
    = icon('arrow-left')
  .fade-right
    = icon('arrow-right')
  %ul.nav-links.scrolling-tabs
    = nav_link(path: 'groups#show', html_options: {class: 'home'}) do
      = link_to group_path(@group), title: 'Home' do
        %span
          Group
    = nav_link(path: 'groups#activity') do
      = link_to activity_group_path(@group), title: 'Activity' do
        %span
          Activity
    = nav_link(controller: [:group, :milestones]) do
      = link_to group_milestones_path(@group), title: 'Milestones' do
        %span
          Milestones
    = nav_link(path: 'groups#issues') do
      = link_to issues_group_path(@group), title: 'Issues' do
        %span
          Issues
          - issues = IssuesFinder.new(current_user, group_id: @group.id, state: 'opened').execute
          %span.badge.count= number_with_delimiter(issues.count)
    = nav_link(path: 'groups#merge_requests') do
      = link_to merge_requests_group_path(@group), title: 'Merge Requests' do
        %span
          Merge Requests
          - merge_requests = MergeRequestsFinder.new(current_user, group_id: @group.id, state: 'opened').execute
          %span.badge.count= number_with_delimiter(merge_requests.count)
    = nav_link(controller: [:group_members]) do
      = link_to group_group_members_path(@group), title: 'Members' do
        %span
<<<<<<< HEAD
          Members
    = nav_link(controller: [:stats]) do
      = link_to group_analytics_path(@group), title: 'Contribution Analytics', data: {placement: 'right'} do
        %span
          Contribution Analytics
=======
          Members
>>>>>>> 0115ab7f
<|MERGE_RESOLUTION|>--- conflicted
+++ resolved
@@ -32,12 +32,8 @@
     = nav_link(controller: [:group_members]) do
       = link_to group_group_members_path(@group), title: 'Members' do
         %span
-<<<<<<< HEAD
           Members
     = nav_link(controller: [:stats]) do
       = link_to group_analytics_path(@group), title: 'Contribution Analytics', data: {placement: 'right'} do
         %span
-          Contribution Analytics
-=======
-          Members
->>>>>>> 0115ab7f
+          Contribution Analytics