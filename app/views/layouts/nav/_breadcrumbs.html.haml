--- conflicted
+++ resolved
@@ -1,15 +1,9 @@
 - container = @no_breadcrumb_container ? 'container-fluid' : container_class
 - hide_top_links = @hide_top_links || false
 
-<<<<<<< HEAD
 %nav.breadcrumbs{ role: "navigation", class: [container, @content_class] }
-  .breadcrumbs-container
-    - if defined?(@new_sidebar)
-=======
-%nav.breadcrumbs{ role: "navigation" }
   .breadcrumbs-container{ class: [container, @content_class] }
     - if defined?(@left_sidebar)
->>>>>>> 1632ffa6
       = button_tag class: 'toggle-mobile-nav', type: 'button' do
         %span.sr-only Open sidebar
         = icon ('bars')
