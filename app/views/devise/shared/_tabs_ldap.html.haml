--- conflicted
+++ resolved
@@ -6,13 +6,8 @@
     %li{class: (:active unless crowd_enabled? || ldap_enabled?)}
       = link_to "Kerberos", "#kerberos", 'data-toggle' => 'tab'
   - @ldap_servers.each_with_index do |server, i|
-<<<<<<< HEAD
-    %li{class: (:active if i.zero? && !crowd_enabled?)}
+    %li{ class: (:active if i.zero? && !crowd_enabled?) }
       = link_to server['label'], "##{server['provider_name']}", 'data-toggle' => 'tab'
-=======
-    %li{ class: (:active if i.zero? && !crowd_enabled?) }
-      = link_to server['label'], "##{server['provider_name']}",  'data-toggle' => 'tab'
->>>>>>> 0bfd3609
   - if signin_enabled?
     %li
       = link_to 'Standard', '#ldap-standard', 'data-toggle' => 'tab'
