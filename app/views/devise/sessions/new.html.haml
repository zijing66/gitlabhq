--- conflicted
+++ resolved
@@ -1,35 +1,5 @@
-<<<<<<< HEAD
-.login-box
-  .login-heading
-    %h3 Sign in
-  .login-body
-    - if standard_login_form_only?
-      %ul.nav.nav-tabs
-        - if ldap_enabled?
-          - @ldap_servers.each_with_index do |server, i|
-            %li{class: (:active if i.zero?)}
-              = link_to server['label'], "#tab-#{server['provider_name']}", 'data-toggle' => 'tab'
-        - if kerberos_enabled?
-          %li{class: (:active unless ldap_enabled?)}
-            = link_to "Kerberos", "#tab-kerberos", 'data-toggle' => 'tab'
-        - if gitlab_config.signin_enabled
-          %li
-            = link_to 'Standard', '#tab-signin', 'data-toggle' => 'tab'
-      .tab-content
-        - if ldap_enabled?
-          - @ldap_servers.each_with_index do |server, i|
-            %div.tab-pane{id: "tab-#{server['provider_name']}", class: (:active if i.zero?)}
-              = render 'devise/sessions/new_ldap', provider: server['provider_name']
-        - if kerberos_enabled?
-          %div#tab-kerberos.tab-pane{class: (:active unless ldap_enabled?)}
-            = render 'devise/sessions/new_kerberos', provider: :kerberos
-        - if gitlab_config.signin_enabled
-          %div#tab-signin.tab-pane
-            = render 'devise/sessions/new_base'
-=======
 %div
   = render 'devise/shared/signin_box'
->>>>>>> d531de0b
 
   - if Gitlab.config.omniauth.enabled && devise_mapping.omniauthable?
     .prepend-top-20
