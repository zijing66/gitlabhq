.profile-icon
<<<<<<< HEAD
  = custom_icon("comment_o")
=======
  = custom_icon("icon_comment_o")
>>>>>>> fb7b0d6e

.event-title
  = event.action_name
  = event_note_title_html(event)

  = render "events/event_scope", event: event

.event-body
  .event-note
    .md
      = event_note(event.target.note, project: event.project)
    - note = event.target
    - if note.attachment.url
      - if note.attachment.image?
        = link_to note.attachment.url, target: '_blank' do
          = image_tag note.attachment.url, class: 'note-image-attach'
      - else
        = link_to note.attachment.url, target: '_blank',  class: 'note-file-attach' do
          %i.fa.fa-paperclip
          = note.attachment_identifier<|MERGE_RESOLUTION|>--- conflicted
+++ resolved
@@ -1,9 +1,5 @@
 .profile-icon
-<<<<<<< HEAD
-  = custom_icon("comment_o")
-=======
   = custom_icon("icon_comment_o")
->>>>>>> fb7b0d6e
 
 .event-title
   = event.action_name
