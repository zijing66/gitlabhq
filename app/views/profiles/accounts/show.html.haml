- page_title "Account"
%h3.page-title
  = page_title
%p.light
  Change your username and basic account settings.
%hr
- if current_user.ldap_user?
  .alert.alert-info
    Some options are unavailable for LDAP accounts

.account-page
  .panel.panel-default.update-token
    .panel-heading
      Reset Private token
    .panel-body
      = form_for @user, url: reset_private_token_profile_path, method: :put do |f|
        .data
          %p
            Your private token is used to access application resources without authentication.
            %br
            It can be used for atom feeds or the API.
            %span.cred
              Keep it secret!

          %p.cgray
            - if current_user.private_token
              = text_field_tag "token", current_user.private_token, class: "form-control"
              %div
                = f.submit 'Reset private token', data: { confirm: "Are you sure?" }, class: "btn btn-default btn-build-token"
            - else
              %span You don`t have one yet. Click generate to fix it.
              = f.submit 'Generate', class: "btn btn-default btn-build-token"

<<<<<<< HEAD
  %fieldset
    - if current_user.otp_required_for_login
      %legend.text-success
        = icon('check')
        Two-factor Authentication enabled
      %div
        .pull-right
          = link_to 'Disable Two-factor Authentication', profile_two_factor_auth_path, method: :delete, class: 'btn btn-close btn-sm',
              data: { confirm: 'Are you sure?' }
        %p
          If you lose your recovery codes you can
          %strong
            = succeed ',' do
              = link_to 'generate new ones', codes_profile_two_factor_auth_path, method: :post, data: { confirm: 'Are you sure?' }
          invalidating all previous codes.

    - else
      %legend Two-factor Authentication
      %div
        %p
          Increase your account's security by enabling two-factor authentication (2FA).
        %p
          Each time you log in you’ll be required to provide your username and
          password as usual, plus a randomly-generated code from your phone.
        %div
          = link_to 'Enable Two-factor Authentication', new_profile_two_factor_auth_path, class: 'btn btn-success'
=======
  - unless current_user.ldap_user?
    .panel.panel-default
      .panel-heading
        Two-factor Authentication
      .panel-body
        - if current_user.otp_required_for_login
          .pull-right
            = link_to 'Disable Two-factor Authentication', profile_two_factor_auth_path, method: :delete, class: 'btn btn-close btn-sm',
                data: { confirm: 'Are you sure?' }
          %p.text-success
            %strong
              Two-factor Authentication is enabled
          %p
            If you lose your recovery codes you can
            %strong
              = succeed ',' do
                = link_to 'generate new ones', codes_profile_two_factor_auth_path, method: :post, data: { confirm: 'Are you sure?' }
            invalidating all previous codes.

        - else
          %p
            Increase your account's security by enabling two-factor authentication (2FA).
          %p
            Each time you log in you’ll be required to provide your username and
            password as usual, plus a randomly-generated code from your phone.
          %div
            = link_to 'Enable Two-factor Authentication', new_profile_two_factor_auth_path, class: 'btn btn-success'
>>>>>>> 22d5d891

  - if show_profile_social_tab?
    .panel.panel-default
      .panel-heading
        Connected Accounts
      .panel-body
        .oauth-buttons.append-bottom-10
          %p Click on icon to activate signin with one of the following services
          - enabled_social_providers.each do |provider|
            .btn-group
              = link_to oauth_image_tag(provider), omniauth_authorize_path(User, provider),
                method: :post, class: "btn btn-lg #{'active' if oauth_active?(provider)}"
              - if oauth_active?(provider)
                = link_to unlink_profile_account_path(provider: provider), method: :delete, class: 'btn btn-lg' do
                  = icon('close')

  - if show_profile_username_tab?
    .panel.panel-warning.update-username
      .panel-heading
        Change Username
      .panel-body
        = form_for @user, url: update_username_profile_path,  method: :put, remote: true do |f|
          %p
            Changing your username will change path to all personal projects!
          %div
            = f.text_field :username, required: true, class: 'form-control'
            &nbsp;
          .loading-gif.hide
            %p
              = icon('spinner spin')
              Saving new username
          %p.light
            = user_url(@user)
          %div
            = f.submit 'Save username', class: "btn btn-warning"

  - if show_profile_remove_tab?
    .panel.panel-danger.remove-account
      .panel-heading
        Remove account
      .panel-body
        - if @user.can_be_removed?
          %p Deleting an account has the following effects:
          %ul
            %li All user content like authored issues, snippets, comments will be removed
            - rp = current_user.personal_projects.count
            - unless rp.zero?
              %li #{pluralize rp, 'personal project'} will be removed and cannot be restored
          = link_to 'Delete account', user_registration_path, data: { confirm: "REMOVE #{current_user.name}? Are you sure?" }, method: :delete, class: "btn btn-remove"
        - else
          - if @user.solo_owned_groups.present?
            %p
              Your account is currently an owner in these groups:
              %strong #{@user.solo_owned_groups.map(&:name).join(', ')}
            %p
              You must transfer ownership or delete these groups before you can delete yur account.<|MERGE_RESOLUTION|>--- conflicted
+++ resolved
@@ -31,16 +31,17 @@
               %span You don`t have one yet. Click generate to fix it.
               = f.submit 'Generate', class: "btn btn-default btn-build-token"
 
-<<<<<<< HEAD
-  %fieldset
-    - if current_user.otp_required_for_login
-      %legend.text-success
-        = icon('check')
-        Two-factor Authentication enabled
-      %div
+  .panel.panel-default
+    .panel-heading
+      Two-factor Authentication
+    .panel-body
+      - if current_user.otp_required_for_login
         .pull-right
           = link_to 'Disable Two-factor Authentication', profile_two_factor_auth_path, method: :delete, class: 'btn btn-close btn-sm',
               data: { confirm: 'Are you sure?' }
+        %p.text-success
+          %strong
+            Two-factor Authentication is enabled
         %p
           If you lose your recovery codes you can
           %strong
@@ -48,9 +49,7 @@
               = link_to 'generate new ones', codes_profile_two_factor_auth_path, method: :post, data: { confirm: 'Are you sure?' }
           invalidating all previous codes.
 
-    - else
-      %legend Two-factor Authentication
-      %div
+      - else
         %p
           Increase your account's security by enabling two-factor authentication (2FA).
         %p
@@ -58,35 +57,6 @@
           password as usual, plus a randomly-generated code from your phone.
         %div
           = link_to 'Enable Two-factor Authentication', new_profile_two_factor_auth_path, class: 'btn btn-success'
-=======
-  - unless current_user.ldap_user?
-    .panel.panel-default
-      .panel-heading
-        Two-factor Authentication
-      .panel-body
-        - if current_user.otp_required_for_login
-          .pull-right
-            = link_to 'Disable Two-factor Authentication', profile_two_factor_auth_path, method: :delete, class: 'btn btn-close btn-sm',
-                data: { confirm: 'Are you sure?' }
-          %p.text-success
-            %strong
-              Two-factor Authentication is enabled
-          %p
-            If you lose your recovery codes you can
-            %strong
-              = succeed ',' do
-                = link_to 'generate new ones', codes_profile_two_factor_auth_path, method: :post, data: { confirm: 'Are you sure?' }
-            invalidating all previous codes.
-
-        - else
-          %p
-            Increase your account's security by enabling two-factor authentication (2FA).
-          %p
-            Each time you log in you’ll be required to provide your username and
-            password as usual, plus a randomly-generated code from your phone.
-          %div
-            = link_to 'Enable Two-factor Authentication', new_profile_two_factor_auth_path, class: 'btn btn-success'
->>>>>>> 22d5d891
 
   - if show_profile_social_tab?
     .panel.panel-default
