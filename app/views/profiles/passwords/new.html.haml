- page_title _('New Password')
- breadcrumb_title _('New Password')

%h3.page-title= _('Set up new password')
%hr
= form_for @user, url: profile_password_path, method: :post do |f|
  %p.slead
    = _('Please set a new password before proceeding.')
    %br
    = _('After a successful password update you will be redirected to login screen.')

  = form_errors(@user)

  - unless @user.password_automatically_set?
    .form-group.row
<<<<<<< HEAD
      = f.label :current_password, _('Current password'), class: 'col-form-label col-sm-2'
      .col-sm-10= f.password_field :current_password, required: true, class: 'form-control'
  .form-group.row
    = f.label :password, _('New Password'), class: 'col-form-label col-sm-2'
    .col-sm-10= f.password_field :password, required: true, class: 'form-control'
  .form-group.row
    = f.label :password_confirmation, _('Password confirmation'), class: 'col-form-label col-sm-2'
=======
      .col-sm-2.col-form-label
        = f.label :current_password
      .col-sm-10
        = f.password_field :current_password, required: true, class: 'form-control'
  .form-group.row
    .col-sm-2.col-form-label
      = f.label :password
    .col-sm-10
      = f.password_field :password, required: true, class: 'form-control'
  .form-group.row
    .col-sm-2.col-form-label
      = f.label :password_confirmation
>>>>>>> 54dbaba5
    .col-sm-10
      = f.password_field :password_confirmation, required: true, class: 'form-control'
  .form-actions
    = f.submit _('Set new password'), class: 'btn btn-success'<|MERGE_RESOLUTION|>--- conflicted
+++ resolved
@@ -13,28 +13,18 @@
 
   - unless @user.password_automatically_set?
     .form-group.row
-<<<<<<< HEAD
-      = f.label :current_password, _('Current password'), class: 'col-form-label col-sm-2'
-      .col-sm-10= f.password_field :current_password, required: true, class: 'form-control'
-  .form-group.row
-    = f.label :password, _('New Password'), class: 'col-form-label col-sm-2'
-    .col-sm-10= f.password_field :password, required: true, class: 'form-control'
-  .form-group.row
-    = f.label :password_confirmation, _('Password confirmation'), class: 'col-form-label col-sm-2'
-=======
       .col-sm-2.col-form-label
-        = f.label :current_password
+        = f.label :current_password, _('Current password')
       .col-sm-10
         = f.password_field :current_password, required: true, class: 'form-control'
   .form-group.row
     .col-sm-2.col-form-label
-      = f.label :password
+      = f.label :password, _('New Password')
     .col-sm-10
       = f.password_field :password, required: true, class: 'form-control'
   .form-group.row
     .col-sm-2.col-form-label
-      = f.label :password_confirmation
->>>>>>> 54dbaba5
+      = f.label :password_confirmation, _('Password confirmation')
     .col-sm-10
       = f.password_field :password_confirmation, required: true, class: 'form-control'
   .form-actions
