--- conflicted
+++ resolved
@@ -7,12 +7,7 @@
   %span.cred #{@commit.stats.deletions} deletions
 
 = render "commits/diffs", diffs: @commit.diffs
-<<<<<<< HEAD
 = render "notes/notes_with_form"
-=======
-= render "notes/notes_with_form", tid: @commit.id, tt: "commit"
-= render "notes/per_line_form"
->>>>>>> aca0caa8
 
 :javascript
   $(function(){
@@ -28,11 +23,7 @@
           , h = event.currentTarget.naturalHeight;
         $('.image.diff_added .image-info', this).append(' | <b>W:</b> ' + w + 'px | <b>H:</b> ' + h + 'px');
       }, this));
-<<<<<<< HEAD
-    });
-=======
 
     });
 
->>>>>>> aca0caa8
   });