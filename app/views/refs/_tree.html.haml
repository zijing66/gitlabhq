#tree-breadcrumbs
  %h2.icon
    %span
    %d
      = link_to tree_project_ref_path(@project, @ref, :path => nil), :remote => true do
        = @project.code
      - tree.breadcrumbs(3) do |link|
        \/
        = link
      &nbsp;
.clear
#tree-content-holder
  - if tree.is_blob?
    = render :partial => "refs/tree_file", :locals => { :name => tree.name, :content => tree.data, :file => tree }
  - else
    - contents = tree.contents
    %table#tree-slider.round-borders
      %thead
        %th Name
        %th Last Update
        %th
          Last commit
          = link_to "history", tree.history_path, :class => "right"

      - if tree.up_dir?
        %tr{ :class => "tree-item", :url => tree.up_dir_path }
          %td.tree-item-file-name
            = image_tag "dir.png"
            = link_to "..", tree.up_dir_path, :remote => :true
          %td
          %td

      - contents.select{ |i| i.is_a?(Grit::Tree)}.each do |content|
        = render :partial => "refs/tree_item", :locals => { :content => content }
      - contents.select{ |i| i.is_a?(Grit::Blob)}.each do |content|
        = render :partial => "refs/tree_item", :locals => { :content => content }

<<<<<<< HEAD
    - if content = contents.select{ |c| c.is_a?(Grit::Blob) and c.name =~ /^readme\.(md|markdown)$/i }.first
      #tree-readme-holder
        %h3= content.name
        .readme
          = markdown(encode content.data)
=======
    - if content = contents.select{ |c| c.is_a?(Grit::Blob) and c.name =~ /^readme/i }.first
      #tree-readme-holder
        %h3= content.name
        .readme
          - if content.name =~ /\.(md|markdown)$/i
            = markdown(encode content.data)
          - else
            = simple_format(encode content.data)
>>>>>>> 713802fd

:javascript
  $(function(){
    $('select#branch').selectmenu({style:'popup', width:200});
    $('select#tag').selectmenu({style:'popup', width:200});
  });

- if params[:path] && request.xhr?
  :javascript
    $(window).unbind('popstate');
    $(window).bind('popstate', function() {
      if(location.pathname.search("tree") != -1) {
        $.ajax({type: "GET", url: location.pathname, dataType: "script"})}
        else { location.href = location.pathname;}});<|MERGE_RESOLUTION|>--- conflicted
+++ resolved
@@ -35,13 +35,6 @@
       - contents.select{ |i| i.is_a?(Grit::Blob)}.each do |content|
         = render :partial => "refs/tree_item", :locals => { :content => content }
 
-<<<<<<< HEAD
-    - if content = contents.select{ |c| c.is_a?(Grit::Blob) and c.name =~ /^readme\.(md|markdown)$/i }.first
-      #tree-readme-holder
-        %h3= content.name
-        .readme
-          = markdown(encode content.data)
-=======
     - if content = contents.select{ |c| c.is_a?(Grit::Blob) and c.name =~ /^readme/i }.first
       #tree-readme-holder
         %h3= content.name
@@ -50,7 +43,6 @@
             = markdown(encode content.data)
           - else
             = simple_format(encode content.data)
->>>>>>> 713802fd
 
 :javascript
   $(function(){
