--- conflicted
+++ resolved
@@ -24,11 +24,7 @@
       .form-group.col-xs-12
         = render 'shared/allow_request_access', form: f
 
-<<<<<<< HEAD
-      = render 'groups/group_lfs_settings', f: f
-=======
-  = render 'groups/group_admin_settings', f: f
->>>>>>> c98add15
+      = render 'groups/group_admin_settings', f: f
 
       = f.submit "#{@group.new_record? ? 'Create group' : 'Save changes'}", class: 'btn btn-create'
       = link_to  'Cancel', @group.new_record? ? admin_groups_path : admin_group_path(@group), class: 'btn btn-cancel'