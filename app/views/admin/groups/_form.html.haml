--- conflicted
+++ resolved
@@ -21,21 +21,6 @@
       = link_to  'Cancel', admin_groups_path, class: "btn btn-cancel"
 
   - else
-<<<<<<< HEAD
-    .form-group.group_name_holder
-      = f.label :path, class: 'control-label' do
-        %span Group path
-      .col-sm-10
-        = f.text_field :path, placeholder: "example-group", class: "form-control danger"
-        .bs-callout.bs-callout-danger
-          %ul
-            %li Changing group path can have unintended side effects.
-            %li Renaming group path will rename directory for all related projects
-            %li It will change web url for access group and group projects.
-            %li It will change the git path to repositories under this group.
-
-=======
->>>>>>> b01c5d99
     .form-actions
       = f.submit 'Save changes', class: "btn btn-primary"
       = link_to  'Cancel', admin_group_path(@group), class: "btn btn-cancel"
