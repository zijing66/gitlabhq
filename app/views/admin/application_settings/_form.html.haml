--- conflicted
+++ resolved
@@ -155,16 +155,14 @@
         = f.text_area :sign_in_text, class: 'form-control', rows: 4
         .help-block Markdown enabled
     .form-group
-<<<<<<< HEAD
       = f.label :help_text, class: 'control-label'
       .col-sm-10
         = f.text_area :help_text, class: 'form-control', rows: 4
-=======
+        .help-block Markdown enabled
+    .form-group
       = f.label :after_sign_up_text, class: 'control-label col-sm-2'
       .col-sm-10
         = f.text_area :after_sign_up_text, class: 'form-control', rows: 4
->>>>>>> cea3cf17
-        .help-block Markdown enabled
     .form-group
       = f.label :help_page_text, class: 'control-label col-sm-2'
       .col-sm-10
