--- conflicted
+++ resolved
@@ -217,7 +217,6 @@
         .checkbox
           = f.label :ip_blocking_enabled do
             = f.check_box :ip_blocking_enabled
-<<<<<<< HEAD
             Enable IP check against blacklist/whitelist at sign-up
           .help-block Helps preventing accounts creation from 'known spam sources'
 
@@ -238,18 +237,6 @@
         .help-block
           IPs, for which search score over blacklists (counted as an weighted average of hits) will be greater than this
           value, will be marked as 'SPAM'.
-=======
-            Enable IP check against blacklist at sign-up
-          .help-block Helps preventing accounts creation from 'known spam sources'
-
-    .form-group
-      = f.label :dnsbl_servers_list, class: 'control-label col-sm-2' do
-        DNSBL servers list
-      .col-sm-10
-        = f.text_field :dnsbl_servers_list, class: 'form-control'
-        .help-block
-          Please enter DNSBL servers separated with comma
->>>>>>> a4ff270d
 
     .form-group
       .col-sm-offset-2.col-sm-10
