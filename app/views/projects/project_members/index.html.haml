--- conflicted
+++ resolved
@@ -4,11 +4,7 @@
   .alert.alert-warning
     Adding new users is disabled at group level
 
-<<<<<<< HEAD
-.project-members-page.prepend-top-default
-=======
 .project-members-page.js-project-members-page.prepend-top-default
->>>>>>> 671f7e85
   - if can?(current_user, :admin_project_member, @project) && !membership_locked?
     .panel.panel-default
       .panel-heading
