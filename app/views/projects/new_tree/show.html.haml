--- conflicted
+++ resolved
@@ -19,19 +19,8 @@
         Encoding
       .col-sm-10
         = select_tag :encoding, options_for_select([ "base64", "text" ], "text"), class: 'form-control'
-<<<<<<< HEAD
-
-    .form-group.commit_message-group
-      = label_tag 'commit_message', class: "control-label" do
-        Commit message
-      .col-sm-10
-        = render 'shared/commit_message_container', {textarea: text_area_tag('commit_message',
-            params[:commit_message], placeholder: "Added new file", required: true, rows: 3, class: 'form-control', dir: :auto)}
-
-=======
     = render 'shared/commit_message_container', params: params,
              placeholder: 'Add new file'
->>>>>>> 477743a1
     .file-holder
       .file-title
         %i.fa.fa-file
