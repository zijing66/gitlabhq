--- conflicted
+++ resolved
@@ -7,7 +7,7 @@
 - @no_container = true
 - page_title _("Pipeline Schedules")
 
-- if show_new_nav?
+- if show_new_nav? && can?(current_user, :create_pipeline_schedule, @project)
   - content_for :breadcrumbs_extra do
     = link_to _('New schedule'), new_namespace_project_pipeline_schedule_path(@project.namespace, @project), class: 'btn btn-create'
 
@@ -21,16 +21,10 @@
     - schedule_path_proc = ->(scope) { pipeline_schedules_path(@project, scope: scope) }
     = render "tabs", schedule_path_proc: schedule_path_proc, all_schedules: @all_schedules, scope: @scope
 
-<<<<<<< HEAD
-    .nav-controls{ class: ("visible-xs" if show_new_nav?) }
-      = link_to new_project_pipeline_schedule_path(@project), class: 'btn btn-create' do
-        %span= _('New schedule')
-=======
     - if can?(current_user, :create_pipeline_schedule, @project)
-      .nav-controls
+      .nav-controls{ class: ("visible-xs" if show_new_nav?) }
         = link_to new_project_pipeline_schedule_path(@project), class: 'btn btn-create' do
           %span= _('New schedule')
->>>>>>> 2b827d05
 
   - if @schedules.present?
     %ul.content-list
