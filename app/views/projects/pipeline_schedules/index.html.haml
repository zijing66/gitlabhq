--- conflicted
+++ resolved
@@ -21,14 +21,9 @@
     - schedule_path_proc = ->(scope) { pipeline_schedules_path(@project, scope: scope) }
     = render "tabs", schedule_path_proc: schedule_path_proc, all_schedules: @all_schedules, scope: @scope
 
-<<<<<<< HEAD
     .nav-controls{ class: ("visible-xs" if show_new_nav?) }
-      = link_to _('New schedule'), new_namespace_project_pipeline_schedule_path(@project.namespace, @project), class: 'btn btn-create'
-=======
-    .nav-controls
       = link_to new_project_pipeline_schedule_path(@project), class: 'btn btn-create' do
         %span= _('New schedule')
->>>>>>> e1a64f0c
 
   - if @schedules.present?
     %ul.content-list
