- breadcrumb_title "Clusters"
- page_title "Clusters"

.clusters-container
  - if @clusters.empty?
    = render "empty_state"
  - else
    .top-area.adjust
      .nav-text
<<<<<<< HEAD
        = s_("ClusterIntegration|Control your environments separately by adding multiple clusters to your project")
      .pull-right.nav-bar-right
        = link_to s_("ClusterIntegration|Add cluster"), new_project_cluster_path(@project), class: "btn btn-success disabled has-tooltip js-add-cluster", title: s_("ClusterIntegration|Multiple clusters are available in GitLab Entreprise Edition Premium and Ultimate")
=======
        = s_("ClusterIntegration|Clusters can be used to deploy applications and to provide Review Apps for this project")
      .nav-controls
        = link_to s_("ClusterIntegration|Add cluster"), new_project_cluster_path(@project), class: "btn btn-success btn-add-cluster disabled has-tooltip js-add-cluster", title: s_("ClusterIntegration|Multiple clusters are available in GitLab Entreprise Edition Premium and Ultimate")
>>>>>>> 4fab77b4
    .ci-table.js-clusters-list
      .gl-responsive-table-row.table-row-header{ role: "row" }
        .table-section.section-30{ role: "rowheader" }
          = s_("ClusterIntegration|Cluster")
        .table-section.section-30{ role: "rowheader" }
          = s_("ClusterIntegration|Environment pattern")
        .table-section.section-30{ role: "rowheader" }
          = s_("ClusterIntegration|Project namespace")
        .table-section.section-10{ role: "rowheader" }
      - @clusters.each do |cluster|
        = render "cluster", cluster: cluster
    = paginate @clusters, theme: "gitlab"<|MERGE_RESOLUTION|>--- conflicted
+++ resolved
@@ -7,15 +7,9 @@
   - else
     .top-area.adjust
       .nav-text
-<<<<<<< HEAD
-        = s_("ClusterIntegration|Control your environments separately by adding multiple clusters to your project")
-      .pull-right.nav-bar-right
-        = link_to s_("ClusterIntegration|Add cluster"), new_project_cluster_path(@project), class: "btn btn-success disabled has-tooltip js-add-cluster", title: s_("ClusterIntegration|Multiple clusters are available in GitLab Entreprise Edition Premium and Ultimate")
-=======
         = s_("ClusterIntegration|Clusters can be used to deploy applications and to provide Review Apps for this project")
       .nav-controls
         = link_to s_("ClusterIntegration|Add cluster"), new_project_cluster_path(@project), class: "btn btn-success btn-add-cluster disabled has-tooltip js-add-cluster", title: s_("ClusterIntegration|Multiple clusters are available in GitLab Entreprise Edition Premium and Ultimate")
->>>>>>> 4fab77b4
     .ci-table.js-clusters-list
       .gl-responsive-table-row.table-row-header{ role: "row" }
         .table-section.section-30{ role: "rowheader" }
