--- conflicted
+++ resolved
@@ -18,13 +18,8 @@
       %li.breadcrumb-item
         = link_to truncate(title, length: 40), project_tree_path(@project, tree_join(@ref, path))
 
-<<<<<<< HEAD
-    - if current_user
+    - if can_collaborate || can_create_mr_from_fork
       %li.breadcrumb-item
-=======
-    - if can_collaborate || can_create_mr_from_fork
-      %li
->>>>>>> 7f01d49b
         %a.btn.add-to-tree{ addtotree_toggle_attributes }
           = sprite_icon('plus', size: 16, css_class: 'float-left')
           = sprite_icon('arrow-down', size: 16, css_class: 'float-left')
@@ -85,15 +80,9 @@
 
   = render 'projects/find_file_link'
 
-<<<<<<< HEAD
-  = succeed " " do
-    = link_to ide_edit_path(@project, @id, ""), class: 'btn btn-secondary' do
-      = _('Web IDE')
-=======
   - if can_collaborate
     = succeed " " do
-      = link_to ide_edit_path(@project, @id, ""), class: 'btn btn-default' do
+      = link_to ide_edit_path(@project, @id, ""), class: 'btn btn-secondary' do
         = _('Web IDE')
->>>>>>> 7f01d49b
 
   = render 'projects/buttons/download', project: @project, ref: @ref