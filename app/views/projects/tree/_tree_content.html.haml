--- conflicted
+++ resolved
@@ -6,25 +6,8 @@
           %th
             #{ s_('ProjectFileTree|Name') }
           %th.hidden-xs
-<<<<<<< HEAD
-            .pull-left
-              #{ _('Last commit') }
-            .last-commit.hidden-sm.pull-left
-              %i.fa.fa-angle-right
-              %small.light
-                = link_to @commit.short_id, namespace_project_commit_path(@project.namespace, @project, @commit), class: "monospace"
-                = clipboard_button(text: @commit.id, title: _("Copy commit SHA to clipboard"))
-                = time_ago_with_tooltip(@commit.committed_date)
-                \-
-                = @commit.full_title
-            %small.commit-history-link-spacer &#124;
-            = link_to _('History'), namespace_project_commits_path(@project.namespace, @project, @id), class: 'commit-history-link'
-          %th.text-right
-            #{ _('Last Update') }
-=======
-            .pull-left Last commit
-          %th.text-right Last Update
->>>>>>> f737a079
+            .pull-left= _('Last commit')
+          %th.text-right= _('Last Update')
       - if @path.present?
         %tr.tree-item
           %td.tree-item-file-name
