--- conflicted
+++ resolved
@@ -1,5 +1,4 @@
 .tree-content-holder
-<<<<<<< HEAD
   #sidebar{ ":class" => "{'sidebar-mini' : isMini}", "v-cloak" => "1" }<
     %table.table
       %thead{ "v-if" => "!isMini" }
@@ -62,22 +61,6 @@
               %label{ :for => "checkboxes-0" }
                 %input#checkboxes-0{ :name => "checkboxes", :type => "checkbox", :value => "1" }/
                 Start a new merge request with these changes
-=======
-  .table-holder
-    %table.table#tree-slider{ class: "table_#{@hex_path} tree-table" }
-      %thead
-        %tr
-          %th= s_('ProjectFileTree|Name')
-          %th.hidden-xs
-            .pull-left= _('Last commit')
-          %th.text-right= _('Last Update')
-      - if @path.present?
-        %tr.tree-item
-          %td.tree-item-file-name
-            = link_to "..", project_tree_path(@project, up_dir_path), class: 'prepend-left-10'
-          %td
-          %td.hidden-xs
->>>>>>> 7f78a78a
 
 
 
