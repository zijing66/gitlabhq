--- conflicted
+++ resolved
@@ -13,14 +13,10 @@
               %small.light
                 = link_to @commit.short_id, namespace_project_commit_path(@project.namespace, @project, @commit), class: "monospace"
                 &ndash;
-<<<<<<< HEAD
-                = truncate(@commit.title, length: 50)
-            = lock_file_link(html_options: {class: 'pull-right prepend-left-10 path-lock'})
-=======
                 = time_ago_with_tooltip(@commit.committed_date)
                 &ndash;
                 = @commit.full_title
->>>>>>> fd1741b4
+            = lock_file_link(html_options: {class: 'pull-right prepend-left-10 path-lock'})
             = link_to 'History', namespace_project_commits_path(@project.namespace, @project, @id), class: 'pull-right'
 
       - if @path.present?
