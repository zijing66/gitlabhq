- @no_container = true
<<<<<<< HEAD
- @breadcrumb_title = _("Repository")
=======
- @content_class = "limit-container-width" unless fluid_layout
>>>>>>> 2b827d05

- page_title @path.presence || _("Files"), @ref
= content_for :meta_tags do
  = auto_discovery_link_tag(:atom, project_commits_url(@project, @ref, rss_url_options), title: "#{@project.name}:#{@ref} commits")
= render "projects/commits/head"

%div{ class: [container_class, ("limit-container-width" unless fluid_layout)] }
  = render 'projects/last_push'
  = render 'projects/files', commit: @last_commit, project: @project, ref: @ref<|MERGE_RESOLUTION|>--- conflicted
+++ resolved
@@ -1,9 +1,6 @@
 - @no_container = true
-<<<<<<< HEAD
 - @breadcrumb_title = _("Repository")
-=======
 - @content_class = "limit-container-width" unless fluid_layout
->>>>>>> 2b827d05
 
 - page_title @path.presence || _("Files"), @ref
 = content_for :meta_tags do
