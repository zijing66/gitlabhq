--- conflicted
+++ resolved
@@ -5,18 +5,11 @@
 = content_for :meta_tags do
   = auto_discovery_link_tag(:atom, project_path(@project, rss_url_options), title: "#{@project.name} activity")
 
-<<<<<<< HEAD
 - content_for :page_specific_javascripts do
   = webpack_bundle_tag 'common_vue'
   = webpack_bundle_tag 'repo'
 
-= content_for flash_message_container do
-  - if current_user && can?(current_user, :download_code, @project)
-    = render 'shared/no_ssh'
-    = render 'shared/no_password'
-=======
 = render partial: 'flash_messages', locals: { project: @project }
->>>>>>> 48c51e20
 
 = render "projects/head"
 = render "projects/last_push"
