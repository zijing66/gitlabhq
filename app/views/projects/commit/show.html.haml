= render "commit_box"
<<<<<<< HEAD
= render "projects/commits/diffs", diffs: @commit.diffs
=======

- unless @commit.has_zero_stats?
  %p.pull-right.cgray
    This commit has
    %span.cgreen #{@commit.stats.additions} additions
    and
    %span.cred #{@commit.stats.deletions} deletions

= render "projects/commits/diffs", diffs: @commit.diffs, project: @project
>>>>>>> 4d373005
= render "projects/notes/notes_with_form"<|MERGE_RESOLUTION|>--- conflicted
+++ resolved
@@ -1,15 +1,3 @@
 = render "commit_box"
-<<<<<<< HEAD
-= render "projects/commits/diffs", diffs: @commit.diffs
-=======
-
-- unless @commit.has_zero_stats?
-  %p.pull-right.cgray
-    This commit has
-    %span.cgreen #{@commit.stats.additions} additions
-    and
-    %span.cred #{@commit.stats.deletions} deletions
-
 = render "projects/commits/diffs", diffs: @commit.diffs, project: @project
->>>>>>> 4d373005
 = render "projects/notes/notes_with_form"