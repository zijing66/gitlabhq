.pull-right.commit-action-buttons
  %div
    - if defined?(@notes_count) && @notes_count > 0
      %span.btn.disabled.btn-grouped
        %i.fa.fa-comment
        = @notes_count
    .pull-left.btn-group
      %a.btn.btn-grouped.dropdown-toggle{ data: {toggle: :dropdown} }
        %i.fa.fa-download
        Download as
        %span.caret
      %ul.dropdown-menu
        - unless @commit.parents.length > 1
          %li= link_to "Email Patches", namespace_project_commit_path(@project.namespace, @project, @commit, format: :patch)
        %li= link_to "Plain Diff",    namespace_project_commit_path(@project.namespace, @project, @commit, format: :diff)
    = link_to namespace_project_tree_path(@project.namespace, @project, @commit), class: "btn btn-grouped" do
      = icon('files-o')
      Browse Files
    - unless @commit.has_been_reverted?(current_user)
      = revert_commit_link(@commit, namespace_project_commit_path(@project.namespace, @project, @commit.id))
    = cherry_pick_commit_link(@commit, namespace_project_commit_path(@project.namespace, @project, @commit.id))
  %div

%p
.commit-info-row
  - if @commit.status
    = link_to builds_namespace_project_commit_path(@project.namespace, @project, @commit.id), class: "ci-status ci-#{@commit.status}" do
      = ci_icon_for_status(@commit.status)
      build:
      = ci_label_for_status(@commit.status)
  %span.light Authored by
  %strong
    = commit_author_link(@commit, avatar: true, size: 24)
  #{time_ago_with_tooltip(@commit.authored_date)}

- if @commit.different_committer?
  .commit-info-row
    %span.light Committed by
    %strong
      = commit_committer_link(@commit, avatar: true, size: 24)
    #{time_ago_with_tooltip(@commit.committed_date)}

.commit-info-row
  %span.light Commit
  = link_to @commit.id, namespace_project_commit_path(@project.namespace, @project, @commit), class: "monospace"
  = clipboard_button(clipboard_text: @commit.id)
  %span.cgray= pluralize(@commit.parents.count, "parent")
  - @commit.parents.each do |parent|
    = link_to parent.short_id, namespace_project_commit_path(@project.namespace, @project, parent), class: "monospace"

<<<<<<< HEAD
- if defined?(pipeline) && pipeline
  .pull-right
    = link_to namespace_project_pipeline_path(@project.namespace, @project, pipeline), class: "ci-status ci-#{pipeline.status}" do
      = ci_icon_for_status(pipeline.status)
      pipeline:
      = ci_label_for_status(pipeline.status)

- elsif @commit.status
  .pull-right
    = link_to builds_namespace_project_commit_path(@project.namespace, @project, @commit.id), class: "ci-status ci-#{@commit.status}" do
      = ci_icon_for_status(@commit.status)
      build:
      = ci_label_for_status(@commit.status)

.commit-info-row.branches
  %i.fa.fa-spinner.fa-spin
=======
  %span.commit-info.branches
    %i.fa.fa-spinner.fa-spin
>>>>>>> 44501820

.commit-box.content-block
  %h3.commit-title
    = markdown escape_once(@commit.title), pipeline: :single_line
  - if @commit.description.present?
    %pre.commit-description
      = preserve(markdown(escape_once(@commit.description), pipeline: :single_line))

:javascript
  $(".commit-info.branches").load("#{branches_namespace_project_commit_path(@project.namespace, @project, @commit.id)}");<|MERGE_RESOLUTION|>--- conflicted
+++ resolved
@@ -23,11 +23,20 @@
 
 %p
 .commit-info-row
-  - if @commit.status
-    = link_to builds_namespace_project_commit_path(@project.namespace, @project, @commit.id), class: "ci-status ci-#{@commit.status}" do
-      = ci_icon_for_status(@commit.status)
-      build:
-      = ci_label_for_status(@commit.status)
+  - if defined?(pipeline) && pipeline
+    .pull-right
+      = link_to namespace_project_pipeline_path(@project.namespace, @project, pipeline), class: "ci-status ci-#{pipeline.status}" do
+        = ci_icon_for_status(pipeline.status)
+        pipeline:
+        = ci_label_for_status(pipeline.status)
+
+  - elsif @commit.status
+    .pull-right
+      = link_to builds_namespace_project_commit_path(@project.namespace, @project, @commit.id), class: "ci-status ci-#{@commit.status}" do
+        = ci_icon_for_status(@commit.status)
+        build:
+        = ci_label_for_status(@commit.status)
+
   %span.light Authored by
   %strong
     = commit_author_link(@commit, avatar: true, size: 24)
@@ -48,27 +57,8 @@
   - @commit.parents.each do |parent|
     = link_to parent.short_id, namespace_project_commit_path(@project.namespace, @project, parent), class: "monospace"
 
-<<<<<<< HEAD
-- if defined?(pipeline) && pipeline
-  .pull-right
-    = link_to namespace_project_pipeline_path(@project.namespace, @project, pipeline), class: "ci-status ci-#{pipeline.status}" do
-      = ci_icon_for_status(pipeline.status)
-      pipeline:
-      = ci_label_for_status(pipeline.status)
-
-- elsif @commit.status
-  .pull-right
-    = link_to builds_namespace_project_commit_path(@project.namespace, @project, @commit.id), class: "ci-status ci-#{@commit.status}" do
-      = ci_icon_for_status(@commit.status)
-      build:
-      = ci_label_for_status(@commit.status)
-
-.commit-info-row.branches
-  %i.fa.fa-spinner.fa-spin
-=======
   %span.commit-info.branches
     %i.fa.fa-spinner.fa-spin
->>>>>>> 44501820
 
 .commit-box.content-block
   %h3.commit-title
