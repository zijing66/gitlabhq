.commit-info-row.commit-info-row-header
  %span.hidden-xs Authored by
  %strong
    = commit_author_link(@commit, avatar: true, size: 24)
  #{time_ago_with_tooltip(@commit.authored_date)}

  .pull-right.commit-action-buttons
    - if defined?(@notes_count) && @notes_count > 0
      %span.btn.disabled.btn-grouped.hidden-xs.append-right-10
        = icon('comment')
        = @notes_count
    = link_to namespace_project_tree_path(@project.namespace, @project, @commit), class: "btn btn-default append-right-10 hidden-xs hidden-sm" do
      Browse Files
    .dropdown.inline
      %a.btn.btn-default.dropdown-toggle{ data: { toggle: "dropdown" } }
        %span.hidden-xs Options
        %span.caret.commit-options-dropdown-caret
      %ul.dropdown-menu.dropdown-menu-align-right
        %li.visible-xs-block.visible-sm-block
          = link_to namespace_project_tree_path(@project.namespace, @project, @commit) do
            Browse Files
        - unless @commit.has_been_reverted?(current_user)
          %li.clearfix
            = revert_commit_link(@commit, namespace_project_commit_path(@project.namespace, @project, @commit.id), has_tooltip: false)
        %li.clearfix
          = cherry_pick_commit_link(@commit, namespace_project_commit_path(@project.namespace, @project, @commit.id), has_tooltip: false)
        %li.divider
        %li.dropdown-header
          Download
        - unless @commit.parents.length > 1
          %li= link_to "Email Patches", namespace_project_commit_path(@project.namespace, @project, @commit, format: :patch)
        %li= link_to "Plain Diff",    namespace_project_commit_path(@project.namespace, @project, @commit, format: :diff)

- if @commit.different_committer?
  .commit-info-row
    %span.light Committed by
    %strong
      = commit_committer_link(@commit, avatar: true, size: 24)
    #{time_ago_with_tooltip(@commit.committed_date)}

.commit-info-row
  %span.hidden-xs.hidden-sm Commit
  = link_to @commit.id, namespace_project_commit_path(@project.namespace, @project, @commit), class: "monospace hidden-xs hidden-sm"
  = link_to @commit.short_id, namespace_project_commit_path(@project.namespace, @project, @commit), class: "monospace visible-xs-inline visible-sm-inline"
  = clipboard_button(clipboard_text: @commit.id)
  %span.cgray= pluralize(@commit.parents.count, "parent")
  - @commit.parents.each do |parent|
    = link_to parent.short_id, namespace_project_commit_path(@project.namespace, @project, parent), class: "monospace"

  %span.commit-info.branches
    %i.fa.fa-spinner.fa-spin

- if @commit.status
  .commit-info-row
    Builds for
    = pluralize(@commit.pipelines.count, 'pipeline')
    = link_to builds_namespace_project_commit_path(@project.namespace, @project, @commit.id), class: "ci-status-link ci-status-icon-#{@commit.status}" do
      = ci_icon_for_status(@commit.status)
<<<<<<< HEAD
      = ci_label_for_status(@commit.status)
    in
    = time_interval_in_words @commit.pipelines.total_duration
=======
      %span.ci-status-label
        = ci_label_for_status(@commit.status)
    - if @commit.pipelines.duration
      in
      = time_interval_in_words @commit.pipelines.duration
>>>>>>> 1f127006

.commit-box.content-block
  %h3.commit-title
    = markdown escape_once(@commit.title), pipeline: :single_line, author: @commit.author
  - if @commit.description.present?
    %pre.commit-description
      = preserve(markdown(escape_once(@commit.description), pipeline: :single_line, author: @commit.author))

:javascript
  $(".commit-info.branches").load("#{branches_namespace_project_commit_path(@project.namespace, @project, @commit.id)}");<|MERGE_RESOLUTION|>--- conflicted
+++ resolved
@@ -56,17 +56,10 @@
     = pluralize(@commit.pipelines.count, 'pipeline')
     = link_to builds_namespace_project_commit_path(@project.namespace, @project, @commit.id), class: "ci-status-link ci-status-icon-#{@commit.status}" do
       = ci_icon_for_status(@commit.status)
-<<<<<<< HEAD
-      = ci_label_for_status(@commit.status)
+      %span.ci-status-label
+        = ci_label_for_status(@commit.status)
     in
     = time_interval_in_words @commit.pipelines.total_duration
-=======
-      %span.ci-status-label
-        = ci_label_for_status(@commit.status)
-    - if @commit.pipelines.duration
-      in
-      = time_interval_in_words @commit.pipelines.duration
->>>>>>> 1f127006
 
 .commit-box.content-block
   %h3.commit-title
