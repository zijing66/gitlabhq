--- conflicted
+++ resolved
@@ -1,14 +1,8 @@
-<<<<<<< HEAD
-- ref = local_assigns.fetch(:ref)
+- view_details      = local_assigns.fetch(:view_details, false)
+- merge_request     = local_assigns.fetch(:merge_request, nil)
+- project           = local_assigns.fetch(:project) { merge_request&.project }
+- ref               = local_assigns.fetch(:ref) { merge_request&.source_branch }
 - render_diffs_link = @path_blob && commit.change_summary
-
-- cache_key = [project.full_path, commit.id, current_application_settings, @path.presence, current_controller?(:commits), I18n.locale]
-- cache_key.push(commit.status(ref)) if commit.status(ref)
-=======
-- view_details  = local_assigns.fetch(:view_details, false)
-- merge_request = local_assigns.fetch(:merge_request, nil)
-- project       = local_assigns.fetch(:project) { merge_request&.project }
-- ref           = local_assigns.fetch(:ref) { merge_request&.source_branch }
 
 - link = commit_path(project, commit, merge_request: merge_request)
 - cache_key = [project.full_path,
@@ -20,7 +14,6 @@
                view_details,
                commit.status(ref),
                I18n.locale].compact
->>>>>>> 169a8c35
 
 = cache(cache_key, expires_in: 1.day) do
   %li.commit.flex-row.js-toggle-container{ id: "commit-#{commit.short_id}" }
@@ -49,11 +42,7 @@
           - commit_text =  _('%{commit_author_link} authored %{commit_timeago}') % { commit_author_link: commit_author_link, commit_timeago: commit_timeago }
           #{ commit_text.html_safe }
 
-<<<<<<< HEAD
-      .commit-actions.hidden-xs
-=======
       .commit-actions.flex-row.hidden-xs
->>>>>>> 169a8c35
         - if request.xhr?
           = render partial: 'projects/commit/signature', object: commit.signature
         - else
@@ -64,11 +53,13 @@
 
         = link_to commit.short_id, link, class: "commit-sha btn btn-transparent btn-link"
         = clipboard_button(text: commit.id, title: _("Copy commit SHA to clipboard"))
-<<<<<<< HEAD
 
         .btn-group{ role: 'group' }
           = link_to_browse_code(project, commit)
           = link_to_show_diff(commit) if render_diffs_link
+
+          - if view_details && merge_request
+          = link_to "View details", project_commit_path(project, commit.id, merge_request_iid: merge_request.iid), class: "btn btn-default"
 
   -# Render the `Click to expand it` link for diffs.
   - if render_diffs_link
@@ -79,9 +70,3 @@
             - file_identifier = commit.change_summary.first[:file_identifier]
 
             = render partial: 'projects/diffs/collapsed', locals: { commit: commit, file_identifier: file_identifier }
-=======
-        = link_to_browse_code(project, commit)
-
-        - if view_details && merge_request
-          = link_to "View details", project_commit_path(project, commit.id, merge_request_iid: merge_request.iid), class: "btn btn-default"
->>>>>>> 169a8c35
