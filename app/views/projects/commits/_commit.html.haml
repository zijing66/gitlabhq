- if @note_counts
  - note_count = @note_counts.fetch(commit.id, 0)
- else
  - notes = commit.notes
  - note_count = notes.user.count

- ci_commit = project.ci_commit(commit.sha)
- cache_key = [project.path_with_namespace, commit.id, current_application_settings, note_count]
- cache_key.push(ci_commit.status) if ci_commit

= cache(cache_key) do
  %li.commit.js-toggle-container{ id: "commit-#{commit.short_id}" }
    .commit-row-title
<<<<<<< HEAD
      .commit-title.str-truncated
=======
      %span.item-title.str-truncated
>>>>>>> d04eadf8
        = link_to_gfm commit.title, namespace_project_commit_path(project.namespace, project, commit.id), class: "commit-row-message"
        - if commit.description?
          %a.text-expander.js-toggle-button ...

      .pull-right
        - if ci_commit
          = render_ci_status(ci_commit)
          &nbsp;
        = clipboard_button(clipboard_text: commit.id)
        = link_to commit.short_id, namespace_project_commit_path(project.namespace, project, commit), class: "commit_short_id"

      .notes_count
        - if note_count > 0
          %span.light
            %i.fa.fa-comments
            = note_count

    - if commit.description?
      .commit-row-description.js-toggle-content
        %pre
          = preserve(markdown(escape_once(commit.description), pipeline: :single_line))

    .commit-row-info
      = commit_author_link(commit, avatar: true, size: 24)
      authored
      .committed_ago
        #{time_ago_with_tooltip(commit.committed_date, skip_js: true)} &nbsp;
      = link_to_browse_code(project, commit)<|MERGE_RESOLUTION|>--- conflicted
+++ resolved
@@ -11,11 +11,7 @@
 = cache(cache_key) do
   %li.commit.js-toggle-container{ id: "commit-#{commit.short_id}" }
     .commit-row-title
-<<<<<<< HEAD
-      .commit-title.str-truncated
-=======
       %span.item-title.str-truncated
->>>>>>> d04eadf8
         = link_to_gfm commit.title, namespace_project_commit_path(project.namespace, project, commit.id), class: "commit-row-message"
         - if commit.description?
           %a.text-expander.js-toggle-button ...
