- @no_container = true

- page_title "Commits", @ref
= content_for :meta_tags do
  - if current_user
    = auto_discovery_link_tag(:atom, namespace_project_commits_url(@project.namespace, @project, @ref, format: :atom, private_token: current_user.private_token), title: "#{@project.name}:#{@ref} commits")

= content_for :sub_nav do
  = render "head"

%div{ class: container_class }
  .row-content-block.second-block.content-component-block
    .tree-ref-holder
      = render 'shared/ref_switcher', destination: 'commits'

    .block-controls.hidden-xs.hidden-sm
      - if @merge_request.present?
        .control
          = link_to "View Open Merge Request", namespace_project_merge_request_path(@project.namespace, @project, @merge_request), class: 'btn'
      - elsif create_mr_button?(@repository.root_ref, @ref)
        .control
          = link_to create_mr_path(@repository.root_ref, @ref), class: 'btn btn-success' do
            = icon('plus')
            Create Merge Request

      .control
        = form_tag(namespace_project_commits_path(@project.namespace, @project, @id), method: :get, class: 'commits-search-form') do
          = search_field_tag :search, params[:search], { placeholder: 'Filter by commit message', id: 'commits-search', class: 'form-control search-text-input input-short', spellcheck: false }
      - if current_user && current_user.private_token
        .control
          = link_to namespace_project_commits_path(@project.namespace, @project, @ref, { format: :atom, private_token: current_user.private_token }), title: "Commits Feed", class: 'btn' do
            = icon("rss")
    %ul.breadcrumb.repo-breadcrumb
      = commits_breadcrumbs

<<<<<<< HEAD
  = render 'projects/commits/mirror_status'

  %div{id: dom_id(@project)}
=======
  %div{ id: dom_id(@project) }
>>>>>>> 0bfd3609
    %ol#commits-list.list-unstyled.content_list
      = render 'commits', project: @project, ref: @ref
  = spinner

:javascript
  CommitsList.init(#{@limit});<|MERGE_RESOLUTION|>--- conflicted
+++ resolved
@@ -33,13 +33,9 @@
     %ul.breadcrumb.repo-breadcrumb
       = commits_breadcrumbs
 
-<<<<<<< HEAD
   = render 'projects/commits/mirror_status'
 
-  %div{id: dom_id(@project)}
-=======
   %div{ id: dom_id(@project) }
->>>>>>> 0bfd3609
     %ol#commits-list.list-unstyled.content_list
       = render 'commits', project: @project, ref: @ref
   = spinner
