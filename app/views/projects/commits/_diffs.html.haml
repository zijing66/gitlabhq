- @suppress_diff ||= @suppress_diff || @force_suppress_diff
- if @suppress_diff
  .alert.alert-warning
    %p
      %strong Warning! This is a large diff.
    %p
      To preserve performance the diff is not shown.
      - if current_controller?(:commit) or current_controller?(:merge_requests)
        Please, download the diff as
        - if current_controller?(:commit)
          = link_to "plain diff", project_commit_path(@project, @commit, format: :diff), class: "underlined-link"
          or
          = link_to "email patch", project_commit_path(@project, @commit, format: :patch), class: "underlined-link"
        - else
          = link_to "plain diff", project_merge_request_path(@project, @merge_request, format: :diff), class: "underlined-link"
          or
          = link_to "email patch", project_merge_request_path(@project, @merge_request, format: :patch), class: "underlined-link"
        instead.
    - unless @force_suppress_diff
      %p
        If you still want to see the diff
        = link_to "click this link", url_for(force_show_diff: true), class: "underlined-link"

%p.commit-stat-summary
  Showing
  %strong.cdark #{pluralize(diffs.count, "changed file")}
  - if current_controller?(:commit)
    - unless @commit.has_zero_stats?
      with
      %strong.cgreen #{@commit.stats.additions} additions
      and
      %strong.cred #{@commit.stats.deletions} deletions
  - if params[:view] == 'parallel'
    = link_to "Inline Diff", url_for(view: 'inline'), {id: "commit-diff-viewtype", class: 'btn btn-tiny pull-right'}
  - else
    = link_to "Side-by-side Diff", url_for(view: 'parallel'), {id: "commit-diff-viewtype", class: 'btn btn-tiny pull-right'}
.file-stats
  = render "projects/commits/diff_head", diffs: diffs

.files
  - unless @suppress_diff
    - diffs.each_with_index do |diff, i|
      - next if diff.diff.empty?
      - file = project.repository.blob_at(@commit.id, diff.new_path)
      - file = project.repository.blob_at(@commit.parent_id, diff.old_path) unless file
      - next unless file
<<<<<<< HEAD
      .diff-file{id: "diff-#{i}"}
        .diff-header{id: "file-path-#{hexdigest(diff.new_path || diff.old_path)}"}
=======
      .file.js-details-container.js-toggle-container.open{id: "diff-#{i}"}
        .header
>>>>>>> 2d554f42
          - if diff.deleted_file
            %span= diff.old_path

            .diff-btn-group
              - if @commit.parent_ids.present?
                = link_to project_blob_path(project, tree_join(@commit.parent_id, diff.new_path)), { class: 'btn btn-small view-file' } do
                  View file @
                  %span.commit-short-id= @commit.short_id(6)
          - else
            %span= diff.new_path
            - if diff.a_mode && diff.b_mode && diff.a_mode != diff.b_mode
              %span.file-mode= "#{diff.a_mode} → #{diff.b_mode}"

            .diff-btn-group
              - if @merge_request && @merge_request.source_project
                = link_to project_edit_tree_path(@merge_request.source_project, tree_join(@merge_request.source_branch, diff.new_path), from_merge_request_id: @merge_request.id), { class: 'btn btn-small' } do
                  Edit
                &nbsp;

              = link_to project_blob_path(project, tree_join(@commit.id, diff.new_path)), { class: 'btn btn-small view-file' } do
                View file @
                %span.commit-short-id= @commit.short_id(6)


<<<<<<< HEAD
        .diff-content
=======
          .discussion-actions.pull-right
            = link_to "javascript:;", class: "js-details-target js-toggle-button turn-on" do
              %i.icon-eye-close
              Hide inline discussion
            = link_to "javascript:;", class: "js-details-target js-toggle-button turn-off" do
              %i.icon-eye-open
              Show inline discussion

        .content
>>>>>>> 2d554f42
          -# Skipp all non non-supported blobs
          - next unless file.respond_to?('text?')
          - if file.text?
            - if params[:view] == 'parallel'
              = render "projects/commits/parallel_view", diff: diff, project: project, file: file, index: i
            - else
              = render "projects/commits/text_file", diff: diff, index: i
          - elsif file.image?
            - old_file = project.repository.blob_at(@commit.parent_id, diff.old_path) if @commit.parent_id
            = render "projects/commits/image", diff: diff, old_file: old_file, file: file, index: i
          - else
            .nothing-here-block No preview for this file type<|MERGE_RESOLUTION|>--- conflicted
+++ resolved
@@ -44,13 +44,8 @@
       - file = project.repository.blob_at(@commit.id, diff.new_path)
       - file = project.repository.blob_at(@commit.parent_id, diff.old_path) unless file
       - next unless file
-<<<<<<< HEAD
-      .diff-file{id: "diff-#{i}"}
+      .diff-file.js-toggle-container{id: "diff-#{i}"}
         .diff-header{id: "file-path-#{hexdigest(diff.new_path || diff.old_path)}"}
-=======
-      .file.js-details-container.js-toggle-container.open{id: "diff-#{i}"}
-        .header
->>>>>>> 2d554f42
           - if diff.deleted_file
             %span= diff.old_path
 
@@ -65,6 +60,11 @@
               %span.file-mode= "#{diff.a_mode} → #{diff.b_mode}"
 
             .diff-btn-group
+              = link_to "#", class: "js-toggle-button btn btn-small" do
+                %i.icon-chevron-down
+                Diff comments
+              &nbsp;
+
               - if @merge_request && @merge_request.source_project
                 = link_to project_edit_tree_path(@merge_request.source_project, tree_join(@merge_request.source_branch, diff.new_path), from_merge_request_id: @merge_request.id), { class: 'btn btn-small' } do
                   Edit
@@ -75,19 +75,7 @@
                 %span.commit-short-id= @commit.short_id(6)
 
 
-<<<<<<< HEAD
         .diff-content
-=======
-          .discussion-actions.pull-right
-            = link_to "javascript:;", class: "js-details-target js-toggle-button turn-on" do
-              %i.icon-eye-close
-              Hide inline discussion
-            = link_to "javascript:;", class: "js-details-target js-toggle-button turn-off" do
-              %i.icon-eye-open
-              Show inline discussion
-
-        .content
->>>>>>> 2d554f42
           -# Skipp all non non-supported blobs
           - next unless file.respond_to?('text?')
           - if file.text?
