--- conflicted
+++ resolved
@@ -2,15 +2,9 @@
   %input#zen-toggle-comment.zen-toggle-comment{ tabindex: '-1', type: 'checkbox' }
   .zen-backdrop
     - classes << ' js-gfm-input markdown-area'
-<<<<<<< HEAD
     = f.text_area attr, class: classes, placeholder: 'Leave a comment', dir: :auto
-    %label{ for: 'zen-toggle-comment', class: 'expand' } Edit in fullscreen
-    %label{ for: 'zen-toggle-comment', class: 'collapse' }
-=======
-    = f.text_area attr, class: classes, placeholder: 'Leave a comment'
     = link_to nil, class: 'zen-enter-link', tabindex: '-1' do
       %i.fa.fa-expand
       Edit in fullscreen
     = link_to nil, class: 'zen-leave-link' do
-      %i.fa.fa-compress
->>>>>>> 41ab9e1f
+      %i.fa.fa-compress