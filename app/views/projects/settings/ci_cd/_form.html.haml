.row.prepend-top-default
  .col-lg-12
    = form_for @project, url: project_settings_ci_cd_path(@project) do |f|
      = form_errors(@project)
      %fieldset.builds-feature
<<<<<<< HEAD
        .form-group
          %h5 Auto DevOps (Beta)
          %p
            Auto DevOps will automatically build, test, and deploy your application based on a predefined Continuous Integration and Delivery configuration.
            = link_to 'Learn more about Auto DevOps', help_page_path('topics/autodevops/index.md')
            - message = auto_devops_warning_message(@project)
            - if message
              %p.settings-message.text-center
                = message.html_safe
          = f.fields_for :auto_devops_attributes, @auto_devops do |form|
            .radio.js-enable-autodevops{ data: { auto_devops_enabled: @auto_devops&.enabled?.to_s } }
              = form.label :enabled_true do
                = form.radio_button :enabled, 'true'
                %strong Enable Auto DevOps
                %br
                %span.descr
                  - unless @project.ci_config_path.present?
                    The Auto DevOps pipeline configuration is being used
                  - else
                    The Auto DevOps pipeline configuration will be used when there is no <code>.gitlab-ci.yml</code> in the project.
                    = link_to 'Remove custom CI file', project_blob_path(@project, tree_join(@project.default_branch, @project.ci_config_path), commit_message: 'Delete custom gitlab-ci', branch_name: @project.repository.next_branch('patch'), create_merge_request: 1, original_branch: @project.default_branch), method: :delete

            .radio
              = form.label :enabled_false do
                = form.radio_button :enabled, 'false'
                %strong Disable Auto DevOps
                %br
                %span.descr
                  An explicit <code>.gitlab-ci.yml</code> needs to be specified before you can begin using Continuous Integration and Delivery.

            .radio
              = form.label :enabled_ do
                = form.radio_button :enabled, ''
                %strong Instance default (#{Gitlab::CurrentSettings.auto_devops_enabled? ? 'enabled' : 'disabled'})
                %br
                %span.descr
                  Follow the instance default to either have Auto DevOps enabled or disabled when there is no project specific <code>.gitlab-ci.yml</code>.
            %p
              You need to specify a domain if you want to use Auto Review Apps and Auto Deploy stages.
            = form.text_field :domain, class: 'form-control', placeholder: 'domain.com'

        %hr
=======
>>>>>>> 3d12ce95
        .form-group.append-bottom-default.js-secret-runner-token
          = f.label :runners_token, "Runner token", class: 'label-light'
          .form-control.js-secret-value-placeholder
            = '*' * 20
          = f.text_field :runners_token, class: "form-control hide js-secret-value", placeholder: 'xEeFCaDAB89'
          %p.help-block The secure token used by the Runner to checkout the project
          %button.btn.btn-info.prepend-top-10.js-secret-value-reveal-button{ type: 'button', data: { secret_reveal_status: 'false' } }
            = _('Reveal value')

        %hr
        .form-group
          %h5.prepend-top-0
            Git strategy for pipelines
          %p
            Choose between <code>clone</code> or <code>fetch</code> to get the recent application code
            = link_to icon('question-circle'), help_page_path('user/project/pipelines/settings', anchor: 'git-strategy'), target: '_blank'
          .radio
            = f.label :build_allow_git_fetch_false do
              = f.radio_button :build_allow_git_fetch, 'false'
              %strong git clone
              %br
              %span.descr
                Slower but makes sure the project workspace is pristine as it clones the repository from scratch for every job
          .radio
            = f.label :build_allow_git_fetch_true do
              = f.radio_button :build_allow_git_fetch, 'true'
              %strong git fetch
              %br
              %span.descr
                Faster as it re-uses the project workspace (falling back to clone if it doesn't exist)

        %hr
        .form-group
          = f.label :build_timeout_human_readable, 'Timeout', class: 'label-light'
          = f.text_field :build_timeout_human_readable, class: 'form-control'
          %p.help-block
            Per job. If a job passes this threshold, it will be marked as failed
            = link_to icon('question-circle'), help_page_path('user/project/pipelines/settings', anchor: 'timeout'), target: '_blank'

        %hr
        .form-group
          = f.label :ci_config_path, 'Custom CI config path', class: 'label-light'
          = f.text_field :ci_config_path, class: 'form-control js-ci-config-path', placeholder: '.gitlab-ci.yml'
          %p.help-block
            The path to CI config file. Defaults to <code>.gitlab-ci.yml</code>
            = link_to icon('question-circle'), help_page_path('user/project/pipelines/settings', anchor: 'custom-ci-config-path'), target: '_blank'

        %hr
        .form-group
          .checkbox
            = f.label :public_builds do
              = f.check_box :public_builds
              %strong Public pipelines
            .help-block
              Allow public access to pipelines and job details, including output logs and artifacts
              = link_to icon('question-circle'), help_page_path('user/project/pipelines/settings', anchor: 'visibility-of-pipelines'), target: '_blank'
            .bs-callout.bs-callout-info
              %p If enabled:
              %ul
                %li
                  For public projects, anyone can view pipelines and access job details (output logs and artifacts)
                %li
                  For internal projects, any logged in user can view pipelines and access job details (output logs and artifacts)
                %li
                  For private projects, any member (guest or higher) can view pipelines and access job details (output logs and artifacts)
              %p
                If disabled, the access level will depend on the user's
                permissions in the project.

        %hr
        .form-group
          .checkbox
            = f.label :auto_cancel_pending_pipelines do
              = f.check_box :auto_cancel_pending_pipelines, {}, 'enabled', 'disabled'
              %strong Auto-cancel redundant, pending pipelines
            .help-block
              New pipelines will cancel older, pending pipelines on the same branch
              = link_to icon('question-circle'), help_page_path('user/project/pipelines/settings', anchor: 'auto-cancel-pending-pipelines'), target: '_blank'

        %hr
        .form-group
          = f.label :build_coverage_regex, "Test coverage parsing", class: 'label-light'
          .input-group
            %span.input-group-addon /
            = f.text_field :build_coverage_regex, class: 'form-control', placeholder: 'Regular expression'
            %span.input-group-addon /
          %p.help-block
            A regular expression that will be used to find the test coverage
            output in the job trace. Leave blank to disable
            = link_to icon('question-circle'), help_page_path('user/project/pipelines/settings', anchor: 'test-coverage-parsing'), target: '_blank'
          .bs-callout.bs-callout-info
            %p Below are examples of regex for existing tools:
            %ul
              %li
                Simplecov (Ruby) -
                %code \(\d+.\d+\%\) covered
              %li
                pytest-cov (Python) -
                %code \d+\%\s*$
              %li
                phpunit --coverage-text --colors=never (PHP) -
                %code ^\s*Lines:\s*\d+.\d+\%
              %li
                gcovr (C/C++) -
                %code ^TOTAL.*\s+(\d+\%)$
              %li
                tap --coverage-report=text-summary (NodeJS) -
                %code ^Statements\s*:\s*([^%]+)
              %li
                excoveralls (Elixir) -
                %code \[TOTAL\]\s+(\d+\.\d+)%
              %li
                JaCoCo (Java/Kotlin)
                %code Total.*?([0-9]{1,3})%

        = f.submit 'Save changes', class: "btn btn-save js-save-button"

        %btn.btn.btn-save.js-save-button-modal.hidden{ data: { toggle: 'modal', target: '#modal-disable-autodevops' } }
          Save changes
        = render 'projects/pipelines_settings/autodevops_modal'

%hr

.row.prepend-top-default
  = render partial: 'badge', collection: @badges<|MERGE_RESOLUTION|>--- conflicted
+++ resolved
@@ -3,51 +3,6 @@
     = form_for @project, url: project_settings_ci_cd_path(@project) do |f|
       = form_errors(@project)
       %fieldset.builds-feature
-<<<<<<< HEAD
-        .form-group
-          %h5 Auto DevOps (Beta)
-          %p
-            Auto DevOps will automatically build, test, and deploy your application based on a predefined Continuous Integration and Delivery configuration.
-            = link_to 'Learn more about Auto DevOps', help_page_path('topics/autodevops/index.md')
-            - message = auto_devops_warning_message(@project)
-            - if message
-              %p.settings-message.text-center
-                = message.html_safe
-          = f.fields_for :auto_devops_attributes, @auto_devops do |form|
-            .radio.js-enable-autodevops{ data: { auto_devops_enabled: @auto_devops&.enabled?.to_s } }
-              = form.label :enabled_true do
-                = form.radio_button :enabled, 'true'
-                %strong Enable Auto DevOps
-                %br
-                %span.descr
-                  - unless @project.ci_config_path.present?
-                    The Auto DevOps pipeline configuration is being used
-                  - else
-                    The Auto DevOps pipeline configuration will be used when there is no <code>.gitlab-ci.yml</code> in the project.
-                    = link_to 'Remove custom CI file', project_blob_path(@project, tree_join(@project.default_branch, @project.ci_config_path), commit_message: 'Delete custom gitlab-ci', branch_name: @project.repository.next_branch('patch'), create_merge_request: 1, original_branch: @project.default_branch), method: :delete
-
-            .radio
-              = form.label :enabled_false do
-                = form.radio_button :enabled, 'false'
-                %strong Disable Auto DevOps
-                %br
-                %span.descr
-                  An explicit <code>.gitlab-ci.yml</code> needs to be specified before you can begin using Continuous Integration and Delivery.
-
-            .radio
-              = form.label :enabled_ do
-                = form.radio_button :enabled, ''
-                %strong Instance default (#{Gitlab::CurrentSettings.auto_devops_enabled? ? 'enabled' : 'disabled'})
-                %br
-                %span.descr
-                  Follow the instance default to either have Auto DevOps enabled or disabled when there is no project specific <code>.gitlab-ci.yml</code>.
-            %p
-              You need to specify a domain if you want to use Auto Review Apps and Auto Deploy stages.
-            = form.text_field :domain, class: 'form-control', placeholder: 'domain.com'
-
-        %hr
-=======
->>>>>>> 3d12ce95
         .form-group.append-bottom-default.js-secret-runner-token
           = f.label :runners_token, "Runner token", class: 'label-light'
           .form-control.js-secret-value-placeholder
