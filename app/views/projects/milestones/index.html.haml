--- conflicted
+++ resolved
@@ -2,27 +2,16 @@
 - page_title 'Milestones'
 = render 'projects/issues/head'
 
-<<<<<<< HEAD
 - if @project.milestones.exists?
   %div{ class: container_class }
     .top-area
-      = render 'shared/milestones_filter'
+      = render 'shared/milestones_filter', counts: milestone_counts(@project.milestones)
 
       .nav-controls
+        = render 'shared/milestones_sort_dropdown'
         - if can?(current_user, :admin_milestone, @project)
-          = link_to new_namespace_project_milestone_path(@project.namespace, @project), class: "btn btn-new", title: "New Milestone" do
+          = link_to new_namespace_project_milestone_path(@project.namespace, @project), class: 'btn btn-new', title: 'New Milestone' do
             New Milestone
-=======
-%div{ class: container_class }
-  .top-area
-    = render 'shared/milestones_filter', counts: milestone_counts(@project.milestones)
-
-    .nav-controls
-      = render 'shared/milestones_sort_dropdown'
-      - if can?(current_user, :admin_milestone, @project)
-        = link_to new_namespace_project_milestone_path(@project.namespace, @project), class: 'btn btn-new', title: 'New Milestone' do
-          New Milestone
->>>>>>> 5f7ebfb9
 
     .milestones
       %ul.content-list
@@ -31,10 +20,6 @@
         - if @milestones.blank?
           = render 'shared/empty_states/milestones'
 
-<<<<<<< HEAD
-      = paginate @milestones, theme: "gitlab"
+      = paginate @milestones, theme: 'gitlab'
 - else
-  = render 'shared/empty_states/milestones', button_path: new_namespace_project_milestone_path(@project.namespace, @project)
-=======
-    = paginate @milestones, theme: 'gitlab'
->>>>>>> 5f7ebfb9
+  = render 'shared/empty_states/milestones', button_path: new_namespace_project_milestone_path(@project.namespace, @project)