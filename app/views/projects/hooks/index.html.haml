<<<<<<< HEAD
= render 'shared/web_hooks/form', hook: @hook, hooks: @hooks, url_components: [@project.namespace.becomes(Namespace), @project]
=======
- page_title "Webhooks"
.row.prepend-top-default
  .col-lg-3.profile-settings-sidebar
    %h4.prepend-top-0
      = page_title
    %p
      #{link_to "Webhooks", help_page_path("web_hooks", "web_hooks")} can be
      used for binding events when something is happening within the project.
  .col-lg-9.append-bottom-default
    %h5.prepend-top-0
      Add new webhook
    = form_for [@project.namespace.becomes(Namespace), @project, @hook], as: :hook, url: namespace_project_hooks_path(@project.namespace, @project) do |f|
      = form_errors(@hook)

      .form-group
        = f.label :url, "URL", class: "label-light"
        = f.text_field :url, class: "form-control", placeholder: "http://example.com/trigger-ci.json"
      .form-group
        = f.label :token, "Secret Token", class: 'label-light'
        = f.text_field :token, class: "form-control", placeholder: ''
        %p.help-block
          Use this token to validate received payloads
      .form-group
        = f.label :url, "Trigger", class: "label-light"
        %div
          = f.check_box :push_events, class: "pull-left"
          .prepend-left-20
            = f.label :push_events, class: "label-light append-bottom-0" do
              Push events
            %p.light
              This url will be triggered by a push to the repository
        %div
          = f.check_box :tag_push_events, class: "pull-left"
          .prepend-left-20
            = f.label :tag_push_events, class: "label-light append-bottom-0" do
              Tag push events
            %p.light
              This url will be triggered when a new tag is pushed to the repository
        %div
          = f.check_box :note_events, class: "pull-left"
          .prepend-left-20
            = f.label :note_events, class: "label-light append-bottom-0" do
              Comments
            %p.light
              This url will be triggered when someone adds a comment
        %div
          = f.check_box :issues_events, class: "pull-left"
          .prepend-left-20
            = f.label :issues_events, class: "label-light append-bottom-0" do
              Issues events
            %p.light
              This url will be triggered when an issue is created/updated/merged
        %div
          = f.check_box :merge_requests_events, class: "pull-left"
          .prepend-left-20
            = f.label :merge_requests_events, class: "label-light append-bottom-0" do
              Merge Request events
            %p.light
              This url will be triggered when a merge request is created/updated/merged
        %div
          = f.check_box :build_events, class: "pull-left"
          .prepend-left-20
            = f.label :build_events, class: "label-light append-bottom-0" do
              Build events
            %p.light
              This url will be triggered when the build status changes
      .form-group
        = f.label :enable_ssl_verification, "SSL verification", class: "label-light"
        %div
          = f.check_box :enable_ssl_verification, class: "pull-left"
          .prepend-left-20
            = f.label :enable_ssl_verification, class: "label-light append-bottom-0" do
              Enable SSL verification
      = f.submit "Add Webhook", class: "btn btn-create"
    %hr
    %h5.prepend-top-default
      Webhooks (#{@hooks.count})
    - if @hooks.any?
      %ul.well-list
        - @hooks.each do |hook|
          = render "project_hook", hook: hook
    - else
      %p.profile-settings-message.text-center.append-bottom-0
        No webhooks found, add one in the form above.
>>>>>>> b403d40f
<|MERGE_RESOLUTION|>--- conflicted
+++ resolved
@@ -1,88 +1 @@
-<<<<<<< HEAD
-= render 'shared/web_hooks/form', hook: @hook, hooks: @hooks, url_components: [@project.namespace.becomes(Namespace), @project]
-=======
-- page_title "Webhooks"
-.row.prepend-top-default
-  .col-lg-3.profile-settings-sidebar
-    %h4.prepend-top-0
-      = page_title
-    %p
-      #{link_to "Webhooks", help_page_path("web_hooks", "web_hooks")} can be
-      used for binding events when something is happening within the project.
-  .col-lg-9.append-bottom-default
-    %h5.prepend-top-0
-      Add new webhook
-    = form_for [@project.namespace.becomes(Namespace), @project, @hook], as: :hook, url: namespace_project_hooks_path(@project.namespace, @project) do |f|
-      = form_errors(@hook)
-
-      .form-group
-        = f.label :url, "URL", class: "label-light"
-        = f.text_field :url, class: "form-control", placeholder: "http://example.com/trigger-ci.json"
-      .form-group
-        = f.label :token, "Secret Token", class: 'label-light'
-        = f.text_field :token, class: "form-control", placeholder: ''
-        %p.help-block
-          Use this token to validate received payloads
-      .form-group
-        = f.label :url, "Trigger", class: "label-light"
-        %div
-          = f.check_box :push_events, class: "pull-left"
-          .prepend-left-20
-            = f.label :push_events, class: "label-light append-bottom-0" do
-              Push events
-            %p.light
-              This url will be triggered by a push to the repository
-        %div
-          = f.check_box :tag_push_events, class: "pull-left"
-          .prepend-left-20
-            = f.label :tag_push_events, class: "label-light append-bottom-0" do
-              Tag push events
-            %p.light
-              This url will be triggered when a new tag is pushed to the repository
-        %div
-          = f.check_box :note_events, class: "pull-left"
-          .prepend-left-20
-            = f.label :note_events, class: "label-light append-bottom-0" do
-              Comments
-            %p.light
-              This url will be triggered when someone adds a comment
-        %div
-          = f.check_box :issues_events, class: "pull-left"
-          .prepend-left-20
-            = f.label :issues_events, class: "label-light append-bottom-0" do
-              Issues events
-            %p.light
-              This url will be triggered when an issue is created/updated/merged
-        %div
-          = f.check_box :merge_requests_events, class: "pull-left"
-          .prepend-left-20
-            = f.label :merge_requests_events, class: "label-light append-bottom-0" do
-              Merge Request events
-            %p.light
-              This url will be triggered when a merge request is created/updated/merged
-        %div
-          = f.check_box :build_events, class: "pull-left"
-          .prepend-left-20
-            = f.label :build_events, class: "label-light append-bottom-0" do
-              Build events
-            %p.light
-              This url will be triggered when the build status changes
-      .form-group
-        = f.label :enable_ssl_verification, "SSL verification", class: "label-light"
-        %div
-          = f.check_box :enable_ssl_verification, class: "pull-left"
-          .prepend-left-20
-            = f.label :enable_ssl_verification, class: "label-light append-bottom-0" do
-              Enable SSL verification
-      = f.submit "Add Webhook", class: "btn btn-create"
-    %hr
-    %h5.prepend-top-default
-      Webhooks (#{@hooks.count})
-    - if @hooks.any?
-      %ul.well-list
-        - @hooks.each do |hook|
-          = render "project_hook", hook: hook
-    - else
-      %p.profile-settings-message.text-center.append-bottom-0
-        No webhooks found, add one in the form above.
->>>>>>> b403d40f
+= render 'shared/web_hooks/form', hook: @hook, hooks: @hooks, url_components: [@project.namespace.becomes(Namespace), @project]