<<<<<<< HEAD
= render 'shared/web_hooks/form', hook: @hook, hooks: @hooks, url_components: [@project.namespace.becomes(Namespace), @project]
=======
- page_title "Webhooks"
%h3.page-title
  Webhooks

%p.light
  #{link_to "Webhooks ", help_page_path("web_hooks", "web_hooks"), class: "vlink"} can be
  used for binding events when something is happening within the project.

%hr.clearfix

= form_for [@project.namespace.becomes(Namespace), @project, @hook], as: :hook, url: namespace_project_hooks_path(@project.namespace, @project), html: { class: 'form-horizontal' } do |f|
  = form_errors(@hook)

  .form-group
    = f.label :url, "URL", class: 'control-label'
    .col-sm-10
      = f.text_field :url, class: "form-control", placeholder: 'http://example.com/trigger-ci.json'
  .form-group
    = f.label :url, "Trigger", class: 'control-label'
    .col-sm-10.prepend-top-10
      %div
        = f.check_box :push_events, class: 'pull-left'
        .prepend-left-20
          = f.label :push_events, class: 'list-label' do
            %strong Push events
          %p.light
            This url will be triggered by a push to the repository
      %div
        = f.check_box :tag_push_events, class: 'pull-left'
        .prepend-left-20
          = f.label :tag_push_events, class: 'list-label' do
            %strong Tag push events
          %p.light
            This url will be triggered when a new tag is pushed to the repository
      %div
        = f.check_box :note_events, class: 'pull-left'
        .prepend-left-20
          = f.label :note_events, class: 'list-label' do
            %strong Comments
          %p.light
            This url will be triggered when someone adds a comment
      %div
        = f.check_box :issues_events, class: 'pull-left'
        .prepend-left-20
          = f.label :issues_events, class: 'list-label' do
            %strong Issues events
          %p.light
            This url will be triggered when an issue is created/updated/merged
      %div
        = f.check_box :merge_requests_events, class: 'pull-left'
        .prepend-left-20
          = f.label :merge_requests_events, class: 'list-label' do
            %strong Merge Request events
          %p.light
            This url will be triggered when a merge request is created/updated/merged
      %div
        = f.check_box :build_events, class: 'pull-left'
        .prepend-left-20
          = f.label :build_events, class: 'list-label' do
            %strong Build events
          %p.light
            This url will be triggered when the build status changes
  .form-group
    = f.label :enable_ssl_verification, "SSL verification", class: 'control-label checkbox'
    .col-sm-10
      .checkbox
        = f.label :enable_ssl_verification do
          = f.check_box :enable_ssl_verification
          %strong Enable SSL verification
  .form-actions
    = f.submit "Add Webhook", class: "btn btn-create"

-if @hooks.any?
  .panel.panel-default
    .panel-heading
      Webhooks (#{@hooks.count})
    %ul.well-list
      - @hooks.each do |hook|
        %li
          .pull-right
            = link_to 'Test Hook', test_namespace_project_hook_path(@project.namespace, @project, hook), class: "btn btn-sm btn-grouped"
            = link_to 'Remove', namespace_project_hook_path(@project.namespace, @project, hook), data: { confirm: 'Are you sure?'}, method: :delete, class: "btn btn-remove btn-sm btn-grouped"
          .clearfix
            %span.monospace= hook.url
          %p
            - %w(push_events tag_push_events issues_events note_events merge_requests_events build_events).each do |trigger|
              - if hook.send(trigger)
                %span.label.label-gray= trigger.titleize
            SSL Verification: #{hook.enable_ssl_verification ? "enabled" : "disabled"}
>>>>>>> 8cb41f19
<|MERGE_RESOLUTION|>--- conflicted
+++ resolved
@@ -1,93 +1 @@
-<<<<<<< HEAD
-= render 'shared/web_hooks/form', hook: @hook, hooks: @hooks, url_components: [@project.namespace.becomes(Namespace), @project]
-=======
-- page_title "Webhooks"
-%h3.page-title
-  Webhooks
-
-%p.light
-  #{link_to "Webhooks ", help_page_path("web_hooks", "web_hooks"), class: "vlink"} can be
-  used for binding events when something is happening within the project.
-
-%hr.clearfix
-
-= form_for [@project.namespace.becomes(Namespace), @project, @hook], as: :hook, url: namespace_project_hooks_path(@project.namespace, @project), html: { class: 'form-horizontal' } do |f|
-  = form_errors(@hook)
-
-  .form-group
-    = f.label :url, "URL", class: 'control-label'
-    .col-sm-10
-      = f.text_field :url, class: "form-control", placeholder: 'http://example.com/trigger-ci.json'
-  .form-group
-    = f.label :url, "Trigger", class: 'control-label'
-    .col-sm-10.prepend-top-10
-      %div
-        = f.check_box :push_events, class: 'pull-left'
-        .prepend-left-20
-          = f.label :push_events, class: 'list-label' do
-            %strong Push events
-          %p.light
-            This url will be triggered by a push to the repository
-      %div
-        = f.check_box :tag_push_events, class: 'pull-left'
-        .prepend-left-20
-          = f.label :tag_push_events, class: 'list-label' do
-            %strong Tag push events
-          %p.light
-            This url will be triggered when a new tag is pushed to the repository
-      %div
-        = f.check_box :note_events, class: 'pull-left'
-        .prepend-left-20
-          = f.label :note_events, class: 'list-label' do
-            %strong Comments
-          %p.light
-            This url will be triggered when someone adds a comment
-      %div
-        = f.check_box :issues_events, class: 'pull-left'
-        .prepend-left-20
-          = f.label :issues_events, class: 'list-label' do
-            %strong Issues events
-          %p.light
-            This url will be triggered when an issue is created/updated/merged
-      %div
-        = f.check_box :merge_requests_events, class: 'pull-left'
-        .prepend-left-20
-          = f.label :merge_requests_events, class: 'list-label' do
-            %strong Merge Request events
-          %p.light
-            This url will be triggered when a merge request is created/updated/merged
-      %div
-        = f.check_box :build_events, class: 'pull-left'
-        .prepend-left-20
-          = f.label :build_events, class: 'list-label' do
-            %strong Build events
-          %p.light
-            This url will be triggered when the build status changes
-  .form-group
-    = f.label :enable_ssl_verification, "SSL verification", class: 'control-label checkbox'
-    .col-sm-10
-      .checkbox
-        = f.label :enable_ssl_verification do
-          = f.check_box :enable_ssl_verification
-          %strong Enable SSL verification
-  .form-actions
-    = f.submit "Add Webhook", class: "btn btn-create"
-
--if @hooks.any?
-  .panel.panel-default
-    .panel-heading
-      Webhooks (#{@hooks.count})
-    %ul.well-list
-      - @hooks.each do |hook|
-        %li
-          .pull-right
-            = link_to 'Test Hook', test_namespace_project_hook_path(@project.namespace, @project, hook), class: "btn btn-sm btn-grouped"
-            = link_to 'Remove', namespace_project_hook_path(@project.namespace, @project, hook), data: { confirm: 'Are you sure?'}, method: :delete, class: "btn btn-remove btn-sm btn-grouped"
-          .clearfix
-            %span.monospace= hook.url
-          %p
-            - %w(push_events tag_push_events issues_events note_events merge_requests_events build_events).each do |trigger|
-              - if hook.send(trigger)
-                %span.label.label-gray= trigger.titleize
-            SSL Verification: #{hook.enable_ssl_verification ? "enabled" : "disabled"}
->>>>>>> 8cb41f19
+= render 'shared/web_hooks/form', hook: @hook, hooks: @hooks, url_components: [@project.namespace.becomes(Namespace), @project]