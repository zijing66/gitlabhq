%fieldset.merge-request-feature.append-bottom-default
  %h5.prepend-top-0
    Merge requests

  .form-group
    = label_tag :merge_method_merge, class: 'label-light' do
      Merge method
    .radio
      = label_tag :project_merge_method_merge do
        = f.radio_button :merge_method, :merge, class: "js-merge-method-radio"
        %strong Merge commit
        %br
        %span.descr
          A merge commit is created for every merge, and merging is allowed as long as there are no conflicts.

    .radio
      = label_tag :project_merge_method_rebase_merge do
        = f.radio_button :merge_method, :rebase_merge, class: "js-merge-method-radio"
        %strong Merge commit with semi-linear history
        %br
        %span.descr
          A merge commit is created for every merge, but merging is only allowed if the branch has been rebased.
          This way you get a history that reads linearly (as with fast-forward merges), with the addition of merge commits.
        %br
        %span.descr
          When the branch has not been rebased, the user is given the option to do so.

    .radio
      = label_tag :project_merge_method_ff do
        = f.radio_button :merge_method, :ff, class: "js-merge-method-radio"
        %strong Fast-forward merge
        %br
        %span.descr
          No merge commits are created and all merges are fast-forwarded, which means that merging is only allowed if the branch has been rebased.
        %br
        %span.descr
          When the branch has not been rebased, the user is given the option to do so.

  .form-group
    = f.label :merge_requests_template, class: 'label-light' do
      Description template
    = f.text_area :merge_requests_template, class: "form-control", rows: 3

  .form-group
    = f.label :approvals_before_merge, class: 'label-light' do
      Approvals required
    = f.number_field :approvals_before_merge, class: "form-control", min: 0
    .help-block
      Number of users to approve a merge request before it can be accepted. 0 - approving is disabled

  .form-group.reset-approvals-on-push
    .checkbox
      = f.label :reset_approvals_on_push do
        = f.check_box :reset_approvals_on_push
        %span.descr Reset approvals on push
        .help-block Approvals are reset when new data is pushed to the merge request

  .form-group
    = f.label :approver_ids, class: 'label-light' do
      Approvers
    = users_select_tag("project[approver_ids]", multiple: true, class: 'input-large', scope: :all, email_user: true)
    .help-block
      Add an approver suggestion for each merge request

    .panel.panel-default.prepend-top-10
      .panel-heading
        Approvers
        %small
          (#{@project.approvers.count(:all)})
      %ul.well-list
        - @project.approvers.each do |approver|
          %li
            = link_to approver.user.name, approver.user
            .pull-right
              = link_to namespace_project_approver_path(@project.namespace, @project, approver), data: { confirm: "Are you sure you want to remove approver #{approver.user.name}"}, method: :delete, class: "btn-xs btn btn-remove", title: 'Remove approver' do
                = icon("sign-out")
                Remove
        - if @project.approvers.empty?
          %li There are no approvers

  .form-group
    .checkbox
      = f.label :only_allow_merge_if_build_succeeds do
        = f.check_box :only_allow_merge_if_build_succeeds
        %strong Only allow merge requests to be merged if the build succeeds
      .help-block
        Builds need to be configured to enable this feature.
<<<<<<< HEAD
        = link_to icon('question-circle'), help_page_path('workflow', 'merge_requests#only-allow-merge-requests-to-be-merged-if-the-build-succeeds')

:javascript
  new UsersSelect();
=======
        = link_to icon('question-circle'), help_page_path('workflow', 'merge_requests', anchor: 'only-allow-merge-requests-to-be-merged-if-the-build-succeeds')
>>>>>>> 0115ab7f
<|MERGE_RESOLUTION|>--- conflicted
+++ resolved
@@ -85,11 +85,7 @@
         %strong Only allow merge requests to be merged if the build succeeds
       .help-block
         Builds need to be configured to enable this feature.
-<<<<<<< HEAD
-        = link_to icon('question-circle'), help_page_path('workflow', 'merge_requests#only-allow-merge-requests-to-be-merged-if-the-build-succeeds')
+        = link_to icon('question-circle'), help_page_path('workflow', 'merge_requests', anchor: 'only-allow-merge-requests-to-be-merged-if-the-build-succeeds')
 
 :javascript
-  new UsersSelect();
-=======
-        = link_to icon('question-circle'), help_page_path('workflow', 'merge_requests', anchor: 'only-allow-merge-requests-to-be-merged-if-the-build-succeeds')
->>>>>>> 0115ab7f
+  new UsersSelect();