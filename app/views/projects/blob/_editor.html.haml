--- conflicted
+++ resolved
@@ -7,10 +7,7 @@
       - if current_action?(:edit) || current_action?(:update)
         = text_field_tag 'file_name', (params[:file_name] || @file_path),
                                       class: 'form-control new-file-name'
-<<<<<<< HEAD
-=======
 
->>>>>>> c7c0392a
     - if current_action?(:new) || current_action?(:create)
       %span.editor-file-name
         \/
