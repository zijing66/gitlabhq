.btn-group.tree-btn-group
  = link_to 'Raw', namespace_project_raw_path(@project.namespace, @project, @id),
      class: 'btn btn-sm', target: '_blank'
  -# only show normal/blame view links for text files
  - if blob_text_viewable?(@blob)
    - if current_page? namespace_project_blame_path(@project.namespace, @project, @id)
      = link_to 'Normal View', namespace_project_blob_path(@project.namespace, @project, @id),
          class: 'btn btn-sm'
    - else
      = link_to 'Blame', namespace_project_blame_path(@project.namespace, @project, @id),
          class: 'btn btn-sm' unless @blob.empty?
  = link_to 'History', namespace_project_commits_path(@project.namespace, @project, @id),
      class: 'btn btn-sm'
  = link_to 'Permalink', namespace_project_blob_path(@project.namespace, @project,
      tree_join(@commit.sha, @path)), class: 'btn btn-sm'

- if current_user
  .btn-group{ role: "group" }
<<<<<<< HEAD
    = lock_file_link(html_options: {class: 'btn btn-sm path-lock'})
    = edit_blob_link
=======
    - if blob_text_viewable?(@blob)
      = edit_blob_link
>>>>>>> 957331bf
    = replace_blob_link
    = delete_blob_link

- if license_allows_file_locks?
  :javascript
    PathLocks.init(
      '#{toggle_namespace_project_path_locks_path(@project.namespace, @project)}',
      '#{@path}'
    );<|MERGE_RESOLUTION|>--- conflicted
+++ resolved
@@ -16,13 +16,9 @@
 
 - if current_user
   .btn-group{ role: "group" }
-<<<<<<< HEAD
     = lock_file_link(html_options: {class: 'btn btn-sm path-lock'})
-    = edit_blob_link
-=======
     - if blob_text_viewable?(@blob)
       = edit_blob_link
->>>>>>> 957331bf
     = replace_blob_link
     = delete_blob_link
 
