.account-well.prepend-top-default.append-bottom-default
  %ul
    %li
      = _('The repository must be accessible over <code>http://</code>,
      <code>https://</code>, <code>ssh://</code> and <code>git://</code>.').html_safe
<<<<<<< HEAD
    %li= _('The update action will time out after 15 minutes. For big repositories, use a clone/push combination.')
=======
    %li= _('Include the username in the URL if required: <code>https://username@gitlab.company.com/group/project.git</code>.').html_safe
    %li= _('The update action will time out after 10 minutes. For big repositories, use a clone/push combination.')
>>>>>>> 2f002d5c
    %li= _('The Git LFS objects will <strong>not</strong> be synced.').html_safe
    %li
      = _('This user will be the author of all events in the activity feed that are the result of an update,
      like new branches being created or new commits being pushed to existing branches.')<|MERGE_RESOLUTION|>--- conflicted
+++ resolved
@@ -3,12 +3,8 @@
     %li
       = _('The repository must be accessible over <code>http://</code>,
       <code>https://</code>, <code>ssh://</code> and <code>git://</code>.').html_safe
-<<<<<<< HEAD
+    %li= _('Include the username in the URL if required: <code>https://username@gitlab.company.com/group/project.git</code>.').html_safe
     %li= _('The update action will time out after 15 minutes. For big repositories, use a clone/push combination.')
-=======
-    %li= _('Include the username in the URL if required: <code>https://username@gitlab.company.com/group/project.git</code>.').html_safe
-    %li= _('The update action will time out after 10 minutes. For big repositories, use a clone/push combination.')
->>>>>>> 2f002d5c
     %li= _('The Git LFS objects will <strong>not</strong> be synced.').html_safe
     %li
       = _('This user will be the author of all events in the activity feed that are the result of an update,
