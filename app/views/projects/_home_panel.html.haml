--- conflicted
+++ resolved
@@ -12,7 +12,10 @@
         Forked from
         = link_to project_path(forked_from_project) do
           = forked_from_project.namespace.try(:name)
-<<<<<<< HEAD
+  .cover-controls
+    .visibility-level-label
+      = visibility_level_icon(@project.visibility_level)
+      = visibility_level_label(@project.visibility_level)
 
     - if @project.mirror?
       - import_url = @project.safe_import_url
@@ -21,12 +24,6 @@
 
         = render "shared/mirror_status"
 
-=======
-  .cover-controls
-    .visibility-level-label
-      = visibility_level_icon(@project.visibility_level)
-      = visibility_level_label(@project.visibility_level)
->>>>>>> e6149a7e
 
   .project-repo-buttons
     .split-one
