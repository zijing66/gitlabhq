- empty_repo = @project.empty_repo?
.project-home-panel.cover-block.clearfix{:class => ("empty-project" if empty_repo)}
  %div{ class: (container_class) }
    .row
      .project-image-container
        = project_icon(@project, alt: '', class: 'project-avatar avatar s70')
      .project-info
        .cover-title.project-home-desc
          %h1
            = @project.name
            %span.visibility-icon.has-tooltip{data: { container: 'body' }, title: visibility_icon_description(@project)}
              = visibility_level_icon(@project.visibility_level, fw: false)

        - if @project.description.present?
          .cover-desc.project-home-desc
            = markdown(@project.description, pipeline: :description)

        - if forked_from_project = @project.forked_from_project
          .cover-desc
            Forked from
            = link_to project_path(forked_from_project) do
              = forked_from_project.namespace.try(:name)

<<<<<<< HEAD
        - if @project.mirror?
          - import_url = @project.safe_import_url
          %p
            Mirrored from #{link_to import_url, import_url}.

            = render "shared/mirror_status"

        .project-repo-buttons
=======
        .project-repo-buttons.project-action-buttons
>>>>>>> 0115ab7f
          .count-buttons
            = render 'projects/buttons/star'
            = render 'projects/buttons/fork'

          .project-clone-holder
            = render "shared/clone_panel"

      .project-repo-buttons.btn-group.project-right-buttons
        - if current_user
          = render 'shared/members/access_request_buttons', source: @project
<<<<<<< HEAD
        .btn-group
          = render "projects/buttons/update_mirror"
          = render "projects/buttons/download"
          = render 'projects/buttons/dropdown'
          = render 'projects/buttons/notifications'
=======

        = render "projects/buttons/download"
        = render 'projects/buttons/dropdown'
        = render 'shared/notifications/button', notification_setting: @notification_setting
>>>>>>> 0115ab7f

:javascript
  new Star();<|MERGE_RESOLUTION|>--- conflicted
+++ resolved
@@ -21,7 +21,6 @@
             = link_to project_path(forked_from_project) do
               = forked_from_project.namespace.try(:name)
 
-<<<<<<< HEAD
         - if @project.mirror?
           - import_url = @project.safe_import_url
           %p
@@ -29,10 +28,7 @@
 
             = render "shared/mirror_status"
 
-        .project-repo-buttons
-=======
         .project-repo-buttons.project-action-buttons
->>>>>>> 0115ab7f
           .count-buttons
             = render 'projects/buttons/star'
             = render 'projects/buttons/fork'
@@ -43,18 +39,10 @@
       .project-repo-buttons.btn-group.project-right-buttons
         - if current_user
           = render 'shared/members/access_request_buttons', source: @project
-<<<<<<< HEAD
-        .btn-group
-          = render "projects/buttons/update_mirror"
-          = render "projects/buttons/download"
-          = render 'projects/buttons/dropdown'
-          = render 'projects/buttons/notifications'
-=======
-
+        = render "projects/buttons/update_mirror"
         = render "projects/buttons/download"
         = render 'projects/buttons/dropdown'
         = render 'shared/notifications/button', notification_setting: @notification_setting
->>>>>>> 0115ab7f
 
 :javascript
   new Star();