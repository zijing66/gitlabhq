--- conflicted
+++ resolved
@@ -21,7 +21,7 @@
       %span.card-number{ "v-if" => "issue.id" }
         = precede '#' do
           {{ issue.id }}
-      %a.has-tooltip{ ":href" => "'/' + issue.assignee.username",
+      %a.has-tooltip{ ":href" => "'#{root_path}' + issue.assignee.username",
         ":title" => "'Assigned to ' + issue.assignee.name",
         "v-if" => "issue.assignee",
         data: { container: 'body' } }
@@ -33,13 +33,4 @@
         ":style" => "{ backgroundColor: label.color, color: label.textColor }",
         ":title" => "label.description",
         data: { container: 'body' } }
-<<<<<<< HEAD
-        {{ label.title }}
-=======
-        {{ label.title }}
-      %a.has-tooltip{ ":href" => "'#{root_path}' + issue.assignee.username",
-        ":title" => "'Assigned to ' + issue.assignee.name",
-        "v-if" => "issue.assignee",
-        data: { container: 'body' } }
-        %img.avatar.avatar-inline.s20{ ":src" => "issue.assignee.avatar", width: 20, height: 20 }
->>>>>>> 3d174c71
+        {{ label.title }}