--- conflicted
+++ resolved
@@ -84,13 +84,8 @@
                     %br
                     %span.descr Share code pastes with others out of git repository
 
-<<<<<<< HEAD
           = render 'issues_settings', f: f
-
           = render 'merge_request_settings', f: f
-
-=======
->>>>>>> fb1a7553
           = render 'builds_settings', f: f
 
           %fieldset.features
@@ -119,10 +114,6 @@
                   %hr
                   = link_to 'Remove avatar', namespace_project_avatar_path(@project.namespace, @project), data: { confirm: "Project avatar will be removed. Are you sure?"}, method: :delete, class: "btn btn-remove btn-sm remove-avatar"
 
-<<<<<<< HEAD
-=======
-
->>>>>>> fb1a7553
           .form-actions
             = f.submit 'Save changes', class: "btn btn-save"
 
