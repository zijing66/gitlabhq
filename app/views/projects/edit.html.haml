--- conflicted
+++ resolved
@@ -90,10 +90,6 @@
         %hr
         = render 'issues_settings', f: f
         = render 'merge_request_settings', f: f
-<<<<<<< HEAD
-        = render 'builds_settings', f: f
-=======
->>>>>>> 2af769c3
         %hr
         %fieldset.features.append-bottom-default
           %h5.prepend-top-0
