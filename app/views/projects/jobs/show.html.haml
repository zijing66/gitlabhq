--- conflicted
+++ resolved
@@ -60,10 +60,9 @@
           .js-truncated-info.truncated-info.hidden-xs.pull-left.hidden<
             Showing last
             %span.js-truncated-info-size.truncated-info-size><
-            KiB of log -
+            of log -
             %a.js-raw-link.raw-link{ href: raw_project_job_path(@project, @build) }>< Complete Raw
 
-<<<<<<< HEAD
           .controllers.pull-right
             - if @build.has_trace?
               = link_to raw_project_job_path(@project, @build),
@@ -71,15 +70,6 @@
                       data: { placement: 'top', container: 'body' },
                       class: 'js-raw-link-controller has-tooltip controllers-buttons' do
                 = icon('file-text-o')
-=======
-    .build-trace-container.prepend-top-default
-      .top-bar.js-top-bar
-        .js-truncated-info.truncated-info.hidden-xs.pull-left.hidden<
-          Showing last
-          %span.js-truncated-info-size.truncated-info-size><
-          of log -
-          %a.js-raw-link.raw-link{ href: raw_project_job_path(@project, @build) }>< Complete Raw
->>>>>>> 6f1b4dc7
 
             - if @build.erasable? && can?(current_user, :erase_build, @build)
               = link_to erase_project_job_path(@project, @build),
