--- conflicted
+++ resolved
@@ -9,59 +9,6 @@
 %div{ class: container_class }
   .build-page.js-build-page
     #js-build-header-vue
-<<<<<<< HEAD
-    - if @build.stuck?
-      - unless @build.any_runners_online?
-        .bs-callout.bs-callout-warning.js-build-stuck
-          %p
-            - if @project.any_runners?
-              This job is stuck, because the project doesn't have any runners online assigned to it.
-            - elsif @build.tags.any?
-              This job is stuck, because you don't have any active runners online with any of these tags assigned to them:
-              - @build.tags.each do |tag|
-                %span.badge.badge-primary
-                  = tag
-            - else
-              This job is stuck, because you don't have any active runners that can run this job.
-
-            %br
-            Go to
-            = link_to project_runners_path(@build.project, anchor: 'js-runners-settings') do
-              Runners page
-
-    = render "shared_runner_limit_warning", project: @build.project
-
-    - if @build.starts_environment?
-      .prepend-top-default.js-environment-container
-        .environment-information
-          - if @build.outdated_deployment?
-            = ci_icon_for_status('success_with_warnings')
-          - else
-            = ci_icon_for_status(@build.status)
-
-          - environment = environment_for_build(@build.project, @build)
-          - if @build.success? && @build.last_deployment.present?
-            - if @build.last_deployment.last?
-              This job is the most recent deployment to #{environment_link_for_build(@build.project, @build)}.
-            - else
-              This job is an out-of-date deployment to #{environment_link_for_build(@build.project, @build)}.
-              View the most recent deployment #{deployment_link(environment.last_deployment)}.
-          - elsif @build.complete? && !@build.success?
-            The deployment of this job to #{environment_link_for_build(@build.project, @build)} did not succeed.
-          - else
-            This job is creating a deployment to #{environment_link_for_build(@build.project, @build)}
-            - if environment.try(:last_deployment)
-              and will overwrite the #{deployment_link(environment.last_deployment, text: 'latest deployment')}
-
-    - if @build.erased?
-      .prepend-top-default.js-build-erased
-        .erased.alert.alert-warning
-          - if @build.erased_by_user?
-            Job has been erased by #{link_to(@build.erased_by_name, user_path(@build.erased_by))} #{time_ago_with_tooltip(@build.erased_at)}
-          - else
-            Job has been erased #{time_ago_with_tooltip(@build.erased_at)}
-=======
->>>>>>> 111613a3
 
     - if @build.running? || @build.has_trace?
       .build-trace-container.prepend-top-default
