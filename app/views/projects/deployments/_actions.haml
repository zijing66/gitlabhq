.pull-right
  - if local_assigns.fetch(:show_external_url, false)
    - external_url = deployment.environment.external_url
    - if external_url
      = link_to external_url, target: '_blank', class: 'btn external-url' do
        = icon('external-link')

  - if can?(current_user, :create_deployment, deployment) && deployment.deployable && local_assigns.fetch(:show_actions, false)
    - actions = deployment.manual_actions
    - if actions.present?
<<<<<<< HEAD
      %a.btn.btn-default.terminal-icon{href: 'deployments/1/terminal'}
=======
      %a.btn.btn-default{href: 'deployments/1/terminal'}
>>>>>>> 69fd3c0a
        = custom_icon('icon_terminal')
      .inline
        .dropdown
          %a.dropdown-new.btn.btn-default{type: 'button', 'data-toggle' => 'dropdown'}
            = custom_icon('icon_play')
            = icon('caret-down')
          %ul.dropdown-menu.dropdown-menu-align-right
            - actions.each do |action|
              %li
                = link_to [:play, @project.namespace.becomes(Namespace), @project, action], method: :post, rel: 'nofollow' do
                  = custom_icon('icon_play')
                  %span= action.name.humanize

    - if can?(current_user, :update_deployment, deployment) && local_assigns.fetch(:allow_close, false) && deployment.closeable?
      .inline
        = link_to close_namespace_project_environment_path(@project.namespace.becomes(Namespace), @project, deployment.environment), method: :post, class: 'btn close-env-link', rel: 'nofollow', data: { confirm: 'Are you sure you want to close this environment?' } do
          = icon('stop', class: 'close-env-icon')

  - if can?(current_user, :create_deployment, deployment) && deployment.deployable && local_assigns.fetch(:allow_rollback, false)
    = link_to [:retry, @project.namespace.becomes(Namespace), @project, deployment.deployable], method: :post, class: 'btn' do
      - if deployment.last?
        Re-deploy
      - else
        Rollback<|MERGE_RESOLUTION|>--- conflicted
+++ resolved
@@ -8,11 +8,7 @@
   - if can?(current_user, :create_deployment, deployment) && deployment.deployable && local_assigns.fetch(:show_actions, false)
     - actions = deployment.manual_actions
     - if actions.present?
-<<<<<<< HEAD
-      %a.btn.btn-default.terminal-icon{href: 'deployments/1/terminal'}
-=======
       %a.btn.btn-default{href: 'deployments/1/terminal'}
->>>>>>> 69fd3c0a
         = custom_icon('icon_terminal')
       .inline
         .dropdown
