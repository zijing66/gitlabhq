--- conflicted
+++ resolved
@@ -74,12 +74,8 @@
 
   - @service.fields.each do |field|
     - name = field[:name]
-<<<<<<< HEAD
+    - title = field[:title] || name.humanize
     - value = service_field_value(field[:type], @service.send(name))
-=======
-    - title = field[:title] || name.humanize
-    - value = @service.send(name) unless field[:type] == 'password'
->>>>>>> f186b20c
     - type = field[:type]
     - placeholder = field[:placeholder]
     - choices = field[:choices]
@@ -98,13 +94,9 @@
         - elsif type == 'select'
           = f.select name, options_for_select(choices, value ? value : default_choice), {}, { class: "form-control" }
         - elsif type == 'password'
-<<<<<<< HEAD
           = f.password_field name, placeholder: value, class: 'form-control'
-=======
-          = f.password_field name, class: 'form-control'
         - if help
           %span.help-block= help
->>>>>>> f186b20c
 
   .form-actions
     = f.submit 'Save', class: 'btn btn-save'
