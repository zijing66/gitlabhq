--- conflicted
+++ resolved
@@ -22,13 +22,9 @@
             - disabled_class = 'disabled'
             - disabled_title = @service.disabled_title
 
-<<<<<<< HEAD
           = link_to 'Test settings', test_namespace_project_service_path(@project.namespace, @project, @service), class: "btn #{disabled_class}", title: disabled_title
-        = link_to "Cancel", namespace_project_settings_integrations_path(@project.namespace, @project), class: "btn btn-cancel"
+        = link_to 'Cancel', namespace_project_settings_integrations_path(@project.namespace, @project), class: 'btn btn-cancel'
 
 - if lookup_context.template_exists?('show', "projects/services/#{@service.to_param}", true)
   %hr
-  = render "projects/services/#{@service.to_param}/show"
-=======
-        = link_to 'Cancel', namespace_project_settings_integrations_path(@project.namespace, @project), class: 'btn btn-cancel'
->>>>>>> dddc54aa
+  = render "projects/services/#{@service.to_param}/show"