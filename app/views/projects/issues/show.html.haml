- @content_class = "limit-container-width" unless fluid_layout
- page_title           "#{@issue.title} (#{@issue.to_reference})", "Issues"
- page_description     @issue.description
- page_card_attributes @issue.card_attributes
- can_update_issue = can?(current_user, :update_issue, @issue)
- can_report_spam = @issue.submittable_as_spam_by?(current_user)

- if defined?(@issue) && @issue.confidential?
  .confidential-issue-warning{ data: { spy: 'affix' } }
    %span.confidential-issue-text
      #{confidential_icon(@issue)} This issue is confidential.
      %a{ href: help_page_path('user/project/issues/confidential_issues'), target: '_blank' }
        What are confidential issues?

.clearfix.detail-page-header
  .issuable-header
    .issuable-status-box.status-box.status-box-closed{ class: issue_button_visibility(@issue, false) }
      = icon('check', class: "hidden-sm hidden-md hidden-lg")
      %span.hidden-xs
        Closed
    .issuable-status-box.status-box.status-box-open{ class: issue_button_visibility(@issue, true) }
      = icon('circle-o', class: "hidden-sm hidden-md hidden-lg")
      %span.hidden-xs Open

    %a.btn.btn-default.pull-right.visible-xs-block.gutter-toggle.issuable-gutter-toggle.js-sidebar-toggle{ href: "#" }
      = icon('angle-double-left')

    .issuable-meta
      = issuable_meta(@issue, @project, "Issue")

  .issuable-actions
    .clearfix.issue-btn-group.dropdown
      %button.btn.btn-default.pull-left.hidden-md.hidden-lg{ type: "button", data: { toggle: "dropdown" } }
        Options
        = icon('caret-down')
      .dropdown-menu.dropdown-menu-align-right.hidden-lg
        %ul
          - if can_update_issue
            %li
              = link_to 'Edit', edit_namespace_project_issue_path(@project.namespace, @project, @issue), class: 'issuable-edit'
            %li
              = link_to 'Close issue', issue_path(@issue, issue: { state_event: :close }, format: 'json'), class: "btn-close #{issue_button_visibility(@issue, true)}", title: 'Close issue'
            %li
              = link_to 'Reopen issue', issue_path(@issue, issue: { state_event: :reopen }, format: 'json'), class: "btn-reopen #{issue_button_visibility(@issue, false)}", title: 'Reopen issue'
          - if can_report_spam
            %li
              = link_to 'Submit as spam', mark_as_spam_namespace_project_issue_path(@project.namespace, @project, @issue), method: :post, class: 'btn-spam', title: 'Submit as spam'
          - if can_update_issue || can_report_spam
            %li.divider
          %li
            = link_to 'New issue', new_namespace_project_issue_path(@project.namespace, @project), title: 'New issue', id: 'new_issue_link'

    - if can_update_issue
      = link_to 'Edit', edit_namespace_project_issue_path(@project.namespace, @project, @issue), class: 'hidden-xs hidden-sm btn btn-grouped issuable-edit'
      = link_to 'Close issue', issue_path(@issue, issue: { state_event: :close }, format: 'json'), class: "hidden-xs hidden-sm btn btn-grouped btn-close #{issue_button_visibility(@issue, true)}", title: 'Close issue'
      = link_to 'Reopen issue', issue_path(@issue, issue: { state_event: :reopen }, format: 'json'), class: "hidden-xs hidden-sm btn btn-grouped btn-reopen #{issue_button_visibility(@issue, false)}", title: 'Reopen issue'
    - if can_report_spam
      = link_to 'Submit as spam', mark_as_spam_namespace_project_issue_path(@project.namespace, @project, @issue), method: :post, class: 'hidden-xs hidden-sm btn btn-grouped btn-spam', title: 'Submit as spam'
    = link_to new_namespace_project_issue_path(@project.namespace, @project), class: 'hidden-xs hidden-sm btn btn-grouped new-issue-link btn-new btn-inverted', title: 'New issue', id: 'new_issue_link' do
      New issue

.issue-details.issuable-details
  .detail-page-description.content-block
<<<<<<< HEAD
    .issue-title-data.hidden{ "data" => { "endpoint" => rendered_title_namespace_project_issue_path(@project.namespace, @project, @issue),
      "can-update-tasks-class" => can?(current_user, :update_issue, @issue) ? 'js-task-list-container' : '',
      "is-edited": @issue.is_edited?,
    } }
    .issue-title-entrypoint
      %h2.title.js-issue-title= markdown_field(@issue, :title)
      - if @issue.description.present?
        .description{ class: can?(current_user, :update_issue, @issue) ? 'js-task-list-container' : '' }
          .wiki.js-issue-description= markdown_field(@issue, :description)
          %textarea.hidden.js-task-list-field= @issue.description
=======
    %script#js-issuable-app-initial-data{ type: "application/json" }= issuable_initial_data(@issue)
    #js-issuable-app
      %h2.title= markdown_field(@issue, :title)
      - if @issue.description.present?
        .description{ class: can?(current_user, :update_issue, @issue) ? 'js-task-list-container' : '' }
          .wiki= markdown_field(@issue, :description)
          %textarea.hidden.js-task-list-field= @issue.description

      = edited_time_ago_with_tooltip(@issue, placement: 'bottom', html_class: 'issue-edited-ago js-issue-edited-ago')
>>>>>>> abc61f26

    #merge-requests{ data: { url: referenced_merge_requests_namespace_project_issue_url(@project.namespace, @project, @issue) } }
      // This element is filled in using JavaScript.

    #related-branches{ data: { url: related_branches_namespace_project_issue_url(@project.namespace, @project, @issue) } }
      // This element is filled in using JavaScript.

  .content-block.emoji-block
    .row
      .col-sm-8
        = render 'award_emoji/awards_block', awardable: @issue, inline: true
      .col-sm-4.new-branch-col
        = render 'new_branch' unless @issue.confidential?

  %section.issuable-discussion
    = render 'projects/issues/discussion'

= render 'shared/issuable/sidebar', issuable: @issue

= page_specific_javascript_bundle_tag('common_vue')
= page_specific_javascript_bundle_tag('issue_show')<|MERGE_RESOLUTION|>--- conflicted
+++ resolved
@@ -61,18 +61,6 @@
 
 .issue-details.issuable-details
   .detail-page-description.content-block
-<<<<<<< HEAD
-    .issue-title-data.hidden{ "data" => { "endpoint" => rendered_title_namespace_project_issue_path(@project.namespace, @project, @issue),
-      "can-update-tasks-class" => can?(current_user, :update_issue, @issue) ? 'js-task-list-container' : '',
-      "is-edited": @issue.is_edited?,
-    } }
-    .issue-title-entrypoint
-      %h2.title.js-issue-title= markdown_field(@issue, :title)
-      - if @issue.description.present?
-        .description{ class: can?(current_user, :update_issue, @issue) ? 'js-task-list-container' : '' }
-          .wiki.js-issue-description= markdown_field(@issue, :description)
-          %textarea.hidden.js-task-list-field= @issue.description
-=======
     %script#js-issuable-app-initial-data{ type: "application/json" }= issuable_initial_data(@issue)
     #js-issuable-app
       %h2.title= markdown_field(@issue, :title)
@@ -82,7 +70,6 @@
           %textarea.hidden.js-task-list-field= @issue.description
 
       = edited_time_ago_with_tooltip(@issue, placement: 'bottom', html_class: 'issue-edited-ago js-issue-edited-ago')
->>>>>>> abc61f26
 
     #merge-requests{ data: { url: referenced_merge_requests_namespace_project_issue_url(@project.namespace, @project, @issue) } }
       // This element is filled in using JavaScript.
