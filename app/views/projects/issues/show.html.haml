--- conflicted
+++ resolved
@@ -50,15 +50,9 @@
       = link_to 'Edit', edit_namespace_project_issue_path(@project.namespace, @project, @issue), class: 'hidden-xs hidden-sm btn btn-grouped issuable-edit'
 
 .issue-details.issuable-details
-<<<<<<< HEAD
-  .detail-page-description.content-block{ class: ('hide-bottom-border' unless @issue.description.present? ) }
+  .detail-page-description.content-block
     .issue-title-data.hidden{ "data" => { "endpoint" => rendered_title_namespace_project_issue_path(@project.namespace, @project, @issue),
       "canDescription" => can?(current_user, :update_issue, @issue) ? 'js-task-list-container' : '',
-=======
-  .detail-page-description.content-block
-    .issue-title-data.hidden{ "data" => { "initial-title" => markdown_field(@issue, :title),
-      "endpoint" => rendered_title_namespace_project_issue_path(@project.namespace, @project, @issue),
->>>>>>> cc52dfab
     } }
     .issue-title-entrypoint
 
