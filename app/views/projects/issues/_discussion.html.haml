- content_for :note_actions do
  - if can?(current_user, :modify_issue, @issue)
    - if @issue.closed?
      = link_to 'Reopen Issue', namespace_project_issue_path(@project.namespace, @project, @issue, issue: {state_event: :reopen }, status_only: true), method: :put, class: "btn btn-grouped btn-reopen js-note-target-reopen", title: 'Reopen Issue'
    - else
      = link_to 'Close Issue', namespace_project_issue_path(@project.namespace, @project, @issue, issue: {state_event: :close }, status_only: true), method: :put, class: "btn btn-grouped btn-close js-note-target-close", title: "Close Issue"
.row
  %section.col-md-9
    .participants
      %span= pluralize(@issue.participants.count, 'participant')
      - @issue.participants.each do |participant|
        = link_to_member(@project, participant, name: false, size: 24)

    .voting_notes#notes= render "projects/notes/notes_with_form"
  %aside.col-md-3
    .issuable-affix
      .clearfix
        %span.slead.has_tooltip{:"data-original-title" => 'Cross-project reference'}
          = cross_project_reference(@project, @issue)
      %hr
      .context
        = render partial: 'issue_context', locals: { issue: @issue }
      %hr
      .clearfix
        .votes-holder
          %h6 Votes
          #votes= render 'votes/votes_block', votable: @issue

      - if @issue.labels.any?
        %hr
        %h6 Labels
        .issue-show-labels
          - @issue.labels.each do |label|
<<<<<<< HEAD
            = link_to namespace_project_issues_path(@project.namespace, @project, label_name: label.name) do
              = render_colored_label(label)
=======
            = link_to project_issues_path(@project, label_name: label.name) do
              = render_colored_label(label)
  = link_to '#aside', class: 'show-aside' do
    %i.fa.fa-angle-left
>>>>>>> 44dbbb76
<|MERGE_RESOLUTION|>--- conflicted
+++ resolved
@@ -31,12 +31,7 @@
         %h6 Labels
         .issue-show-labels
           - @issue.labels.each do |label|
-<<<<<<< HEAD
             = link_to namespace_project_issues_path(@project.namespace, @project, label_name: label.name) do
               = render_colored_label(label)
-=======
-            = link_to project_issues_path(@project, label_name: label.name) do
-              = render_colored_label(label)
   = link_to '#aside', class: 'show-aside' do
-    %i.fa.fa-angle-left
->>>>>>> 44dbbb76
+    %i.fa.fa-angle-left