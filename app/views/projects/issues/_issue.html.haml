%li{ id: dom_id(issue), class: issue_css_classes(issue), url: project_issue_path(issue.project, issue) }
  - if controller.controller_name == 'issues'
    .issue-check
      = check_box_tag dom_id(issue,"selected"), nil, false, 'data-id' => issue.id, class: "selected_issue", disabled: !can?(current_user, :modify_issue, issue)

  .issue-title
    %span.light= "##{issue.iid}"
    %span.str-truncated
      = link_to_gfm issue.title, project_issue_path(issue.project, issue), class: "row_title", dir: 'auto'
    - if issue.closed?
      %small.pull-right
        CLOSED

  .issue-info
    - if issue.assignee
      assigned to #{link_to_member(@project, issue.assignee)}
    - else
      unassigned
    - if issue.votes_count > 0
      = render 'votes/votes_inline', votable: issue
    - if issue.notes.any?
      %span
        %i.fa.fa-comments
        = issue.notes.count
    - if issue.milestone
      %span
<<<<<<< HEAD
        %i.icon-time
        %span{ dir: 'auto' }= issue.milestone.title
=======
        %i.fa.fa-clock-o
        = issue.milestone.title
    - if issue.tasks?
      %span.task-status
        = issue.task_status

>>>>>>> 477743a1
    .pull-right
      %small updated #{time_ago_with_tooltip(issue.updated_at, 'bottom', 'issue_update_ago')}

    .issue-labels
      - issue.labels.each do |label|
        = link_to project_issues_path(issue.project, label_name: label.name) do
          = render_colored_label(label)

  .issue-actions
    - if can? current_user, :modify_issue, issue
      - if issue.closed?
        = link_to 'Reopen', project_issue_path(issue.project, issue, issue: {state_event: :reopen }, status_only: true), method: :put,  class: "btn btn-small btn-grouped reopen_issue btn-reopen", remote: true
      - else
        = link_to 'Close', project_issue_path(issue.project, issue, issue: {state_event: :close }, status_only: true), method: :put, class: "btn btn-small btn-grouped close_issue btn-close", remote: true
      = link_to edit_project_issue_path(issue.project, issue), class: "btn btn-small edit-issue-link btn-grouped" do
        %i.fa.fa-pencil-square-o
        Edit

<|MERGE_RESOLUTION|>--- conflicted
+++ resolved
@@ -24,17 +24,12 @@
         = issue.notes.count
     - if issue.milestone
       %span
-<<<<<<< HEAD
-        %i.icon-time
+        %i.fa.fa-clock-o
         %span{ dir: 'auto' }= issue.milestone.title
-=======
-        %i.fa.fa-clock-o
-        = issue.milestone.title
     - if issue.tasks?
       %span.task-status
         = issue.task_status
 
->>>>>>> 477743a1
     .pull-right
       %small updated #{time_ago_with_tooltip(issue.updated_at, 'bottom', 'issue_update_ago')}
 
