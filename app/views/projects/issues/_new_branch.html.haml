--- conflicted
+++ resolved
@@ -15,38 +15,21 @@
         %span.text
           Checking branch availability…
     .btn-group.available.hide
-<<<<<<< HEAD
-      %button.btn.js-create-merge-request.btn-default{ type: 'button', data: { action: 'create-mr' } }
-        Create a merge request
+      %button.btn.js-create-merge-request.btn-default{ type: 'button', data: { action: data_action } }
+        = value
 
       %button.btn.create-merge-request-dropdown-toggle.dropdown-toggle.btn-default.js-dropdown-toggle{ type: 'button', data: { dropdown: { trigger: '#create-merge-request-dropdown' } } }
         = icon('caret-down')
 
       %ul#create-merge-request-dropdown.create-merge-request-dropdown-menu.dropdown-menu.dropdown-menu-align-right.gl-show-field-errors{ data: { dropdown: true } }
-        %li.create-item.droplab-item-selected{ role: 'button', data: { value: 'create-mr', text: 'Create a merge request' } }
-          .menu-item
-            .icon-container
-              = icon('check')
-            .description.droplab-item-ignore-hiding Create a merge request
-
-        %li.create-item{ role: 'button', data: {  value: 'create-branch', text: 'Create a branch' } }
-=======
-      %input.btn.js-create-merge-request.btn-inverted.btn-success{ type: 'button', value: value, data: { action: data_action } }
-      %button.btn.btn-inverted.dropdown-toggle.btn-inverted.btn-success.js-dropdown-toggle{ type: 'button', data: { 'dropdown-trigger' => '#create-merge-request-dropdown' } }
-        = icon('caret-down')
-      %ul#create-merge-request-dropdown.dropdown-menu.dropdown-menu-align-right{ data: { dropdown: true } }
         - if can_create_merge_request
-          %li.droplab-item-selected{ role: 'button', data: { value: 'create-mr', 'text' => 'Create a merge request' } }
+          %li.create-item.droplab-item-selected{ role: 'button', data: { value: 'create-mr', text: 'Create a merge request' } }
             .menu-item
               .icon-container
                 = icon('check')
-              .description
-                %strong Create a merge request
-                %span
-                  Creates a merge request named after this issue, with source branch created from '#{@project.default_branch}'.
-          %li.divider.droplab-item-ignore
-        %li{ class: [!can_create_merge_request && 'droplab-item-selected'], role: 'button', data: {  value: 'create-branch', 'text' => 'Create a branch' } }
->>>>>>> 0c3877a4
+              .description.droplab-item-ignore-hiding Create a merge request
+
+        %li.create-item{ class: [!can_create_merge_request && 'droplab-item-selected'], role: 'button', data: {  value: 'create-branch', text: 'Create a branch' } }
           .menu-item
             .icon-container
               = icon('check')
