--- conflicted
+++ resolved
@@ -1,10 +1,6 @@
 .page-content-header
   .header-main-content
-<<<<<<< HEAD
-    = render "ci/status/icon_with_description", subject: @pipeline
-=======
     = render 'ci/status/badge', status: @pipeline.detailed_status(current_user)
->>>>>>> 3e90aa11
     %strong Pipeline ##{@commit.pipelines.last.id}
     triggered #{time_ago_with_tooltip(@commit.authored_date)} by
     = author_avatar(@commit, size: 24)
