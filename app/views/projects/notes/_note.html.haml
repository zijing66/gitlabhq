--- conflicted
+++ resolved
@@ -58,14 +58,8 @@
       .note-body{class: note_editable?(note) ? 'js-task-list-container' : ''}
         .note-text
           = preserve do
-<<<<<<< HEAD
             = markdown(note.note, pipeline: :note, cache_key: [note, "note"])
-        - unless note.system?
-          -# System notes can't be edited
-=======
-            = markdown(note.note, {no_header_anchors: true})
         - if note_editable?(note)
->>>>>>> c8074b6b
           = render 'projects/notes/edit_form', note: note
 
       - if note.attachment.url
