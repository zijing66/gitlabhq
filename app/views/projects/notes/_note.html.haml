%li.timeline-entry{ id: dom_id(note), class: dom_class(note), data: { discussion: note.discussion_id } }
  .timeline-entry-inner
    .timeline-icon
      = image_tag avatar_icon(note.author_email), class: "avatar s40"
    .timeline-content
      .note-header
        .note-actions
          = link_to "##{dom_id(note)}", name: dom_id(note) do
            %i.fa.fa-link
            Link here
          &nbsp;
          - if can?(current_user, :admin_note, note) && note.editable?
            = link_to "#", title: "Edit comment", class: "js-note-edit" do
              %i.fa.fa-pencil-square-o
              Edit
            &nbsp;
            = link_to project_note_path(@project, note), title: "Remove comment", method: :delete, data: { confirm: 'Are you sure you want to remove this comment?' }, remote: true, class: "danger js-note-delete" do
              %i.fa.fa-trash-o.cred
              Remove
        = link_to_member(@project, note.author, avatar: false)
        %span.author-username
          = '@' + note.author.username
        %span.note-last-update
          = note_timestamp(note)

        - if note.upvote?
          %span.vote.upvote.label.label-success
            %i.fa.fa-thumbs-up
            \+1
        - if note.downvote?
          %span.vote.downvote.label.label-danger
            %i.fa.fa-thumbs-down
            \-1


      .note-body
        .note-text{ dir: 'auto' }
          = preserve do
            = markdown(note.note, {no_header_anchors: true})

        .note-edit-form
          = form_for note, url: project_note_path(@project, note), method: :put, remote: true, authenticity_token: true do |f|
<<<<<<< HEAD
            = f.text_area :note, class: 'note_text js-note-text js-gfm-input turn-on', dir: :auto
=======
            = render layout: 'projects/md_preview' do
              = f.text_area :note, class: 'note_text js-note-text markdown-area js-gfm-input turn-on'
>>>>>>> 0286222e

            .form-actions.clearfix
              = f.submit 'Save changes', class: "btn btn-primary btn-save js-comment-button"

              .note-form-option
                %a.choose-btn.btn.js-choose-note-attachment-button
                  %i.fa.fa-paperclip
                  %span Choose File ...
                &nbsp;
                %span.file_name.js-attachment-filename File name...
                = f.file_field :attachment, class: "js-note-attachment-input hidden"

              = link_to  'Cancel', "#", class: "btn btn-cancel note-edit-cancel"


      - if note.attachment.url
        .note-attachment
          - if note.attachment.image?
            = link_to note.attachment.secure_url, target: '_blank' do
              = image_tag note.attachment.secure_url, class: 'note-image-attach'
          .attachment
            = link_to note.attachment.secure_url, target: "_blank" do
              %i.fa.fa-paperclip
              = note.attachment_identifier
              = link_to delete_attachment_project_note_path(@project, note),
                title: "Delete this attachment", method: :delete, remote: true, data: { confirm: 'Are you sure you want to remove the attachment?' }, class: "danger js-note-attachment-delete" do
                %i.fa.fa-trash-o.cred
      .clear<|MERGE_RESOLUTION|>--- conflicted
+++ resolved
@@ -40,12 +40,8 @@
 
         .note-edit-form
           = form_for note, url: project_note_path(@project, note), method: :put, remote: true, authenticity_token: true do |f|
-<<<<<<< HEAD
-            = f.text_area :note, class: 'note_text js-note-text js-gfm-input turn-on', dir: :auto
-=======
             = render layout: 'projects/md_preview' do
-              = f.text_area :note, class: 'note_text js-note-text markdown-area js-gfm-input turn-on'
->>>>>>> 0286222e
+              = f.text_area :note, class: 'note_text js-note-text markdown-area js-gfm-input turn-on', dir: :auto
 
             .form-actions.clearfix
               = f.submit 'Save changes', class: "btn btn-primary btn-save js-comment-button"
