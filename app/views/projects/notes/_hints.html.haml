--- conflicted
+++ resolved
@@ -2,11 +2,7 @@
 .comment-toolbar.clearfix
   .toolbar-text
     Styling with
-<<<<<<< HEAD
-    = link_to 'Markdown', help_page_path('markdown/markdown'), target: '_blank', tabindex: -1
-=======
     = link_to 'Markdown', help_page_path('user/markdown'), target: '_blank', tabindex: -1
->>>>>>> 671f7e85
     - if supports_slash_commands
       and
       = link_to 'slash commands', help_page_path('user/project/slash_commands'), target: '_blank', tabindex: -1
