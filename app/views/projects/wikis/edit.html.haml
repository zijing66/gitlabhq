- @content_class = "limit-container-width limit-container-width-sm" unless fluid_layout
- page_title "Edit", @page.title.capitalize, "Wiki"

<<<<<<< HEAD
%div{ class: container_class }
  - if @conflict
    .alert.alert-danger
      Someone edited the page the same time you did. Please check out
      = link_to "the page", namespace_project_wiki_path(@project.namespace, @project, @page), target: "_blank"
      and make sure your changes will not unintentionally remove theirs.

  .wiki-page-header.has-sidebar-toggle
    %button.btn.btn-default.sidebar-toggle.js-sidebar-wiki-toggle{ role: "button", type: "button" }
      = icon('angle-double-left')
=======
.wiki-page-header.has-sidebar-toggle
  %button.btn.btn-default.sidebar-toggle.js-sidebar-wiki-toggle{ role: "button", type: "button" }
    = icon('angle-double-left')
>>>>>>> b92d5135

  .nav-text
    %h2.wiki-page-title
      - if @page.persisted?
        = link_to @page.title.capitalize, project_wiki_path(@project, @page)
      - else
        = @page.title.capitalize
      %span.light
        &middot;
        - if @page.persisted?
          Edit Page
        - else
          Create Page

  .nav-controls
    - if can?(current_user, :create_wiki, @project)
      = link_to '#modal-new-wiki', class: "add-new-wiki btn btn-new", "data-toggle" => "modal" do
        New page
    - if @page.persisted?
      = link_to project_wiki_history_path(@project, @page), class: "btn" do
        Page history
      - if can?(current_user, :admin_wiki, @project)
        = link_to project_wiki_path(@project, @page), data: { confirm: "Are you sure you want to delete this page?"}, method: :delete, class: "btn btn-danger" do
          Delete

= render 'form'

= render 'sidebar'<|MERGE_RESOLUTION|>--- conflicted
+++ resolved
@@ -1,22 +1,15 @@
 - @content_class = "limit-container-width limit-container-width-sm" unless fluid_layout
 - page_title "Edit", @page.title.capitalize, "Wiki"
 
-<<<<<<< HEAD
-%div{ class: container_class }
-  - if @conflict
-    .alert.alert-danger
-      Someone edited the page the same time you did. Please check out
-      = link_to "the page", namespace_project_wiki_path(@project.namespace, @project, @page), target: "_blank"
-      and make sure your changes will not unintentionally remove theirs.
+- if @conflict
+  .alert.alert-danger
+    Someone edited the page the same time you did. Please check out
+    = link_to "the page", namespace_project_wiki_path(@project.namespace, @project, @page), target: "_blank"
+    and make sure your changes will not unintentionally remove theirs.
 
-  .wiki-page-header.has-sidebar-toggle
-    %button.btn.btn-default.sidebar-toggle.js-sidebar-wiki-toggle{ role: "button", type: "button" }
-      = icon('angle-double-left')
-=======
 .wiki-page-header.has-sidebar-toggle
   %button.btn.btn-default.sidebar-toggle.js-sidebar-wiki-toggle{ role: "button", type: "button" }
     = icon('angle-double-left')
->>>>>>> b92d5135
 
   .nav-text
     %h2.wiki-page-title
