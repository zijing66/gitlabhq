--- conflicted
+++ resolved
@@ -44,25 +44,5 @@
       = icon("times-circle")
       Could not connect to the CI server. Please check your settings and try again.
 
-<<<<<<< HEAD
-- @merge_request.environments.sort_by(&:name).each do |environment|
-  - if can?(current_user, :read_environment, environment)
-    .mr-widget-heading
-      .ci_widget.ci-success
-        = ci_icon_for_status("success")
-        %span.hidden-sm
-          Deployed to
-          = succeed '.' do
-            = link_to environment.name, environment_path(environment), class: 'environment'
-          - external_url = environment.external_url
-          - if external_url
-            = link_to external_url, target: '_blank' do
-              = icon('external-link', text: "View on #{external_url.gsub(/\A.*?:\/\//, '')}", right: true)
-        %span.close-env-container
-          - if environment.closeable?
-            = link_to [:play, @project.namespace.becomes(Namespace), @project, environment.close_action], method: :post, class: 'close-evn-link', rel: 'nofollow', data: { confirm: 'Are you sure you want to close this environment?' } do
-              = icon('stop-circle-o', text: 'Stop environment')
-=======
 .js-success-icon.hidden
-  = ci_icon_for_status('success')
->>>>>>> 052de060
+  = ci_icon_for_status('success')