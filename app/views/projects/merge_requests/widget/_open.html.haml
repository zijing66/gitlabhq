--- conflicted
+++ resolved
@@ -34,14 +34,10 @@
         %i.fa.fa-check
         Accepting this merge request will close #{"issue".pluralize(mr_closes_issues.size)}
         = succeed '.' do
-<<<<<<< HEAD
-          != markdown issues_sentence(@closes_issues), pipeline: :gfm, author: @merge_request.author
+          != markdown issues_sentence(mr_closes_issues), pipeline: :gfm, author: @merge_request.author
 
   - if @merge_request.approvals.any?
     .mr-widget-footer.approved-by-users
       Approved by
       - @merge_request.approved_by_users.each do |user|
-        = link_to_member(@project, user, name: false, size: 24)
-=======
-          != markdown issues_sentence(mr_closes_issues), pipeline: :gfm, author: @merge_request.author
->>>>>>> 440345bd
+        = link_to_member(@project, user, name: false, size: 24)