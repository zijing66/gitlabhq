--- conflicted
+++ resolved
@@ -43,13 +43,10 @@
         Accepting this merge request will close #{"issue".pluralize(mr_closes_issues.size)}
         = succeed '.' do
           != markdown issues_sentence(mr_closes_issues), pipeline: :gfm, author: @merge_request.author
-<<<<<<< HEAD
+        = mr_assign_issues_link
 
   - if @merge_request.approvals.any?
     .mr-widget-footer.approved-by-users
       Approved by
       - @merge_request.approved_by_users.each do |user|
-        = link_to_member(@project, user, name: false, size: 24)
-=======
-        = mr_assign_issues_link
->>>>>>> 9b04e69a
+        = link_to_member(@project, user, name: false, size: 24)