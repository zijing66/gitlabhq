--- conflicted
+++ resolved
@@ -1,19 +1,15 @@
 .mr-state-widget
   = render 'projects/merge_requests/widget/heading'
   .mr-widget-body
-<<<<<<< HEAD
-    - if Gitlab::Geo.secondary?
-      = render 'projects/merge_requests/widget/open/geo'
-    - elsif @project.archived?
-=======
     -# After conflicts are resolved, the user is redirected back to the MR page.
     -# There is a short window before background workers run and GitLab processes
     -# the new push and commits, during which it will think the conflicts still exist.
     -# We send this param to get the widget to treat the MR as having no more conflicts.
     - resolved_conflicts = params[:resolved_conflicts]
 
+    - if Gitlab::Geo.secondary?
+      = render 'projects/merge_requests/widget/open/geo'
     - if @project.archived?
->>>>>>> 0e5ac6f9
       = render 'projects/merge_requests/widget/open/archived'
     - elsif @merge_request.commits.blank?
       = render 'projects/merge_requests/widget/open/nothing'
@@ -33,13 +29,9 @@
       = render 'projects/merge_requests/widget/open/not_allowed'
     - elsif !@merge_request.mergeable_ci_state? && @pipeline && @pipeline.failed?
       = render 'projects/merge_requests/widget/open/build_failed'
-<<<<<<< HEAD
     - elsif @merge_request.should_be_rebased?
       = render 'projects/merge_requests/widget/open/rebase'
-    - else
-=======
     - elsif @merge_request.can_be_merged? || resolved_conflicts
->>>>>>> 0e5ac6f9
       = render 'projects/merge_requests/widget/open/accept'
 
   - if mr_closes_issues.present?
