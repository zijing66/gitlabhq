--- conflicted
+++ resolved
@@ -21,13 +21,9 @@
       = render 'projects/merge_requests/widget/open/merge_when_build_succeeds'
     - elsif !@merge_request.can_be_merged_by?(current_user)
       = render 'projects/merge_requests/widget/open/not_allowed'
-<<<<<<< HEAD
-    - elsif @merge_request.should_be_rebased?
-=======
     - elsif !@merge_request.mergeable_ci_state? && @pipeline && @pipeline.failed?
       = render 'projects/merge_requests/widget/open/build_failed'
-    - elsif @merge_request.must_be_rebased?
->>>>>>> a7025851
+    - elsif @merge_request.should_be_rebased?
       = render 'projects/merge_requests/widget/open/rebase'
     - else
       = render 'projects/merge_requests/widget/open/accept'
