--- conflicted
+++ resolved
@@ -6,17 +6,10 @@
     -# the new push and commits, during which it will think the conflicts still exist.
     -# We send this param to get the widget to treat the MR as having no more conflicts.
     - resolved_conflicts = params[:resolved_conflicts]
-<<<<<<< HEAD
-    
-    - if Gitlab::Geo.secondary?
-      = render 'projects/merge_requests/widget/open/geo'
-    - elsif @project.archived?
-=======
 
     - if Gitlab::Geo.secondary?
       = render 'projects/merge_requests/widget/open/geo'
     - if @project.archived?
->>>>>>> 671f7e85
       = render 'projects/merge_requests/widget/open/archived'
     - elsif @merge_request.commits.blank?
       = render 'projects/merge_requests/widget/open/nothing'
