- content_for :page_specific_javascripts do
  = page_specific_javascript_bundle_tag('merge_request_widget')

%h4
  Set by #{link_to_member(@project, @merge_request.merge_user, avatar: true)}
  to be merged automatically when the pipeline succeeds.
%div
  %p
    = succeed '.' do
<<<<<<< HEAD
      - if @project.merge_requests_ff_only_enabled
        The changes will be fast-forward merged into
      - else
        The changes will be merged into
=======
      The changes will be
      - if @merge_request.squash
        squashed and
      - if @project.merge_requests_ff_only_enabled
        fast-forward
      merged into
>>>>>>> d3c1f030
      %span.label-branch= @merge_request.target_branch
    - if @merge_request.remove_source_branch?
      The source branch will be removed.
    - else
      The source branch will not be removed.

  - remove_source_branch_button = !@merge_request.remove_source_branch? && @merge_request.can_remove_source_branch?(current_user) && @merge_request.merge_user == current_user
  - user_can_cancel_automatic_merge = @merge_request.can_cancel_merge_when_build_succeeds?(current_user)
  - if remove_source_branch_button || user_can_cancel_automatic_merge
    .clearfix.prepend-top-10
      - if remove_source_branch_button
        = link_to merge_namespace_project_merge_request_path(@merge_request.target_project.namespace, @merge_request.target_project, @merge_request, merge_params(@merge_request)), remote: true, method: :post, class: "btn btn-grouped btn-primary btn-sm remove_source_branch" do
          = icon('times')
          Remove Source Branch When Merged

      - if user_can_cancel_automatic_merge
        = link_to cancel_merge_when_build_succeeds_namespace_project_merge_request_path(@merge_request.target_project.namespace, @merge_request.target_project, @merge_request), remote: true, method: :post, class: "btn btn-grouped btn-sm" do
          Cancel Automatic Merge<|MERGE_RESOLUTION|>--- conflicted
+++ resolved
@@ -7,19 +7,12 @@
 %div
   %p
     = succeed '.' do
-<<<<<<< HEAD
-      - if @project.merge_requests_ff_only_enabled
-        The changes will be fast-forward merged into
-      - else
-        The changes will be merged into
-=======
       The changes will be
       - if @merge_request.squash
         squashed and
       - if @project.merge_requests_ff_only_enabled
         fast-forward
       merged into
->>>>>>> d3c1f030
       %span.label-branch= @merge_request.target_branch
     - if @merge_request.remove_source_branch?
       The source branch will be removed.
