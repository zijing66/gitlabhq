--- conflicted
+++ resolved
@@ -28,11 +28,7 @@
                     = icon('warning fw')
                     Merge Immediately
         - else
-<<<<<<< HEAD
-          = f.button class: "btn btn-create btn-grouped js-merge-button accept_merge_request #{status_class}", ':disabled' => 'disableAcceptance' do
-=======
           = f.button class: "btn btn-create btn-grouped js-merge-button accept_merge_request #{status_class}", disabled: !@merge_request.approved?, ":disabled" => "disableAcceptance" do
->>>>>>> d3c1f030
             Accept Merge Request
       - if @merge_request.force_remove_source_branch?
         .accept-control
@@ -42,10 +38,6 @@
           = label_tag :should_remove_source_branch, class: "merge-param-checkbox" do
             = check_box_tag :should_remove_source_branch
             Remove source branch
-<<<<<<< HEAD
-
-      .accept-control.right
-=======
       .accept-control.checkbox
         = label_tag :squash, class: 'merge-param-checkbox' do
           = hidden_field_tag :squash, '0', id: nil
@@ -54,7 +46,6 @@
           = link_to icon('question-circle'), help_page_path('user/project/merge_requests/squash_and_merge'), title: 'About this feature', data: {toggle: 'tooltip', placement: 'bottom', container: 'body'}
 
       .accept-control
->>>>>>> d3c1f030
         - if @project.merge_requests_ff_only_enabled
           Fast-forward merge without a merge commit
         - else
