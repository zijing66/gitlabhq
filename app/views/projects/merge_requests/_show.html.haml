--- conflicted
+++ resolved
@@ -68,13 +68,8 @@
 
       .tab-content
         #notes.notes.tab-pane.voting_notes
-<<<<<<< HEAD
-          .content-block.oneline-block
+          .content-block.content-block-small.oneline-block
             = render 'emoji_awards/awards_block', awardable: @merge_request
-=======
-          .content-block.content-block-small.oneline-block
-            = render 'votes/votes_block', votable: @merge_request
->>>>>>> 2fb7392e
 
           .row
             %section.col-md-12
