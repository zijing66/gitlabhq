- @gfm_form = true
- @content_class = "limit-container-width" unless fluid_layout
- add_to_breadcrumbs "Merge Requests", project_merge_requests_path(@project)
- breadcrumb_title @merge_request.to_reference
- page_title "#{@merge_request.title} (#{@merge_request.to_reference})", "Merge Requests"
- page_description @merge_request.description
- page_card_attributes @merge_request.card_attributes

.merge-request{ data: { mr_action: j(params[:tab].presence || 'show'), url: merge_request_path(@merge_request, format: :json), project_path: project_path(@merge_request.project) } }
  = render "projects/merge_requests/mr_title"

  .merge-request-details.issuable-details{ data: { id: @merge_request.project.id } }
    = render "projects/merge_requests/mr_box"

    - if @merge_request.source_branch_exists?
      = render "projects/merge_requests/how_to_merge"

    -# haml-lint:disable InlineJavaScript
    :javascript
      window.gl = window.gl || {};
      window.gl.mrWidgetData = #{serialize_issuable(@merge_request, serializer: 'widget')}

    #js-vue-mr-widget.mr-widget

    .content-block.content-block-small.emoji-list-container.js-noteable-awards
      = render 'award_emoji/awards_block', awardable: @merge_request, inline: true

    .merge-request-tabs-holder{ class: ("js-tabs-affix" unless ENV['RAILS_ENV'] == 'test') }
      .merge-request-tabs-container
        .scrolling-tabs-container.inner-page-scroll-tabs.is-smaller
          .fade-left= icon('angle-left')
          .fade-right= icon('angle-right')
          .nav-links.scrolling-tabs.nav.nav-tabs
            %ul.merge-request-tabs.nav-tabs.nav
              %li.notes-tab
                = tab_link_for @merge_request, :show, force_link: @commit.present? do
                  Discussion
                  %span.badge.badge-pill= @merge_request.related_notes.user.count
              - if @merge_request.source_project
                %li.commits-tab
                  = tab_link_for @merge_request, :commits do
                    Commits
                    %span.badge.badge-pill= @commits_count
              - if @pipelines.any?
                %li.pipelines-tab
                  = tab_link_for @merge_request, :pipelines do
                    Pipelines
                    %span.badge.badge-pill.js-pipelines-mr-count= @pipelines.size
              %li.diffs-tab
                = tab_link_for @merge_request, :diffs do
                  Changes
<<<<<<< HEAD
                  %span.badge= @merge_request.diff_size
        #js-vue-discussion-counter
=======
                  %span.badge.badge-pill= @merge_request.diff_size

        - if has_vue_discussions_cookie?
          #js-vue-discussion-counter
        - else
          #resolve-count-app.line-resolve-all-container.prepend-top-10{ "v-cloak" => true }
            %resolve-count{ "inline-template" => true, ":logged-out" => "#{current_user.nil?}" }
              %div
                .line-resolve-all{ "v-show" => "discussionCount > 0",
                  ":class" => "{ 'has-next-btn': !loggedOut && resolvedDiscussionCount !== discussionCount }" }
                  %span.line-resolve-btn.is-disabled{ type: "button",
                      ":class" => "{ 'is-active': resolvedDiscussionCount === discussionCount }" }
                    %template{ 'v-if' => 'resolvedDiscussionCount === discussionCount' }
                      = render 'shared/icons/icon_status_success_solid.svg'
                    %template{ 'v-else' => '' }
                      = render 'shared/icons/icon_resolve_discussion.svg'
                  %span.line-resolve-text
                    {{ resolvedDiscussionCount }}/{{ discussionCount }} {{ resolvedCountText }} resolved
                = render "discussions/new_issue_for_all_discussions", merge_request: @merge_request
                = render "discussions/jump_to_next"
>>>>>>> f2f55afd

    .tab-content#diff-notes-app
      #notes.notes.tab-pane.voting_notes
        .row
          %section.col-md-12
            %script.js-notes-data{ type: "application/json" }= initial_notes_data(true).to_json.html_safe
            .issuable-discussion.js-vue-notes-event
              - if rendered_for_merge_request?
                #js-vue-mr-discussions{ data: { notes_data: notes_data(@merge_request),
                  noteable_data: serialize_issuable(@merge_request),
                  noteable_type: 'MergeRequest',
                  target_type: 'merge_request',
                  current_user_data: UserSerializer.new(project: @project).represent(current_user, {}, MergeRequestUserEntity).to_json} }
              - else
                = render "projects/merge_requests/discussion"

      #commits.commits.tab-pane
        -# This tab is always loaded via AJAX
      #pipelines.pipelines.tab-pane
        - if @pipelines.any?
          = render 'projects/commit/pipelines_list', disable_initialization: true, endpoint: pipelines_project_merge_request_path(@project, @merge_request)
      #js-diffs-app.diffs.tab-pane{ data: { "is-locked" => @merge_request.discussion_locked?,
        endpoint: diffs_project_merge_request_path(@project, @merge_request, 'json', request.query_parameters),
        current_user_data: UserSerializer.new(project: @project).represent(current_user, {}, MergeRequestUserEntity).to_json } }

    .mr-loading-status
      = spinner

= render 'shared/issuable/sidebar', issuable: @merge_request
- if @merge_request.can_be_reverted?(current_user)
  = render "projects/commit/change", type: 'revert', commit: @merge_request.merge_commit, title: @merge_request.title
- if @merge_request.can_be_cherry_picked?
  = render "projects/commit/change", type: 'cherry-pick', commit: @merge_request.merge_commit, title: @merge_request.title<|MERGE_RESOLUTION|>--- conflicted
+++ resolved
@@ -49,31 +49,8 @@
               %li.diffs-tab
                 = tab_link_for @merge_request, :diffs do
                   Changes
-<<<<<<< HEAD
                   %span.badge= @merge_request.diff_size
         #js-vue-discussion-counter
-=======
-                  %span.badge.badge-pill= @merge_request.diff_size
-
-        - if has_vue_discussions_cookie?
-          #js-vue-discussion-counter
-        - else
-          #resolve-count-app.line-resolve-all-container.prepend-top-10{ "v-cloak" => true }
-            %resolve-count{ "inline-template" => true, ":logged-out" => "#{current_user.nil?}" }
-              %div
-                .line-resolve-all{ "v-show" => "discussionCount > 0",
-                  ":class" => "{ 'has-next-btn': !loggedOut && resolvedDiscussionCount !== discussionCount }" }
-                  %span.line-resolve-btn.is-disabled{ type: "button",
-                      ":class" => "{ 'is-active': resolvedDiscussionCount === discussionCount }" }
-                    %template{ 'v-if' => 'resolvedDiscussionCount === discussionCount' }
-                      = render 'shared/icons/icon_status_success_solid.svg'
-                    %template{ 'v-else' => '' }
-                      = render 'shared/icons/icon_resolve_discussion.svg'
-                  %span.line-resolve-text
-                    {{ resolvedDiscussionCount }}/{{ discussionCount }} {{ resolvedCountText }} resolved
-                = render "discussions/new_issue_for_all_discussions", merge_request: @merge_request
-                = render "discussions/jump_to_next"
->>>>>>> f2f55afd
 
     .tab-content#diff-notes-app
       #notes.notes.tab-pane.voting_notes
