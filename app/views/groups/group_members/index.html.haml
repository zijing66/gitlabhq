--- conflicted
+++ resolved
@@ -13,27 +13,7 @@
 
     = render 'shared/members/requests', membership_source: @group, requesters: @requesters
 
-<<<<<<< HEAD
-  - if current_user && @group.ldap_synced?
-    .bs-callout.bs-callout-info
-      The members of this group are managed using LDAP and cannot be added, changed or removed here.
-      Because LDAP permissions in GitLab get updated one user at a time and because GitLab caches LDAP check results, changes on your LDAP server or in this group's LDAP sync settings may take up to #{Gitlab.config.ldap['sync_time']}s to show in the list below.
-      %ul
-        - @group.ldap_group_links.each do |ldap_group_link|
-          %li
-            People in cn
-            %code= ldap_group_link.cn
-            are given
-            %code= ldap_group_link.human_access
-            access.
-      - if can?(current_user, :admin_group_member, @group)
-        = form_tag(reset_access_group_ldap_path(@group), method: :put, class: 'inline') do
-          = button_to 'Clear LDAP permission cache', '#', class: "btn btn-remove js-confirm-danger",
-            data: { "confirm-danger-message" => clear_ldap_permission_cache_message,
-                    'warning-message' => 'If you made manual permission tweaks for some group members they will be lost.' }
-=======
   = render 'ldap_sync'
->>>>>>> 4d58ddc2
 
   .panel.panel-default
     .panel-heading
@@ -54,6 +34,4 @@
   $('form.member-search-form').on('submit', function(event) {
     event.preventDefault();
     Turbolinks.visit(this.action + '?' + $(this).serialize());
-  });
-
-= render 'shared/confirm_modal', phrase: 'reset'+  });