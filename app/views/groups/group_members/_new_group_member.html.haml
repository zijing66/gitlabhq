= form_for @group_member, url: group_group_members_path(@group), html: { class: 'form-horizontal users-group-form' } do |f|
  .form-group
    = f.label :user_ids, "People", class: 'control-label'
<<<<<<< HEAD
    .col-sm-10= users_select_tag(:user_ids, { multiple: true, skip_ldap: @group.ldap_synced? , class: 'input-large' })
=======
    .col-sm-10= users_select_tag(:user_ids, multiple: true, class: 'input-large', scope: :all)
>>>>>>> 9925051e

  .form-group
    = f.label :access_level, "Group Access", class: 'control-label'
    .col-sm-10
      = select_tag :access_level, options_for_select(GroupMember.access_level_roles, @group_member.access_level), class: "project-access-select select2"
      .help-block
        Read more about role permissions
        %strong= link_to "here", help_page_path("permissions", "permissions"), class: "vlink"

  .form-actions
    = f.submit 'Add users to group', class: "btn btn-create"<|MERGE_RESOLUTION|>--- conflicted
+++ resolved
@@ -1,11 +1,7 @@
 = form_for @group_member, url: group_group_members_path(@group), html: { class: 'form-horizontal users-group-form' } do |f|
   .form-group
     = f.label :user_ids, "People", class: 'control-label'
-<<<<<<< HEAD
-    .col-sm-10= users_select_tag(:user_ids, { multiple: true, skip_ldap: @group.ldap_synced? , class: 'input-large' })
-=======
-    .col-sm-10= users_select_tag(:user_ids, multiple: true, class: 'input-large', scope: :all)
->>>>>>> 9925051e
+    .col-sm-10= users_select_tag(:user_ids, multiple: true, skip_ldap: @group.ldap_synced?, class: 'input-large', scope: :all)
 
   .form-group
     = f.label :access_level, "Group Access", class: 'control-label'
