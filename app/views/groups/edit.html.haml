- breadcrumb_title "General Settings"
<<<<<<< HEAD
.card.prepend-top-default
  .card-header
=======
- @content_class = "limit-container-width" unless fluid_layout

.panel.panel-default.prepend-top-default
  .panel-heading
>>>>>>> c5f6c811
    Group settings
  .card-body
    = form_for @group, html: { multipart: true, class: "gl-show-field-errors" }, authenticity_token: true do |f|
      = form_errors(@group)
      = render 'shared/group_form', f: f

      .form-group.row
        .offset-sm-2.col-sm-10
          .avatar-container.s160
            = group_icon(@group, alt: '', class: 'avatar group-avatar s160')
          %p.light
            - if @group.avatar?
              You can change the group avatar here
            - else
              You can upload a group avatar here
          = render 'shared/choose_group_avatar_button', f: f
          - if @group.avatar?
            %hr
            = link_to _('Remove avatar'), group_avatar_path(@group.to_param), data: { confirm: _("Avatar will be removed. Are you sure?")}, method: :delete, class: "btn btn-danger btn-inverted"

      = render 'shared/visibility_level', f: f, visibility_level: @group.visibility_level, can_change_visibility_level: can_change_group_visibility_level?(@group), form_model: @group

      .form-group.row
        .offset-sm-2.col-sm-10
          = render 'shared/allow_request_access', form: f

      .form-group.row
        %label.col-form-label
          = s_("GroupSettings|Share with group lock")
        .col-sm-10
          .form-check
            = f.label :share_with_group_lock do
              = f.check_box :share_with_group_lock, disabled: !can_change_share_with_group_lock?(@group)
              %strong
                - group_link = link_to @group.name, group_path(@group)
                = s_("GroupSettings|Prevent sharing a project within %{group} with other groups").html_safe % { group: group_link }
              %br
              %span.descr= share_with_group_lock_help_text(@group)

      = render 'group_admin_settings', f: f

      .form-actions
        = f.submit 'Save group', class: "btn btn-save"

.card.bg-danger
  .card-header Remove group
  .card-body
    = form_tag(@group, method: :delete) do
      %p
        Removing group will cause all child projects and resources to be removed.
        %br
        %strong Removed group can not be restored!

      .form-actions
        = button_to 'Remove group', '#', class: "btn btn-remove js-confirm-danger", data: { "confirm-danger-message" => remove_group_message(@group) }

- if supports_nested_groups?
  .card.bg-warning
    .card-header Transfer group
    .card-body
      = form_for @group, url: transfer_group_path(@group), method: :put do |f|
        .form-group.row
          = dropdown_tag('Select parent group', options: { toggle_class: 'js-groups-dropdown', title: 'Parent Group', filter: true, dropdown_class: 'dropdown-open-top dropdown-group-transfer', placeholder: "Search groups", data: { data: parent_group_options(@group) } })
          = hidden_field_tag 'new_parent_group_id'

        %ul
          %li Be careful. Changing a group's parent can have unintended #{link_to 'side effects', 'https://docs.gitlab.com/ce/user/project/index.html#redirects-when-changing-repository-paths', target: 'blank'}.
          %li You can only transfer the group to a group you manage.
          %li You will need to update your local repositories to point to the new location.
          %li If the parent group's visibility is lower than the group current visibility, visibility levels for subgroups and projects will be changed to match the new parent group's visibility.
        = f.submit 'Transfer group', class: "btn btn-warning"

= render 'shared/confirm_modal', phrase: @group.path<|MERGE_RESOLUTION|>--- conflicted
+++ resolved
@@ -1,13 +1,8 @@
 - breadcrumb_title "General Settings"
-<<<<<<< HEAD
+- @content_class = "limit-container-width" unless fluid_layout
+
 .card.prepend-top-default
   .card-header
-=======
-- @content_class = "limit-container-width" unless fluid_layout
-
-.panel.panel-default.prepend-top-default
-  .panel-heading
->>>>>>> c5f6c811
     Group settings
   .card-body
     = form_for @group, html: { multipart: true, class: "gl-show-field-errors" }, authenticity_token: true do |f|
