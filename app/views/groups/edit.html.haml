- header_title group_title(@group, "Settings", edit_group_path(@group))
- @blank_container = true

.panel.panel-default
  .panel-heading
    %strong= @group.name
    group settings:
  .panel-body
    = form_for @group, html: { multipart: true, class: "form-horizontal" }, authenticity_token: true do |f|
      - if @group.errors.any?
        .alert.alert-danger
          %span= @group.errors.full_messages.first
      = render 'shared/group_form', f: f

      .form-group
        .col-sm-offset-2.col-sm-10
          = image_tag group_icon(@group), alt: '', class: 'avatar group-avatar s160'
          %p.light
            - if @group.avatar?
              You can change your group avatar here
            - else
              You can upload a group avatar here
          = render 'shared/choose_group_avatar_button', f: f
          - if @group.avatar?
            %hr
            = link_to 'Remove avatar', group_avatar_path(@group.to_param), data: { confirm: "Group avatar will be removed. Are you sure?"}, method: :delete, class: "btn btn-remove btn-sm remove-avatar"

      .form-group
        %hr
<<<<<<< HEAD
        = f.label :membership_lock, class: 'control-label' do
          Member lock
        .col-sm-10
          .checkbox
            = f.check_box :membership_lock
            %span.descr Prevent adding new members to project membership within this group

      .form-group
        %hr
        = f.label :share_with_group_lock, class: 'control-label' do
          Share with group lock
        .col-sm-10
          .checkbox
            = f.check_box :share_with_group_lock
            %span.descr Prevent sharing a project with another group within this group
=======
        = f.label :public, class: 'control-label' do
          Public
        .col-sm-10
          .checkbox
            = f.check_box :public
            %span.descr Make this group public (even if there is no any public project inside this group)
>>>>>>> 4f574388

      .form-actions
        = f.submit 'Save group', class: "btn btn-save"

.panel.panel-danger
  .panel-heading Remove group
  .panel-body
    %p
      Removing group will cause all child projects and resources to be removed.
      %br
      %strong Removed group can not be restored!
    = link_to 'Remove Group', @group, data: {confirm: 'Removed group can not be restored! Are you sure?'}, method: :delete, class: "btn btn-remove"<|MERGE_RESOLUTION|>--- conflicted
+++ resolved
@@ -27,7 +27,6 @@
 
       .form-group
         %hr
-<<<<<<< HEAD
         = f.label :membership_lock, class: 'control-label' do
           Member lock
         .col-sm-10
@@ -43,14 +42,15 @@
           .checkbox
             = f.check_box :share_with_group_lock
             %span.descr Prevent sharing a project with another group within this group
-=======
+
+      .form-group
+        %hr
         = f.label :public, class: 'control-label' do
           Public
         .col-sm-10
           .checkbox
             = f.check_box :public
             %span.descr Make this group public (even if there is no any public project inside this group)
->>>>>>> 4f574388
 
       .form-actions
         = f.submit 'Save group', class: "btn btn-save"
