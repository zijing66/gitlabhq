- show_roles = should_user_see_group_roles?(current_user, @group)
%h3.page-title
  Group members
- if show_roles
  %p.light
    Members of group have access to all group projects.
    Read more about permissions
    %strong= link_to "here", help_page_path("permissions", "permissions"), class: "vlink"

%hr

.clearfix.js-toggle-container
  = form_tag members_group_path(@group), method: :get, class: 'form-inline member-search-form'  do
    .form-group
      = search_field_tag :search, params[:search], { placeholder: 'Find existing member by name', class: 'form-control search-text-input input-mn-300' }
    = button_tag 'Search', class: 'btn'

  - if current_user && current_user.can?(:manage_group, @group)
    .pull-right
<<<<<<< HEAD
      - if ldap_enabled? && @group.ldap_group_links.any?
        = link_to reset_access_group_ldap_path(@group), class: 'btn btn-grouped', data: { confirm: "Force GitLab to do LDAP permission checks for all group members? All members besides yourself will be reduced to 'Guest' access until their next interaction with GitLab." }, method: :put do
          Clear LDAP permission cache

      = link_to '#', class: 'btn btn-new js-toggle-button' do
=======
      = button_tag class: 'btn btn-new js-toggle-button', type: 'button' do
>>>>>>> 8c47a72a
        Add members
        %i.fa.fa-chevron-down

    .js-toggle-content.hide.new-group-member-holder
      = render "new_group_member"

- if ldap_enabled? && @group.ldap_group_links.any?
  .bs-callout.bs-callout-info
    The members of this group are sync with LDAP.
    Because LDAP permissions in GitLab get updated one user at a time and because GitLab caches LDAP check results, changes on your LDAP server or in this group's LDAP sync settings may take up to #{Gitlab.config.ldap['sync_time']}s to show in the list below.
    %ul
      - @group.ldap_group_links.each do |ldap_group_link|
        %li
          People in cn
          %code= ldap_group_link.cn
          are given
          %code= ldap_group_link.human_access
          access.

.panel.panel-default.prepend-top-20
  .panel-heading
    %strong #{@group.name}
    group members
    %small
      (#{@members.total_count})
  %ul.well-list
    - @members.each do |member|
      = render 'groups/group_members/group_member', member: member, show_roles: show_roles, show_controls: true
= paginate @members, theme: 'gitlab'

:coffeescript
  $('form.member-search-form').on 'submit', (event) ->
    event.preventDefault()
    Turbolinks.visit @.action + '?' + $(@).serialize()<|MERGE_RESOLUTION|>--- conflicted
+++ resolved
@@ -17,15 +17,11 @@
 
   - if current_user && current_user.can?(:manage_group, @group)
     .pull-right
-<<<<<<< HEAD
       - if ldap_enabled? && @group.ldap_group_links.any?
         = link_to reset_access_group_ldap_path(@group), class: 'btn btn-grouped', data: { confirm: "Force GitLab to do LDAP permission checks for all group members? All members besides yourself will be reduced to 'Guest' access until their next interaction with GitLab." }, method: :put do
           Clear LDAP permission cache
 
-      = link_to '#', class: 'btn btn-new js-toggle-button' do
-=======
       = button_tag class: 'btn btn-new js-toggle-button', type: 'button' do
->>>>>>> 8c47a72a
         Add members
         %i.fa.fa-chevron-down
 
