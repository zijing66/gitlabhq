# == Schema Information
#
# Table name: services
#
#  id         :integer          not null, primary key
#  type       :string(255)
#  title      :string(255)
#  project_id :integer
#  created_at :datetime
#  updated_at :datetime
#  active     :boolean          default(FALSE), not null
#  properties :text
#  template   :boolean          default(FALSE)

# To add new service you should build a class inherited from Service
# and implement a set of methods
class Service < ActiveRecord::Base
  include Sortable
  serialize :properties, JSON

  default_value_for :active, false

  after_initialize :initialize_properties

  belongs_to :project
  has_one :service_hook

  validates :project_id, presence: true, unless: Proc.new { |service| service.template? }

  scope :visible, -> { where.not(type: 'GitlabIssueTrackerService') }

  def activated?
    active
  end

  def template?
    template
  end

  def category
    :common
  end

  def initialize_properties
    self.properties = {} if properties.nil?
  end

  def title
    # implement inside child
  end

  def description
    # implement inside child
  end

  def help
    # implement inside child
  end

  def to_param
    # implement inside child
  end

  def fields
    # implement inside child
    []
  end

  def execute
    # implement inside child
  end

  def can_test?
    !project.empty_repo?
  end

  # Provide convenient accessor methods
  # for each serialized property.
  def self.prop_accessor(*args)
    args.each do |arg|
      class_eval %{
        def #{arg}
          properties['#{arg}']
        end

        def #{arg}=(value)
          self.properties['#{arg}'] = value
        end
      }
    end
  end

  def async_execute(data)
    Sidekiq::Client.enqueue(ProjectServiceWorker, id, data)
  end

  def issue_tracker?
    self.category == :issue_tracker
  end

  def self.available_services_names
<<<<<<< HEAD
    %w(
      gitlab_ci
      campfire
      hipchat
      pivotaltracker
      flowdock
      assembla
      asana
      emails_on_push
      gemnasium
      slack
      jenkins
      pushover
      buildbox
      bamboo
      teamcity
      jira
      redmine
      custom_issue_tracker
    )
=======
    %w(gitlab_ci campfire hipchat pivotaltracker flowdock assembla asana
       emails_on_push gemnasium slack pushover buildbox bamboo teamcity jira
       redmine custom_issue_tracker irker)
>>>>>>> 3cc55fe4
  end

  def self.create_from_template(project_id, template)
    service = template.dup
    service.template = false
    service.project_id = project_id
    service if service.save
  end
end<|MERGE_RESOLUTION|>--- conflicted
+++ resolved
@@ -99,7 +99,6 @@
   end
 
   def self.available_services_names
-<<<<<<< HEAD
     %w(
       gitlab_ci
       campfire
@@ -119,12 +118,8 @@
       jira
       redmine
       custom_issue_tracker
+      irker
     )
-=======
-    %w(gitlab_ci campfire hipchat pivotaltracker flowdock assembla asana
-       emails_on_push gemnasium slack pushover buildbox bamboo teamcity jira
-       redmine custom_issue_tracker irker)
->>>>>>> 3cc55fe4
   end
 
   def self.create_from_template(project_id, template)
