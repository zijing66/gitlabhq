# == Schema Information
#
# Table name: milestones
#
#  id          :integer          not null, primary key
#  title       :string(255)      not null
#  project_id  :integer          not null
#  description :text
#  due_date    :date
#  created_at  :datetime
#  updated_at  :datetime
#  state       :string(255)
#  iid         :integer
#

class Milestone < ActiveRecord::Base
  # Represents a "No Milestone" state used for filtering Issues and Merge
  # Requests that have no milestone assigned.
  MilestoneStruct = Struct.new(:title, :name, :id)
  None = MilestoneStruct.new('No Milestone', 'No Milestone', 0)
  Any = MilestoneStruct.new('Any Milestone', '', -1)

  include InternalId
  include Sortable
  include Referable
  include StripAttribute
<<<<<<< HEAD
  include Elastic::MilestonesSearch
=======
  include Milestoneish
>>>>>>> e8cd04e8

  belongs_to :project
  has_many :issues
  has_many :labels, -> { distinct.reorder('labels.title') },  through: :issues
  has_many :merge_requests
  has_many :participants, -> { distinct.reorder('users.name') }, through: :issues, source: :assignee

  scope :active, -> { with_state(:active) }
  scope :closed, -> { with_state(:closed) }
  scope :of_projects, ->(ids) { where(project_id: ids) }

  validates :title, presence: true, uniqueness: { scope: :project_id }
  validates :project, presence: true

  strip_attributes :title

  state_machine :state, initial: :active do
    event :close do
      transition active: :closed
    end

    event :activate do
      transition closed: :active
    end

    state :closed

    state :active
  end

  alias_attribute :name, :title

  class << self
    def search(query)
      query = "%#{query}%"
      where("title like ? or description like ?", query, query)
    end
  end

  def self.reference_pattern
    nil
  end

  def self.link_reference_pattern
    super("milestones", /(?<milestone>\d+)/)
  end

  def to_reference(from_project = nil)
    escaped_title = self.title.gsub("]", "\\]")

    h = Gitlab::Application.routes.url_helpers
    url = h.namespace_project_milestone_url(self.project.namespace, self.project, self)

    "[#{escaped_title}](#{url})"
  end

  def reference_link_text(from_project = nil)
    self.title
  end

  def expired?
    if due_date
      due_date.past?
    else
      false
    end
  end

  def expires_at
    if due_date
      if due_date.past?
        "expired on #{due_date.to_s(:medium)}"
      else
        "expires on #{due_date.to_s(:medium)}"
      end
    end
  end

  def can_be_closed?
    active? && issues.opened.count.zero?
  end

  def is_empty?
    total_items_count.zero?
  end

  def author_id
    nil
  end

  # Sorts the issues for the given IDs.
  #
  # This method runs a single SQL query using a CASE statement to update the
  # position of all issues in the current milestone (scoped to the list of IDs).
  #
  # Given the ids [10, 20, 30] this method produces a SQL query something like
  # the following:
  #
  #     UPDATE issues
  #     SET position = CASE
  #       WHEN id = 10 THEN 1
  #       WHEN id = 20 THEN 2
  #       WHEN id = 30 THEN 3
  #       ELSE position
  #     END
  #     WHERE id IN (10, 20, 30);
  #
  # This method expects that the IDs given in `ids` are already Fixnums.
  def sort_issues(ids)
    pairs = []

    ids.each_with_index do |id, index|
      pairs << id
      pairs << index + 1
    end

    conditions = 'WHEN id = ? THEN ? ' * ids.length

    issues.where(id: ids).
      update_all(["position = CASE #{conditions} ELSE position END", *pairs])
  end
end<|MERGE_RESOLUTION|>--- conflicted
+++ resolved
@@ -24,11 +24,8 @@
   include Sortable
   include Referable
   include StripAttribute
-<<<<<<< HEAD
   include Elastic::MilestonesSearch
-=======
   include Milestoneish
->>>>>>> e8cd04e8
 
   belongs_to :project
   has_many :issues
