--- conflicted
+++ resolved
@@ -131,12 +131,6 @@
     commits
   end
 
-  def find_commits_by_message_with_elastic(query)
-    project.repository.search(query, type: :commit)[:commits][:results].map do |result|
-      commit result["_source"]["commit"]["sha"]
-    end
-  end
-
   def find_branch(name, fresh_repo: true)
     # Since the Repository object may have in-memory index changes, invalidating the memoized Repository object may
     # cause unintended side effects. Because finding a branch is a read-only operation, we can safely instantiate
@@ -1146,91 +1140,6 @@
     Gitlab::Popen.popen(args, path_to_repo).first.scrub.split(/^--$/)
   end
 
-<<<<<<< HEAD
-  def parse_search_result(result)
-    if result.is_a?(String)
-      parse_search_result_from_grep(result)
-    else
-      parse_search_result_from_elastic(result)
-    end
-  end
-
-  def parse_search_result_from_elastic(result)
-    ref = result["_source"]["blob"]["commit_sha"]
-    filename = result["_source"]["blob"]["path"]
-    extname = File.extname(filename)
-    basename = filename.sub(/#{extname}$/, '')
-    content = result["_source"]["blob"]["content"]
-    total_lines = content.lines.size
-
-    highlighted_content = result["highlight"]["blob.content"]
-    term = highlighted_content && highlighted_content[0].match(/gitlabelasticsearch→(.*?)←gitlabelasticsearch/)[1]
-
-    found_line_number = 0
-
-    content.each_line.each_with_index do |line, index|
-      if term && line.include?(term)
-        found_line_number = index
-        break
-      end
-    end
-
-    from = if found_line_number >= 2
-             found_line_number - 2
-           else
-             found_line_number
-           end
-
-    to = if (total_lines - found_line_number) > 3
-           found_line_number + 2
-         else
-           found_line_number
-         end
-
-    data = content.lines[from..to]
-
-    OpenStruct.new(
-      filename: filename,
-      basename: basename,
-      ref: ref,
-      startline: from + 1,
-      data: data.join
-    )
-  end
-
-  def parse_search_result_from_grep(result)
-    ref = nil
-    filename = nil
-    basename = nil
-    startline = 0
-
-    result.each_line.each_with_index do |line, index|
-      if line =~ /^.*:.*:\d+:/
-        ref, filename, startline = line.split(':')
-        startline = startline.to_i - index
-        extname = Regexp.escape(File.extname(filename))
-        basename = filename.sub(/#{extname}$/, '')
-        break
-      end
-    end
-
-    data = ""
-
-    result.each_line do |line|
-      data << line.sub(ref, '').sub(filename, '').sub(/^:-\d+-/, '').sub(/^::\d+:/, '')
-    end
-
-    OpenStruct.new(
-      filename: filename,
-      basename: basename,
-      ref: ref,
-      startline: startline,
-      data: data
-    )
-  end
-
-=======
->>>>>>> 4d58ddc2
   def fetch_ref(source_path, source_ref, target_ref)
     args = %W(#{Gitlab.config.git.bin_path} fetch --no-tags -f #{source_path} #{source_ref}:#{target_ref})
     Gitlab::Popen.popen(args, path_to_repo)
