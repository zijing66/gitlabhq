--- conflicted
+++ resolved
@@ -943,12 +943,7 @@
     raise 'Invalid merge target' if our_commit.nil?
     raise 'Invalid merge source' if their_commit.nil?
 
-<<<<<<< HEAD
     GitOperationService.new(user, self).with_branch(target_branch) do |start_commit|
-=======
-    GitOperationService.new(user, self).with_branch(
-      target_branch) do |start_commit|
->>>>>>> e21257f7
       merge_request&.update(in_progress_merge_commit_sha: their_commit.oid)
 
       their_commit.oid
