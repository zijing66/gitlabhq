--- conflicted
+++ resolved
@@ -924,12 +924,6 @@
   end
 
   def invalidate_cache_counts
-<<<<<<< HEAD
-    Rails.cache.delete(['users', id, 'assigned_open_merge_requests_count'])
-    Rails.cache.delete(['users', id, 'assigned_open_issues_count'])
-  end
-
-=======
     invalidate_issue_cache_counts
     invalidate_merge_request_cache_counts
   end
@@ -942,7 +936,6 @@
     Rails.cache.delete(['users', id, 'assigned_open_merge_requests_count'])
   end
 
->>>>>>> abc61f26
   def todos_done_count(force: false)
     Rails.cache.fetch(['users', id, 'todos_done_count'], force: force) do
       TodosFinder.new(self, state: :done).execute.count
