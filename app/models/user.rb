require 'carrierwave/orm/activerecord'

class User < ActiveRecord::Base
  extend Gitlab::ConfigHelper

  include Gitlab::ConfigHelper
  include Gitlab::CurrentSettings
  include Referable
  include Sortable
  include CaseSensitivity
  include TokenAuthenticatable

  DEFAULT_NOTIFICATION_LEVEL = :participating

  add_authentication_token_field :authentication_token

  default_value_for :admin, false
  default_value_for(:external) { current_application_settings.user_default_external }
  default_value_for :can_create_group, gitlab_config.default_can_create_group
  default_value_for :can_create_team, false
  default_value_for :hide_no_ssh_key, false
  default_value_for :hide_no_password, false
  default_value_for :theme_id, gitlab_config.default_theme

  attr_encrypted :otp_secret,
    key:       Gitlab::Application.secrets.otp_key_base,
    mode:      :per_attribute_iv_and_salt,
    insecure_mode: true,
    algorithm: 'aes-256-cbc'

  devise :two_factor_authenticatable,
         otp_secret_encryption_key: Gitlab::Application.secrets.otp_key_base

  devise :two_factor_backupable, otp_number_of_backup_codes: 10
  serialize :otp_backup_codes, JSON

  devise :lockable, :recoverable, :rememberable, :trackable,
    :validatable, :omniauthable, :confirmable, :registerable

  attr_accessor :force_random_password

  # Virtual attribute for authenticating by either username or email
  attr_accessor :login

  #
  # Relations
  #

  # Namespace for personal projects
  has_one :namespace, -> { where type: nil }, dependent: :destroy, foreign_key: :owner_id

  # Profile
  has_many :keys, dependent: :destroy
  has_many :emails, dependent: :destroy
  has_many :personal_access_tokens, dependent: :destroy
  has_many :identities, dependent: :destroy, autosave: true
  has_many :u2f_registrations, dependent: :destroy

  # Groups
  has_many :members, dependent: :destroy
  has_many :group_members, -> { where(requested_at: nil) }, dependent: :destroy, source: 'GroupMember'
  has_many :groups, through: :group_members
  has_many :owned_groups, -> { where members: { access_level: Gitlab::Access::OWNER } }, through: :group_members, source: :group
  has_many :masters_groups, -> { where members: { access_level: Gitlab::Access::MASTER } }, through: :group_members, source: :group

  # Projects
  has_many :groups_projects,          through: :groups, source: :projects
  has_many :personal_projects,        through: :namespace, source: :projects
  has_many :project_members, -> { where(requested_at: nil) }, dependent: :destroy
  has_many :projects,                 through: :project_members
  has_many :created_projects,         foreign_key: :creator_id, class_name: 'Project'
  has_many :users_star_projects,      dependent: :destroy
  has_many :starred_projects,         through: :users_star_projects, source: :project

  has_many :snippets,                 dependent: :destroy, foreign_key: :author_id
  has_many :issues,                   dependent: :destroy, foreign_key: :author_id
  has_many :notes,                    dependent: :destroy, foreign_key: :author_id
  has_many :merge_requests,           dependent: :destroy, foreign_key: :author_id
  has_many :events,                   dependent: :destroy, foreign_key: :author_id
  has_many :subscriptions,            dependent: :destroy
  has_many :recent_events, -> { order "id DESC" }, foreign_key: :author_id,   class_name: "Event"
  has_many :assigned_issues,          dependent: :destroy, foreign_key: :assignee_id, class_name: "Issue"
  has_many :assigned_merge_requests,  dependent: :destroy, foreign_key: :assignee_id, class_name: "MergeRequest"
  has_many :oauth_applications,       class_name: 'Doorkeeper::Application', as: :owner, dependent: :destroy
  has_many :approvals,                dependent: :destroy
  has_many :approvers,                dependent: :destroy
  has_one  :abuse_report,             dependent: :destroy
  has_many :spam_logs,                dependent: :destroy
  has_many :builds,                   dependent: :nullify, class_name: 'Ci::Build'
  has_many :pipelines,                dependent: :nullify, class_name: 'Ci::Pipeline'
  has_many :todos,                    dependent: :destroy
  has_many :notification_settings,    dependent: :destroy
  has_many :award_emoji,              dependent: :destroy
  has_many :path_locks,               dependent: :destroy
  has_one :user_activity, dependent: :destroy

  # Protected Branch Access
  has_many :protected_branch_merge_access_levels, dependent: :destroy, class_name: ProtectedBranch::MergeAccessLevel
  has_many :protected_branch_push_access_levels, dependent: :destroy, class_name: ProtectedBranch::PushAccessLevel

  #
  # Validations
  #
  # Note: devise :validatable above adds validations for :email and :password
  validates :name, presence: true
  validates :notification_email, presence: true
  validates :notification_email, email: true, if: ->(user) { user.notification_email != user.email }
  validates :public_email, presence: true, uniqueness: true, email: true, allow_blank: true
  validates :bio, length: { maximum: 255 }, allow_blank: true
  validates :projects_limit, presence: true, numericality: { greater_than_or_equal_to: 0 }
  validates :username,
    namespace: true,
    presence: true,
    uniqueness: { case_sensitive: false }

  validate :namespace_uniq, if: ->(user) { user.username_changed? }
  validate :avatar_type, if: ->(user) { user.avatar.present? && user.avatar_changed? }
  validate :unique_email, if: ->(user) { user.email_changed? }
  validate :owns_notification_email, if: ->(user) { user.notification_email_changed? }
  validate :owns_public_email, if: ->(user) { user.public_email_changed? }
  validates :avatar, file_size: { maximum: 200.kilobytes.to_i }

  before_validation :generate_password, on: :create
  before_validation :signup_domain_valid?, on: :create
  before_validation :sanitize_attrs
  before_validation :set_notification_email, if: ->(user) { user.email_changed? }
  before_validation :set_public_email, if: ->(user) { user.public_email_changed? }

  after_update :update_emails_with_primary_email, if: ->(user) { user.email_changed? }
  before_save :ensure_authentication_token
  before_save :ensure_external_user_rights
  after_save :ensure_namespace_correct
  after_initialize :set_projects_limit
  before_create :check_confirmation_email
  after_create :post_create_hook
  after_destroy :post_destroy_hook

  # User's Layout preference
  enum layout: [:fixed, :fluid]

  # User's Dashboard preference
  # Note: When adding an option, it MUST go on the end of the array.
  enum dashboard: [:projects, :stars, :project_activity, :starred_project_activity, :groups, :todos]

  # User's Project preference
  # Note: When adding an option, it MUST go on the end of the array.
  enum project_view: [:readme, :activity, :files]

  alias_attribute :private_token, :authentication_token

  delegate :path, to: :namespace, allow_nil: true, prefix: true
  delegate :last_activity_at, to: :user_activity, allow_nil: true

  state_machine :state, initial: :active do
    event :block do
      transition active: :blocked
      transition ldap_blocked: :blocked
    end

    event :ldap_block do
      transition active: :ldap_blocked
    end

    event :activate do
      transition blocked: :active
      transition ldap_blocked: :active
    end

    state :blocked, :ldap_blocked do
      def blocked?
        true
      end
    end
  end

  mount_uploader :avatar, AvatarUploader

  # Scopes
  scope :admins, -> { where(admin: true) }
  scope :blocked, -> { with_states(:blocked, :ldap_blocked) }
  scope :external, -> { where(external: true) }
  scope :active, -> { with_state(:active) }
  scope :not_in_project, ->(project) { project.users.present? ? where("id not in (:ids)", ids: project.users.map(&:id) ) : all }
  scope :without_projects, -> { where('id NOT IN (SELECT DISTINCT(user_id) FROM members)') }
<<<<<<< HEAD
  scope :subscribed_for_admin_email, -> { where(admin_email_unsubscribed_at: nil) }
  scope :ldap, -> { joins(:identities).where('identities.provider LIKE ?', 'ldap%') }
  scope :with_provider, ->(provider) do
    joins(:identities).where(identities: { provider: provider })
  end
=======
  scope :todo_authors, ->(user_id, state) { where(id: Todo.where(user_id: user_id, state: state).select(:author_id)) }
>>>>>>> c392b0cc

  def self.with_two_factor
    joins("LEFT OUTER JOIN u2f_registrations AS u2f ON u2f.user_id = users.id").
      where("u2f.id IS NOT NULL OR otp_required_for_login = ?", true).distinct(arel_table[:id])
  end

  def self.without_two_factor
    joins("LEFT OUTER JOIN u2f_registrations AS u2f ON u2f.user_id = users.id").
      where("u2f.id IS NULL AND otp_required_for_login = ?", false)
  end

  #
  # Class methods
  #
  class << self
    # Devise method overridden to allow sign in with email or username
    def find_for_database_authentication(warden_conditions)
      conditions = warden_conditions.dup
      if login = conditions.delete(:login)
        where(conditions).find_by("lower(username) = :value OR lower(email) = :value", value: login.downcase)
      else
        find_by(conditions)
      end
    end

    def sort(method)
      case method.to_s
      when 'recent_sign_in' then reorder(last_sign_in_at: :desc)
      when 'oldest_sign_in' then reorder(last_sign_in_at: :asc)
      else
        order_by(method)
      end
    end

    # Find a User by their primary email or any associated secondary email
    def find_by_any_email(email)
      sql = 'SELECT *
      FROM users
      WHERE id IN (
        SELECT id FROM users WHERE email = :email
        UNION
        SELECT emails.user_id FROM emails WHERE email = :email
      )
      LIMIT 1;'

      User.find_by_sql([sql, { email: email }]).first
    end

    def existing_member?(email)
      User.where(email: email).any? || Email.where(email: email).any?
    end

    def filter(filter_name)
      case filter_name
      when 'admins'
        self.admins
      when 'blocked'
        self.blocked
      when 'two_factor_disabled'
        self.without_two_factor
      when 'two_factor_enabled'
        self.with_two_factor
      when 'wop'
        self.without_projects
      when 'external'
        self.external
      else
        self.active
      end
    end

    # Searches users matching the given query.
    #
    # This method uses ILIKE on PostgreSQL and LIKE on MySQL.
    #
    # query - The search query as a String
    #
    # Returns an ActiveRecord::Relation.
    def search(query)
      table   = arel_table
      pattern = "%#{query}%"

      where(
        table[:name].matches(pattern).
          or(table[:email].matches(pattern)).
          or(table[:username].matches(pattern))
      )
    end

    # searches user by given pattern
    # it compares name, email, username fields and user's secondary emails with given pattern
    # This method uses ILIKE on PostgreSQL and LIKE on MySQL.

    def search_with_secondary_emails(query)
      table = arel_table
      email_table = Email.arel_table
      pattern = "%#{query}%"
      matched_by_emails_user_ids = email_table.project(email_table[:user_id]).where(email_table[:email].matches(pattern))

      where(
        table[:name].matches(pattern).
          or(table[:email].matches(pattern)).
          or(table[:username].matches(pattern)).
          or(table[:id].in(matched_by_emails_user_ids))
      )
    end

    def by_login(login)
      return nil unless login

      if login.include?('@'.freeze)
        unscoped.iwhere(email: login).take
      else
        unscoped.iwhere(username: login).take
      end
    end

    def find_by_username!(username)
      find_by!('lower(username) = ?', username.downcase)
    end

    def find_by_personal_access_token(token_string)
      personal_access_token = PersonalAccessToken.active.find_by_token(token_string) if token_string
      personal_access_token.user if personal_access_token
    end

    def by_username_or_id(name_or_id)
      find_by('users.username = ? OR users.id = ?', name_or_id.to_s, name_or_id.to_i)
    end

    # Returns a user for the given SSH key.
    def find_by_ssh_key_id(key_id)
      find_by(id: Key.unscoped.select(:user_id).where(id: key_id))
    end

    def build_user(attrs = {})
      User.new(attrs)
    end

    def non_ldap
      joins('LEFT JOIN identities ON identities.user_id = users.id').
        where('identities.provider IS NULL OR identities.provider NOT LIKE ?', 'ldap%')
    end

    def clean_username(username)
      username.gsub!(/@.*\z/,             "")
      username.gsub!(/\.git\z/,           "")
      username.gsub!(/\A-/,               "")
      username.gsub!(/[^a-zA-Z0-9_\-\.]/, "")

      counter = 0
      base = username
      while User.by_login(username).present? || Namespace.by_path(username).present?
        counter += 1
        username = "#{base}#{counter}"
      end

      username
    end

    def reference_prefix
      '@'
    end

    # Pattern used to extract `@user` user references from text
    def reference_pattern
      %r{
        #{Regexp.escape(reference_prefix)}
        (?<user>#{Gitlab::Regex::NAMESPACE_REGEX_STR})
      }x
    end
  end

  #
  # Instance methods
  #

  def to_param
    username
  end

  def to_reference(_from_project = nil, _target_project = nil)
    "#{self.class.reference_prefix}#{username}"
  end

  def generate_password
    if self.force_random_password
      self.password = self.password_confirmation = Devise.friendly_token.first(Devise.password_length.min)
    end
  end

  def generate_reset_token
    @reset_token, enc = Devise.token_generator.generate(self.class, :reset_password_token)

    self.reset_password_token   = enc
    self.reset_password_sent_at = Time.now.utc

    @reset_token
  end

  def check_confirmation_email
    skip_confirmation! unless current_application_settings.send_user_confirmation_email
  end

  def recently_sent_password_reset?
    reset_password_sent_at.present? && reset_password_sent_at >= 1.minute.ago
  end

  def disable_two_factor!
    transaction do
      update_attributes(
        otp_required_for_login:      false,
        encrypted_otp_secret:        nil,
        encrypted_otp_secret_iv:     nil,
        encrypted_otp_secret_salt:   nil,
        otp_grace_period_started_at: nil,
        otp_backup_codes:            nil
      )
      self.u2f_registrations.destroy_all
    end
  end

  def two_factor_enabled?
    two_factor_otp_enabled? || two_factor_u2f_enabled?
  end

  def two_factor_otp_enabled?
    self.otp_required_for_login?
  end

  def two_factor_u2f_enabled?
    self.u2f_registrations.exists?
  end

  def namespace_uniq
    # Return early if username already failed the first uniqueness validation
    return if self.errors.key?(:username) &&
      self.errors[:username].include?('has already been taken')

    namespace_name = self.username
    existing_namespace = Namespace.by_path(namespace_name)
    if existing_namespace && existing_namespace != self.namespace
      self.errors.add(:username, 'has already been taken')
    end
  end

  def avatar_type
    unless self.avatar.image?
      self.errors.add :avatar, "only images allowed"
    end
  end

  def unique_email
    if !self.emails.exists?(email: self.email) && Email.exists?(email: self.email)
      self.errors.add(:email, 'has already been taken')
    end
  end

  def owns_notification_email
    return if self.temp_oauth_email?

    self.errors.add(:notification_email, "is not an email you own") unless self.all_emails.include?(self.notification_email)
  end

  def owns_public_email
    return if self.public_email.blank?

    self.errors.add(:public_email, "is not an email you own") unless self.all_emails.include?(self.public_email)
  end

  def update_emails_with_primary_email
    primary_email_record = self.emails.find_by(email: self.email)
    if primary_email_record
      primary_email_record.destroy
      self.emails.create(email: self.email_was)

      self.update_secondary_emails!
    end
  end

  # Returns the groups a user has access to
  def authorized_groups
    union = Gitlab::SQL::Union.
      new([groups.select(:id), authorized_projects.select(:namespace_id)])

    Group.where("namespaces.id IN (#{union.to_sql})")
  end

  # Returns projects user is authorized to access.
  #
  # If you change the logic of this method, please also update `Project#authorized_for_user`
  def authorized_projects(min_access_level = nil)
    Project.where("projects.id IN (#{projects_union(min_access_level).to_sql})")
  end

  def viewable_starred_projects
    starred_projects.where("projects.visibility_level IN (?) OR projects.id IN (#{projects_union.to_sql})",
                           [Project::PUBLIC, Project::INTERNAL])
  end

  def owned_projects
    @owned_projects ||=
      Project.where('namespace_id IN (?) OR namespace_id = ?',
                    owned_groups.select(:id), namespace.id).joins(:namespace)
  end

  # Returns projects which user can admin issues on (for example to move an issue to that project).
  #
  # This logic is duplicated from `Ability#project_abilities` into a SQL form.
  def projects_where_can_admin_issues
    authorized_projects(Gitlab::Access::REPORTER).non_archived.with_issues_enabled
  end

  def is_admin?
    admin
  end

  def require_ssh_key?
    keys.count == 0
  end

  def require_password?
    password_automatically_set? && !ldap_user?
  end

  def can_change_username?
    gitlab_config.username_changing_enabled
  end

  def can_create_project?
    projects_limit_left > 0
  end

  def can_create_group?
    can?(:create_group, nil)
  end

  def can_select_namespace?
    several_namespaces? || admin
  end

  def can?(action, subject)
    Ability.allowed?(self, action, subject)
  end

  def first_name
    name.split.first unless name.blank?
  end

  def cared_merge_requests
    MergeRequest.cared(self)
  end

  def projects_limit_left
    projects_limit - personal_projects.count
  end

  def projects_limit_percent
    return 100 if projects_limit.zero?
    (personal_projects.count.to_f / projects_limit) * 100
  end

  def recent_push(project_ids = nil)
    # Get push events not earlier than 2 hours ago
    events = recent_events.code_push.where("created_at > ?", Time.now - 2.hours)
    events = events.where(project_id: project_ids) if project_ids

    # Use the latest event that has not been pushed or merged recently
    events.recent.find do |event|
      project = Project.find_by_id(event.project_id)
      next unless project

      if project.repository.branch_exists?(event.branch_name)
        merge_requests = MergeRequest.where("created_at >= ?", event.created_at).
            where(source_project_id: project.id,
                  source_branch: event.branch_name)
        merge_requests.empty?
      end
    end
  end

  def projects_sorted_by_activity
    authorized_projects.sorted_by_activity
  end

  def several_namespaces?
    owned_groups.any? || masters_groups.any?
  end

  def namespace_id
    namespace.try :id
  end

  def name_with_username
    "#{name} (#{username})"
  end

  def already_forked?(project)
    !!fork_of(project)
  end

  def fork_of(project)
    links = ForkedProjectLink.where(forked_from_project_id: project, forked_to_project_id: personal_projects)

    if links.any?
      links.first.forked_to_project
    else
      nil
    end
  end

  def ldap_user?
    identities.exists?(["provider LIKE ? AND extern_uid IS NOT NULL", "ldap%"])
  end

  def ldap_identity
    @ldap_identity ||= identities.find_by(["provider LIKE ?", "ldap%"])
  end

  def project_deploy_keys
    DeployKey.unscoped.in_projects(self.authorized_projects.pluck(:id)).distinct(:id)
  end

  def accessible_deploy_keys
    @accessible_deploy_keys ||= begin
      key_ids = project_deploy_keys.pluck(:id)
      key_ids.push(*DeployKey.are_public.pluck(:id))
      DeployKey.where(id: key_ids)
    end
  end

  def created_by
    User.find_by(id: created_by_id) if created_by_id
  end

  def sanitize_attrs
    %w(name username skype linkedin twitter).each do |attr|
      value = self.send(attr)
      self.send("#{attr}=", Sanitize.clean(value)) if value.present?
    end
  end

  def set_notification_email
    if self.notification_email.blank? || !self.all_emails.include?(self.notification_email)
      self.notification_email = self.email
    end
  end

  def set_public_email
    if self.public_email.blank? || !self.all_emails.include?(self.public_email)
      self.public_email = ''
    end
  end

  def update_secondary_emails!
    self.set_notification_email
    self.set_public_email
    self.save if self.notification_email_changed? || self.public_email_changed?
  end

  def set_projects_limit
    # `User.select(:id)` raises
    # `ActiveModel::MissingAttributeError: missing attribute: projects_limit`
    # without this safeguard!
    return unless self.has_attribute?(:projects_limit)

    connection_default_value_defined = new_record? && !projects_limit_changed?
    return unless self.projects_limit.nil? || connection_default_value_defined

    self.projects_limit = current_application_settings.default_projects_limit
  end

  def requires_ldap_check?
    if !Gitlab.config.ldap.enabled
      false
    elsif ldap_user?
      !last_credential_check_at || (last_credential_check_at + Gitlab.config.ldap['sync_time']) < Time.now
    else
      false
    end
  end

  def try_obtain_ldap_lease
    # After obtaining this lease LDAP checks will be blocked for 600 seconds
    # (10 minutes) for this user.
    lease = Gitlab::ExclusiveLease.new("user_ldap_check:#{id}", timeout: 600)
    lease.try_obtain
  end

  def solo_owned_groups
    @solo_owned_groups ||= owned_groups.select do |group|
      group.owners == [self]
    end
  end

  def with_defaults
    User.defaults.each do |k, v|
      self.send("#{k}=", v)
    end

    self
  end

  def can_leave_project?(project)
    project.namespace != namespace &&
      project.project_member(self)
  end

  # Reset project events cache related to this user
  #
  # Since we do cache @event we need to reset cache in special cases:
  # * when the user changes their avatar
  # Events cache stored like  events/23-20130109142513.
  # The cache key includes updated_at timestamp.
  # Thus it will automatically generate a new fragment
  # when the event is updated because the key changes.
  def reset_events_cache
    Event.where(author_id: self.id).
      order('id DESC').limit(1000).
      update_all(updated_at: Time.now)
  end

  def full_website_url
    return "http://#{website_url}" if website_url !~ /\Ahttps?:\/\//

    website_url
  end

  def short_website_url
    website_url.sub(/\Ahttps?:\/\//, '')
  end

  def all_ssh_keys
    keys.map(&:publishable_key)
  end

  def temp_oauth_email?
    email.start_with?('temp-email-for-oauth')
  end

  def avatar_url(size = nil, scale = 2)
    if self[:avatar].present?
      [gitlab_config.url, avatar.url].join
    else
      GravatarService.new.execute(email, size, scale)
    end
  end

  def all_emails
    all_emails = []
    all_emails << self.email unless self.temp_oauth_email?
    all_emails.concat(self.emails.map(&:email))
    all_emails
  end

  def hook_attrs
    {
      name: name,
      username: username,
      avatar_url: avatar_url
    }
  end

  def ensure_namespace_correct
    # Ensure user has namespace
    self.create_namespace!(path: self.username, name: self.username) unless self.namespace

    if self.username_changed?
      self.namespace.update_attributes(path: self.username, name: self.username)
    end
  end

  def post_create_hook
    log_info("User \"#{self.name}\" (#{self.email}) was created")
    notification_service.new_user(self, @reset_token) if self.created_by_id
    system_hook_service.execute_hooks_for(self, :create)
  end

  def post_destroy_hook
    log_info("User \"#{self.name}\" (#{self.email})  was removed")
    system_hook_service.execute_hooks_for(self, :destroy)
  end

  def notification_service
    NotificationService.new
  end

  def log_info(message)
    Gitlab::AppLogger.info message
  end

  def system_hook_service
    SystemHooksService.new
  end

  def admin_unsubscribe!
    update_column :admin_email_unsubscribed_at, Time.now
  end

  def starred?(project)
    starred_projects.exists?(project.id)
  end

  def toggle_star(project)
    UsersStarProject.transaction do
      user_star_project = users_star_projects.
          where(project: project, user: self).lock(true).first

      if user_star_project
        user_star_project.destroy
      else
        UsersStarProject.create!(project: project, user: self)
      end
    end
  end

  def manageable_namespaces
    @manageable_namespaces ||= [namespace] + owned_groups + masters_groups
  end

  def namespaces
    namespace_ids = groups.pluck(:id)
    namespace_ids.push(namespace.id)
    Namespace.where(id: namespace_ids)
  end

  def oauth_authorized_tokens
    Doorkeeper::AccessToken.where(resource_owner_id: self.id, revoked_at: nil)
  end

  # Returns the projects a user contributed to in the last year.
  #
  # This method relies on a subquery as this performs significantly better
  # compared to a JOIN when coupled with, for example,
  # `Project.visible_to_user`. That is, consider the following code:
  #
  #     some_user.contributed_projects.visible_to_user(other_user)
  #
  # If this method were to use a JOIN the resulting query would take roughly 200
  # ms on a database with a similar size to GitLab.com's database. On the other
  # hand, using a subquery means we can get the exact same data in about 40 ms.
  def contributed_projects
    events = Event.select(:project_id).
      contributions.where(author_id: self).
      where("created_at > ?", Time.now - 1.year).
      uniq.
      reorder(nil)

    Project.where(id: events)
  end

  def can_be_removed?
    !solo_owned_groups.present?
  end

  def ci_authorized_runners
    @ci_authorized_runners ||= begin
      runner_ids = Ci::RunnerProject.
        where("ci_runner_projects.gl_project_id IN (#{ci_projects_union.to_sql})").
        select(:runner_id)
      Ci::Runner.specific.where(id: runner_ids)
    end
  end

  def notification_settings_for(source)
    notification_settings.find_or_initialize_by(source: source)
  end

  # Lazy load global notification setting
  # Initializes User setting with Participating level if setting not persisted
  def global_notification_setting
    return @global_notification_setting if defined?(@global_notification_setting)

    @global_notification_setting = notification_settings.find_or_initialize_by(source: nil)
    @global_notification_setting.update_attributes(level: NotificationSetting.levels[DEFAULT_NOTIFICATION_LEVEL]) unless @global_notification_setting.persisted?

    @global_notification_setting
  end

  def assigned_open_merge_request_count(force: false)
    Rails.cache.fetch(['users', id, 'assigned_open_merge_request_count'], force: force) do
      assigned_merge_requests.opened.count
    end
  end

  def assigned_open_issues_count(force: false)
    Rails.cache.fetch(['users', id, 'assigned_open_issues_count'], force: force) do
      assigned_issues.opened.count
    end
  end

  def update_cache_counts
    assigned_open_merge_request_count(force: true)
    assigned_open_issues_count(force: true)
  end

  def todos_done_count(force: false)
    Rails.cache.fetch(['users', id, 'todos_done_count'], force: force) do
      TodosFinder.new(self, state: :done).execute.count
    end
  end

  def todos_pending_count(force: false)
    Rails.cache.fetch(['users', id, 'todos_pending_count'], force: force) do
      TodosFinder.new(self, state: :pending).execute.count
    end
  end

  def update_todos_count_cache
    todos_done_count(force: true)
    todos_pending_count(force: true)
  end

  # This is copied from Devise::Models::Lockable#valid_for_authentication?, as our auth
  # flow means we don't call that automatically (and can't conveniently do so).
  #
  # See:
  #   <https://github.com/plataformatec/devise/blob/v4.0.0/lib/devise/models/lockable.rb#L92>
  #
  def increment_failed_attempts!
    self.failed_attempts ||= 0
    self.failed_attempts += 1
    if attempts_exceeded?
      lock_access! unless access_locked?
    else
      save(validate: false)
    end
  end

  private

  def projects_union(min_access_level = nil)
    relations = [personal_projects.select(:id),
                 groups_projects.select(:id),
                 projects.select(:id),
                 groups.joins(:shared_projects).select(:project_id)]

    if min_access_level
      scope = { access_level: Gitlab::Access.all_values.select { |access| access >= min_access_level } }
      relations = [relations.shift] + relations.map { |relation| relation.where(members: scope) }
    end

    Gitlab::SQL::Union.new(relations)
  end

  def ci_projects_union
    scope  = { access_level: [Gitlab::Access::MASTER, Gitlab::Access::OWNER] }
    groups = groups_projects.where(members: scope)
    other  = projects.where(members: scope)

    Gitlab::SQL::Union.new([personal_projects.select(:id), groups.select(:id),
                            other.select(:id)])
  end

  # Added according to https://github.com/plataformatec/devise/blob/7df57d5081f9884849ca15e4fde179ef164a575f/README.md#activejob-integration
  def send_devise_notification(notification, *args)
    devise_mailer.send(notification, self, *args).deliver_later
  end

  def ensure_external_user_rights
    return unless self.external?

    self.can_create_group   = false
    self.projects_limit     = 0
  end

  def signup_domain_valid?
    valid = true
    error = nil

    if current_application_settings.domain_blacklist_enabled?
      blocked_domains = current_application_settings.domain_blacklist
      if domain_matches?(blocked_domains, self.email)
        error = 'is not from an allowed domain.'
        valid = false
      end
    end

    allowed_domains = current_application_settings.domain_whitelist
    unless allowed_domains.blank?
      if domain_matches?(allowed_domains, self.email)
        valid = true
      else
        error = "domain is not authorized for sign-up"
        valid = false
      end
    end

    self.errors.add(:email, error) unless valid

    valid
  end

  def domain_matches?(email_domains, email)
    signup_domain = Mail::Address.new(email).domain
    email_domains.any? do |domain|
      escaped = Regexp.escape(domain).gsub('\*', '.*?')
      regexp = Regexp.new "^#{escaped}$", Regexp::IGNORECASE
      signup_domain =~ regexp
    end
  end
end<|MERGE_RESOLUTION|>--- conflicted
+++ resolved
@@ -182,15 +182,12 @@
   scope :active, -> { with_state(:active) }
   scope :not_in_project, ->(project) { project.users.present? ? where("id not in (:ids)", ids: project.users.map(&:id) ) : all }
   scope :without_projects, -> { where('id NOT IN (SELECT DISTINCT(user_id) FROM members)') }
-<<<<<<< HEAD
   scope :subscribed_for_admin_email, -> { where(admin_email_unsubscribed_at: nil) }
   scope :ldap, -> { joins(:identities).where('identities.provider LIKE ?', 'ldap%') }
   scope :with_provider, ->(provider) do
     joins(:identities).where(identities: { provider: provider })
   end
-=======
   scope :todo_authors, ->(user_id, state) { where(id: Todo.where(user_id: user_id, state: state).select(:author_id)) }
->>>>>>> c392b0cc
 
   def self.with_two_factor
     joins("LEFT OUTER JOIN u2f_registrations AS u2f ON u2f.user_id = users.id").
