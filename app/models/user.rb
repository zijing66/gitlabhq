--- conflicted
+++ resolved
@@ -89,12 +89,8 @@
   has_many :builds,                   dependent: :nullify, class_name: 'Ci::Build'
   has_many :todos,                    dependent: :destroy
   has_many :notification_settings,    dependent: :destroy
-<<<<<<< HEAD
-  has_many :award_emoji,              as: :awardable, dependent: :destroy
+  has_many :award_emoji,              dependent: :destroy
   has_many :path_locks,               dependent: :destroy
-=======
-  has_many :award_emoji,              dependent: :destroy
->>>>>>> 67668d9d
 
   #
   # Validations
