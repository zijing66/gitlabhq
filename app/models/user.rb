# == Schema Information
#
# Table name: users
#
#  id                     :integer          not null, primary key
#  email                  :string(255)      default(""), not null
#  encrypted_password     :string(255)      default(""), not null
#  reset_password_token   :string(255)
#  reset_password_sent_at :datetime
#  remember_created_at    :datetime
#  sign_in_count          :integer          default(0)
#  current_sign_in_at     :datetime
#  last_sign_in_at        :datetime
#  current_sign_in_ip     :string(255)
#  last_sign_in_ip        :string(255)
#  created_at             :datetime         not null
#  updated_at             :datetime         not null
#  name                   :string(255)
#  admin                  :boolean          default(FALSE), not null
#  projects_limit         :integer          default(10)
#  skype                  :string(255)      default(""), not null
#  linkedin               :string(255)      default(""), not null
#  twitter                :string(255)      default(""), not null
#  authentication_token   :string(255)
#  theme_id               :integer          default(1), not null
#  bio                    :string(255)
#  failed_attempts        :integer          default(0)
#  locked_at              :datetime
#  extern_uid             :string(255)
#  provider               :string(255)
#  username               :string(255)
#  can_create_group       :boolean          default(TRUE), not null
#  can_create_team        :boolean          default(TRUE), not null
#  state                  :string(255)
#  color_scheme_id        :integer          default(1), not null
#  notification_level     :integer          default(1), not null
#  password_expires_at    :datetime
#  created_by_id          :integer
#

class User < ActiveRecord::Base
  devise :database_authenticatable, :token_authenticatable, :lockable,
         :recoverable, :rememberable, :trackable, :validatable, :omniauthable, :registerable

  attr_accessible :email, :password, :password_confirmation, :remember_me, :bio, :name, :username,
                  :skype, :linkedin, :twitter, :color_scheme_id, :theme_id, :force_random_password,
                  :extern_uid, :provider, :password_expires_at,
                  as: [:default, :admin]

  attr_accessible :projects_limit, :can_create_group,
                  as: :admin

  attr_accessor :force_random_password

  # Virtual attribute for authenticating by either username or email
  attr_accessor :login

  # Add login to attr_accessible
  attr_accessible :login


  #
  # Relations
  #

  # Namespace for personal projects
  has_one :namespace, dependent: :destroy, foreign_key: :owner_id, class_name: "Namespace", conditions: 'type IS NULL'

  # Namespaces (owned groups and own namespace)
  has_many :namespaces, foreign_key: :owner_id

  # Profile
  has_many :keys, dependent: :destroy

  # Groups
  has_many :own_groups, class_name: "Group", foreign_key: :owner_id
  has_many :owned_groups, through: :users_groups, source: :group, conditions: { users_groups: { group_access: UsersGroup::OWNER } }

  has_many :users_groups, dependent: :destroy
  has_many :groups, through: :users_groups

  # Projects
  has_many :snippets,                 dependent: :destroy, foreign_key: :author_id, class_name: "Snippet"
  has_many :users_projects,           dependent: :destroy
  has_many :issues,                   dependent: :destroy, foreign_key: :author_id
  has_many :notes,                    dependent: :destroy, foreign_key: :author_id
  has_many :merge_requests,           dependent: :destroy, foreign_key: :author_id
  has_many :events,                   dependent: :destroy, foreign_key: :author_id,   class_name: "Event"
  has_many :recent_events,                                 foreign_key: :author_id,   class_name: "Event", order: "id DESC"
  has_many :assigned_issues,          dependent: :destroy, foreign_key: :assignee_id, class_name: "Issue"
  has_many :assigned_merge_requests,  dependent: :destroy, foreign_key: :assignee_id, class_name: "MergeRequest"

  has_many :groups_projects,          through: :groups, source: :projects
  has_many :personal_projects,        through: :namespace, source: :projects
  has_many :projects,                 through: :users_projects
  has_many :own_projects,             foreign_key: :creator_id, class_name: 'Project'
  has_many :owned_projects,           through: :namespaces, source: :projects

  #
  # Validations
  #
  validates :name, presence: true
  validates :email, presence: true, format: { with: /\A([^@\s]+)@((?:[-a-z0-9]+\.)+[a-z]{2,})\Z/ }
  validates :bio, length: { within: 0..255 }
  validates :extern_uid, allow_blank: true, uniqueness: {scope: :provider}
  validates :projects_limit, presence: true, numericality: {greater_than_or_equal_to: 0}
  validates :username, presence: true, uniqueness: true,
            exclusion: { in: Gitlab::Blacklist.path },
            format: { with: Gitlab::Regex.username_regex,
                      message: "only letters, digits & '_' '-' '.' allowed. Letter should be first" }

  validates :notification_level, inclusion: { in: Notification.notification_levels }, presence: true

  validate :namespace_uniq, if: ->(user) { user.username_changed? }

  before_validation :generate_password, on: :create
  before_validation :sanitize_attrs

  before_save :ensure_authentication_token

  alias_attribute :private_token, :authentication_token

  delegate :path, to: :namespace, allow_nil: true, prefix: true

  state_machine :state, initial: :active do
    after_transition any => :blocked do |user, transition|
      # Remove user from all projects and
      user.users_projects.find_each do |membership|
        # skip owned resources
        next if membership.project.owner == user

        return false unless membership.destroy
      end

      # Remove user from all groups
      user.users_groups.find_each do |membership|
        # skip owned resources
        next if membership.group.owners.include?(user)

        return false unless membership.destroy
      end
    end

    event :block do
      transition active: :blocked
    end

    event :activate do
      transition blocked: :active
    end
  end

  # Scopes
  scope :admins, -> { where(admin:  true) }
  scope :blocked, -> { with_state(:blocked) }
  scope :active, -> { with_state(:active) }
  scope :alphabetically, -> { order('name ASC') }
  scope :in_team, ->(team){ where(id: team.member_ids) }
  scope :not_in_team, ->(team){ where('users.id NOT IN (:ids)', ids: team.member_ids) }
  scope :not_in_project, ->(project) { project.users.present? ? where("id not in (:ids)", ids: project.users.map(&:id) ) : scoped }
  scope :without_projects, -> { where('id NOT IN (SELECT DISTINCT(user_id) FROM users_projects)') }
  scope :ldap, -> { where(provider:  'ldap') }

  scope :potential_team_members, ->(team) { team.members.any? ? active.not_in_team(team) : active  }

  #
  # Class methods
  #
  class << self
    # Devise method overridden to allow sing in with email or username
    def find_for_database_authentication(warden_conditions)
      conditions = warden_conditions.dup
      if login = conditions.delete(:login)
        where(conditions).where(["lower(username) = :value OR lower(email) = :value", { value: login.downcase }]).first
      else
        where(conditions).first
      end
    end

    def filter filter_name
      case filter_name
      when "admins"; self.admins
      when "blocked"; self.blocked
      when "wop"; self.without_projects
      else
        self.active
      end
    end

    def search query
      where("name LIKE :query OR email LIKE :query OR username LIKE :query", query: "%#{query}%")
    end

    def by_username_or_id(name_or_id)
      if (name_or_id.is_a?(Integer))
        User.find_by_id(name_or_id)
      else
        User.find_by_username(name_or_id)
      end
    end

    def build_user(attrs = {}, options= {})
      if options[:as] == :admin
        User.new(defaults.merge(attrs.symbolize_keys), options)
      else
        User.new(attrs, options).with_defaults
      end
    end

    def defaults
      {
        projects_limit: Gitlab.config.gitlab.default_projects_limit,
        can_create_group: Gitlab.config.gitlab.default_can_create_group,
        theme_id: Gitlab::Theme::MARS
      }
    end
  end

  #
  # Instance methods
  #

  def to_param
    username
  end

  def notification
    @notification ||= Notification.new(self)
  end

  def generate_password
    if self.force_random_password
      self.password = self.password_confirmation = Devise.friendly_token.first(8)
    end
  end

  def namespace_uniq
    namespace_name = self.username
    if Namespace.find_by_path(namespace_name)
      self.errors.add :username, "already exist"
    end
  end

  # Groups user has access to
  def authorized_groups
    @authorized_groups ||= begin
                             group_ids = (groups.pluck(:id) + own_groups.pluck(:id) + authorized_projects.pluck(:namespace_id))
                             Group.where(id: group_ids).order('namespaces.name ASC')
                           end
  end


  # Projects user has access to
  def authorized_projects
    @authorized_projects ||= begin
                               project_ids = owned_projects.pluck(:id)
                               project_ids += groups_projects.pluck(:id)
                               project_ids += projects.pluck(:id)
                               project_ids += groups.joins(:shared_projects).pluck(:project_id)

                               Project.where(id: project_ids.uniq).joins(:namespace).order('namespaces.name ASC')
                             end
  end

  # Team membership in authorized projects
  def tm_in_authorized_projects
    UsersProject.where(project_id: authorized_projects.map(&:id), user_id: self.id)
  end

  def is_admin?
    admin
  end

  def require_ssh_key?
    keys.count == 0
  end

  def can_change_username?
    Gitlab.config.gitlab.username_changing_enabled
  end

  def can_create_project?
    projects_limit_left > 0
  end

  def can_create_group?
    can?(:create_group, nil)
  end

  def abilities
    @abilities ||= begin
                     abilities = Six.new
                     abilities << Ability
                     abilities
                   end
  end

  def can_select_namespace?
    several_namespaces? || admin
  end

  def can? action, subject
    abilities.allowed?(self, action, subject)
  end

  def first_name
    name.split.first unless name.blank?
  end

  def cared_merge_requests
    MergeRequest.cared(self)
  end

  def projects_limit_left
    projects_limit - personal_projects.count
  end

  def projects_limit_percent
    return 100 if projects_limit.zero?
    (personal_projects.count.to_f / projects_limit) * 100
  end

  def recent_push project_id = nil
    # Get push events not earlier than 2 hours ago
    events = recent_events.code_push.where("created_at > ?", Time.now - 2.hours)
    events = events.where(project_id: project_id) if project_id

    # Take only latest one
    events = events.recent.limit(1).first
  end

  def projects_sorted_by_activity
    authorized_projects.sorted_by_activity
  end

  def several_namespaces?
    namespaces.many? || owned_groups.any?
  end

  def namespace_id
    namespace.try :id
  end

  def name_with_username
    "#{name} (#{username})"
  end

  def tm_of(project)
    project.team_member_by_id(self.id)
  end

  def already_forked? project
    !!fork_of(project)
  end

  def fork_of project
    links = ForkedProjectLink.where(forked_from_project_id: project, forked_to_project_id: personal_projects)

    if links.any?
      links.first.forked_to_project
    else
      nil
    end
  end

  def ldap_user?
    extern_uid && provider == 'ldap'
  end

  def accessible_deploy_keys
    DeployKey.in_projects(self.authorized_projects).uniq
  end

  def created_by
    User.find_by_id(created_by_id) if created_by_id
  end

  def sanitize_attrs
    %w(name username skype linkedin twitter bio).each do |attr|
      value = self.send(attr)
      self.send("#{attr}=", Sanitize.clean(value)) if value.present?
    end
  end

<<<<<<< HEAD
  def requires_ldap_check?
    !last_credential_check_at || (last_credential_check_at + 1.hour) < Time.now
=======
  def solo_owned_groups
    @solo_owned_groups ||= owned_groups.select do |group|
      group.owners == [self]
    end
  end

  def with_defaults
    User.defaults.each do |k, v|
      self.send("#{k}=", v)
    end

    self
>>>>>>> 82f3446f
  end
end<|MERGE_RESOLUTION|>--- conflicted
+++ resolved
@@ -382,10 +382,10 @@
     end
   end
 
-<<<<<<< HEAD
   def requires_ldap_check?
     !last_credential_check_at || (last_credential_check_at + 1.hour) < Time.now
-=======
+  end
+
   def solo_owned_groups
     @solo_owned_groups ||= owned_groups.select do |group|
       group.owners == [self]
@@ -398,6 +398,5 @@
     end
 
     self
->>>>>>> 82f3446f
   end
 end