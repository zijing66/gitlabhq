# frozen_string_literal: true

require 'carrierwave/orm/activerecord'

class User < ActiveRecord::Base
  extend Gitlab::ConfigHelper

  include Gitlab::ConfigHelper
  include Gitlab::SQL::Pattern
  include AfterCommitQueue
  include Avatarable
  include Referable
  include Sortable
  include CaseSensitivity
  include TokenAuthenticatable
  include IgnorableColumn
  include FeatureGate
  include CreatedAtFilterable
  include BulkMemberAccessLoad
  include BlocksJsonSerialization
  include WithUploads
  include OptionallySearch
  include FromUnion

  DEFAULT_NOTIFICATION_LEVEL = :participating

  ignore_column :external_email
  ignore_column :email_provider
  ignore_column :authentication_token

  add_authentication_token_field :incoming_email_token
  add_authentication_token_field :feed_token

  default_value_for :admin, false
  default_value_for(:external) { Gitlab::CurrentSettings.user_default_external }
  default_value_for :can_create_group, gitlab_config.default_can_create_group
  default_value_for :can_create_team, false
  default_value_for :hide_no_ssh_key, false
  default_value_for :hide_no_password, false
  default_value_for :project_view, :files
  default_value_for :notified_of_own_activity, false
  default_value_for :preferred_language, I18n.default_locale
  default_value_for :theme_id, gitlab_config.default_theme

  attr_encrypted :otp_secret,
    key:       Gitlab::Application.secrets.otp_key_base,
    mode:      :per_attribute_iv_and_salt,
    insecure_mode: true,
    algorithm: 'aes-256-cbc'

  devise :two_factor_authenticatable,
         otp_secret_encryption_key: Gitlab::Application.secrets.otp_key_base

  devise :two_factor_backupable, otp_number_of_backup_codes: 10
  serialize :otp_backup_codes, JSON # rubocop:disable Cop/ActiveRecordSerialize

  devise :lockable, :recoverable, :rememberable, :trackable,
         :validatable, :omniauthable, :confirmable, :registerable

  BLOCKED_MESSAGE = "Your account has been blocked. Please contact your GitLab " \
                    "administrator if you think this is an error.".freeze

  # Override Devise::Models::Trackable#update_tracked_fields!
  # to limit database writes to at most once every hour
  # rubocop: disable CodeReuse/ServiceClass
  def update_tracked_fields!(request)
    return if Gitlab::Database.read_only?

    update_tracked_fields(request)

    lease = Gitlab::ExclusiveLease.new("user_update_tracked_fields:#{id}", timeout: 1.hour.to_i)
    return unless lease.try_obtain

    Users::UpdateService.new(self, user: self).execute(validate: false)
  end
  # rubocop: enable CodeReuse/ServiceClass

  attr_accessor :force_random_password

  # Virtual attribute for authenticating by either username or email
  attr_accessor :login

  #
  # Relations
  #

  # Namespace for personal projects
  has_one :namespace, -> { where(type: nil) }, dependent: :destroy, foreign_key: :owner_id, inverse_of: :owner, autosave: true # rubocop:disable Cop/ActiveRecordDependent

  # Profile
  has_many :keys, -> { where(type: ['Key', nil]) }, dependent: :destroy # rubocop:disable Cop/ActiveRecordDependent
  has_many :deploy_keys, -> { where(type: 'DeployKey') }, dependent: :nullify # rubocop:disable Cop/ActiveRecordDependent
  has_many :gpg_keys

  has_many :emails, dependent: :destroy # rubocop:disable Cop/ActiveRecordDependent
  has_many :personal_access_tokens, dependent: :destroy # rubocop:disable Cop/ActiveRecordDependent
  has_many :identities, dependent: :destroy, autosave: true # rubocop:disable Cop/ActiveRecordDependent
  has_many :u2f_registrations, dependent: :destroy # rubocop:disable Cop/ActiveRecordDependent
  has_many :chat_names, dependent: :destroy # rubocop:disable Cop/ActiveRecordDependent
  has_one :user_synced_attributes_metadata, autosave: true

  # Groups
  has_many :members
  has_many :group_members, -> { where(requested_at: nil) }, source: 'GroupMember'
  has_many :groups, through: :group_members
  has_many :owned_groups, -> { where(members: { access_level: Gitlab::Access::OWNER }) }, through: :group_members, source: :group
  has_many :maintainers_groups, -> { where(members: { access_level: Gitlab::Access::MAINTAINER }) }, through: :group_members, source: :group
  has_many :owned_or_maintainers_groups,
           -> { where(members: { access_level: [Gitlab::Access::MAINTAINER, Gitlab::Access::OWNER] }) },
           through: :group_members,
           source: :group
  alias_attribute :masters_groups, :maintainers_groups

  # Projects
  has_many :groups_projects,          through: :groups, source: :projects
  has_many :personal_projects,        through: :namespace, source: :projects
  has_many :project_members, -> { where(requested_at: nil) }
  has_many :projects,                 through: :project_members
  has_many :created_projects,         foreign_key: :creator_id, class_name: 'Project'
  has_many :users_star_projects, dependent: :destroy # rubocop:disable Cop/ActiveRecordDependent
  has_many :starred_projects, through: :users_star_projects, source: :project
  has_many :project_authorizations, dependent: :delete_all # rubocop:disable Cop/ActiveRecordDependent
  has_many :authorized_projects, through: :project_authorizations, source: :project

  has_many :user_interacted_projects
  has_many :project_interactions, through: :user_interacted_projects, source: :project, class_name: 'Project'

  has_many :snippets,                 dependent: :destroy, foreign_key: :author_id # rubocop:disable Cop/ActiveRecordDependent
  has_many :notes,                    dependent: :destroy, foreign_key: :author_id # rubocop:disable Cop/ActiveRecordDependent
  has_many :issues,                   dependent: :destroy, foreign_key: :author_id # rubocop:disable Cop/ActiveRecordDependent
  has_many :merge_requests,           dependent: :destroy, foreign_key: :author_id # rubocop:disable Cop/ActiveRecordDependent
  has_many :events,                   dependent: :destroy, foreign_key: :author_id # rubocop:disable Cop/ActiveRecordDependent
  has_many :subscriptions,            dependent: :destroy # rubocop:disable Cop/ActiveRecordDependent
  has_many :oauth_applications, class_name: 'Doorkeeper::Application', as: :owner, dependent: :destroy # rubocop:disable Cop/ActiveRecordDependent
  has_one  :abuse_report,             dependent: :destroy, foreign_key: :user_id # rubocop:disable Cop/ActiveRecordDependent
  has_many :reported_abuse_reports,   dependent: :destroy, foreign_key: :reporter_id, class_name: "AbuseReport" # rubocop:disable Cop/ActiveRecordDependent
  has_many :spam_logs,                dependent: :destroy # rubocop:disable Cop/ActiveRecordDependent
  has_many :builds,                   dependent: :nullify, class_name: 'Ci::Build' # rubocop:disable Cop/ActiveRecordDependent
  has_many :pipelines,                dependent: :nullify, class_name: 'Ci::Pipeline' # rubocop:disable Cop/ActiveRecordDependent
  has_many :todos
  has_many :notification_settings
  has_many :award_emoji,              dependent: :destroy # rubocop:disable Cop/ActiveRecordDependent
  has_many :triggers,                 dependent: :destroy, class_name: 'Ci::Trigger', foreign_key: :owner_id # rubocop:disable Cop/ActiveRecordDependent

  has_many :issue_assignees
  has_many :assigned_issues, class_name: "Issue", through: :issue_assignees, source: :issue
  has_many :assigned_merge_requests,  dependent: :nullify, foreign_key: :assignee_id, class_name: "MergeRequest" # rubocop:disable Cop/ActiveRecordDependent

  has_many :custom_attributes, class_name: 'UserCustomAttribute'
  has_many :callouts, class_name: 'UserCallout'
  has_many :term_agreements
  belongs_to :accepted_term, class_name: 'ApplicationSetting::Term'

  has_one :status, class_name: 'UserStatus'
  has_one :user_preference

  #
  # Validations
  #
  # Note: devise :validatable above adds validations for :email and :password
  validates :name, presence: true
  validates :email, confirmation: true
  validates :notification_email, presence: true
  validates :notification_email, email: true, if: ->(user) { user.notification_email != user.email }
  validates :public_email, presence: true, uniqueness: true, email: true, allow_blank: true
  validates :commit_email, email: true, allow_nil: true, if: ->(user) { user.commit_email != user.email }
  validates :bio, length: { maximum: 255 }, allow_blank: true
  validates :projects_limit,
    presence: true,
    numericality: { greater_than_or_equal_to: 0, less_than_or_equal_to: Gitlab::Database::MAX_INT_VALUE }
  validates :username, presence: true

  validates :namespace, presence: true
  validate :namespace_move_dir_allowed, if: :username_changed?

  validate :unique_email, if: :email_changed?
  validate :owns_notification_email, if: :notification_email_changed?
  validate :owns_public_email, if: :public_email_changed?
  validate :owns_commit_email, if: :commit_email_changed?
  validate :signup_domain_valid?, on: :create, if: ->(user) { !user.created_by_id }

  before_validation :sanitize_attrs
  before_validation :set_notification_email, if: :new_record?
  before_validation :set_public_email, if: :public_email_changed?
  before_validation :set_commit_email, if: :commit_email_changed?
  before_save :set_public_email, if: :public_email_changed? # in case validation is skipped
  before_save :set_commit_email, if: :commit_email_changed? # in case validation is skipped
  before_save :ensure_incoming_email_token
  before_save :ensure_user_rights_and_limits, if: ->(user) { user.new_record? || user.external_changed? }
  before_save :skip_reconfirmation!, if: ->(user) { user.email_changed? && user.read_only_attribute?(:email) }
  before_save :check_for_verified_email, if: ->(user) { user.email_changed? && !user.new_record? }
  before_validation :ensure_namespace_correct
  before_save :ensure_namespace_correct # in case validation is skipped
  after_validation :set_username_errors
  after_update :username_changed_hook, if: :username_changed?
  after_destroy :post_destroy_hook
  after_destroy :remove_key_cache
  after_commit(on: :update) do
    if previous_changes.key?('email')
      # Grab previous_email here since previous_changes changes after
      # #update_emails_with_primary_email and #update_notification_email are called
      previous_email = previous_changes[:email][0]

      update_emails_with_primary_email(previous_email)
      update_invalid_gpg_signatures

      if previous_email == notification_email
        self.notification_email = email
        save
      end
    end
  end

  after_initialize :set_projects_limit

  # User's Layout preference
  enum layout: [:fixed, :fluid]

  # User's Dashboard preference
  # Note: When adding an option, it MUST go on the end of the array.
  enum dashboard: [:projects, :stars, :project_activity, :starred_project_activity, :groups, :todos, :issues, :merge_requests, :operations]

  # User's Project preference
  # Note: When adding an option, it MUST go on the end of the array.
  enum project_view: [:readme, :activity, :files]

  delegate :path, to: :namespace, allow_nil: true, prefix: true
  delegate :notes_filter_for, to: :user_preference
  delegate :set_notes_filter, to: :user_preference

  state_machine :state, initial: :active do
    event :block do
      transition active: :blocked
      transition ldap_blocked: :blocked
    end

    event :ldap_block do
      transition active: :ldap_blocked
    end

    event :activate do
      transition blocked: :active
      transition ldap_blocked: :active
    end

    state :blocked, :ldap_blocked do
      def blocked?
        true
      end

      def active_for_authentication?
        false
      end

      def inactive_message
        BLOCKED_MESSAGE
      end
    end
  end

  # Scopes
  scope :admins, -> { where(admin: true) }
  scope :blocked, -> { with_states(:blocked, :ldap_blocked) }
  scope :external, -> { where(external: true) }
  scope :active, -> { with_state(:active).non_internal }
  scope :without_projects, -> { joins('LEFT JOIN project_authorizations ON users.id = project_authorizations.user_id').where(project_authorizations: { user_id: nil }) }
  scope :order_recent_sign_in, -> { reorder(Gitlab::Database.nulls_last_order('current_sign_in_at', 'DESC')) }
  scope :order_oldest_sign_in, -> { reorder(Gitlab::Database.nulls_last_order('current_sign_in_at', 'ASC')) }
  scope :confirmed, -> { where.not(confirmed_at: nil) }
  scope :by_username, -> (usernames) { iwhere(username: usernames) }
  scope :for_todos, -> (todos) { where(id: todos.select(:user_id)) }

  # Limits the users to those that have TODOs, optionally in the given state.
  #
  # user - The user to get the todos for.
  #
  # with_todos - If we should limit the result set to users that are the
  #              authors of todos.
  #
  # todo_state - An optional state to require the todos to be in.
  def self.limit_to_todo_authors(user: nil, with_todos: false, todo_state: nil)
    if user && with_todos
      where(id: Todo.where(user: user, state: todo_state).select(:author_id))
    else
      all
    end
  end

  # Returns a relation that optionally includes the given user.
  #
  # user_id - The ID of the user to include.
  def self.union_with_user(user_id = nil)
    if user_id.present?
      # We use "unscoped" here so that any inner conditions are not repeated for
      # the outer query, which would be redundant.
      User.unscoped.from_union([all, User.unscoped.where(id: user_id)])
    else
      all
    end
  end

  def self.with_two_factor
    with_u2f_registrations = <<-SQL
      EXISTS (
        SELECT *
        FROM u2f_registrations AS u2f
        WHERE u2f.user_id = users.id
      ) OR users.otp_required_for_login = ?
    SQL

    where(with_u2f_registrations, true)
  end

  def self.without_two_factor
    joins("LEFT OUTER JOIN u2f_registrations AS u2f ON u2f.user_id = users.id")
      .where("u2f.id IS NULL AND users.otp_required_for_login = ?", false)
  end

  #
  # Class methods
  #
  class << self
    # Devise method overridden to allow sign in with email or username
    def find_for_database_authentication(warden_conditions)
      conditions = warden_conditions.dup
      if login = conditions.delete(:login)
        where(conditions).find_by("lower(username) = :value OR lower(email) = :value", value: login.downcase.strip)
      else
        find_by(conditions)
      end
    end

    def sort_by_attribute(method)
      order_method = method || 'id_desc'

      case order_method.to_s
      when 'recent_sign_in' then order_recent_sign_in
      when 'oldest_sign_in' then order_oldest_sign_in
      else
        order_by(order_method)
      end
    end

    def for_github_id(id)
      joins(:identities).merge(Identity.with_extern_uid(:github, id))
    end

    # Find a User by their primary email or any associated secondary email
    def find_by_any_email(email, confirmed: false)
      by_any_email(email, confirmed: confirmed).take
    end

    # Returns a relation containing all the users for the given Email address
    def by_any_email(email, confirmed: false)
      users = where(email: email)
      users = users.confirmed if confirmed

      emails = joins(:emails).where(emails: { email: email })
      emails = emails.confirmed if confirmed

      from_union([users, emails])
    end

    def filter(filter_name)
      case filter_name
      when 'admins'
        admins
      when 'blocked'
        blocked
      when 'two_factor_disabled'
        without_two_factor
      when 'two_factor_enabled'
        with_two_factor
      when 'wop'
        without_projects
      when 'external'
        external
      else
        active
      end
    end

    # Searches users matching the given query.
    #
    # This method uses ILIKE on PostgreSQL and LIKE on MySQL.
    #
    # query - The search query as a String
    #
    # Returns an ActiveRecord::Relation.
    def search(query)
      return none if query.blank?

      query = query.downcase

      order = <<~SQL
        CASE
          WHEN users.name = %{query} THEN 0
          WHEN users.username = %{query} THEN 1
          WHEN users.email = %{query} THEN 2
          ELSE 3
        END
      SQL

      where(
        fuzzy_arel_match(:name, query, lower_exact_match: true)
          .or(fuzzy_arel_match(:username, query, lower_exact_match: true))
          .or(arel_table[:email].eq(query))
      ).reorder(order % { query: ActiveRecord::Base.connection.quote(query) }, :name)
    end

    # Limits the result set to users _not_ in the given query/list of IDs.
    #
    # users - The list of users to ignore. This can be an
    #         `ActiveRecord::Relation`, or an Array.
    def where_not_in(users = nil)
      users ? where.not(id: users) : all
    end

    def reorder_by_name
      reorder(:name)
    end

    # searches user by given pattern
    # it compares name, email, username fields and user's secondary emails with given pattern
    # This method uses ILIKE on PostgreSQL and LIKE on MySQL.

    def search_with_secondary_emails(query)
      return none if query.blank?

      query = query.downcase

      email_table = Email.arel_table
      matched_by_emails_user_ids = email_table
        .project(email_table[:user_id])
        .where(email_table[:email].eq(query))

      where(
        fuzzy_arel_match(:name, query)
          .or(fuzzy_arel_match(:username, query))
          .or(arel_table[:email].eq(query))
          .or(arel_table[:id].in(matched_by_emails_user_ids))
      )
    end

    def by_login(login)
      return nil unless login

      if login.include?('@'.freeze)
        unscoped.iwhere(email: login).take
      else
        unscoped.iwhere(username: login).take
      end
    end

    def find_by_username(username)
      by_username(username).take
    end

    def find_by_username!(username)
      by_username(username).take!
    end

    def find_by_personal_access_token(token_string)
      return unless token_string

      PersonalAccessTokensFinder.new(state: 'active').find_by(token: token_string)&.user # rubocop: disable CodeReuse/Finder
    end

    # Returns a user for the given SSH key.
    def find_by_ssh_key_id(key_id)
      Key.find_by(id: key_id)&.user
    end

    def find_by_full_path(path, follow_redirects: false)
      namespace = Namespace.for_user.find_by_full_path(path, follow_redirects: follow_redirects)
      namespace&.owner
    end

    def reference_prefix
      '@'
    end

    # Pattern used to extract `@user` user references from text
    def reference_pattern
      %r{
        (?<!\w)
        #{Regexp.escape(reference_prefix)}
        (?<user>#{Gitlab::PathRegex::FULL_NAMESPACE_FORMAT_REGEX})
      }x
    end

    # Return (create if necessary) the ghost user. The ghost user
    # owns records previously belonging to deleted users.
    def ghost
      email = 'ghost%s@example.com'
      unique_internal(where(ghost: true), 'ghost', email) do |u|
        u.bio = 'This is a "Ghost User", created to hold all issues authored by users that have since been deleted. This user cannot be removed.'
        u.name = 'Ghost User'
      end
    end

    # Return true if there is only single non-internal user in the deployment,
    # ghost user is ignored.
    def single_user?
      User.non_internal.limit(2).count == 1
    end

    def single_user
      User.non_internal.first if single_user?
    end
  end

  def full_path
    username
  end

  def self.internal_attributes
    [:ghost]
  end

  def internal?
    self.class.internal_attributes.any? { |a| self[a] }
  end

  def self.internal
    where(Hash[internal_attributes.zip([true] * internal_attributes.size)])
  end

  def self.non_internal
    where(internal_attributes.map { |attr| "#{attr} IS NOT TRUE" }.join(" AND "))
  end

  #
  # Instance methods
  #

  def to_param
    username
  end

  def to_reference(_from = nil, target_project: nil, full: nil)
    "#{self.class.reference_prefix}#{username}"
  end

  def skip_confirmation=(bool)
    skip_confirmation! if bool
  end

  def skip_reconfirmation=(bool)
    skip_reconfirmation! if bool
  end

  def generate_reset_token
    @reset_token, enc = Devise.token_generator.generate(self.class, :reset_password_token)

    self.reset_password_token   = enc
    self.reset_password_sent_at = Time.now.utc

    @reset_token
  end

  def recently_sent_password_reset?
    reset_password_sent_at.present? && reset_password_sent_at >= 1.minute.ago
  end

  def remember_me!
    super if ::Gitlab::Database.read_write?
  end

  def forget_me!
    super if ::Gitlab::Database.read_write?
  end

  def disable_two_factor!
    transaction do
      update(
        otp_required_for_login:      false,
        encrypted_otp_secret:        nil,
        encrypted_otp_secret_iv:     nil,
        encrypted_otp_secret_salt:   nil,
        otp_grace_period_started_at: nil,
        otp_backup_codes:            nil
      )
      self.u2f_registrations.destroy_all # rubocop: disable DestroyAll
    end
  end

  def two_factor_enabled?
    two_factor_otp_enabled? || two_factor_u2f_enabled?
  end

  def two_factor_otp_enabled?
    otp_required_for_login?
  end

  def two_factor_u2f_enabled?
    if u2f_registrations.loaded?
      u2f_registrations.any?
    else
      u2f_registrations.exists?
    end
  end

  def namespace_move_dir_allowed
    if namespace&.any_project_has_container_registry_tags?
      errors.add(:username, 'cannot be changed if a personal project has container registry tags.')
    end
  end

  def unique_email
    if !emails.exists?(email: email) && Email.exists?(email: email)
      errors.add(:email, 'has already been taken')
    end
  end

  def owns_notification_email
    return if temp_oauth_email?

    errors.add(:notification_email, "is not an email you own") unless all_emails.include?(notification_email)
  end

  def owns_public_email
    return if public_email.blank?

    errors.add(:public_email, "is not an email you own") unless all_emails.include?(public_email)
  end

  def owns_commit_email
    return if read_attribute(:commit_email).blank?

    errors.add(:commit_email, "is not an email you own") unless verified_emails.include?(commit_email)
  end

  # Define commit_email-related attribute methods explicitly instead of relying
  # on ActiveRecord to provide them. Some of the specs use the current state of
  # the model code but an older database schema, so we need to guard against the
  # possibility of the commit_email column not existing.

  def commit_email
    return self.email unless has_attribute?(:commit_email)

    # The commit email is the same as the primary email if undefined
    super.presence || self.email
  end

  def commit_email=(email)
    super if has_attribute?(:commit_email)
  end

  def commit_email_changed?
    has_attribute?(:commit_email) && super
  end

  # see if the new email is already a verified secondary email
  def check_for_verified_email
    skip_reconfirmation! if emails.confirmed.where(email: self.email).any?
  end

  # Note: the use of the Emails services will cause `saves` on the user object, running
  # through the callbacks again and can have side effects, such as the `previous_changes`
  # hash and `_was` variables getting munged.
  # By using an `after_commit` instead of `after_update`, we avoid the recursive callback
  # scenario, though it then requires us to use the `previous_changes` hash
  # rubocop: disable CodeReuse/ServiceClass
  def update_emails_with_primary_email(previous_email)
    primary_email_record = emails.find_by(email: email)
    Emails::DestroyService.new(self, user: self).execute(primary_email_record) if primary_email_record

    # the original primary email was confirmed, and we want that to carry over.  We don't
    # have access to the original confirmation values at this point, so just set confirmed_at
    Emails::CreateService.new(self, user: self, email: previous_email).execute(confirmed_at: confirmed_at)
  end
  # rubocop: enable CodeReuse/ServiceClass

  def update_invalid_gpg_signatures
    gpg_keys.each(&:update_invalid_gpg_signatures)
  end

  # Returns the groups a user has access to, either through a membership or a project authorization
  def authorized_groups
    Group.unscoped do
      Group.from_union([
        groups,
        authorized_projects.joins(:namespace).select('namespaces.*')
      ])
    end
  end

  # Returns the groups a user is a member of, either directly or through a parent group
  def membership_groups
    Gitlab::GroupHierarchy.new(groups).base_and_descendants
  end

  # Returns a relation of groups the user has access to, including their parent
  # and child groups (recursively).
  def all_expanded_groups
    Gitlab::GroupHierarchy.new(groups).all_groups
  end

  def expanded_groups_requiring_two_factor_authentication
    all_expanded_groups.where(require_two_factor_authentication: true)
  end

  # rubocop: disable CodeReuse/ServiceClass
  def refresh_authorized_projects
    Users::RefreshAuthorizedProjectsService.new(self).execute
  end
  # rubocop: enable CodeReuse/ServiceClass

  def remove_project_authorizations(project_ids)
    project_authorizations.where(project_id: project_ids).delete_all
  end

  def authorized_projects(min_access_level = nil)
    # We're overriding an association, so explicitly call super with no
    # arguments or it would be passed as `force_reload` to the association
    projects = super()

    if min_access_level
      projects = projects
        .where('project_authorizations.access_level >= ?', min_access_level)
    end

    projects
  end

  def authorized_project?(project, min_access_level = nil)
    authorized_projects(min_access_level).exists?({ id: project.id })
  end

  # Typically used in conjunction with projects table to get projects
  # a user has been given access to.
  #
  # Example use:
  # `Project.where('EXISTS(?)', user.authorizations_for_projects)`
  def authorizations_for_projects
    project_authorizations.select(1).where('project_authorizations.project_id = projects.id')
  end

  # Returns the projects this user has reporter (or greater) access to, limited
  # to at most the given projects.
  #
  # This method is useful when you have a list of projects and want to
  # efficiently check to which of these projects the user has at least reporter
  # access.
  def projects_with_reporter_access_limited_to(projects)
    authorized_projects(Gitlab::Access::REPORTER).where(id: projects)
  end

  def owned_projects
    @owned_projects ||= Project.from_union(
      [
        Project.where(namespace: namespace),
        Project.joins(:project_authorizations)
          .where("projects.namespace_id <> ?", namespace.id)
          .where(project_authorizations: { user_id: id, access_level: Gitlab::Access::OWNER })
      ],
      remove_duplicates: false
    )
  end

  # Returns projects which user can admin issues on (for example to move an issue to that project).
  #
  # This logic is duplicated from `Ability#project_abilities` into a SQL form.
  def projects_where_can_admin_issues
    authorized_projects(Gitlab::Access::REPORTER).non_archived.with_issues_enabled
  end

  # rubocop: disable CodeReuse/ServiceClass
  def require_ssh_key?
    count = Users::KeysCountService.new(self).count

    count.zero? && Gitlab::ProtocolAccess.allowed?('ssh')
  end
  # rubocop: enable CodeReuse/ServiceClass

  def require_password_creation_for_web?
    allow_password_authentication_for_web? && password_automatically_set?
  end

  def require_password_creation_for_git?
    allow_password_authentication_for_git? && password_automatically_set?
  end

  def require_personal_access_token_creation_for_git_auth?
    return false if allow_password_authentication_for_git? || ldap_user?

    PersonalAccessTokensFinder.new(user: self, impersonation: false, state: 'active').execute.none?
  end

  def require_extra_setup_for_git_auth?
    require_password_creation_for_git? || require_personal_access_token_creation_for_git_auth?
  end

  def allow_password_authentication?
    allow_password_authentication_for_web? || allow_password_authentication_for_git?
  end

  def allow_password_authentication_for_web?
    Gitlab::CurrentSettings.password_authentication_enabled_for_web? && !ldap_user?
  end

  def allow_password_authentication_for_git?
    Gitlab::CurrentSettings.password_authentication_enabled_for_git? && !ldap_user?
  end

  def can_change_username?
    gitlab_config.username_changing_enabled
  end

  def can_create_project?
    projects_limit_left > 0
  end

  def can_create_group?
    can?(:create_group)
  end

  def can_select_namespace?
    several_namespaces? || admin
  end

  def can?(action, subject = :global)
    Ability.allowed?(self, action, subject)
  end

  def confirm_deletion_with_password?
    !password_automatically_set? && allow_password_authentication?
  end

  def first_name
    name.split.first unless name.blank?
  end

  def projects_limit_left
    projects_limit - personal_projects_count
  end

  # rubocop: disable CodeReuse/ServiceClass
  def recent_push(project = nil)
    service = Users::LastPushEventService.new(self)

    if project
      service.last_event_for_project(project)
    else
      service.last_event_for_user
    end
  end
  # rubocop: enable CodeReuse/ServiceClass

  def several_namespaces?
    owned_groups.any? || maintainers_groups.any?
  end

  def namespace_id
    namespace.try :id
  end

  def name_with_username
    "#{name} (#{username})"
  end

  def already_forked?(project)
    !!fork_of(project)
  end

  def fork_of(project)
    namespace.find_fork_of(project)
  end

  def ldap_user?
    if identities.loaded?
      identities.find { |identity| Gitlab::Auth::OAuth::Provider.ldap_provider?(identity.provider) && !identity.extern_uid.nil? }
    else
      identities.exists?(["provider LIKE ? AND extern_uid IS NOT NULL", "ldap%"])
    end
  end

  def ldap_identity
    @ldap_identity ||= identities.find_by(["provider LIKE ?", "ldap%"])
  end

  def project_deploy_keys
    DeployKey.unscoped.in_projects(authorized_projects.pluck(:id)).distinct(:id)
  end

  def accessible_deploy_keys
    @accessible_deploy_keys ||= begin
      key_ids = project_deploy_keys.pluck(:id)
      key_ids.push(*DeployKey.are_public.pluck(:id))
      DeployKey.where(id: key_ids)
    end
  end

  def created_by
    User.find_by(id: created_by_id) if created_by_id
  end

  def sanitize_attrs
    %i[skype linkedin twitter].each do |attr|
      value = self[attr]
      self[attr] = Sanitize.clean(value) if value.present?
    end
  end

  def set_notification_email
    if notification_email.blank? || all_emails.exclude?(notification_email)
      self.notification_email = email
    end
  end

  def set_public_email
    if public_email.blank? || all_emails.exclude?(public_email)
      self.public_email = ''
    end
  end

  def set_commit_email
    if commit_email.blank? || verified_emails.exclude?(commit_email)
      self.commit_email = nil
    end
  end

  def update_secondary_emails!
    set_notification_email
    set_public_email
    set_commit_email
    save if notification_email_changed? || public_email_changed? || commit_email_changed?
  end

  def set_projects_limit
    # `User.select(:id)` raises
    # `ActiveModel::MissingAttributeError: missing attribute: projects_limit`
    # without this safeguard!
    return unless has_attribute?(:projects_limit) && projects_limit.nil?

    self.projects_limit = Gitlab::CurrentSettings.default_projects_limit
  end

  def requires_ldap_check?
    if !Gitlab.config.ldap.enabled
      false
    elsif ldap_user?
      !last_credential_check_at || (last_credential_check_at + 1.hour) < Time.now
    else
      false
    end
  end

  def try_obtain_ldap_lease
    # After obtaining this lease LDAP checks will be blocked for 600 seconds
    # (10 minutes) for this user.
    lease = Gitlab::ExclusiveLease.new("user_ldap_check:#{id}", timeout: 600)
    lease.try_obtain
  end

  def solo_owned_groups
    @solo_owned_groups ||= owned_groups.select do |group|
      group.owners == [self]
    end
  end

  def with_defaults
    User.defaults.each do |k, v|
      public_send("#{k}=", v) # rubocop:disable GitlabSecurity/PublicSend
    end

    self
  end

  def can_leave_project?(project)
    project.namespace != namespace &&
      project.project_member(self)
  end

  def full_website_url
    return "http://#{website_url}" if website_url !~ %r{\Ahttps?://}

    website_url
  end

  def short_website_url
    website_url.sub(%r{\Ahttps?://}, '')
  end

  def all_ssh_keys
    keys.map(&:publishable_key)
  end

  def temp_oauth_email?
    email.start_with?('temp-email-for-oauth')
  end

  # rubocop: disable CodeReuse/ServiceClass
  def avatar_url(size: nil, scale: 2, **args)
    GravatarService.new.execute(email, size, scale, username: username)
  end
  # rubocop: enable CodeReuse/ServiceClass

  def primary_email_verified?
    confirmed? && !temp_oauth_email?
  end

  def accept_pending_invitations!
    pending_invitations.select do |member|
      member.accept_invite!(self)
    end
  end

  def pending_invitations
    Member.where(invite_email: verified_emails).invite
  end

  def all_emails
    all_emails = []
    all_emails << email unless temp_oauth_email?
    all_emails.concat(emails.map(&:email))
    all_emails
  end

  def verified_emails
    verified_emails = []
    verified_emails << email if primary_email_verified?
    verified_emails.concat(emails.confirmed.pluck(:email))
    verified_emails
  end

  def verified_email?(check_email)
    downcased = check_email.downcase
    email == downcased ? primary_email_verified? : emails.confirmed.where(email: downcased).exists?
  end

  def hook_attrs
    {
      name: name,
      username: username,
      avatar_url: avatar_url(only_path: false)
    }
  end

  def ensure_namespace_correct
    if namespace
      namespace.path = namespace.name = username if username_changed?
    else
      build_namespace(path: username, name: username)
    end
  end

  def set_username_errors
    namespace_path_errors = self.errors.delete(:"namespace.path")
    self.errors[:username].concat(namespace_path_errors) if namespace_path_errors
  end

  def username_changed_hook
    system_hook_service.execute_hooks_for(self, :rename)
  end

  def post_destroy_hook
    log_info("User \"#{name}\" (#{email})  was removed")

    system_hook_service.execute_hooks_for(self, :destroy)
  end

  # rubocop: disable CodeReuse/ServiceClass
  def remove_key_cache
    Users::KeysCountService.new(self).delete_cache
  end
  # rubocop: enable CodeReuse/ServiceClass

  def delete_async(deleted_by:, params: {})
    block if params[:hard_delete]
    DeleteUserWorker.perform_async(deleted_by.id, id, params.to_h)
  end

  # rubocop: disable CodeReuse/ServiceClass
  def notification_service
    NotificationService.new
  end
  # rubocop: enable CodeReuse/ServiceClass

  def log_info(message)
    Gitlab::AppLogger.info message
  end

  # rubocop: disable CodeReuse/ServiceClass
  def system_hook_service
    SystemHooksService.new
  end
  # rubocop: enable CodeReuse/ServiceClass

  def starred?(project)
    starred_projects.exists?(project.id)
  end

  def toggle_star(project)
    UsersStarProject.transaction do
      user_star_project = users_star_projects
          .where(project: project, user: self).lock(true).first

      if user_star_project
        user_star_project.destroy
      else
        UsersStarProject.create!(project: project, user: self)
      end
    end
  end

  def manageable_namespaces
    @manageable_namespaces ||= [namespace] + manageable_groups
  end

  def manageable_groups
    Gitlab::GroupHierarchy.new(owned_or_maintainers_groups).base_and_descendants
  end

  def namespaces
    namespace_ids = groups.pluck(:id)
    namespace_ids.push(namespace.id)
    Namespace.where(id: namespace_ids)
  end

  def oauth_authorized_tokens
    Doorkeeper::AccessToken.where(resource_owner_id: id, revoked_at: nil)
  end

  # Returns the projects a user contributed to in the last year.
  #
  # This method relies on a subquery as this performs significantly better
  # compared to a JOIN when coupled with, for example,
  # `Project.visible_to_user`. That is, consider the following code:
  #
  #     some_user.contributed_projects.visible_to_user(other_user)
  #
  # If this method were to use a JOIN the resulting query would take roughly 200
  # ms on a database with a similar size to GitLab.com's database. On the other
  # hand, using a subquery means we can get the exact same data in about 40 ms.
  def contributed_projects
    events = Event.select(:project_id)
      .contributions.where(author_id: self)
      .where("created_at > ?", Time.now - 1.year)
      .uniq
      .reorder(nil)

    Project.where(id: events)
  end

  def can_be_removed?
    !solo_owned_groups.present?
  end

  def ci_owned_runners
    @ci_owned_runners ||= begin
      project_runners = Ci::RunnerProject
        .where(project: authorized_projects(Gitlab::Access::MAINTAINER))
        .joins(:runner)
        .select('ci_runners.*')

      group_runners = Ci::RunnerNamespace
        .where(namespace_id: owned_or_maintainers_groups.select(:id))
        .joins(:runner)
        .select('ci_runners.*')

      Ci::Runner.from_union([project_runners, group_runners])
    end
  end

  def notification_settings_for(source)
    if notification_settings.loaded?
      notification_settings.find do |notification|
        notification.source_type == source.class.base_class.name &&
          notification.source_id == source.id
      end
    else
      notification_settings.find_or_initialize_by(source: source)
    end
  end

  # Lazy load global notification setting
  # Initializes User setting with Participating level if setting not persisted
  def global_notification_setting
    return @global_notification_setting if defined?(@global_notification_setting)

    @global_notification_setting = notification_settings.find_or_initialize_by(source: nil)
    @global_notification_setting.update(level: NotificationSetting.levels[DEFAULT_NOTIFICATION_LEVEL]) unless @global_notification_setting.persisted?

    @global_notification_setting
  end

  def assigned_open_merge_requests_count(force: false)
    Rails.cache.fetch(['users', id, 'assigned_open_merge_requests_count'], force: force, expires_in: 20.minutes) do
      MergeRequestsFinder.new(self, assignee_id: self.id, state: 'opened', non_archived: true).execute.count
    end
  end

  def assigned_open_issues_count(force: false)
    Rails.cache.fetch(['users', id, 'assigned_open_issues_count'], force: force, expires_in: 20.minutes) do
      IssuesFinder.new(self, assignee_id: self.id, state: 'opened', non_archived: true).execute.count
    end
  end

  def todos_done_count(force: false)
    Rails.cache.fetch(['users', id, 'todos_done_count'], force: force, expires_in: 20.minutes) do
      TodosFinder.new(self, state: :done).execute.count
    end
  end

  def todos_pending_count(force: false)
    Rails.cache.fetch(['users', id, 'todos_pending_count'], force: force, expires_in: 20.minutes) do
      TodosFinder.new(self, state: :pending).execute.count
    end
  end

  def personal_projects_count(force: false)
    Rails.cache.fetch(['users', id, 'personal_projects_count'], force: force, expires_in: 24.hours, raw: true) do
      personal_projects.count
    end.to_i
  end

  def update_todos_count_cache
    todos_done_count(force: true)
    todos_pending_count(force: true)
  end

  def invalidate_cache_counts
    invalidate_issue_cache_counts
    invalidate_merge_request_cache_counts
    invalidate_todos_done_count
    invalidate_todos_pending_count
    invalidate_personal_projects_count
  end

  def invalidate_issue_cache_counts
    Rails.cache.delete(['users', id, 'assigned_open_issues_count'])
  end

  def invalidate_merge_request_cache_counts
    Rails.cache.delete(['users', id, 'assigned_open_merge_requests_count'])
  end

  def invalidate_todos_done_count
    Rails.cache.delete(['users', id, 'todos_done_count'])
  end

  def invalidate_todos_pending_count
    Rails.cache.delete(['users', id, 'todos_pending_count'])
  end

  def invalidate_personal_projects_count
    Rails.cache.delete(['users', id, 'personal_projects_count'])
  end

  # This is copied from Devise::Models::Lockable#valid_for_authentication?, as our auth
  # flow means we don't call that automatically (and can't conveniently do so).
  #
  # See:
  #   <https://github.com/plataformatec/devise/blob/v4.0.0/lib/devise/models/lockable.rb#L92>
  #
  # rubocop: disable CodeReuse/ServiceClass
  def increment_failed_attempts!
    return if ::Gitlab::Database.read_only?

    self.failed_attempts ||= 0
    self.failed_attempts += 1

    if attempts_exceeded?
      lock_access! unless access_locked?
    else
      Users::UpdateService.new(self, user: self).execute(validate: false)
    end
  end
  # rubocop: enable CodeReuse/ServiceClass

  def access_level
    if admin?
      :admin
    else
      :regular
    end
  end

  def access_level=(new_level)
    new_level = new_level.to_s
    return unless %w(admin regular).include?(new_level)

    self.admin = (new_level == 'admin')
  end

  # Does the user have access to all private groups & projects?
  # Overridden in EE to also check auditor?
  def full_private_access?
    admin?
  end

  def update_two_factor_requirement
    periods = expanded_groups_requiring_two_factor_authentication.pluck(:two_factor_grace_period)

    self.require_two_factor_authentication_from_group = periods.any?
    self.two_factor_grace_period = periods.min || User.column_defaults['two_factor_grace_period']

    save
  end

  # each existing user needs to have an `feed_token`.
  # we do this on read since migrating all existing users is not a feasible
  # solution.
  def feed_token
    ensure_feed_token!
  end

  def sync_attribute?(attribute)
    return true if ldap_user? && attribute == :email

    attributes = Gitlab.config.omniauth.sync_profile_attributes

    if attributes.is_a?(Array)
      attributes.include?(attribute.to_s)
    else
      attributes
    end
  end

  def read_only_attribute?(attribute)
    user_synced_attributes_metadata&.read_only?(attribute)
  end

  # override, from Devise
  def lock_access!
    Gitlab::AppLogger.info("Account Locked: username=#{username}")
    super
  end

  # Determine the maximum access level for a group of projects in bulk.
  #
  # Returns a Hash mapping project ID -> maximum access level.
  def max_member_access_for_project_ids(project_ids)
    max_member_access_for_resource_ids(Project, project_ids) do |project_ids|
      project_authorizations.where(project: project_ids)
                            .group(:project_id)
                            .maximum(:access_level)
    end
  end

  def max_member_access_for_project(project_id)
    max_member_access_for_project_ids([project_id])[project_id]
  end

  # Determine the maximum access level for a group of groups in bulk.
  #
  # Returns a Hash mapping project ID -> maximum access level.
  def max_member_access_for_group_ids(group_ids)
    max_member_access_for_resource_ids(Group, group_ids) do |group_ids|
      group_members.where(source: group_ids).group(:source_id).maximum(:access_level)
    end
  end

  def max_member_access_for_group(group_id)
    max_member_access_for_group_ids([group_id])[group_id]
  end

  def terms_accepted?
    accepted_term_id.present?
  end

  def required_terms_not_accepted?
    Gitlab::CurrentSettings.current_application_settings.enforce_terms? &&
      !terms_accepted?
  end

  def requires_usage_stats_consent?
    !consented_usage_stats? && 7.days.ago > self.created_at && !has_current_license? && User.single_user?
  end

<<<<<<< HEAD
  # Avoid migrations only building user preference object when needed.
  def user_preference
    super.presence || build_user_preference
=======
  def todos_limited_to(ids)
    todos.where(id: ids)
>>>>>>> d87e88a6
  end

  # @deprecated
  alias_method :owned_or_masters_groups, :owned_or_maintainers_groups

  protected

  # override, from Devise::Validatable
  def password_required?
    return false if internal?

    super
  end

  private

  def has_current_license?
    false
  end

  def consented_usage_stats?
    Gitlab::CurrentSettings.usage_stats_set_by_user_id == self.id
  end

  # Added according to https://github.com/plataformatec/devise/blob/7df57d5081f9884849ca15e4fde179ef164a575f/README.md#activejob-integration
  def send_devise_notification(notification, *args)
    return true unless can?(:receive_notifications)

    devise_mailer.__send__(notification, self, *args).deliver_later # rubocop:disable GitlabSecurity/PublicSend
  end

  # This works around a bug in Devise 4.2.0 that erroneously causes a user to
  # be considered active in MySQL specs due to a sub-second comparison
  # issue. For more details, see: https://gitlab.com/gitlab-org/gitlab-ee/issues/2362#note_29004709
  def confirmation_period_valid?
    return false if self.class.allow_unconfirmed_access_for == 0.days

    super
  end

  def ensure_user_rights_and_limits
    if external?
      self.can_create_group = false
      self.projects_limit   = 0
    else
      # Only revert these back to the default if they weren't specifically changed in this update.
      self.can_create_group = gitlab_config.default_can_create_group unless can_create_group_changed?
      self.projects_limit = Gitlab::CurrentSettings.default_projects_limit unless projects_limit_changed?
    end
  end

  def signup_domain_valid?
    valid = true
    error = nil

    if Gitlab::CurrentSettings.domain_blacklist_enabled?
      blocked_domains = Gitlab::CurrentSettings.domain_blacklist
      if domain_matches?(blocked_domains, email)
        error = 'is not from an allowed domain.'
        valid = false
      end
    end

    allowed_domains = Gitlab::CurrentSettings.domain_whitelist
    unless allowed_domains.blank?
      if domain_matches?(allowed_domains, email)
        valid = true
      else
        error = "domain is not authorized for sign-up"
        valid = false
      end
    end

    errors.add(:email, error) unless valid

    valid
  end

  def domain_matches?(email_domains, email)
    signup_domain = Mail::Address.new(email).domain
    email_domains.any? do |domain|
      escaped = Regexp.escape(domain).gsub('\*', '.*?')
      regexp = Regexp.new "^#{escaped}$", Regexp::IGNORECASE
      signup_domain =~ regexp
    end
  end

  def generate_token(token_field)
    if token_field == :incoming_email_token
      # Needs to be all lowercase and alphanumeric because it's gonna be used in an email address.
      SecureRandom.hex.to_i(16).to_s(36)
    else
      super
    end
  end

  def self.unique_internal(scope, username, email_pattern, &block)
    scope.first || create_unique_internal(scope, username, email_pattern, &block)
  end

  def self.create_unique_internal(scope, username, email_pattern, &creation_block)
    # Since we only want a single one of these in an instance, we use an
    # exclusive lease to ensure than this block is never run concurrently.
    lease_key = "user:unique_internal:#{username}"
    lease = Gitlab::ExclusiveLease.new(lease_key, timeout: 1.minute.to_i)

    until uuid = lease.try_obtain
      # Keep trying until we obtain the lease. To prevent hammering Redis too
      # much we'll wait for a bit between retries.
      sleep(1)
    end

    # Recheck if the user is already present. One might have been
    # added between the time we last checked (first line of this method)
    # and the time we acquired the lock.
    existing_user = uncached { scope.first }
    return existing_user if existing_user.present?

    uniquify = Uniquify.new

    username = uniquify.string(username) { |s| User.find_by_username(s) }

    email = uniquify.string(-> (n) { Kernel.sprintf(email_pattern, n) }) do |s|
      User.find_by_email(s)
    end

    user = scope.build(
      username: username,
      email: email,
      &creation_block
    )

    Users::UpdateService.new(user, user: user).execute(validate: false) # rubocop: disable CodeReuse/ServiceClass
    user
  ensure
    Gitlab::ExclusiveLease.cancel(lease_key, uuid)
  end
end<|MERGE_RESOLUTION|>--- conflicted
+++ resolved
@@ -1370,14 +1370,13 @@
     !consented_usage_stats? && 7.days.ago > self.created_at && !has_current_license? && User.single_user?
   end
 
-<<<<<<< HEAD
   # Avoid migrations only building user preference object when needed.
   def user_preference
     super.presence || build_user_preference
-=======
+  end
+
   def todos_limited_to(ids)
     todos.where(id: ids)
->>>>>>> d87e88a6
   end
 
   # @deprecated
