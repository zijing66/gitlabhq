--- conflicted
+++ resolved
@@ -178,13 +178,8 @@
   scope :not_in_team, ->(team){ where('users.id NOT IN (:ids)', ids: team.member_ids) }
   scope :not_in_project, ->(project) { project.users.present? ? where("id not in (:ids)", ids: project.users.map(&:id) ) : all }
   scope :without_projects, -> { where('id NOT IN (SELECT DISTINCT(user_id) FROM members)') }
-<<<<<<< HEAD
-  scope :ldap, -> { where(provider:  'ldap') }
   scope :subscribed_for_admin_email, -> { where(admin_email_unsubscribed_at: nil) }
-
-=======
   scope :ldap, -> { where('provider LIKE ?', 'ldap%') }
->>>>>>> e3bd17a7
   scope :potential_team_members, ->(team) { team.members.any? ? active.not_in_team(team) : active  }
 
   #
