--- conflicted
+++ resolved
@@ -167,9 +167,8 @@
   private
 
   def fetch_members(level = nil)
-<<<<<<< HEAD
-    project_members = project.users_projects
-    group_members = group ? group.users_groups : []
+    project_members = project.project_members
+    group_members = group ? group.group_members : []
     invited_members = []
 
     if project.invited_groups.any?
@@ -199,10 +198,6 @@
 
       invited_members = invited_members.flatten.compact
     end
-=======
-    project_members = project.project_members
-    group_members = group ? group.group_members : []
->>>>>>> 9f939c96
 
     if level
       project_members = project_members.send(level)
