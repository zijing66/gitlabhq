# == Schema Information
#
# Table name: application_settings
#
<<<<<<< HEAD
#  id                           :integer          not null, primary key
#  default_projects_limit       :integer
#  signup_enabled               :boolean
#  signin_enabled               :boolean
#  gravatar_enabled             :boolean
#  sign_in_text                 :text
#  created_at                   :datetime
#  updated_at                   :datetime
#  home_page_url                :string(255)
#  default_branch_protection    :integer          default(2)
#  twitter_sharing_enabled      :boolean          default(TRUE)
#  help_text                    :text
#  restricted_visibility_levels :text
#  version_check_enabled        :boolean          default(TRUE)
#  max_attachment_size          :integer          default(10), not null
#  default_project_visibility   :integer
#  default_snippet_visibility   :integer
#  restricted_signup_domains    :text
#  user_oauth_applications      :boolean          default(TRUE)
#  after_sign_out_path          :string(255)
#  session_expire_delay         :integer          default(10080), not null
#  import_sources               :text
#  help_page_text               :text
#  admin_notification_email     :string(255)
#  shared_runners_enabled       :boolean          default(TRUE), not null
#  max_artifacts_size           :integer          default(100), not null
#  runners_registration_token   :string(255)
=======
#  id                                :integer          not null, primary key
#  default_projects_limit            :integer
#  signup_enabled                    :boolean
#  signin_enabled                    :boolean
#  gravatar_enabled                  :boolean
#  sign_in_text                      :text
#  created_at                        :datetime
#  updated_at                        :datetime
#  home_page_url                     :string(255)
#  default_branch_protection         :integer          default(2)
#  twitter_sharing_enabled           :boolean          default(TRUE)
#  restricted_visibility_levels      :text
#  version_check_enabled             :boolean          default(TRUE)
#  max_attachment_size               :integer          default(10), not null
#  default_project_visibility        :integer
#  default_snippet_visibility        :integer
#  restricted_signup_domains         :text
#  user_oauth_applications           :boolean          default(TRUE)
#  after_sign_out_path               :string(255)
#  session_expire_delay              :integer          default(10080), not null
#  import_sources                    :text
#  help_page_text                    :text
#  admin_notification_email          :string(255)
#  shared_runners_enabled            :boolean          default(TRUE), not null
#  max_artifacts_size                :integer          default(100), not null
#  runners_registration_token        :string(255)
#  require_two_factor_authentication :boolean          default(TRUE)
#  two_factor_grace_period           :integer          default(48)
>>>>>>> fd231ff9
#

class ApplicationSetting < ActiveRecord::Base
  include TokenAuthenticatable
  add_authentication_token_field :runners_registration_token

  CACHE_KEY = 'application_setting.last'

  serialize :restricted_visibility_levels
  serialize :import_sources
  serialize :restricted_signup_domains, Array
  attr_accessor :restricted_signup_domains_raw

  validates :session_expire_delay,
    presence: true,
    numericality: { only_integer: true, greater_than_or_equal_to: 0 }

  validates :home_page_url,
    allow_blank: true,
    url: true,
    if: :home_page_url_column_exist

  validates :after_sign_out_path,
    allow_blank: true,
    url: true

  validates :admin_notification_email,
    allow_blank: true,
    email: true

  validates :two_factor_grace_period,
    numericality: { greater_than_or_equal_to: 0 }

  validates_each :restricted_visibility_levels do |record, attr, value|
    unless value.nil?
      value.each do |level|
        unless Gitlab::VisibilityLevel.options.has_value?(level)
          record.errors.add(attr, "'#{level}' is not a valid visibility level")
        end
      end
    end
  end

  validates_each :import_sources do |record, attr, value|
    unless value.nil?
      value.each do |source|
        unless Gitlab::ImportSources.options.has_value?(source)
          record.errors.add(attr, "'#{source}' is not a import source")
        end
      end
    end
  end

  before_save :ensure_runners_registration_token

  after_commit do
    Rails.cache.write(CACHE_KEY, self)
  end

  def self.current
    Rails.cache.fetch(CACHE_KEY) do
      ApplicationSetting.last
    end
  end

  def self.expire
    Rails.cache.delete(CACHE_KEY)
  end

  def self.create_from_defaults
    create(
      default_projects_limit: Settings.gitlab['default_projects_limit'],
      default_branch_protection: Settings.gitlab['default_branch_protection'],
      signup_enabled: Settings.gitlab['signup_enabled'],
      signin_enabled: Settings.gitlab['signin_enabled'],
      twitter_sharing_enabled: Settings.gitlab['twitter_sharing_enabled'],
      gravatar_enabled: Settings.gravatar['enabled'],
      sign_in_text: Settings.extra['sign_in_text'],
      restricted_visibility_levels: Settings.gitlab['restricted_visibility_levels'],
      max_attachment_size: Settings.gitlab['max_attachment_size'],
      session_expire_delay: Settings.gitlab['session_expire_delay'],
      default_project_visibility: Settings.gitlab.default_projects_features['visibility_level'],
      default_snippet_visibility: Settings.gitlab.default_projects_features['visibility_level'],
      restricted_signup_domains: Settings.gitlab['restricted_signup_domains'],
      import_sources: ['github','bitbucket','gitlab','gitorious','google_code','fogbugz','git'],
      shared_runners_enabled: Settings.gitlab_ci['shared_runners_enabled'],
      max_artifacts_size: Settings.artifacts['max_size'],
      require_two_factor_authentication: false,
      two_factor_grace_period: 48
    )
  end

  def home_page_url_column_exist
    ActiveRecord::Base.connection.column_exists?(:application_settings, :home_page_url)
  end

  def restricted_signup_domains_raw
    self.restricted_signup_domains.join("\n") unless self.restricted_signup_domains.nil?
  end

  def restricted_signup_domains_raw=(values)
    self.restricted_signup_domains = []
    self.restricted_signup_domains = values.split(
      /\s*[,;]\s*     # comma or semicolon, optionally surrounded by whitespace
      |               # or
      \s              # any whitespace character
      |               # or
      [\r\n]          # any number of newline characters
      /x)
    self.restricted_signup_domains.reject! { |d| d.empty? }
  end

  def runners_registration_token
    ensure_runners_registration_token!
  end
end<|MERGE_RESOLUTION|>--- conflicted
+++ resolved
@@ -2,35 +2,6 @@
 #
 # Table name: application_settings
 #
-<<<<<<< HEAD
-#  id                           :integer          not null, primary key
-#  default_projects_limit       :integer
-#  signup_enabled               :boolean
-#  signin_enabled               :boolean
-#  gravatar_enabled             :boolean
-#  sign_in_text                 :text
-#  created_at                   :datetime
-#  updated_at                   :datetime
-#  home_page_url                :string(255)
-#  default_branch_protection    :integer          default(2)
-#  twitter_sharing_enabled      :boolean          default(TRUE)
-#  help_text                    :text
-#  restricted_visibility_levels :text
-#  version_check_enabled        :boolean          default(TRUE)
-#  max_attachment_size          :integer          default(10), not null
-#  default_project_visibility   :integer
-#  default_snippet_visibility   :integer
-#  restricted_signup_domains    :text
-#  user_oauth_applications      :boolean          default(TRUE)
-#  after_sign_out_path          :string(255)
-#  session_expire_delay         :integer          default(10080), not null
-#  import_sources               :text
-#  help_page_text               :text
-#  admin_notification_email     :string(255)
-#  shared_runners_enabled       :boolean          default(TRUE), not null
-#  max_artifacts_size           :integer          default(100), not null
-#  runners_registration_token   :string(255)
-=======
 #  id                                :integer          not null, primary key
 #  default_projects_limit            :integer
 #  signup_enabled                    :boolean
@@ -42,6 +13,7 @@
 #  home_page_url                     :string(255)
 #  default_branch_protection         :integer          default(2)
 #  twitter_sharing_enabled           :boolean          default(TRUE)
+#  help_text                         :text
 #  restricted_visibility_levels      :text
 #  version_check_enabled             :boolean          default(TRUE)
 #  max_attachment_size               :integer          default(10), not null
@@ -59,7 +31,6 @@
 #  runners_registration_token        :string(255)
 #  require_two_factor_authentication :boolean          default(TRUE)
 #  two_factor_grace_period           :integer          default(48)
->>>>>>> fd231ff9
 #
 
 class ApplicationSetting < ActiveRecord::Base
