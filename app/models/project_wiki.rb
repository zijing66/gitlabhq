class ProjectWiki
  include Gitlab::ShellAdapter
  include Storage::LegacyProjectWiki

  MARKUPS = {
    'Markdown' => :markdown,
    'RDoc'     => :rdoc,
    'AsciiDoc' => :asciidoc
  }.freeze unless defined?(MARKUPS)

  CouldNotCreateWikiError = Class.new(StandardError)

  # Returns a string describing what went wrong after
  # an operation fails.
  attr_reader :error_message
  attr_reader :project

  def initialize(project, user = nil)
    @project = project
    @user = user
  end

  delegate :empty?, to: :pages
  delegate :repository_storage_path, :hashed_storage?, to: :project

  def path
    @project.path + '.wiki'
  end

  def full_path
    @project.full_path + '.wiki'
  end

  # @deprecated use full_path when you need it for an URL route or disk_path when you want to point to the filesystem
  alias_method :path_with_namespace, :full_path

  def web_url
    Gitlab::Routing.url_helpers.project_wiki_url(@project, :home)
  end

  def url_to_repo
    gitlab_shell.url_to_repo(full_path)
  end

  def ssh_url_to_repo
    url_to_repo
  end

  def http_url_to_repo
    "#{Gitlab.config.gitlab.url}/#{full_path}.git"
  end

  def wiki_base_path
    [Gitlab.config.gitlab.relative_url_root, '/', @project.full_path, '/wikis'].join('')
  end

  # Returns the Gitlab::Git::Wiki object.
  def wiki
    @wiki ||= begin
      gl_repository = Gitlab::GlRepository.gl_repository(project, true)
      raw_repository = Gitlab::Git::Repository.new(project.repository_storage, disk_path + '.git', gl_repository)

      create_repo!(raw_repository) unless raw_repository.exists?

      Gitlab::Git::Wiki.new(raw_repository)
    end
  end

  def repository_exists?
    !!repository.exists?
  end

  def has_home_page?
    !!find_page('home')
  end

  # Returns an Array of Gitlab WikiPage instances or an
  # empty Array if this Wiki has no pages.
  def pages(limit: nil)
    wiki.pages(limit: limit).map { |page| WikiPage.new(self, page, true) }
  end

  # Finds a page within the repository based on a tile
  # or slug.
  #
  # title - The human readable or parameterized title of
  #         the page.
  #
  # Returns an initialized WikiPage instance or nil
  def find_page(title, version = nil)
    page_title, page_dir = page_title_and_dir(title)

    if page = wiki.page(title: page_title, version: version, dir: page_dir)
      WikiPage.new(self, page, true)
    end
  end

  def find_file(name, version = nil)
    wiki.file(name, version)
  end

  def create_page(title, content, format = :markdown, message = nil)
    commit = commit_details(:created, message, title)

    wiki.write_page(title, format.to_sym, content, commit)

    update_project_activity
  rescue Gitlab::Git::Wiki::DuplicatePageError => e
    @error_message = "Duplicate page: #{e.message}"
    return false
  end

<<<<<<< HEAD
  def preview_page(content, format)
    wiki.preview_page('', content, format)
  end

  def update_page(page, content, format = :markdown, message = nil)
=======
  def update_page(page, content:, title: nil, format: :markdown, message: nil)
>>>>>>> 305038e5
    commit = commit_details(:updated, message, page.title)

    wiki.update_page(page.path, title || page.name, format.to_sym, content, commit)

    update_project_activity
  end

  def delete_page(page, message = nil)
    wiki.delete_page(page.path, commit_details(:deleted, message, page.title))

    update_project_activity
  end

  def page_title_and_dir(title)
    title_array = title.split("/")
    title = title_array.pop
    [title, title_array.join("/")]
  end

  def search_files(query)
    repository.search_files_by_content(query, default_branch)
  end

  def repository
    @repository ||= Repository.new(full_path, @project, disk_path: disk_path, is_wiki: true)
  end

  def default_branch
    wiki.class.default_ref
  end

  def ensure_repository
    raise CouldNotCreateWikiError unless wiki.repository_exists?
  end

  def hook_attrs
    {
      web_url: web_url,
      git_ssh_url: ssh_url_to_repo,
      git_http_url: http_url_to_repo,
      path_with_namespace: full_path,
      default_branch: default_branch
    }
  end

  private

  def create_repo!(raw_repository)
    gitlab_shell.add_repository(project.repository_storage, disk_path)

    raise CouldNotCreateWikiError unless raw_repository.exists?

    repository.after_create
  end

  def commit_details(action, message = nil, title = nil)
    commit_message = message || default_message(action, title)

    Gitlab::Git::Wiki::CommitDetails.new(@user.name, @user.email, commit_message)
  end

  def default_message(action, title)
    "#{@user.username} #{action} page: #{title}"
  end

  def update_project_activity
    @project.touch(:last_activity_at, :last_repository_updated_at)
  end
end<|MERGE_RESOLUTION|>--- conflicted
+++ resolved
@@ -110,15 +110,11 @@
     return false
   end
 
-<<<<<<< HEAD
   def preview_page(content, format)
     wiki.preview_page('', content, format)
   end
 
-  def update_page(page, content, format = :markdown, message = nil)
-=======
   def update_page(page, content:, title: nil, format: :markdown, message: nil)
->>>>>>> 305038e5
     commit = commit_details(:updated, message, page.title)
 
     wiki.update_page(page.path, title || page.name, format.to_sym, content, commit)
