class Member < ActiveRecord::Base
  include Sortable
  include Importable
  include Expirable
  include Gitlab::Access

  attr_accessor :raw_invite_token
  attr_accessor :skip_notification

  belongs_to :created_by, class_name: "User"
  belongs_to :user
  belongs_to :source, polymorphic: true

  validates :user, presence: true, unless: :invite?
  validates :source, presence: true
  validates :user_id, uniqueness: { scope: [:source_type, :source_id],
                                    message: "already exists in source",
                                    allow_nil: true }
  validates :access_level, inclusion: { in: Gitlab::Access.all_values }, presence: true
  validates :invite_email,
    presence: {
      if: :invite?
    },
    email: {
      allow_nil: true
    },
    uniqueness: {
      scope: [:source_type, :source_id],
      allow_nil: true
    }

  scope :invite, -> { where.not(invite_token: nil) }
  scope :non_invite, -> { where(invite_token: nil) }
  scope :request, -> { where.not(requested_at: nil) }
  scope :has_access, -> { where('access_level > 0') }

  scope :guests, -> { where(access_level: GUEST) }
  scope :reporters, -> { where(access_level: REPORTER) }
  scope :developers, -> { where(access_level: DEVELOPER) }
  scope :masters,  -> { where(access_level: MASTER) }
  scope :owners,  -> { where(access_level: OWNER) }
  scope :owners_and_masters,  -> { where(access_level: [OWNER, MASTER]) }

  before_validation :generate_invite_token, on: :create, if: -> (member) { member.invite_email.present? }

  after_create :send_invite, if: :invite?, unless: :importing?
  after_create :send_request, if: :request?, unless: :importing?
  after_create :create_notification_setting, unless: [:pending?, :importing?]
  after_create :post_create_hook, unless: [:pending?, :importing?]
  after_update :post_update_hook, unless: [:pending?, :importing?]
  after_destroy :post_destroy_hook, unless: :pending?

  delegate :name, :username, :email, to: :user, prefix: true

  default_value_for :notification_level, NotificationSetting.levels[:global]

  class << self
    def access_for_user_ids(user_ids)
      where(user_id: user_ids).has_access.pluck(:user_id, :access_level).to_h
    end

    def find_by_invite_token(invite_token)
      invite_token = Devise.token_generator.digest(self, :invite_token, invite_token)
      find_by(invite_token: invite_token)
    end

    # This method is used to find users that have been entered into the "Add members" field.
    # These can be the User objects directly, their IDs, their emails, or new emails to be invited.
    def user_for_id(user_id)
      return user_id if user_id.is_a?(User)

      user = User.find_by(id: user_id)
      user ||= User.find_by(email: user_id)
      user ||= user_id
      user
    end

<<<<<<< HEAD
    def add_user(members, user_id, access_level, current_user = nil, skip_notification: false)
=======
    def add_user(members, user_id, access_level, current_user: nil, skip_notification: false, expires_at: nil)
>>>>>>> 671f7e85
      user = user_for_id(user_id)

      # `user` can be either a User object or an email to be invited
      if user.is_a?(User)
        member = members.find_or_initialize_by(user_id: user.id)
      else
        member = members.build
        member.invite_email = user
      end

      if can_update_member?(current_user, member) || project_creator?(member, access_level)
        member.created_by ||= current_user
        member.access_level = access_level
        member.expires_at = expires_at
        member.skip_notification = skip_notification

        member.skip_notification = skip_notification

        member.save
      end
    end

    private

    def can_update_member?(current_user, member)
      # There is no current user for bulk actions, in which case anything is allowed
      !current_user ||
        current_user.can?(:update_group_member, member) ||
        current_user.can?(:update_project_member, member)
    end

    def project_creator?(member, access_level)
      member.new_record? && member.owner? &&
        access_level.to_i == ProjectMember::MASTER
    end
  end

  def real_source_type
    source_type
  end

  def invite?
    self.invite_token.present?
  end

  def request?
    requested_at.present?
  end

  def pending?
    invite? || request?
  end

  def accept_request
    return false unless request?

    updated = self.update(requested_at: nil)
    after_accept_request if updated

    updated
  end

  def accept_invite!(new_user)
    return false unless invite?

    self.invite_token = nil
    self.invite_accepted_at = Time.now.utc

    self.user = new_user

    saved = self.save

    after_accept_invite if saved

    saved
  end

  def decline_invite!
    return false unless invite?

    destroyed = self.destroy

    after_decline_invite if destroyed

    destroyed
  end

  def generate_invite_token
    raw, enc = Devise.token_generator.generate(self.class, :invite_token)
    @raw_invite_token = raw
    self.invite_token = enc
  end

  def generate_invite_token!
    generate_invite_token && save(validate: false)
  end

  def resend_invite
    return unless invite?

    generate_invite_token! unless @raw_invite_token

    send_invite
  end

  def create_notification_setting
    user.notification_settings.find_or_create_for(source)
  end

  def notification_setting
    @notification_setting ||= user.notification_settings_for(source)
  end

  private

  def send_invite
    # override in subclass
  end

  def send_request
    notification_service.new_access_request(self)
  end

  def post_create_hook
    system_hook_service.execute_hooks_for(self, :create)
  end

  def post_update_hook
    # override in subclass
  end

  def post_destroy_hook
    system_hook_service.execute_hooks_for(self, :destroy)
  end

  def after_accept_invite
    post_create_hook
  end

  def after_decline_invite
    # override in subclass
  end

  def after_accept_request
    post_create_hook
  end

  def system_hook_service
    SystemHooksService.new
  end

  def notification_service
    NotificationService.new
  end
end<|MERGE_RESOLUTION|>--- conflicted
+++ resolved
@@ -75,11 +75,7 @@
       user
     end
 
-<<<<<<< HEAD
-    def add_user(members, user_id, access_level, current_user = nil, skip_notification: false)
-=======
     def add_user(members, user_id, access_level, current_user: nil, skip_notification: false, expires_at: nil)
->>>>>>> 671f7e85
       user = user_for_id(user_id)
 
       # `user` can be either a User object or an email to be invited
@@ -96,8 +92,6 @@
         member.expires_at = expires_at
         member.skip_notification = skip_notification
 
-        member.skip_notification = skip_notification
-
         member.save
       end
     end
