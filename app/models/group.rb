--- conflicted
+++ resolved
@@ -17,16 +17,11 @@
 require 'file_size_validator'
 
 class Group < Namespace
-<<<<<<< HEAD
-  has_many :users_groups, dependent: :destroy
-  has_many :users, through: :users_groups
+  has_many :group_members, dependent: :destroy, as: :source, class_name: 'GroupMember'
+  has_many :users, through: :group_members
   has_many :project_group_links, dependent: :destroy
   has_many :shared_projects, through: :project_group_links, source: :project
   has_many :ldap_group_links, foreign_key: 'group_id', dependent: :destroy
-=======
-  has_many :group_members, dependent: :destroy, as: :source, class_name: 'GroupMember'
-  has_many :users, through: :group_members
->>>>>>> 9f939c96
 
   validate :avatar_type, if: ->(user) { user.avatar_changed? }
   validates :avatar, file_size: { maximum: 100.kilobytes.to_i }
