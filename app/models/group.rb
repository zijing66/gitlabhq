--- conflicted
+++ resolved
@@ -80,10 +80,10 @@
     add_users([user], access_level, current_user, skip_notification: skip_notification)
   end
 
-<<<<<<< HEAD
   def add_owner(user, current_user = nil, skip_notification: false)
     self.add_user(user, Gitlab::Access::OWNER, current_user, skip_notification: skip_notification)
-=======
+  end
+
   def add_guest(user, current_user = nil)
     add_user(user, Gitlab::Access::GUEST, current_user)
   end
@@ -98,11 +98,6 @@
 
   def add_master(user, current_user = nil)
     add_user(user, Gitlab::Access::MASTER, current_user)
-  end
-
-  def add_owner(user, current_user = nil)
-    add_user(user, Gitlab::Access::OWNER, current_user)
->>>>>>> 151d9fb3
   end
 
   def has_owner?(user)
