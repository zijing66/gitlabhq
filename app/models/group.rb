--- conflicted
+++ resolved
@@ -21,7 +21,7 @@
   has_many :users, through: :users_groups
 
   has_many :project_group_links, dependent: :destroy
-  has_many :shared_projects, through: :project_group_links, source: 'project'
+  has_many :shared_projects, through: :project_group_links, source: :project
 
   attr_accessible :ldap_cn, :ldap_access
 
@@ -82,12 +82,11 @@
     end
   end
 
-<<<<<<< HEAD
   def human_ldap_access
     Gitlab::Access.options_with_owner.key ldap_access
-=======
+  end
+
   def public_profile?
     projects.public_only.any?
->>>>>>> e44e2316
   end
 end