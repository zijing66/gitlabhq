require 'carrierwave/orm/activerecord'

# Contains methods common to both GitLab CE and EE.
# All EE methods should be in `EE::Group` only.
class Group < Namespace
  include EE::Group
  include Gitlab::ConfigHelper
  include Gitlab::VisibilityLevel
  include AccessRequestable
  include Referable

  has_many :group_members, -> { where(requested_at: nil) }, dependent: :destroy, as: :source, class_name: 'GroupMember'
  alias_method :members, :group_members
  has_many :users, through: :group_members
  has_many :owners,
    -> { where(members: { access_level: Gitlab::Access::OWNER }) },
    through: :group_members,
    source: :user

  has_many :requesters, -> { where.not(requested_at: nil) }, dependent: :destroy, as: :source, class_name: 'GroupMember'

  has_many :project_group_links, dependent: :destroy
  has_many :shared_projects, through: :project_group_links, source: :project
  has_many :ldap_group_links, foreign_key: 'group_id', dependent: :destroy
  has_many :hooks, dependent: :destroy, class_name: 'GroupHook'
  # We cannot simply set `has_many :audit_events, as: :entity, dependent: :destroy`
  # here since Group inherits from Namespace, the entity_type would be set to `Namespace`.
  has_many :audit_events, -> { where(entity_type: Group) }, dependent: :destroy, foreign_key: 'entity_id'
  has_many :notification_settings, dependent: :destroy, as: :source

  validate :avatar_type, if: ->(user) { user.avatar.present? && user.avatar_changed? }
  validate :visibility_level_allowed_by_projects

  validates :avatar, file_size: { maximum: 200.kilobytes.to_i }

  mount_uploader :avatar, AvatarUploader

  after_create :post_create_hook
  after_destroy :post_destroy_hook

  scope :where_group_links_with_provider, ->(provider) do
    joins(:ldap_group_links).where(ldap_group_links: { provider: provider })
  end

  class << self
    # Searches for groups matching the given query.
    #
    # This method uses ILIKE on PostgreSQL and LIKE on MySQL.
    #
    # query - The search query as a String
    #
    # Returns an ActiveRecord::Relation.
    def search(query)
      table   = Namespace.arel_table
      pattern = "%#{query}%"

      where(table[:name].matches(pattern).or(table[:path].matches(pattern)))
    end

    def sort(method)
      order_by(method)
    end

    def reference_prefix
      User.reference_prefix
    end

    def reference_pattern
      User.reference_pattern
    end

    def visible_to_user(user)
      where(id: user.authorized_groups.select(:id).reorder(nil))
    end
  end

  def to_reference(_from_project = nil)
    "#{self.class.reference_prefix}#{name}"
  end

  def web_url
    Gitlab::Routing.url_helpers.group_url(self)
  end

  def human_name
    name
  end

  def visibility_level_field
    visibility_level
  end

  def visibility_level_allowed_by_projects
    allowed_by_projects = self.projects.where('visibility_level > ?', self.visibility_level).none?

    unless allowed_by_projects
      level_name = Gitlab::VisibilityLevel.level_name(visibility_level).downcase
      self.errors.add(:visibility_level, "#{level_name} is not allowed since there are projects with higher visibility.")
    end

    allowed_by_projects
  end

  def avatar_url(size = nil)
    if self[:avatar].present?
      [gitlab_config.url, avatar.url].join
    end
  end

<<<<<<< HEAD
  def add_users(user_ids, access_level, current_user = nil, skip_notification: false)
    user_ids.each do |user_id|
      Member.add_user(self.group_members, user_id, access_level, current_user, skip_notification: skip_notification)
    end
  end

  def add_user(user, access_level, current_user = nil, skip_notification: false)
    add_users([user], access_level, current_user, skip_notification: skip_notification)
  end

  def add_owner(user, current_user = nil, skip_notification: false)
    self.add_user(user, Gitlab::Access::OWNER, current_user, skip_notification: skip_notification)
=======
  def add_users(user_ids, access_level, current_user: nil, skip_notification: false, expires_at: nil)
    user_ids.each do |user_id|
      Member.add_user(
        self.group_members,
        user_id,
        access_level,
        current_user: current_user,
        skip_notification: skip_notification,
        expires_at: expires_at
      )
    end
  end

  def add_user(user, access_level, current_user: nil, skip_notification: false, expires_at: nil)
    add_users([user], access_level, current_user: current_user, skip_notification: skip_notification, expires_at: expires_at)
  end

  def add_owner(user, current_user = nil, skip_notification: false)
    add_user(user, Gitlab::Access::OWNER, current_user: current_user, skip_notification: skip_notification)
>>>>>>> 671f7e85
  end

  def add_guest(user, current_user = nil)
    add_user(user, Gitlab::Access::GUEST, current_user: current_user)
  end

  def add_reporter(user, current_user = nil)
    add_user(user, Gitlab::Access::REPORTER, current_user: current_user)
  end

  def add_developer(user, current_user = nil)
    add_user(user, Gitlab::Access::DEVELOPER, current_user: current_user)
  end

  def add_master(user, current_user = nil)
<<<<<<< HEAD
    add_user(user, Gitlab::Access::MASTER, current_user)
=======
    add_user(user, Gitlab::Access::MASTER, current_user: current_user)
>>>>>>> 671f7e85
  end

  def has_owner?(user)
    owners.include?(user)
  end

  def has_master?(user)
    members.masters.where(user_id: user).any?
  end

  def last_owner?(user)
    has_owner?(user) && owners.size == 1
  end

  def avatar_type
    unless self.avatar.image?
      self.errors.add :avatar, "only images allowed"
    end
  end

  def human_ldap_access
    Gitlab::Access.options_with_owner.key ldap_access
  end

  # NOTE: Backwards compatibility with old ldap situation
  def ldap_cn
    ldap_group_links.first.try(:cn)
  end

  def ldap_access
    ldap_group_links.first.try(:group_access)
  end

  def ldap_synced?
    Gitlab.config.ldap.enabled && ldap_cn.present?
  end

  def post_create_hook
    Gitlab::AppLogger.info("Group \"#{name}\" was created")

    system_hook_service.execute_hooks_for(self, :create)
  end

  def post_destroy_hook
    Gitlab::AppLogger.info("Group \"#{name}\" was removed")

    system_hook_service.execute_hooks_for(self, :destroy)
  end

  def system_hook_service
    SystemHooksService.new
  end

  def first_non_empty_project
    projects.detect{ |project| !project.empty_repo? }
  end
end<|MERGE_RESOLUTION|>--- conflicted
+++ resolved
@@ -107,20 +107,6 @@
     end
   end
 
-<<<<<<< HEAD
-  def add_users(user_ids, access_level, current_user = nil, skip_notification: false)
-    user_ids.each do |user_id|
-      Member.add_user(self.group_members, user_id, access_level, current_user, skip_notification: skip_notification)
-    end
-  end
-
-  def add_user(user, access_level, current_user = nil, skip_notification: false)
-    add_users([user], access_level, current_user, skip_notification: skip_notification)
-  end
-
-  def add_owner(user, current_user = nil, skip_notification: false)
-    self.add_user(user, Gitlab::Access::OWNER, current_user, skip_notification: skip_notification)
-=======
   def add_users(user_ids, access_level, current_user: nil, skip_notification: false, expires_at: nil)
     user_ids.each do |user_id|
       Member.add_user(
@@ -140,7 +126,6 @@
 
   def add_owner(user, current_user = nil, skip_notification: false)
     add_user(user, Gitlab::Access::OWNER, current_user: current_user, skip_notification: skip_notification)
->>>>>>> 671f7e85
   end
 
   def add_guest(user, current_user = nil)
@@ -156,11 +141,7 @@
   end
 
   def add_master(user, current_user = nil)
-<<<<<<< HEAD
-    add_user(user, Gitlab::Access::MASTER, current_user)
-=======
     add_user(user, Gitlab::Access::MASTER, current_user: current_user)
->>>>>>> 671f7e85
   end
 
   def has_owner?(user)
