require 'carrierwave/orm/activerecord'

# Contains methods common to both GitLab CE and EE.
# All EE methods should be in `EE::Group` only.
class Group < Namespace
  include EE::Group
  include Gitlab::ConfigHelper
  include Gitlab::VisibilityLevel
  include AccessRequestable
  include Referable

  has_many :group_members, -> { where(requested_at: nil) }, dependent: :destroy, as: :source, class_name: 'GroupMember'
  alias_method :members, :group_members
  has_many :users, through: :group_members
  has_many :owners,
    -> { where(members: { access_level: Gitlab::Access::OWNER }) },
    through: :group_members,
    source: :user

  has_many :requesters, -> { where.not(requested_at: nil) }, dependent: :destroy, as: :source, class_name: 'GroupMember'

  has_many :project_group_links, dependent: :destroy
  has_many :shared_projects, through: :project_group_links, source: :project
  has_many :ldap_group_links, foreign_key: 'group_id', dependent: :destroy
  has_many :hooks, dependent: :destroy, class_name: 'GroupHook'
  # We cannot simply set `has_many :audit_events, as: :entity, dependent: :destroy`
  # here since Group inherits from Namespace, the entity_type would be set to `Namespace`.
  has_many :audit_events, -> { where(entity_type: Group) }, dependent: :destroy, foreign_key: 'entity_id'
  has_many :notification_settings, dependent: :destroy, as: :source

  validate :avatar_type, if: ->(user) { user.avatar.present? && user.avatar_changed? }
  validate :visibility_level_allowed_by_projects

  validates :avatar, file_size: { maximum: 200.kilobytes.to_i }

  mount_uploader :avatar, AvatarUploader

  after_create :post_create_hook
  after_destroy :post_destroy_hook

  scope :where_group_links_with_provider, ->(provider) do
    joins(:ldap_group_links).where(ldap_group_links: { provider: provider })
  end

  class << self
    # Searches for groups matching the given query.
    #
    # This method uses ILIKE on PostgreSQL and LIKE on MySQL.
    #
    # query - The search query as a String
    #
    # Returns an ActiveRecord::Relation.
    def search(query)
      table   = Namespace.arel_table
      pattern = "%#{query}%"

      where(table[:name].matches(pattern).or(table[:path].matches(pattern)))
    end

    def sort(method)
      order_by(method)
    end

    def reference_prefix
      User.reference_prefix
    end

    def reference_pattern
      User.reference_pattern
    end

    def visible_to_user(user)
      where(id: user.authorized_groups.select(:id).reorder(nil))
    end
  end

  def to_reference(_from_project = nil)
    "#{self.class.reference_prefix}#{name}"
  end

  def web_url
    Gitlab::Routing.url_helpers.group_url(self)
  end

  def human_name
    name
  end

  def visibility_level_field
    visibility_level
  end

  def visibility_level_allowed_by_projects
    allowed_by_projects = self.projects.where('visibility_level > ?', self.visibility_level).none?

    unless allowed_by_projects
      level_name = Gitlab::VisibilityLevel.level_name(visibility_level).downcase
      self.errors.add(:visibility_level, "#{level_name} is not allowed since there are projects with higher visibility.")
    end

    allowed_by_projects
  end

  def avatar_url(size = nil)
    if self[:avatar].present?
      [gitlab_config.url, avatar.url].join
    end
  end

<<<<<<< HEAD
  def add_users(user_ids, access_level, current_user: nil, skip_notification: false, expires_at: nil, ldap: false)
=======
  def lfs_enabled?
    return false unless Gitlab.config.lfs.enabled
    return Gitlab.config.lfs.enabled if self[:lfs_enabled].nil?

    self[:lfs_enabled]
  end

  def add_users(user_ids, access_level, current_user: nil, expires_at: nil)
>>>>>>> 1d51bc7d
    user_ids.each do |user_id|
      Member.add_user(
        self.group_members,
        user_id,
        access_level,
        current_user: current_user,
        skip_notification: skip_notification,
        expires_at: expires_at,
        ldap: ldap
      )
    end
  end

  def add_user(user, access_level, current_user: nil, skip_notification: false, expires_at: nil)
    add_users([user], access_level, current_user: current_user, skip_notification: skip_notification, expires_at: expires_at)
  end

  def add_owner(user, current_user = nil, skip_notification: false)
    add_user(user, Gitlab::Access::OWNER, current_user: current_user, skip_notification: skip_notification)
  end

  def add_guest(user, current_user = nil)
    add_user(user, Gitlab::Access::GUEST, current_user: current_user)
  end

  def add_reporter(user, current_user = nil)
    add_user(user, Gitlab::Access::REPORTER, current_user: current_user)
  end

  def add_developer(user, current_user = nil)
    add_user(user, Gitlab::Access::DEVELOPER, current_user: current_user)
  end

  def add_master(user, current_user = nil)
    add_user(user, Gitlab::Access::MASTER, current_user: current_user)
  end

  def has_owner?(user)
    owners.include?(user)
  end

  def has_master?(user)
    members.masters.where(user_id: user).any?
  end

  def last_owner?(user)
    has_owner?(user) && owners.size == 1
  end

  def avatar_type
    unless self.avatar.image?
      self.errors.add :avatar, "only images allowed"
    end
  end

  def human_ldap_access
    Gitlab::Access.options_with_owner.key ldap_access
  end

  # NOTE: Backwards compatibility with old ldap situation
  def ldap_cn
    ldap_group_links.first.try(:cn)
  end

  def ldap_access
    ldap_group_links.first.try(:group_access)
  end

  def ldap_synced?
    Gitlab.config.ldap.enabled && ldap_cn.present?
  end

  def post_create_hook
    Gitlab::AppLogger.info("Group \"#{name}\" was created")

    system_hook_service.execute_hooks_for(self, :create)
  end

  def post_destroy_hook
    Gitlab::AppLogger.info("Group \"#{name}\" was removed")

    system_hook_service.execute_hooks_for(self, :destroy)
  end

  def system_hook_service
    SystemHooksService.new
  end

  def first_non_empty_project
    projects.detect{ |project| !project.empty_repo? }
  end
end<|MERGE_RESOLUTION|>--- conflicted
+++ resolved
@@ -107,9 +107,6 @@
     end
   end
 
-<<<<<<< HEAD
-  def add_users(user_ids, access_level, current_user: nil, skip_notification: false, expires_at: nil, ldap: false)
-=======
   def lfs_enabled?
     return false unless Gitlab.config.lfs.enabled
     return Gitlab.config.lfs.enabled if self[:lfs_enabled].nil?
@@ -117,8 +114,7 @@
     self[:lfs_enabled]
   end
 
-  def add_users(user_ids, access_level, current_user: nil, expires_at: nil)
->>>>>>> 1d51bc7d
+  def add_users(user_ids, access_level, current_user: nil, skip_notification: false, expires_at: nil, ldap: false)
     user_ids.each do |user_id|
       Member.add_user(
         self.group_members,
