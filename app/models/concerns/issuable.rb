--- conflicted
+++ resolved
@@ -46,14 +46,9 @@
              allow_nil: true,
              prefix: true
 
-<<<<<<< HEAD
     attr_mentionable :title 
     attr_mentionable :description, cache: true
-    participant :author, :assignee, :notes
-=======
-    attr_mentionable :title, :description
     participant :author, :assignee, :notes_with_associations
->>>>>>> d25b50fd
   end
 
   module ClassMethods
