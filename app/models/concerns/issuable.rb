--- conflicted
+++ resolved
@@ -121,7 +121,6 @@
     opened? || reopened?
   end
 
-<<<<<<< HEAD
   def subscribed?(user)
     subscription = subscriptions.find_by_user_id(user.id)
 
@@ -129,17 +128,10 @@
       return subscription.subscribed
     end
 
-=======
-  def downvotes
-    notes.awards.where(note: "thumbsdown").count
-  end
-
-  def upvotes
-    notes.awards.where(note: "thumbsup").count
+    participants(user).include?(user)
   end
 
   def subscribed_without_subscriptions?(user)
->>>>>>> 2fb7392e
     participants(user).include?(user)
   end
 
