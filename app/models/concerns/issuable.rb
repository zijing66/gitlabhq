--- conflicted
+++ resolved
@@ -116,34 +116,7 @@
       end
     end
 
-<<<<<<< HEAD
-    def with_label(title)
-=======
-    def order_downvotes_desc
-      order_votes_desc('thumbsdown')
-    end
-
-    def order_upvotes_desc
-      order_votes_desc('thumbsup')
-    end
-
-    def order_votes_desc(award_emoji_name)
-      issuable_table = self.arel_table
-      note_table = Note.arel_table
-
-      join_clause = issuable_table.join(note_table, Arel::Nodes::OuterJoin).on(
-        note_table[:noteable_id].eq(issuable_table[:id]).and(
-          note_table[:noteable_type].eq(self.name).and(
-            note_table[:is_award].eq(true).and(note_table[:note].eq(award_emoji_name))
-          )
-        )
-      ).join_sources
-
-      joins(join_clause).group(issuable_table[:id]).reorder("COUNT(notes.id) DESC")
-    end
-
     def with_label(title, sort = nil)
->>>>>>> ca3c5c29
       if title.is_a?(Array) && title.size > 1
         joins(:labels).where(labels: { title: title }).group(*grouping_columns(sort)).having("COUNT(DISTINCT labels.title) = #{title.size}")
       else
