--- conflicted
+++ resolved
@@ -30,12 +30,8 @@
     belongs_to :updated_by, class_name: "User"
     belongs_to :last_edited_by, class_name: 'User'
     belongs_to :milestone
-<<<<<<< HEAD
-
-    has_many :notes, as: :noteable, inverse_of: :noteable, dependent: :destroy do
-=======
+
     has_many :notes, as: :noteable, inverse_of: :noteable, dependent: :destroy do # rubocop:disable Cop/ActiveRecordDependent
->>>>>>> 55ceeda8
       def authors_loaded?
         # We check first if we're loaded to not load unnecessarily.
         loaded? && to_a.all? { |note| note.association(:author).loaded? }
