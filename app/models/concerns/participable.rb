--- conflicted
+++ resolved
@@ -37,15 +37,8 @@
 
   # Be aware that this method makes a lot of sql queries.
   # Save result into variable if you are going to reuse it inside same request
-<<<<<<< HEAD
-  def participants(current_user = self.author, project = self.project, load_lazy_references: true)
+  def participants(current_user = self.author, load_lazy_references: true)
     participants = self.class.participant_attrs.flat_map do |attr|
-=======
-  def participants(current_user = self.author)
-    self.class.participant_attrs.flat_map do |attr|
-      meth = method(attr)
-
->>>>>>> 123669a5
       value =
         if attr.respond_to?(:call)
           instance_exec(current_user, &attr)
@@ -53,24 +46,18 @@
           send(attr)
         end
 
-<<<<<<< HEAD
-      participants_for(value, current_user, project)
+      participants_for(value, current_user)
     end.compact.uniq
 
     if load_lazy_references
       participants = Gitlab::Markdown::ReferenceFilter::LazyReference.load(participants).uniq
 
-      if project
-        participants.select! do |user|
-          user.can?(:read_project, project)
-        end
+      participants.select! do |user|
+        user.can?(:read_project, project)
       end
-=======
-      participants_for(value, current_user)
-    end.compact.uniq.select do |user|
-      user.can?(:read_project, self.project)
->>>>>>> 123669a5
     end
+
+    participants
   end
 
   private
@@ -82,11 +69,7 @@
     when Enumerable, ActiveRecord::Relation
       value.flat_map { |v| participants_for(v, current_user) }
     when Participable
-<<<<<<< HEAD
-      value.participants(current_user, project, load_lazy_references: false)
-=======
-      value.participants(current_user)
->>>>>>> 123669a5
+      value.participants(current_user, load_lazy_references: false)
     end
   end
 end