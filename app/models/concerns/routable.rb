--- conflicted
+++ resolved
@@ -107,14 +107,10 @@
     RequestStore[full_path_key] ||= uncached_full_path
   end
 
-<<<<<<< HEAD
-  # rubocop:disable Cop/ModuleWithInstanceVariables
-=======
   def full_path_components
     full_path.split('/')
   end
 
->>>>>>> cfc932ca
   def expires_full_path_cache
     RequestStore.delete(full_path_key) if RequestStore.active?
     @full_path = nil
