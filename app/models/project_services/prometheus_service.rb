--- conflicted
+++ resolved
@@ -69,65 +69,8 @@
     { success: false, result: err }
   end
 
-<<<<<<< HEAD
-  def environment_metrics(environment)
-    with_reactive_cache(Gitlab::Prometheus::Queries::EnvironmentQuery.name, environment.id, &rename_field(:data, :metrics))
-  end
-
-  def deployment_metrics(deployment)
-    metrics = with_reactive_cache(Gitlab::Prometheus::Queries::DeploymentQuery.name, deployment.environment.id, deployment.id, &rename_field(:data, :metrics))
-    metrics&.merge(deployment_time: deployment.created_at.to_i) || {}
-  end
-
-  def additional_environment_metrics(environment)
-    with_reactive_cache(Gitlab::Prometheus::Queries::AdditionalMetricsEnvironmentQuery.name, environment.id, &:itself)
-  end
-
-  def additional_deployment_metrics(deployment)
-    with_reactive_cache(Gitlab::Prometheus::Queries::AdditionalMetricsDeploymentQuery.name, deployment.environment.id, deployment.id, &:itself)
-  end
-
-  def matched_metrics
-    with_reactive_cache(Gitlab::Prometheus::Queries::MatchedMetricsQuery.name, &:itself)
-  end
-
-  def validate_query(query)
-    with_reactive_cache(Gitlab::Prometheus::Queries::ValidateQuery.name, query, &rename_field(:data, :query))
-  end
-
-  # Cache metrics for specific environment
-  def calculate_reactive_cache(query_class_name, *args)
-    return unless active? && project && !project.pending_delete?
-
-    environment_id = args.first
-    client = client(environment_id)
-
-    data = Kernel.const_get(query_class_name).new(client).query(*args)
-    {
-      success: true,
-      data: data,
-      last_update: Time.now.utc
-    }
-  rescue Gitlab::PrometheusClient::Error => err
-    { success: false, result: err.message }
-  end
-
-  def client(environment_id = nil)
-    if manual_configuration?
-      Gitlab::PrometheusClient.new(RestClient::Resource.new(api_url))
-    else
-      cluster = cluster_with_prometheus(environment_id)
-      raise Gitlab::PrometheusClient::Error, "couldn't find cluster with Prometheus installed" unless cluster
-
-      rest_client = client_from_cluster(cluster)
-      raise Gitlab::PrometheusClient::Error, "couldn't create proxy Prometheus client" unless rest_client
-
-      Gitlab::PrometheusClient.new(rest_client)
-    end
-=======
   def prometheus_client
     RestClient::Resource.new(api_url) if api_url && manual_configuration? && active?
->>>>>>> 68fcad12
   end
 
   def prometheus_installed?
@@ -139,36 +82,7 @@
 
   private
 
-<<<<<<< HEAD
-  def rename_field(old_field, new_field)
-    -> (metrics) do
-      metrics[new_field] = metrics.delete(old_field)
-      metrics
-    end
-  end
-
-  def cluster_with_prometheus(environment_id = nil)
-    clusters = if environment_id
-                 ::Environment.find_by(id: environment_id).try do |env|
-                   # sort results by descending order based on environment_scope being longer
-                   # thus more closely matching environment slug
-                   project.clusters.enabled.for_environment(env).sort_by { |c| c.environment_scope&.length }.reverse!
-                 end
-               else
-                 project.clusters.enabled.for_all_environments
-               end
-
-    clusters&.detect { |cluster| cluster.application_prometheus&.installed? }
-  end
-
-  def client_from_cluster(cluster)
-    cluster.application_prometheus.proxy_client
-  end
-
-  def synchronize_service_state!
-=======
   def synchronize_service_state
->>>>>>> 68fcad12
     self.active = prometheus_installed? || manual_configuration?
 
     true
