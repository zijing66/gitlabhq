--- conflicted
+++ resolved
@@ -259,25 +259,6 @@
     # All variables, including those dependent on environment, which could
     # contain unexpanded variables.
     def variables(environment: persisted_environment)
-<<<<<<< HEAD
-      variables = predefined_variables
-      variables += project.predefined_variables
-      variables += pipeline.predefined_variables
-      variables += runner.predefined_variables if runner
-      variables += project.container_registry_variables
-      variables += project.deployment_variables(environment: environment) if has_environment?
-      variables += project.auto_devops_variables
-      variables += yaml_variables
-      variables += user_variables
-      variables += project.group.secret_variables_for(ref, project).map(&:to_runner_variable) if project.group
-      variables += secret_variables(environment: environment)
-      variables += trigger_request.user_variables if trigger_request
-      variables += pipeline.variables.map(&:to_runner_variable)
-      variables += pipeline.pipeline_schedule.job_variables if pipeline.pipeline_schedule
-      variables += persisted_environment_variables if environment
-
-      variables
-=======
       collection = Gitlab::Ci::Variables::Collection.new.tap do |variables|
         variables.concat(predefined_variables)
         variables.concat(project.predefined_variables)
@@ -295,7 +276,6 @@
       end
 
       collection.to_runner_variables
->>>>>>> 15727fbd
     end
 
     def features
