--- conflicted
+++ resolved
@@ -15,13 +15,10 @@
     scope :with_artifacts, ->() { where.not(artifacts_file: nil) }
     scope :with_expired_artifacts, ->() { with_artifacts.where('artifacts_expire_at < ?', Time.now) }
     scope :last_month, ->() { where('created_at > ?', Date.today - 1.month) }
-<<<<<<< HEAD
     scope :latest_successful_with_artifacts, ->() do
       with_artifacts.success.order(id: :desc)
     end
-=======
     scope :manual_actions, ->() { where(when: :manual) }
->>>>>>> e57c0c89
 
     mount_uploader :artifacts_file, ArtifactUploader
     mount_uploader :artifacts_metadata, ArtifactUploader
