--- conflicted
+++ resolved
@@ -23,13 +23,9 @@
     end
 
     def detailed_status(current_user)
-<<<<<<< HEAD
-      Gitlab::Ci::Status::Stage::Factory.new(self, current_user).fabricate!
-=======
       Gitlab::Ci::Status::Stage::Factory
         .new(self, current_user)
         .fabricate!
->>>>>>> 3e90aa11
     end
 
     def statuses
