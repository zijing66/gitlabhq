--- conflicted
+++ resolved
@@ -100,34 +100,6 @@
       where.not(duration: nil).sum(:duration)
     end
 
-<<<<<<< HEAD
-    def stages_query
-      statuses.group('stage').select(:stage)
-        .order('max(stage_idx)')
-    end
-
-    def stages
-      self.stages_query.pluck(:stage)
-    end
-
-    def stages_with_statuses
-      status_sql = statuses.latest.where('stage=sg.stage').status_sql
-
-      stages_with_statuses = CommitStatus.from(self.stages_query, :sg).
-        pluck('sg.stage', status_sql)
-
-      stages_with_statuses.map do |stage|
-        OpenStruct.new(
-          name: stage.first,
-          status: stage.last,
-          pipeline: self
-        )
-      end
-    end
-
-    def stages_with_latest_statuses
-      statuses.latest.includes(project: :namespace).order(:stage_idx).group_by(&:stage)
-=======
     def stages_count
       statuses.select(:stage).distinct.count
     end
@@ -149,11 +121,6 @@
       stages_with_statuses.map do |stage|
         Ci::Stage.new(self, name: stage.first, status: stage.last)
       end
-    end
-
-    def artifacts
-      builds.latest.with_artifacts_not_expired
->>>>>>> 6eae378d
     end
 
     def artifacts
