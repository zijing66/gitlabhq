--- conflicted
+++ resolved
@@ -22,15 +22,9 @@
     delegate :stages, to: :statuses
 
     state_machine :status, initial: :created do
-<<<<<<< HEAD
-      event :queue do
-        transition created: :pending
-        transition any - [:created, :pending] => :running
-=======
       event :enqueue do
         transition created: :pending
         transition [:success, :failed, :canceled, :skipped] => :running
->>>>>>> 283b2c0b
       end
 
       event :run do
