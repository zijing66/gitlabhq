module Ci
  class Pipeline < ActiveRecord::Base
    extend Ci::Model
    include Statuseable

    self.table_name = 'ci_commits'

    belongs_to :project, class_name: '::Project', foreign_key: :gl_project_id
    has_many :statuses, class_name: 'CommitStatus', foreign_key: :commit_id
    has_many :builds, class_name: 'Ci::Build', foreign_key: :commit_id
    has_many :trigger_requests, dependent: :destroy, class_name: 'Ci::TriggerRequest', foreign_key: :commit_id

    validates_presence_of :sha
    validates_presence_of :status
    validate :valid_commit_sha

    # Invalidate object and save if when touched
    after_touch :update_state

    def self.truncate_sha(sha)
      sha[0...8]
    end

    def self.stages
      # We use pluck here due to problems with MySQL which doesn't allow LIMIT/OFFSET in queries
      CommitStatus.where(pipeline: pluck(:id)).stages
    end

    def project_id
      project.id
    end

    def valid_commit_sha
      if self.sha == Gitlab::Git::BLANK_SHA
        self.errors.add(:sha, " cant be 00000000 (branch removal)")
      end
    end

    def git_author_name
      commit_data.author_name if commit_data
    end

    def git_author_email
      commit_data.author_email if commit_data
    end

    def git_commit_message
      commit_data.message if commit_data
    end

    def short_sha
      Ci::Pipeline.truncate_sha(sha)
    end

    def commit_data
      @commit ||= project.commit(sha)
    rescue
      nil
    end

    def branch?
      !tag?
    end

    def retryable?
      builds.latest.any? do |build|
        build.failed? && build.retryable?
      end
    end

    def cancelable?
      builds.running_or_pending.any?
    end

    def cancel_running
      builds.running_or_pending.each(&:cancel)
    end

    def retry_failed(user)
      builds.latest.failed.select(&:retryable?).each do |build|
        Ci::Build.retry(build, user)
      end
    end

    def latest?
      return false unless ref
      commit = project.commit(ref)
      return false unless commit
      commit.sha == sha
    end

    def triggered?
      trigger_requests.any?
    end

    def create_builds(user, trigger_request = nil)
      return unless config_processor
      config_processor.stages.any? do |stage|
        CreateBuildsService.new(self).execute(stage, user, 'success', trigger_request).present?
      end
    end

    def create_next_builds(build)
      return unless config_processor

      # don't create other builds if this one is retried
      latest_builds = builds.latest
      return unless latest_builds.exists?(build.id)

      # get list of stages after this build
      next_stages = config_processor.stages.drop_while { |stage| stage != build.stage }
      next_stages.delete(build.stage)

      # get status for all prior builds
      prior_builds = latest_builds.where.not(stage: next_stages)
      prior_status = prior_builds.status

      # create builds for next stages based
      next_stages.any? do |stage|
        CreateBuildsService.new(self).execute(stage, build.user, prior_status, build.trigger_request).present?
      end
    end

    def retried
      @retried ||= (statuses.order(id: :desc) - statuses.latest)
    end

    def coverage
      coverage_array = statuses.latest.map(&:coverage).compact
      if coverage_array.size >= 1
        '%.2f' % (coverage_array.reduce(:+) / coverage_array.size)
      end
    end

    def config_processor
      return nil unless ci_yaml_file
      return @config_processor if defined?(@config_processor)

      @config_processor ||= begin
        Ci::GitlabCiYamlProcessor.new(ci_yaml_file, project.path_with_namespace)
      rescue Ci::GitlabCiYamlProcessor::ValidationError, Psych::SyntaxError => e
        save_yaml_error(e.message)
        nil
      rescue
        save_yaml_error("Undefined error")
        nil
      end
    end

    def ci_yaml_file
      return @ci_yaml_file if defined?(@ci_yaml_file)

      @ci_yaml_file ||= begin
        blob = project.repository.blob_at(sha, '.gitlab-ci.yml')
        blob.load_all_data!(project.repository)
        blob.data
      rescue
        nil
      end
    end

    def skip_ci?
      git_commit_message =~ /(\[ci skip\])/ if git_commit_message
    end

<<<<<<< HEAD
    def notes
      Note.for_commit_id(sha)
=======
    def environments
      builds.where.not(environment: nil).success.pluck(:environment).uniq
>>>>>>> c369cc8b
    end

    private

    def update_state
      statuses.reload
      self.status = if yaml_errors.blank?
                      statuses.latest.status || 'skipped'
                    else
                      'failed'
                    end
      self.started_at = statuses.started_at
      self.finished_at = statuses.finished_at
      self.duration = statuses.latest.duration
      save
    end

    def save_yaml_error(error)
      return if self.yaml_errors?
      self.yaml_errors = error
      update_state
    end
  end
end<|MERGE_RESOLUTION|>--- conflicted
+++ resolved
@@ -163,13 +163,12 @@
       git_commit_message =~ /(\[ci skip\])/ if git_commit_message
     end
 
-<<<<<<< HEAD
+    def environments
+      builds.where.not(environment: nil).success.pluck(:environment).uniq
+    end
+
     def notes
       Note.for_commit_id(sha)
-=======
-    def environments
-      builds.where.not(environment: nil).success.pluck(:environment).uniq
->>>>>>> c369cc8b
     end
 
     private
