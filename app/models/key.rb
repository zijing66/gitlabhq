--- conflicted
+++ resolved
@@ -16,13 +16,11 @@
   before_validation :strip_white_space
   after_save :update_repository
   after_destroy :repository_delete_key
-<<<<<<< HEAD
   delegate :name, :email, :to => :user, :prefix => true
-=======
   validate :unique_key
 
   def strip_white_space
-    self.key = self.key.strip
+    self.key = self.key.strip unless self.key.blank?
   end
 
   def unique_key
@@ -32,7 +30,6 @@
       errors.add :key, 'already exist.'
     end
   end
->>>>>>> f5a16663
 
   def set_identifier
     if is_deploy_key
@@ -58,7 +55,7 @@
       c.update_projects(projects)
     end
   end
-  
+
   def is_deploy_key
     true if project_id
   end
