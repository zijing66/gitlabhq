--- conflicted
+++ resolved
@@ -14,12 +14,8 @@
   MERGE_REQUEST_SQUASH_FEATURE = 'GitLab_MergeRequestSquash'.freeze
   OBJECT_STORAGE_FEATURE = 'GitLab_ObjectStorage'.freeze
   RELATED_ISSUES_FEATURE = 'RelatedIssues'.freeze
-<<<<<<< HEAD
-  EXPORT_ISSUES_FEATURE  = 'GitLab_ExportIssues'.freeze
+  SERVICE_DESK_FEATURE = 'GitLab_ServiceDesk'.freeze
   VARIABLE_ENVIRONMENT_SCOPE_FEATURE = 'GitLab_VARIABLE_ENVIRONMENT_SCOPE'.freeze
-=======
-  SERVICE_DESK_FEATURE = 'GitLab_ServiceDesk'.freeze
->>>>>>> c116f36c
 
   FEATURE_CODES = {
     auditor_user: AUDITOR_USER_FEATURE,
@@ -27,12 +23,9 @@
     geo: GEO_FEATURE,
     object_storage: OBJECT_STORAGE_FEATURE,
     related_issues: RELATED_ISSUES_FEATURE,
-<<<<<<< HEAD
+    service_desk: SERVICE_DESK_FEATURE,
     variable_environment_scope: VARIABLE_ENVIRONMENT_SCOPE_FEATURE,
-=======
-    service_desk: SERVICE_DESK_FEATURE,
-
->>>>>>> c116f36c
+
     # Features that make sense to Namespace:
     burndown_charts: BURNDOWN_CHARTS_FEATURE,
     deploy_board: DEPLOY_BOARD_FEATURE,
@@ -66,15 +59,10 @@
     { DEPLOY_BOARD_FEATURE => 1 },
     { FILE_LOCK_FEATURE => 1 },
     { GEO_FEATURE => 1 },
-<<<<<<< HEAD
     { AUDITOR_USER_FEATURE => 1 },
     { SERVICE_DESK_FEATURE => 1 },
     { OBJECT_STORAGE_FEATURE => 1 },
     { VARIABLE_ENVIRONMENT_SCOPE_FEATURE => 1 }
-=======
-    { OBJECT_STORAGE_FEATURE => 1 },
-    { SERVICE_DESK_FEATURE => 1 }
->>>>>>> c116f36c
   ].freeze
 
   EEU_FEATURES = [
