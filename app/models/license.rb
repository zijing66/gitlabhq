class License < ActiveRecord::Base
  include ActionView::Helpers::NumberHelper

  AUDITOR_USER_FEATURE = 'GitLab_Auditor_User'.freeze
  BURNDOWN_CHARTS_FEATURE = 'BurndownCharts'.freeze
  CONTRIBUTION_ANALYTICS_FEATURE = 'ContributionAnalytics'.freeze
  DEPLOY_BOARD_FEATURE = 'GitLab_DeployBoard'.freeze
  ELASTIC_SEARCH_FEATURE = 'GitLab_ElasticSearch'.freeze
  EXPORT_ISSUES_FEATURE  = 'GitLab_ExportIssues'.freeze
  FAST_FORWARD_MERGE_FEATURE = 'GitLab_FastForwardMerge'.freeze
  FILE_LOCK_FEATURE = 'GitLab_FileLocks'.freeze
  GEO_FEATURE = 'GitLab_Geo'.freeze
<<<<<<< HEAD
  ISSUABLE_DEFAULT_TEMPLATES_FEATURE = 'GitLab_IssuableDefaultTemplates'.freeze
=======
  ISSUE_BOARDS_FOCUS_MODE_FEATURE = 'IssueBoardsFocusMode'.freeze
>>>>>>> d482d68c
  ISSUE_WEIGHTS_FEATURE = 'GitLab_IssueWeights'.freeze
  MERGE_REQUEST_REBASE_FEATURE = 'GitLab_MergeRequestRebase'.freeze
  MERGE_REQUEST_SQUASH_FEATURE = 'GitLab_MergeRequestSquash'.freeze
  OBJECT_STORAGE_FEATURE = 'GitLab_ObjectStorage'.freeze
  RELATED_ISSUES_FEATURE = 'RelatedIssues'.freeze
  SERVICE_DESK_FEATURE = 'GitLab_ServiceDesk'.freeze

  FEATURE_CODES = {
    auditor_user: AUDITOR_USER_FEATURE,
    elastic_search: ELASTIC_SEARCH_FEATURE,
    geo: GEO_FEATURE,
    object_storage: OBJECT_STORAGE_FEATURE,
    related_issues: RELATED_ISSUES_FEATURE,
    service_desk: SERVICE_DESK_FEATURE,

    # Features that make sense to Namespace:
    burndown_charts: BURNDOWN_CHARTS_FEATURE,
    contribution_analytics: CONTRIBUTION_ANALYTICS_FEATURE,
    deploy_board: DEPLOY_BOARD_FEATURE,
    export_issues: EXPORT_ISSUES_FEATURE,
    fast_forward_merge: FAST_FORWARD_MERGE_FEATURE,
    file_lock: FILE_LOCK_FEATURE,
<<<<<<< HEAD
    issuable_default_templates: ISSUABLE_DEFAULT_TEMPLATES_FEATURE,
=======
    issue_board_focus_mode: ISSUE_BOARDS_FOCUS_MODE_FEATURE,
>>>>>>> d482d68c
    issue_weights: ISSUE_WEIGHTS_FEATURE,
    merge_request_rebase: MERGE_REQUEST_REBASE_FEATURE,
    merge_request_squash: MERGE_REQUEST_SQUASH_FEATURE
  }.freeze

  STARTER_PLAN = 'starter'.freeze
  PREMIUM_PLAN = 'premium'.freeze
  ULTIMATE_PLAN = 'ultimate'.freeze
  EARLY_ADOPTER_PLAN = 'early_adopter'.freeze

  EES_FEATURES = [
    { BURNDOWN_CHARTS_FEATURE => 1 },
    { CONTRIBUTION_ANALYTICS_FEATURE => 1 },
    { ELASTIC_SEARCH_FEATURE => 1 },
    { EXPORT_ISSUES_FEATURE => 1 },
    { FAST_FORWARD_MERGE_FEATURE => 1 },
<<<<<<< HEAD
    { ISSUABLE_DEFAULT_TEMPLATES_FEATURE => 1 },
=======
    { ISSUE_BOARDS_FOCUS_MODE_FEATURE => 1 },
>>>>>>> d482d68c
    { ISSUE_WEIGHTS_FEATURE => 1 },
    { MERGE_REQUEST_REBASE_FEATURE => 1 },
    { MERGE_REQUEST_SQUASH_FEATURE => 1 },
    { RELATED_ISSUES_FEATURE => 1 }
  ].freeze

  EEP_FEATURES = [
    *EES_FEATURES,
    { AUDITOR_USER_FEATURE => 1 },
    { DEPLOY_BOARD_FEATURE => 1 },
    { FILE_LOCK_FEATURE => 1 },
    { GEO_FEATURE => 1 },
    { OBJECT_STORAGE_FEATURE => 1 },
    { SERVICE_DESK_FEATURE => 1 }
  ].freeze

  EEU_FEATURES = [
    *EEP_FEATURES
    # ..
  ].freeze

  # List all features available for early adopters,
  # i.e. users that started using GitLab.com before
  # the introduction of Bronze, Silver, Gold plans.
  # Obs.: Do not extend from other feature constants.
  # Early adopters should not earn new features as they're
  # introduced.
  EARLY_ADOPTER_FEATURES = [
    { AUDITOR_USER_FEATURE => 1 },
    { BURNDOWN_CHARTS_FEATURE => 1 },
    { CONTRIBUTION_ANALYTICS_FEATURE => 1 },
    { DEPLOY_BOARD_FEATURE => 1 },
    { EXPORT_ISSUES_FEATURE => 1 },
    { FAST_FORWARD_MERGE_FEATURE => 1 },
    { FILE_LOCK_FEATURE => 1 },
    { GEO_FEATURE => 1 },
<<<<<<< HEAD
    { ISSUABLE_DEFAULT_TEMPLATES_FEATURE => 1 },
=======
    { ISSUE_BOARDS_FOCUS_MODE_FEATURE => 1 },
>>>>>>> d482d68c
    { ISSUE_WEIGHTS_FEATURE => 1 },
    { MERGE_REQUEST_REBASE_FEATURE => 1 },
    { MERGE_REQUEST_SQUASH_FEATURE => 1 },
    { OBJECT_STORAGE_FEATURE => 1 },
    { SERVICE_DESK_FEATURE => 1 }
  ].freeze

  FEATURES_BY_PLAN = {
    STARTER_PLAN       => EES_FEATURES,
    PREMIUM_PLAN       => EEP_FEATURES,
    ULTIMATE_PLAN      => EEU_FEATURES,
    EARLY_ADOPTER_PLAN => EARLY_ADOPTER_FEATURES
  }.freeze

  validate :valid_license
  validate :check_users_limit, if: :new_record?, unless: :validate_with_trueup?
  validate :check_trueup, unless: :persisted?, if: :validate_with_trueup?
  validate :not_expired, unless: :persisted?

  before_validation :reset_license, if: :data_changed?

  after_create :reset_current
  after_destroy :reset_current

  scope :previous, -> { order(created_at: :desc).offset(1) }

  class << self
    def features_for_plan(plan)
      FEATURES_BY_PLAN.fetch(plan, []).reduce({}, :merge)
    end

    def current
      if RequestStore.active?
        RequestStore.fetch(:current_license) { load_license }
      else
        load_license
      end
    end

    delegate :feature_available?, to: :current, allow_nil: true

    def reset_current
      RequestStore.delete(:current_license)
    end

    def plan_includes_feature?(plan, code)
      features = features_for_plan(plan)
      feature = FEATURE_CODES.fetch(code)

      features[feature].to_i > 0
    end

    def block_changes?
      !current || current.block_changes?
    end

    def load_license
      license = self.last

      return unless license && license.valid?
      license
    end
  end

  def data_filename
    company_name = self.licensee["Company"] || self.licensee.values.first
    clean_company_name = company_name.gsub(/[^A-Za-z0-9]/, "")
    "#{clean_company_name}.gitlab-license"
  end

  def data_file=(file)
    self.data = file.read
  end

  def md5
    normalized_data = self.data.gsub("\r\n", "\n").gsub(/\n+$/, '') + "\n"

    Digest::MD5.hexdigest(normalized_data)
  end

  def license
    return nil unless self.data

    @license ||=
      begin
        Gitlab::License.import(self.data)
      rescue Gitlab::License::ImportError
        nil
      end
  end

  def license?
    self.license && self.license.valid?
  end

  def method_missing(method_name, *arguments, &block)
    if License.column_names.include?(method_name.to_s)
      super
    elsif license && license.respond_to?(method_name)
      license.send(method_name, *arguments, &block)
    else
      super
    end
  end

  def respond_to_missing?(method_name, include_private = false)
    if License.column_names.include?(method_name.to_s)
      super
    elsif license && license.respond_to?(method_name)
      true
    else
      super
    end
  end

  # New licenses persists only the `plan` (premium, starter, ..). But, old licenses
  # keep `add_ons`, therefore this method needs to be backward-compatible in that sense.
  # See https://gitlab.com/gitlab-org/gitlab-ee/issues/2019
  def add_ons
    explicit_add_ons = restricted_attr(:add_ons, {})
    plan_features = self.class.features_for_plan(plan)

    explicit_add_ons.merge(plan_features)
  end

  def feature_available?(code)
    feature = FEATURE_CODES.fetch(code)
    add_ons[feature].to_i > 0
  end

  def restricted_user_count
    restricted_attr(:active_user_count)
  end

  def previous_user_count
    restricted_attr(:previous_user_count)
  end

  def plan
    restricted_attr(:plan, STARTER_PLAN)
  end

  def current_active_users_count
    @current_active_users_count ||= User.active.count
  end

  def validate_with_trueup?
    [restricted_attr(:trueup_quantity),
     restricted_attr(:trueup_from),
     restricted_attr(:trueup_to)].all?(&:present?)
  end

  def trial?
    restricted_attr(:trial)
  end

  private

  def restricted_attr(name, default = nil)
    return default unless license? && restricted?(name)

    restrictions[name]
  end

  def reset_current
    self.class.reset_current
  end

  def reset_license
    @license = nil
  end

  def valid_license
    return if license?

    self.errors.add(:base, "The license key is invalid. Make sure it is exactly as you received it from GitLab Inc.")
  end

  def historical_max(from = nil, to = nil)
    from ||= starts_at - 1.year
    to   ||= starts_at

    HistoricalData.during(from..to).maximum(:active_user_count) || 0
  end

  def check_users_limit
    return unless restricted_user_count

    if previous_user_count && (historical_max <= previous_user_count)
      return if restricted_user_count >= current_active_users_count
    else
      return if restricted_user_count >= historical_max
    end

    overage = historical_max - restricted_user_count
    add_limit_error(user_count: historical_max, restricted_user_count: restricted_user_count, overage: overage)
  end

  def check_trueup
    trueup_qty          = restrictions[:trueup_quantity]
    trueup_from         = Date.parse(restrictions[:trueup_from]) rescue (starts_at - 1.year)
    trueup_to           = Date.parse(restrictions[:trueup_to]) rescue starts_at
    max_historical      = historical_max(trueup_from, trueup_to)
    overage             = current_active_users_count - restricted_user_count
    expected_trueup_qty = if previous_user_count
                            max_historical - previous_user_count
                          else
                            max_historical - current_active_users_count
                          end

    if trueup_qty >= expected_trueup_qty
      if restricted_user_count < current_active_users_count
        add_limit_error(trueup: true, user_count: current_active_users_count, restricted_user_count: restricted_user_count, overage: overage)
      end
    else
      message = "You have applied a True-up for #{trueup_qty} #{"user".pluralize(trueup_qty)} "
      message << "but you need one for #{expected_trueup_qty} #{"user".pluralize(expected_trueup_qty)}. "
      message << "Please contact sales at renewals@gitlab.com"

      self.errors.add(:base, message)
    end
  end

  def add_limit_error(trueup: false, user_count:, restricted_user_count:, overage:)
    message =  trueup ? "This GitLab installation currently has " : "During the year before this license started, this GitLab installation had "
    message << "#{number_with_delimiter(user_count)} active #{"user".pluralize(user_count)}, "
    message << "exceeding this license's limit of #{number_with_delimiter(restricted_user_count)} by "
    message << "#{number_with_delimiter(overage)} #{"user".pluralize(overage)}. "
    message << "Please upload a license for at least "
    message << "#{number_with_delimiter(user_count)} #{"user".pluralize(user_count)} or contact sales at renewals@gitlab.com"

    self.errors.add(:base, message)
  end

  def not_expired
    return unless self.license? && self.expired?

    self.errors.add(:base, "This license has already expired.")
  end
end<|MERGE_RESOLUTION|>--- conflicted
+++ resolved
@@ -10,11 +10,8 @@
   FAST_FORWARD_MERGE_FEATURE = 'GitLab_FastForwardMerge'.freeze
   FILE_LOCK_FEATURE = 'GitLab_FileLocks'.freeze
   GEO_FEATURE = 'GitLab_Geo'.freeze
-<<<<<<< HEAD
   ISSUABLE_DEFAULT_TEMPLATES_FEATURE = 'GitLab_IssuableDefaultTemplates'.freeze
-=======
   ISSUE_BOARDS_FOCUS_MODE_FEATURE = 'IssueBoardsFocusMode'.freeze
->>>>>>> d482d68c
   ISSUE_WEIGHTS_FEATURE = 'GitLab_IssueWeights'.freeze
   MERGE_REQUEST_REBASE_FEATURE = 'GitLab_MergeRequestRebase'.freeze
   MERGE_REQUEST_SQUASH_FEATURE = 'GitLab_MergeRequestSquash'.freeze
@@ -37,11 +34,8 @@
     export_issues: EXPORT_ISSUES_FEATURE,
     fast_forward_merge: FAST_FORWARD_MERGE_FEATURE,
     file_lock: FILE_LOCK_FEATURE,
-<<<<<<< HEAD
     issuable_default_templates: ISSUABLE_DEFAULT_TEMPLATES_FEATURE,
-=======
     issue_board_focus_mode: ISSUE_BOARDS_FOCUS_MODE_FEATURE,
->>>>>>> d482d68c
     issue_weights: ISSUE_WEIGHTS_FEATURE,
     merge_request_rebase: MERGE_REQUEST_REBASE_FEATURE,
     merge_request_squash: MERGE_REQUEST_SQUASH_FEATURE
@@ -58,11 +52,8 @@
     { ELASTIC_SEARCH_FEATURE => 1 },
     { EXPORT_ISSUES_FEATURE => 1 },
     { FAST_FORWARD_MERGE_FEATURE => 1 },
-<<<<<<< HEAD
     { ISSUABLE_DEFAULT_TEMPLATES_FEATURE => 1 },
-=======
     { ISSUE_BOARDS_FOCUS_MODE_FEATURE => 1 },
->>>>>>> d482d68c
     { ISSUE_WEIGHTS_FEATURE => 1 },
     { MERGE_REQUEST_REBASE_FEATURE => 1 },
     { MERGE_REQUEST_SQUASH_FEATURE => 1 },
@@ -99,11 +90,8 @@
     { FAST_FORWARD_MERGE_FEATURE => 1 },
     { FILE_LOCK_FEATURE => 1 },
     { GEO_FEATURE => 1 },
-<<<<<<< HEAD
     { ISSUABLE_DEFAULT_TEMPLATES_FEATURE => 1 },
-=======
     { ISSUE_BOARDS_FOCUS_MODE_FEATURE => 1 },
->>>>>>> d482d68c
     { ISSUE_WEIGHTS_FEATURE => 1 },
     { MERGE_REQUEST_REBASE_FEATURE => 1 },
     { MERGE_REQUEST_SQUASH_FEATURE => 1 },
