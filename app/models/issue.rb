require 'carrierwave/orm/activerecord'

class Issue < ActiveRecord::Base
  include InternalId
  include Issuable
  include Noteable
  include Referable
  include Sortable
  include Spammable
  include FasterCacheKeys
  include RelativePositioning
  include CreatedAtFilterable

  DueDateStruct = Struct.new(:title, :name).freeze
  NoDueDate     = DueDateStruct.new('No Due Date', '0').freeze
  AnyDueDate    = DueDateStruct.new('Any Due Date', '').freeze
  Overdue       = DueDateStruct.new('Overdue', 'overdue').freeze
  DueThisWeek   = DueDateStruct.new('Due This Week', 'week').freeze
  DueThisMonth  = DueDateStruct.new('Due This Month', 'month').freeze

  belongs_to :project
  belongs_to :moved_to, class_name: 'Issue'

  has_many :events, as: :target, dependent: :destroy # rubocop:disable Cop/ActiveRecordDependent

  has_many :merge_requests_closing_issues,
    class_name: 'MergeRequestsClosingIssues',
    dependent: :delete_all # rubocop:disable Cop/ActiveRecordDependent

  has_many :issue_assignees
  has_many :assignees, class_name: "User", through: :issue_assignees

  has_many :issue_assignees
  has_many :assignees, class_name: "User", through: :issue_assignees

  validates :project, presence: true

  scope :in_projects, ->(project_ids) { where(project_id: project_ids) }

  scope :assigned, -> { where('EXISTS (SELECT TRUE FROM issue_assignees WHERE issue_id = issues.id)') }
  scope :unassigned, -> { where('NOT EXISTS (SELECT TRUE FROM issue_assignees WHERE issue_id = issues.id)') }
  scope :assigned_to, ->(u) { where('EXISTS (SELECT TRUE FROM issue_assignees WHERE user_id = ? AND issue_id = issues.id)', u.id)}

  scope :without_due_date, -> { where(due_date: nil) }
  scope :due_before, ->(date) { where('issues.due_date < ?', date) }
  scope :due_between, ->(from_date, to_date) { where('issues.due_date >= ?', from_date).where('issues.due_date <= ?', to_date) }

  scope :order_due_date_asc, -> { reorder('issues.due_date IS NULL, issues.due_date ASC') }
  scope :order_due_date_desc, -> { reorder('issues.due_date IS NULL, issues.due_date DESC') }

  scope :preload_associations, -> { preload(:labels, project: :namespace) }

  scope :public_only, -> { where(confidential: false) }

  after_save :expire_etag_cache
  after_commit :update_project_counter_caches, on: :destroy

  attr_spammable :title, spam_title: true
  attr_spammable :description, spam_description: true

  participant :assignees

  state_machine :state, initial: :opened do
    event :close do
      transition [:opened] => :closed
    end

    event :reopen do
      transition closed: :opened
    end

    state :opened
    state :closed

    before_transition any => :closed do |issue|
      issue.closed_at = Time.zone.now
    end
  end

  def hook_attrs
    assignee_ids = self.assignee_ids

    attrs = {
      total_time_spent: total_time_spent,
      human_total_time_spent: human_total_time_spent,
      human_time_estimate: human_time_estimate,
      assignee_ids: assignee_ids,
      assignee_id: assignee_ids.first # This key is deprecated
    }

    attributes.merge!(attrs)
  end

  def self.reference_prefix
    '#'
  end

  # Pattern used to extract `#123` issue references from text
  #
  # This pattern supports cross-project references.
  def self.reference_pattern
    @reference_pattern ||= %r{
      (#{Project.reference_pattern})?
      #{Regexp.escape(reference_prefix)}(?<issue>\d+)
    }x
  end

  def self.link_reference_pattern
    @link_reference_pattern ||= super("issues", /(?<issue>\d+)/)
  end

  def self.reference_valid?(reference)
    reference.to_i > 0 && reference.to_i <= Gitlab::Database::MAX_INT_VALUE
  end

  def self.project_foreign_key
    'project_id'
  end

  def self.sort(method, excluded_labels: [])
    case method.to_s
    when 'due_date_asc' then order_due_date_asc
    when 'due_date_desc' then order_due_date_desc
    else
      super
    end
  end

  def self.order_by_position_and_priority
    order_labels_priority
      .reorder(Gitlab::Database.nulls_last_order('relative_position', 'ASC'),
              Gitlab::Database.nulls_last_order('highest_priority', 'ASC'),
              "id DESC")
  end

  # Returns a Hash of attributes to be used for Twitter card metadata
  def card_attributes
    {
      'Author'   => author.try(:name),
      'Assignee' => assignee_list
    }
  end

  def assignee_or_author?(user)
    author_id == user.id || assignees.exists?(user.id)
  end

  def assignee_list
    assignees.map(&:name).to_sentence
  end

  # `from` argument can be a Namespace or Project.
  def to_reference(from = nil, full: false)
    reference = "#{self.class.reference_prefix}#{iid}"

    "#{project.to_reference(from, full: full)}#{reference}"
  end

  def referenced_merge_requests(current_user = nil)
    ext = all_references(current_user)

    notes_with_associations.each do |object|
      object.all_references(current_user, extractor: ext)
    end

    ext.merge_requests.sort_by(&:iid)
  end

  # All branches containing the current issue's ID, except for
  # those with a merge request open referencing the current issue.
  def related_branches(current_user)
    branches_with_iid = project.repository.branch_names.select do |branch|
      branch =~ /\A#{iid}-(?!\d+-stable)/i
    end

    branches_with_merge_request = self.referenced_merge_requests(current_user).map(&:source_branch)

    branches_with_iid - branches_with_merge_request
  end

  # Returns boolean if a related branch exists for the current issue
  # ignores merge requests branchs
  def has_related_branch?
    project.repository.branch_names.any? do |branch|
      /\A#{iid}-(?!\d+-stable)/i =~ branch
    end
  end

  # To allow polymorphism with MergeRequest.
  def source_project
    project
  end

  # From all notes on this issue, we'll select the system notes about linked
  # merge requests. Of those, the MRs closing `self` are returned.
  def closed_by_merge_requests(current_user = nil)
    return [] unless open?

    ext = all_references(current_user)

    notes.system.each do |note|
      note.all_references(current_user, extractor: ext)
    end

    merge_requests = ext.merge_requests.select(&:open?)
    if merge_requests.any?
      ids = MergeRequestsClosingIssues.where(merge_request_id: merge_requests.map(&:id), issue_id: id).pluck(:merge_request_id)
      merge_requests.select { |mr| mr.id.in?(ids) }
    else
      []
    end
  end

  def moved?
    !moved_to.nil?
  end

  def can_move?(user, to_project = nil)
    if to_project
      return false unless user.can?(:admin_issue, to_project)
    end

    !moved? && persisted? &&
      user.can?(:admin_issue, self.project)
  end

  def to_branch_name
    if self.confidential?
      "#{iid}-confidential-issue"
    else
      "#{iid}-#{title.parameterize}"
    end
  end

  def can_be_worked_on?(current_user)
    !self.closed? &&
      !self.project.forked? &&
      self.related_branches(current_user).empty? &&
      self.closed_by_merge_requests(current_user).empty?
  end

  # Returns `true` if the current issue can be viewed by either a logged in User
  # or an anonymous user.
  def visible_to_user?(user = nil)
    return false unless project && project.feature_available?(:issues, user)

    user ? readable_by?(user) : publicly_visible?
  end

  def overdue?
    due_date.try(:past?) || false
  end

  def check_for_spam?
    project.public? && (title_changed? || description_changed?)
  end

  def as_json(options = {})
    super(options).tap do |json|
      json[:subscribed] = subscribed?(options[:user], project) if options.key?(:user) && options[:user]

      if options.key?(:labels)
        json[:labels] = labels.as_json(
          project: project,
          only: [:id, :title, :description, :color, :priority],
          methods: [:text_color]
        )
      end
    end
  end

<<<<<<< HEAD
  def discussions_rendered_on_frontend?
    true
=======
  def update_project_counter_caches
    Projects::OpenIssuesCountService.new(project).refresh_cache
>>>>>>> 43ba967b
  end

  private

  # Returns `true` if the given User can read the current Issue.
  #
  # This method duplicates the same check of issue_policy.rb
  # for performance reasons, check commit: 002ad215818450d2cbbc5fa065850a953dc7ada8
  # Make sure to sync this method with issue_policy.rb
  def readable_by?(user)
    if user.admin?
      true
    elsif project.owner == user
      true
    elsif confidential?
      author == user ||
        assignees.include?(user) ||
        project.team.member?(user, Gitlab::Access::REPORTER)
    else
      project.public? ||
        project.internal? && !user.external? ||
        project.team.member?(user)
    end
  end

  # Returns `true` if this Issue is visible to everybody.
  def publicly_visible?
    project.public? && !confidential?
  end

  def expire_etag_cache
    key = Gitlab::Routing.url_helpers.realtime_changes_project_issue_path(project, self)
    Gitlab::EtagCaching::Store.new.touch(key)
  end
end<|MERGE_RESOLUTION|>--- conflicted
+++ resolved
@@ -269,13 +269,12 @@
     end
   end
 
-<<<<<<< HEAD
   def discussions_rendered_on_frontend?
     true
-=======
+  end
+
   def update_project_counter_caches
     Projects::OpenIssuesCountService.new(project).refresh_cache
->>>>>>> 43ba967b
   end
 
   private
