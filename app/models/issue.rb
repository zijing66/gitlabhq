# == Schema Information
#
# Table name: issues
#
#  id            :integer          not null, primary key
#  title         :string(255)
#  assignee_id   :integer
#  author_id     :integer
#  project_id    :integer
#  created_at    :datetime
#  updated_at    :datetime
#  position      :integer          default(0)
#  branch_name   :string(255)
#  description   :text
#  milestone_id  :integer
#  state         :string(255)
#  iid           :integer
#  updated_by_id :integer
#  moved_to_id   :integer
#

require 'carrierwave/orm/activerecord'
require 'file_size_validator'

class Issue < ActiveRecord::Base
  include InternalId
  include Issuable
  include Referable
  include Sortable
  include Taskable

  ActsAsTaggableOn.strict_case_match = true

  belongs_to :project
  belongs_to :moved_to, class_name: 'Issue'

  validates :project, presence: true

  scope :cared, ->(user) { where(assignee_id: user) }
  scope :open_for, ->(user) { opened.assigned_to(user) }
  scope :in_projects, ->(project_ids) { where(project_id: project_ids) }

  state_machine :state, initial: :opened do
    event :close do
      transition [:reopened, :opened] => :closed
    end

    event :reopen do
      transition closed: :reopened
    end

    state :opened
    state :reopened
    state :closed
  end

  def hook_attrs
    attributes
  end

  def self.visible_to_user(user)
    return where(confidential: false) if user.blank?
    return all if user.admin?

    where('issues.confidential = false OR (issues.confidential = true AND (issues.author_id = :user_id OR issues.assignee_id = :user_id OR issues.project_id IN(:project_ids)))', user_id: user.id, project_ids: user.authorized_projects.select(:id))
  end

  def self.reference_prefix
    '#'
  end

  # Pattern used to extract `#123` issue references from text
  #
  # This pattern supports cross-project references.
  def self.reference_pattern
    @reference_pattern ||= %r{
      (#{Project.reference_pattern})?
      #{Regexp.escape(reference_prefix)}(?<issue>\d+)
    }x
  end

  def self.link_reference_pattern
    @link_reference_pattern ||= super("issues", /(?<issue>\d+)/)
  end

  def to_reference(from_project = nil)
    reference = "#{self.class.reference_prefix}#{iid}"

    if cross_project_reference?(from_project)
      reference = project.to_reference + reference
    end

    reference
  end

  def referenced_merge_requests(current_user = nil)
    @referenced_merge_requests ||= {}
    @referenced_merge_requests[current_user] ||= begin
      Gitlab::ReferenceExtractor.lazily do
        [self, *notes].flat_map do |note|
          note.all_references(current_user).merge_requests
        end
      end.sort_by(&:iid).uniq
    end
  end

<<<<<<< HEAD
  # All branches containing the current issue's ID, except for
  # those with a merge request open (that the current user can see)
  # referencing the current issue.
  def related_branches(current_user)
    branches_with_iid = project.repository.branch_names.select do |branch|
      branch.end_with?("-#{iid}")
=======
  def related_branches
    project.repository.branch_names.select do |branch|
      branch =~ /\A#{iid}-(?!\d+-stable)/i
>>>>>>> a1497ba3
    end

    branches_with_merge_request = self.referenced_merge_requests(current_user).map(&:source_branch)

    branches_with_iid - branches_with_merge_request
  end

  # Reset issue events cache
  #
  # Since we do cache @event we need to reset cache in special cases:
  # * when an issue is updated
  # Events cache stored like  events/23-20130109142513.
  # The cache key includes updated_at timestamp.
  # Thus it will automatically generate a new fragment
  # when the event is updated because the key changes.
  def reset_events_cache
    Event.reset_event_cache_for(self)
  end

  # To allow polymorphism with MergeRequest.
  def source_project
    project
  end

  # From all notes on this issue, we'll select the system notes about linked
  # merge requests. Of those, the MRs closing `self` are returned.
  def closed_by_merge_requests(current_user = nil)
    return [] unless open?

    notes.system.flat_map do |note|
      note.all_references(current_user).merge_requests
    end.uniq.select { |mr| mr.open? && mr.closes_issue?(self) }
  end

  def moved?
    !moved_to.nil?
  end

  def can_move?(user, to_project = nil)
    if to_project
      return false unless user.can?(:admin_issue, to_project)
    end

    !moved? && persisted? &&
      user.can?(:admin_issue, self.project)
  end

  def to_branch_name
<<<<<<< HEAD
    if self.confidential?
      "issue-#{iid}"
    else
      "#{title.parameterize}-#{iid}"
    end
=======
    "#{iid}-#{title.parameterize}"
>>>>>>> a1497ba3
  end

  def can_be_worked_on?(current_user)
    !self.closed? &&
      !self.project.forked? &&
      self.related_branches(current_user).empty? &&
      self.closed_by_merge_requests(current_user).empty?
  end
end<|MERGE_RESOLUTION|>--- conflicted
+++ resolved
@@ -104,18 +104,11 @@
     end
   end
 
-<<<<<<< HEAD
   # All branches containing the current issue's ID, except for
-  # those with a merge request open (that the current user can see)
-  # referencing the current issue.
+  # those with a merge request open referencing the current issue.
   def related_branches(current_user)
     branches_with_iid = project.repository.branch_names.select do |branch|
-      branch.end_with?("-#{iid}")
-=======
-  def related_branches
-    project.repository.branch_names.select do |branch|
       branch =~ /\A#{iid}-(?!\d+-stable)/i
->>>>>>> a1497ba3
     end
 
     branches_with_merge_request = self.referenced_merge_requests(current_user).map(&:source_branch)
@@ -164,15 +157,11 @@
   end
 
   def to_branch_name
-<<<<<<< HEAD
     if self.confidential?
       "issue-#{iid}"
     else
-      "#{title.parameterize}-#{iid}"
+      "#{iid}-#{title.parameterize}"
     end
-=======
-    "#{iid}-#{title.parameterize}"
->>>>>>> a1497ba3
   end
 
   def can_be_worked_on?(current_user)
