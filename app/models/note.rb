--- conflicted
+++ resolved
@@ -1,26 +1,3 @@
-<<<<<<< HEAD
-# == Schema Information
-#
-# Table name: notes
-#
-#  id            :integer          not null, primary key
-#  note          :text
-#  noteable_type :string(255)
-#  author_id     :integer
-#  created_at    :datetime
-#  updated_at    :datetime
-#  project_id    :integer
-#  attachment    :string(255)
-#  line_code     :string(255)
-#  commit_id     :string(255)
-#  noteable_id   :integer
-#  system        :boolean          default(FALSE), not null
-#  st_diff       :text
-#  updated_by_id :integer
-#
-
-=======
->>>>>>> 98d8e3fe
 require 'carrierwave/orm/activerecord'
 
 class Note < ActiveRecord::Base
@@ -347,7 +324,7 @@
   end
 
   def create_award_emoji
-    self.noteable.award_emoji(award_emoji_name, author)	
+    self.noteable.award_emoji(award_emoji_name, author)
   end
 
   def clear_blank_line_code!
