--- conflicted
+++ resolved
@@ -45,12 +45,8 @@
   delegate :name, to: :project, prefix: true
   delegate :name, :email, to: :author, prefix: true
 
-<<<<<<< HEAD
-=======
-  before_validation :set_award!
   before_validation :clear_blank_line_code!
 
->>>>>>> 2fb7392e
   validates :note, :project, presence: true
   validates :line_code, line_code: true, allow_blank: true
   # Attachments are deprecated and are handled by Markdown uploader
@@ -335,17 +331,12 @@
     Event.reset_event_cache_for(self)
   end
 
-<<<<<<< HEAD
   def system?
     read_attribute(:system)
   end
 
   def editable?
     !system?
-=======
-  def downvote?
-    is_award && note == "thumbsdown"
->>>>>>> 2fb7392e
   end
 
   def cross_reference_not_visible_for?(user)
@@ -360,31 +351,12 @@
     self.emoji_award = self.noteable.award_emoji(emoji_award_name, self.author)
   end
 
-<<<<<<< HEAD
   def emoji_awardable?
     !self.system
-=======
-  # Checks if note is an award added as a comment
-  #
-  # If note is an award, this method sets is_award to true
-  #   and changes content of the note to award name.
-  #
-  # Method is executed as a before_validation callback.
-  #
-  def set_award!
-    return unless awards_supported? && contains_emoji_only?
-
-    self.is_award = true
-    self.note = award_emoji_name
->>>>>>> 2fb7392e
   end
 
   private
 
-<<<<<<< HEAD
-  def emoji_awards_supported?
-    noteable.kind_of?(Awardable)
-=======
   def clear_blank_line_code!
     self.line_code = nil if self.line_code.blank?
   end
@@ -395,9 +367,8 @@
     diffs.find { |d| d.new_path == self.diff.new_path }
   end
 
-  def awards_supported?
-    (for_issue? || for_merge_request?) && !for_diff_line?
->>>>>>> 2fb7392e
+  def emoji_awards_supported?
+    noteable.kind_of?(Awardable)
   end
 
   def emoji_award_name
