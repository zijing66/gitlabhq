# == Schema Information
#
# Table name: projects
#
#  id                     :integer          not null, primary key
#  name                   :string(255)
#  path                   :string(255)
#  description            :text
#  created_at             :datetime
#  updated_at             :datetime
#  creator_id             :integer
#  issues_enabled         :boolean          default(TRUE), not null
#  wall_enabled           :boolean          default(TRUE), not null
#  merge_requests_enabled :boolean          default(TRUE), not null
#  wiki_enabled           :boolean          default(TRUE), not null
#  namespace_id           :integer
#  issues_tracker         :string(255)      default("gitlab"), not null
#  issues_tracker_id      :string(255)
#  snippets_enabled       :boolean          default(TRUE), not null
#  last_activity_at       :datetime
#  import_url             :string(255)
#  visibility_level       :integer          default(0), not null
#  archived               :boolean          default(FALSE), not null
#  avatar                 :string(255)
#  import_status          :string(255)
#  repository_size        :float            default(0.0)
#  star_count             :integer          default(0), not null
#  import_type            :string(255)
#  import_source          :string(255)
#  commit_count           :integer          default(0)
#  import_error           :text
#  ci_id                  :integer
#  builds_enabled         :boolean          default(TRUE), not null
#  shared_runners_enabled :boolean          default(TRUE), not null
#  runners_token          :string
#  build_coverage_regex   :string
#  build_allow_git_fetch  :boolean          default(TRUE), not null
#  build_timeout          :integer          default(3600), not null
#

require 'carrierwave/orm/activerecord'
require 'file_size_validator'

class Project < ActiveRecord::Base
  include Gitlab::ConfigHelper
  include Gitlab::ShellAdapter
  include Gitlab::VisibilityLevel
  include Gitlab::CurrentSettings
  include Referable
  include Sortable
  include AfterCommitQueue
  include CaseSensitivity
  include TokenAuthenticatable
  include ProjectsSearch

  extend Gitlab::ConfigHelper

  UNKNOWN_IMPORT_URL = 'http://unknown.git'

  default_value_for :archived, false
  default_value_for :visibility_level, gitlab_config_features.visibility_level
  default_value_for :issues_enabled, gitlab_config_features.issues
  default_value_for :merge_requests_enabled, gitlab_config_features.merge_requests
  default_value_for :builds_enabled, gitlab_config_features.builds
  default_value_for :wiki_enabled, gitlab_config_features.wiki
  default_value_for :wall_enabled, false
  default_value_for :snippets_enabled, gitlab_config_features.snippets
  default_value_for(:shared_runners_enabled) { current_application_settings.shared_runners_enabled }

  # set last_activity_at to the same as created_at
  after_create :set_last_activity_at
  def set_last_activity_at
    update_column(:last_activity_at, self.created_at)
  end

  after_destroy :remove_pages

  # update visibility_levet of forks
  after_update :update_forks_visibility_level
  def update_forks_visibility_level
    return unless visibility_level < visibility_level_was

    forks.each do |forked_project|
      if forked_project.visibility_level > visibility_level
        forked_project.visibility_level = visibility_level
        forked_project.save!
      end
    end
  end

  ActsAsTaggableOn.strict_case_match = true
  acts_as_taggable_on :tags

  attr_accessor :new_default_branch
  attr_accessor :old_path_with_namespace

  # Relations
  belongs_to :creator, foreign_key: 'creator_id', class_name: 'User'
  belongs_to :group, -> { where(type: Group) }, foreign_key: 'namespace_id'
  belongs_to :namespace
  belongs_to :mirror_user, foreign_key: 'mirror_user_id', class_name: 'User'

  has_one :git_hook, dependent: :destroy
  has_one :last_event, -> {order 'events.created_at DESC'}, class_name: 'Event', foreign_key: 'project_id'

  # Project services
  has_many :services
  has_one :campfire_service, dependent: :destroy
  has_one :drone_ci_service, dependent: :destroy
  has_one :emails_on_push_service, dependent: :destroy
  has_one :builds_email_service, dependent: :destroy
  has_one :irker_service, dependent: :destroy
  has_one :pivotaltracker_service, dependent: :destroy
  has_one :hipchat_service, dependent: :destroy
  has_one :flowdock_service, dependent: :destroy
  has_one :assembla_service, dependent: :destroy
  has_one :asana_service, dependent: :destroy
  has_one :gemnasium_service, dependent: :destroy
  has_one :slack_service, dependent: :destroy
  has_one :jenkins_service, dependent: :destroy
  has_one :jenkins_deprecated_service, dependent: :destroy
  has_one :buildkite_service, dependent: :destroy
  has_one :bamboo_service, dependent: :destroy
  has_one :teamcity_service, dependent: :destroy
  has_one :pushover_service, dependent: :destroy
  has_one :jira_service, dependent: :destroy
  has_one :redmine_service, dependent: :destroy
  has_one :custom_issue_tracker_service, dependent: :destroy
  has_one :gitlab_issue_tracker_service, dependent: :destroy
  has_one :external_wiki_service, dependent: :destroy

  has_one  :forked_project_link,  dependent: :destroy, foreign_key: "forked_to_project_id"
  has_one  :forked_from_project,  through:   :forked_project_link

  has_many :forked_project_links, foreign_key: "forked_from_project_id"
  has_many :forks,                through:     :forked_project_links, source: :forked_to_project

  # Merge Requests for target project should be removed with it
  has_many :merge_requests,     dependent: :destroy, foreign_key: 'target_project_id'
  # Merge requests from source project should be kept when source project was removed
  has_many :fork_merge_requests, foreign_key: 'source_project_id', class_name: MergeRequest
  has_many :issues,             dependent: :destroy
  has_many :labels,             dependent: :destroy
  has_many :services,           dependent: :destroy
  has_many :events,             dependent: :destroy
  has_many :milestones,         dependent: :destroy
  has_many :notes,              dependent: :destroy
  has_many :snippets,           dependent: :destroy, class_name: 'ProjectSnippet'
  has_many :hooks,              dependent: :destroy, class_name: 'ProjectHook'
  has_many :protected_branches, dependent: :destroy
  has_many :project_members, dependent: :destroy, as: :source, class_name: 'ProjectMember'
  has_many :users, through: :project_members
  has_many :deploy_keys_projects, dependent: :destroy
  has_many :deploy_keys, through: :deploy_keys_projects
  has_many :users_star_projects, dependent: :destroy
  has_many :starrers, through: :users_star_projects, source: :user
  has_many :approvers, as: :target, dependent: :destroy
  has_many :releases, dependent: :destroy
  has_many :lfs_objects_projects, dependent: :destroy
  has_many :lfs_objects, through: :lfs_objects_projects
  has_many :project_group_links, dependent: :destroy
  has_many :invited_groups, through: :project_group_links, source: :group

  has_one :import_data, dependent: :destroy, class_name: "ProjectImportData"

  has_many :commit_statuses, dependent: :destroy, class_name: 'CommitStatus', foreign_key: :gl_project_id
  has_many :ci_commits, dependent: :destroy, class_name: 'Ci::Commit', foreign_key: :gl_project_id
  has_many :builds, class_name: 'Ci::Build', foreign_key: :gl_project_id # the builds are created from the commit_statuses
  has_many :runner_projects, dependent: :destroy, class_name: 'Ci::RunnerProject', foreign_key: :gl_project_id
  has_many :runners, through: :runner_projects, source: :runner, class_name: 'Ci::Runner'
  has_many :variables, dependent: :destroy, class_name: 'Ci::Variable', foreign_key: :gl_project_id
  has_many :triggers, dependent: :destroy, class_name: 'Ci::Trigger', foreign_key: :gl_project_id

  accepts_nested_attributes_for :variables, allow_destroy: true

  delegate :name, to: :owner, allow_nil: true, prefix: true
  delegate :members, to: :team, prefix: true

  # Validations
  validates :creator, presence: true, on: :create
  validates :description, length: { maximum: 2000 }, allow_blank: true
  validates :name,
    presence: true,
    length: { within: 0..255 },
    format: { with: Gitlab::Regex.project_name_regex,
              message: Gitlab::Regex.project_name_regex_message }
  validates :path,
    presence: true,
    length: { within: 0..255 },
    format: { with: Gitlab::Regex.project_path_regex,
              message: Gitlab::Regex.project_path_regex_message }
  validates :issues_enabled, :merge_requests_enabled,
            :wiki_enabled, inclusion: { in: [true, false] }
  validates :issues_tracker_id, length: { maximum: 255 }, allow_blank: true
  validates :namespace, presence: true
  validates_uniqueness_of :name, scope: :namespace_id
  validates_uniqueness_of :path, scope: :namespace_id
  validates :import_url,
    url: { protocols: %w(ssh git http https) },
    if: :external_import?
  validates :import_url, presence: true, if: :mirror?
  validates :mirror_user, presence: true, if: :mirror?
  validates :star_count, numericality: { greater_than_or_equal_to: 0 }
  validate :check_limit, on: :create
  validate :avatar_type,
    if: ->(project) { project.avatar.present? && project.avatar_changed? }
  validates :avatar, file_size: { maximum: 200.kilobytes.to_i }
  validates :approvals_before_merge, numericality: true, allow_blank: true

  add_authentication_token_field :runners_token
  before_save :ensure_runners_token

  mount_uploader :avatar, AvatarUploader

  # Scopes
  scope :sorted_by_activity, -> { reorder(last_activity_at: :desc) }
  scope :sorted_by_stars, -> { reorder('projects.star_count DESC') }
  scope :sorted_by_names, -> { joins(:namespace).reorder('namespaces.name ASC, projects.name ASC') }

  scope :without_user, ->(user)  { where('projects.id NOT IN (:ids)', ids: user.authorized_projects.map(&:id) ) }
  scope :without_team, ->(team) { team.projects.present? ? where('projects.id NOT IN (:ids)', ids: team.projects.map(&:id)) : scoped  }
  scope :not_in_group, ->(group) { where('projects.id NOT IN (:ids)', ids: group.project_ids ) }
  scope :in_namespace, ->(namespace_ids) { where(namespace_id: namespace_ids) }
  scope :in_group_namespace, -> { joins(:group) }
  scope :personal, ->(user) { where(namespace_id: user.namespace_id) }
  scope :joined, ->(user) { where('namespace_id != ?', user.namespace_id) }
  scope :public_only, -> { where(visibility_level: Project::PUBLIC) }
  scope :public_and_internal_only, -> { where(visibility_level: Project.public_and_internal_levels) }
  scope :non_archived, -> { where(archived: false) }
  scope :mirror, -> { where(mirror: true) }

  state_machine :import_status, initial: :none do
    event :import_start do
      transition [:none, :finished] => :started
    end

    event :import_finish do
      transition started: :finished
    end

    event :import_fail do
      transition started: :failed
    end

    event :import_retry do
      transition failed: :started
    end

    state :started
    state :finished
    state :failed

    after_transition any => :started, do: :schedule_add_import_job
    after_transition any => :finished, do: :clear_import_data

    after_transition started: :finished do |project, transaction|
      if project.mirror?
        timestamp = DateTime.now
        project.mirror_last_update_at = timestamp
        project.mirror_last_successful_update_at = timestamp
        project.save
      end

      if Gitlab.config.elasticsearch.enabled
        project.repository.index_blobs
        project.repository.index_commits
      end
    end

    after_transition started: :failed do |project, transaction|
      if project.mirror?
        project.update(mirror_last_update_at: DateTime.now)
      end
    end
  end

  class << self
    def public_and_internal_levels
      [Project::PUBLIC, Project::INTERNAL]
    end

    def abandoned
      where('projects.last_activity_at < ?', 6.months.ago)
    end

    def publicish(user)
      visibility_levels = [Project::PUBLIC]
      visibility_levels << Project::INTERNAL if user
      where(visibility_level: visibility_levels)
    end

    def with_push
      joins(:events).where('events.action = ?', Event::PUSHED)
    end

    def active
      joins(:issues, :notes, :merge_requests).order('issues.created_at, notes.created_at, merge_requests.created_at DESC')
    end

    def search(query)
      joins(:namespace).
        where('LOWER(projects.name) LIKE :query OR
              LOWER(projects.path) LIKE :query OR
              LOWER(namespaces.name) LIKE :query OR
              LOWER(projects.description) LIKE :query',
              query: "%#{query.try(:downcase)}%")
    end

    def search_by_visibility(level)
      where(visibility_level: Gitlab::VisibilityLevel.const_get(level.upcase))
    end

    def search_by_title(query)
      where('projects.archived = ?', false).where('LOWER(projects.name) LIKE :query', query: "%#{query.downcase}%")
    end

    def find_with_namespace(id)
      namespace_path, project_path = id.split('/')

      return nil if !namespace_path || !project_path

      # Use of unscoped ensures we're not secretly adding any ORDER BYs, which
      # have a negative impact on performance (and aren't needed for this
      # query).
      projects = unscoped.
        joins(:namespace).
        iwhere('namespaces.path' => namespace_path)

      projects.find_by('projects.path' => project_path) ||
        projects.iwhere('projects.path' => project_path).take
    end

    def find_by_ci_id(id)
      find_by(ci_id: id.to_i)
    end

    def visibility_levels
      Gitlab::VisibilityLevel.options
    end

    def sort(method)
      if method == 'repository_size_desc'
        reorder(repository_size: :desc, id: :desc)
      else
        order_by(method)
      end
    end

    def reference_pattern
      name_pattern = Gitlab::Regex::NAMESPACE_REGEX_STR
      %r{(?<project>#{name_pattern}/#{name_pattern})}
    end

    def trending(since = 1.month.ago)
      # By counting in the JOIN we don't expose the GROUP BY to the outer query.
      # This means that calls such as "any?" and "count" just return a number of
      # the total count, instead of the counts grouped per project as a Hash.
      join_body = "INNER JOIN (
        SELECT project_id, COUNT(*) AS amount
        FROM notes
        WHERE created_at >= #{sanitize(since)}
        GROUP BY project_id
      ) join_note_counts ON projects.id = join_note_counts.project_id"

      joins(join_body).reorder('join_note_counts.amount DESC')
    end

    def visible_to_user(user)
      where(id: user.authorized_projects.select(:id).reorder(nil))
    end
  end

  def team
    @team ||= ProjectTeam.new(self)
  end

  def repository
    @repository ||= Repository.new(path_with_namespace, nil, self)
  end

  def commit(id = 'HEAD')
    repository.commit(id)
  end

  def saved?
    id && persisted?
  end

  def schedule_add_import_job
    run_after_commit(:add_import_job)
  end

  def add_import_job
    if repository_exists?
      if mirror?
        RepositoryUpdateMirrorWorker.perform_async(self.id)
      end

      return
    end

    if forked?
      RepositoryForkWorker.perform_async(self.id, forked_from_project.path_with_namespace, self.namespace.path)
    else
      RepositoryImportWorker.perform_async(self.id)
    end
  end

  def clear_import_data
    update(import_error: nil)

    ProjectCacheWorker.perform_async(self.id)

    self.import_data.destroy if self.import_data
  end

  def import?
    external_import? || forked?
  end

  def external_import?
    import_url.present?
  end

  def imported?
    import_finished?
  end

  def import_in_progress?
    import? && import_status == 'started'
  end

  def import_failed?
    import_status == 'failed'
  end

  def import_finished?
    import_status == 'finished'
  end

  def safe_import_url
    result = URI.parse(self.import_url)
    result.password = '*****' unless result.password.nil?
    result.to_s
  rescue
    self.import_url
  end

  def mirror_updated?
    mirror? && self.mirror_last_update_at
  end

  def updating_mirror?
    mirror? && import_in_progress? && !empty_repo?
  end

  def mirror_last_update_status
    return unless mirror_updated?

    if self.mirror_last_update_at == self.mirror_last_successful_update_at
      :success
    else
      :failed
    end
  end

  def mirror_last_update_success?
    mirror_last_update_status == :success
  end

  def mirror_last_update_failed?
    mirror_last_update_status == :failed
  end

  def mirror_ever_updated_successfully?
    mirror_updated? && self.mirror_last_successful_update_at
  end

  def update_mirror
    return unless mirror?

    return if import_in_progress?

    if import_failed?
      import_retry
    else
      import_start
    end
  end

  def fetch_mirror
    return unless mirror?

    repository.fetch_upstream(self.import_url)
  end

  def check_limit
    unless creator.can_create_project? or namespace.kind == 'group'
      errors[:limit_reached] << ("Your project limit is #{creator.projects_limit} projects! Please contact your administrator to increase it")
    end
  rescue
    errors[:base] << ("Can't check your ability to create project")
  end

  def to_param
    path
  end

  def to_reference(_from_project = nil)
    path_with_namespace
  end

  def web_url
    Gitlab::Application.routes.url_helpers.namespace_project_url(self.namespace, self)
  end

  def web_url_without_protocol
    web_url.split('://')[1]
  end

  def build_commit_note(commit)
    notes.new(commit_id: commit.id, noteable_type: 'Commit')
  end

  def last_activity
    last_event
  end

  def last_activity_date
    last_activity_at || updated_at
  end

  def project_id
    self.id
  end

  def get_issue(issue_id)
    if default_issues_tracker?
      issues.find_by(iid: issue_id)
    else
      ExternalIssue.new(issue_id, self)
    end
  end

  def issue_exists?(issue_id)
    get_issue(issue_id)
  end

  def default_issue_tracker
    gitlab_issue_tracker_service || create_gitlab_issue_tracker_service
  end

  def issues_tracker
    if external_issue_tracker
      external_issue_tracker
    else
      default_issue_tracker
    end
  end

  def default_issues_tracker?
    !external_issue_tracker
  end

  def external_issue_tracker
    @external_issue_tracker ||=
      services.issue_trackers.active.without_defaults.first
  end

  def can_have_issues_tracker_id?
    self.issues_enabled && !self.default_issues_tracker?
  end

  def build_missing_services
    services_templates = Service.where(template: true)

    Service.available_services_names.each do |service_name|
      service = find_service(services, service_name)

      # If service is available but missing in db
      if service.nil?
        # We should check if template for the service exists
        template = find_service(services_templates, service_name)

        if template.nil?
          # If no template, we should create an instance. Ex `create_gitlab_ci_service`
          self.send :"create_#{service_name}_service"
        else
          Service.create_from_template(self.id, template)
        end
      end
    end
  end

  def create_labels
    Label.templates.each do |label|
      label = label.dup
      label.template = nil
      label.project_id = self.id
      label.save
    end
  end

  def find_service(list, name)
    list.find { |service| service.to_param == name }
  end

  def ci_services
    services.select { |service| service.category == :ci }
  end

  def ci_service
    @ci_service ||= ci_services.find(&:activated?)
  end

  def jira_tracker?
    issues_tracker.to_param == 'jira'
  end

  def redmine_tracker?
    issues_tracker.to_param == 'redmine'
  end

  def avatar_type
    unless self.avatar.image?
      self.errors.add :avatar, 'only images allowed'
    end
  end

  def avatar_in_git
    @avatar_file ||= 'logo.png' if repository.blob_at_branch('master', 'logo.png')
    @avatar_file ||= 'logo.jpg' if repository.blob_at_branch('master', 'logo.jpg')
    @avatar_file ||= 'logo.gif' if repository.blob_at_branch('master', 'logo.gif')
    @avatar_file
  end

  def avatar_url
    if avatar.present?
      [gitlab_config.url, avatar.url].join
    elsif avatar_in_git
      Gitlab::Application.routes.url_helpers.namespace_project_avatar_url(namespace, self)
    end
  end

  # For compatibility with old code
  def code
    path
  end

  def items_for(entity)
    case entity
    when 'issue' then
      issues
    when 'merge_request' then
      merge_requests
    end
  end

  def send_move_instructions(old_path_with_namespace)
    # New project path needs to be committed to the DB or notification will
    # retrieve stale information
    run_after_commit { NotificationService.new.project_was_moved(self, old_path_with_namespace) }
  end

  def owner
    if group
      group
    else
      namespace.try(:owner)
    end
  end

  def project_member_by_name_or_email(name = nil, email = nil)
    user = users.find_by('name like ? or email like ?', name, email)
    project_members.where(user: user) if user
  end

  # Get Team Member record by user id
  def project_member_by_id(user_id)
    project_members.find_by(user_id: user_id)
  end

  def name_with_namespace
    @name_with_namespace ||= begin
                               if namespace
                                 namespace.human_name + ' / ' + name
                               else
                                 name
                               end
                             end
  end

  def path_with_namespace
    if namespace
      namespace.path + '/' + path
    else
      path
    end
  end

  def execute_hooks(data, hooks_scope = :push_hooks)
    hooks.send(hooks_scope).each do |hook|
      hook.async_execute(data, hooks_scope.to_s)
    end
    if group
      group.hooks.send(hooks_scope).each do |hook|
        hook.async_execute(data, hooks_scope.to_s)
      end
    end
  end

  def execute_services(data, hooks_scope = :push_hooks)
    # Call only service hooks that are active for this scope
    services.send(hooks_scope).each do |service|
      service.async_execute(data)
    end
  end

  def update_merge_requests(oldrev, newrev, ref, user)
    MergeRequests::RefreshService.new(self, user).
      execute(oldrev, newrev, ref)
  end

  def valid_repo?
    repository.exists?
  rescue
    errors.add(:path, 'Invalid repository path')
    false
  end

  def empty_repo?
    !repository.exists? || !repository.has_visible_content?
  end

  def repo
    repository.raw
  end

  def url_to_repo
    gitlab_shell.url_to_repo(path_with_namespace)
  end

  def namespace_dir
    namespace.try(:path) || ''
  end

  def repo_exists?
    @repo_exists ||= repository.exists?
  rescue
    @repo_exists = false
  end

  def open_branches
    all_branches = repository.branches

    if protected_branches.present?
      all_branches.reject! do |branch|
        protected_branches_names.include?(branch.name)
      end
    end

    all_branches
  end

  def protected_branches_names
    @protected_branches_names ||= protected_branches.map(&:name)
  end

  def root_ref?(branch)
    repository.root_ref == branch
  end

  def ssh_url_to_repo
    url_to_repo
  end

  def http_url_to_repo
    "#{web_url}.git"
  end

  # No need to have a Kerberos Web url. Kerberos URL will be used only to clone
  def kerberos_url_to_repo
    "#{Gitlab.config.build_gitlab_kerberos_url + Gitlab::Application.routes.url_helpers.namespace_project_path(self.namespace, self)}.git"
  end

  # Check if current branch name is marked as protected in the system
  def protected_branch?(branch_name)
    protected_branches_names.include?(branch_name)
  end

  def developers_can_push_to_protected_branch?(branch_name)
    protected_branches.any? { |pb| pb.name == branch_name && pb.developers_can_push }
  end

  def forked?
    !(forked_project_link.nil? || forked_project_link.forked_from_project.nil?)
  end

  def personal?
    !group
  end

  def rename_repo
    path_was = previous_changes['path'].first
    old_path_with_namespace = File.join(namespace_dir, path_was)
    new_path_with_namespace = File.join(namespace_dir, path)

    if gitlab_shell.mv_repository(old_path_with_namespace, new_path_with_namespace)
      # If repository moved successfully we need to send update instructions to users.
      # However we cannot allow rollback since we moved repository
      # So we basically we mute exceptions in next actions
      begin
        gitlab_shell.mv_repository("#{old_path_with_namespace}.wiki", "#{new_path_with_namespace}.wiki")
        send_move_instructions(old_path_with_namespace)
        reset_events_cache

        @old_path_with_namespace = old_path_with_namespace

        SystemHooksService.new.execute_hooks_for(self, :rename)

        @repository = nil
      rescue
        # Returning false does not rollback after_* transaction but gives
        # us information about failing some of tasks
        false
      end
    else
      # if we cannot move namespace directory we should rollback
      # db changes in order to prevent out of sync between db and fs
      raise Exception.new('repository cannot be renamed')
    end

    Gitlab::UploadsTransfer.new.rename_project(path_was, path, namespace.path)
    Gitlab::PagesTransfer.new.rename_project(path_was, path, namespace.path)
  end

  def hook_attrs
    {
      name: name,
      ssh_url: ssh_url_to_repo,
      http_url: http_url_to_repo,
      web_url: web_url,
      namespace: namespace.name,
      visibility_level: visibility_level
    }
  end

  # Reset events cache related to this project
  #
  # Since we do cache @event we need to reset cache in special cases:
  # * when project was moved
  # * when project was renamed
  # * when the project avatar changes
  # Events cache stored like  events/23-20130109142513.
  # The cache key includes updated_at timestamp.
  # Thus it will automatically generate a new fragment
  # when the event is updated because the key changes.
  def reset_events_cache
    Event.where(project_id: self.id).
      order('id DESC').limit(100).
      update_all(updated_at: Time.now)
  end

  def project_member(user)
    project_members.find_by(user_id: user)
  end

  def default_branch
    @default_branch ||= repository.root_ref if repository.exists?
  end

  def reload_default_branch
    @default_branch = nil
    default_branch
  end

  def visibility_level_field
    visibility_level
  end

  def archive!
    update_attribute(:archived, true)
  end

  def unarchive!
    update_attribute(:archived, false)
  end

  def change_head(branch)
    # Cached divergent commit counts are based on repository head
    repository.expire_branch_cache
    gitlab_shell.update_repository_head(self.path_with_namespace, branch)
    reload_default_branch
  end

  def forked_from?(project)
    forked? && project == forked_from_project
  end

  def update_repository_size
    update_attribute(:repository_size, repository.size)
  end

  def update_commit_count
    update_attribute(:commit_count, repository.commit_count)
  end

  def forks_count
    forks.count
  end

  def find_label(name)
    labels.find_by(name: name)
  end

  def origin_merge_requests
    merge_requests.where(source_project_id: self.id)
  end

  def group_ldap_synced?
    if group
      group.ldap_synced?
    else
      false
    end
  end

  def create_repository
    # Forked import is handled asynchronously
    unless forked?
      if gitlab_shell.add_repository(path_with_namespace)
        true
      else
        errors.add(:base, 'Failed to create repository via gitlab-shell')
        false
      end
    end
  end

  def repository_exists?
    !!repository.exists?
  end

  def create_wiki
    ProjectWiki.new(self, self.owner).wiki
    true
  rescue ProjectWiki::CouldNotCreateWikiError
    errors.add(:base, 'Failed create wiki')
    false
  end

  def wiki
    @wiki ||= ProjectWiki.new(self, self.owner)
  end

  def reference_issue_tracker?
    default_issues_tracker? || jira_tracker_active?
  end

  def jira_tracker_active?
    jira_tracker? && jira_service.active
  end

  def approver_ids=(value)
    value.split(",").map(&:strip).each do |user_id|
      approvers.find_or_create_by(user_id: user_id, target_id: id)
    end
  end

  def allowed_to_share_with_group?
    !namespace.share_with_group_lock
  end

  def ci_commit(sha)
    ci_commits.find_by(sha: sha)
  end

  def ensure_ci_commit(sha)
    ci_commit(sha) || ci_commits.create(sha: sha)
  end

  def enable_ci
    self.builds_enabled = true
  end

  def unlink_fork
    if forked?
      forked_from_project.lfs_objects.find_each do |lfs_object|
        lfs_object.projects << self
      end

      forked_project_link.destroy
    end
  end

  def any_runners?(&block)
    if runners.active.any?(&block)
      return true
    end

    shared_runners_enabled? && Ci::Runner.shared.active.any?(&block)
  end

  def valid_runners_token? token
    self.runners_token && self.runners_token == token
  end

  # TODO (ayufan): For now we use runners_token (backward compatibility)
  # In 8.4 every build will have its own individual token valid for time of build
  def valid_build_token? token
    self.builds_enabled? && self.runners_token && self.runners_token == token
  end

  def build_coverage_enabled?
    build_coverage_regex.present?
  end

  def build_timeout_in_minutes
    build_timeout / 60
  end

  def build_timeout_in_minutes=(value)
    self.build_timeout = value.to_i * 60
  end

  def open_issues_count
    issues.opened.count
  end

  def visibility_level_allowed?(level)
    return true unless forked?
    Gitlab::VisibilityLevel.allowed_fork_levels(forked_from_project.visibility_level).include?(level.to_i)
  end

  def runners_token
    ensure_runners_token!
  end

<<<<<<< HEAD
  def pages_url
    if Dir.exist?(public_pages_path)
      host = "#{namespace.path}.#{Settings.pages.host}"
      url = Gitlab.config.pages.url.sub(/^https?:\/\//) do |prefix|
        "#{prefix}#{namespace.path}."
      end

      # If the project path is the same as host, leave the short version
      return url if host == path

      "#{url}/#{path}"
    end
  end

  def pages_path
    File.join(Settings.pages.path, path_with_namespace)
  end

  def public_pages_path
    File.join(pages_path, 'public')
  end

  def remove_pages
    # 1. We rename pages to temporary directory
    # 2. We wait 5 minutes, due to NFS caching
    # 3. We asynchronously remove pages with force
    temp_path = "#{path}.#{SecureRandom.hex}"

    if Gitlab::PagesTransfer.new.rename_project(path, temp_path, namespace.path)
      PagesWorker.perform_in(5.minutes, :remove, namespace.path, temp_path)
    end
  end

  def merge_method
    if self.merge_requests_ff_only_enabled
      :ff
    elsif self.merge_requests_rebase_enabled
      :rebase_merge
    else
      :merge
    end
  end

  def merge_method=(method)
    case method.to_s
    when "ff"
      self.merge_requests_ff_only_enabled = true
      self.merge_requests_rebase_enabled = true
    when "rebase_merge"
      self.merge_requests_ff_only_enabled = false
      self.merge_requests_rebase_enabled = true
    when "merge"
      self.merge_requests_ff_only_enabled = false
      self.merge_requests_rebase_enabled = false
    end
  end

  def ff_merge_must_be_possible?
    self.merge_requests_ff_only_enabled || self.merge_requests_rebase_enabled
=======
  def wiki
    @wiki ||= ProjectWiki.new(self, self.owner)
>>>>>>> 07ee8393
  end
end<|MERGE_RESOLUTION|>--- conflicted
+++ resolved
@@ -1036,7 +1036,10 @@
     ensure_runners_token!
   end
 
-<<<<<<< HEAD
+  def wiki
+    @wiki ||= ProjectWiki.new(self, self.owner)
+  end
+
   def pages_url
     if Dir.exist?(public_pages_path)
       host = "#{namespace.path}.#{Settings.pages.host}"
@@ -1096,9 +1099,5 @@
 
   def ff_merge_must_be_possible?
     self.merge_requests_ff_only_enabled || self.merge_requests_rebase_enabled
-=======
-  def wiki
-    @wiki ||= ProjectWiki.new(self, self.owner)
->>>>>>> 07ee8393
   end
 end