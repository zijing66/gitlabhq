--- conflicted
+++ resolved
@@ -1028,12 +1028,8 @@
       namespace: namespace.name,
       visibility_level: visibility_level,
       path_with_namespace: path_with_namespace,
-<<<<<<< HEAD
       default_branch: default_branch,
       ci_config_file: ci_config_file
-=======
-      default_branch: default_branch
->>>>>>> 08ad0af4
     }
 
     # Backward compatibility
