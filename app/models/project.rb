--- conflicted
+++ resolved
@@ -1038,7 +1038,13 @@
     @wiki ||= ProjectWiki.new(self, self.owner)
   end
 
-<<<<<<< HEAD
+  def schedule_delete!(user_id, params)
+    # Queue this task for after the commit, so once we mark pending_delete it will run
+    run_after_commit { ProjectDestroyWorker.perform_async(id, user_id, params) }
+
+    update_attribute(:pending_delete, true)
+  end
+
   def add_export_job(current_user_id:)
     job_id = ProjectExportWorker.perform_async(current_user_id, self.id)
 
@@ -1047,12 +1053,5 @@
     else
       Rails.logger.error "Export job failed to start for project ID #{self.id}"
     end
-=======
-  def schedule_delete!(user_id, params)
-    # Queue this task for after the commit, so once we mark pending_delete it will run
-    run_after_commit { ProjectDestroyWorker.perform_async(id, user_id, params) }
-
-    update_attribute(:pending_delete, true)
->>>>>>> 90ae445b
   end
 end