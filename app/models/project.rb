--- conflicted
+++ resolved
@@ -1612,8 +1612,6 @@
 
     shared_projects.any?
   end
-<<<<<<< HEAD
-=======
 
   # Similar to the normal callbacks that hook into the life cycle of an
   # Active Record object, you can also define callbacks that get triggered
@@ -1625,5 +1623,4 @@
   def validate_board_limit(board)
     raise BoardLimitExceeded, 'Number of permitted boards exceeded' if boards.size >= NUMBER_OF_PERMITTED_BOARDS
   end
->>>>>>> 6c09fbd8
 end