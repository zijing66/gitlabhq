--- conflicted
+++ resolved
@@ -1021,7 +1021,10 @@
     Gitlab::VisibilityLevel.allowed_fork_levels(forked_from_project.visibility_level).include?(level.to_i)
   end
 
-<<<<<<< HEAD
+  def runners_token
+    ensure_runners_token!
+  end
+
   def pages_url
     if Dir.exist?(public_pages_path)
       host = "#{namespace.path}.#{Settings.pages.host}"
@@ -1053,9 +1056,5 @@
     if Gitlab::PagesTransfer.new.rename_project(path, temp_path, namespace.path)
       PagesWorker.perform_in(5.minutes, :remove, namespace.path, temp_path)
     end
-=======
-  def runners_token
-    ensure_runners_token!
->>>>>>> 587f8501
   end
 end