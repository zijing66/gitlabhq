--- conflicted
+++ resolved
@@ -248,11 +248,8 @@
 
   has_many :project_badges, class_name: 'ProjectBadge'
   has_one :ci_cd_settings, class_name: 'ProjectCiCdSetting', inverse_of: :project, autosave: true, dependent: :destroy # rubocop:disable Cop/ActiveRecordDependent
-<<<<<<< HEAD
-=======
 
   has_many :remote_mirrors, inverse_of: :project
->>>>>>> f50d8079
 
   accepts_nested_attributes_for :variables, allow_destroy: true
   accepts_nested_attributes_for :project_feature, update_only: true
