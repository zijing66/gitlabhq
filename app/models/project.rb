--- conflicted
+++ resolved
@@ -539,7 +539,6 @@
     Gitlab::UrlSanitizer.new(import_url).masked_url
   end
 
-<<<<<<< HEAD
   def mirror_updated?
     mirror? && self.mirror_last_update_at
   end
@@ -605,10 +604,10 @@
     return unless mirror?
 
     repository.fetch_upstream(self.import_url)
-=======
+  end
+
   def gitlab_project_import?
     import_type == 'gitlab_project'
->>>>>>> 0115ab7f
   end
 
   def check_limit
