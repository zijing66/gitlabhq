# == Schema Information
#
# Table name: projects
#
#  id                     :integer          not null, primary key
#  name                   :string(255)
#  path                   :string(255)
#  description            :text
#  created_at             :datetime
#  updated_at             :datetime
#  creator_id             :integer
#  issues_enabled         :boolean          default(TRUE), not null
#  wall_enabled           :boolean          default(TRUE), not null
#  merge_requests_enabled :boolean          default(TRUE), not null
#  wiki_enabled           :boolean          default(TRUE), not null
#  namespace_id           :integer
#  issues_tracker         :string(255)      default("gitlab"), not null
#  issues_tracker_id      :string(255)
#  snippets_enabled       :boolean          default(TRUE), not null
#  last_activity_at       :datetime
#  import_url             :string(255)
#  visibility_level       :integer          default(0), not null
#  archived               :boolean          default(FALSE), not null
#  import_status          :string(255)
#  repository_size        :float            default(0.0)
#  star_count             :integer          default(0), not null
#  import_type            :string(255)
#  import_source          :string(255)
#  avatar                 :string(255)
#

require 'carrierwave/orm/activerecord'
require 'file_size_validator'

class Project < ActiveRecord::Base
  include Sortable
  include Gitlab::ShellAdapter
  include Gitlab::VisibilityLevel
  include Gitlab::ConfigHelper
  include Rails.application.routes.url_helpers

  extend Gitlab::ConfigHelper
  extend Enumerize

  default_value_for :archived, false
  default_value_for :visibility_level, gitlab_config_features.visibility_level
  default_value_for :issues_enabled, gitlab_config_features.issues
  default_value_for :merge_requests_enabled, gitlab_config_features.merge_requests
  default_value_for :wiki_enabled, gitlab_config_features.wiki
  default_value_for :wall_enabled, false
  default_value_for :snippets_enabled, gitlab_config_features.snippets

  # set last_activity_at to the same as created_at
  after_create :set_last_activity_at
  def set_last_activity_at
    update_column(:last_activity_at, self.created_at)
  end

  ActsAsTaggableOn.strict_case_match = true
  acts_as_taggable_on :tags

  attr_accessor :new_default_branch

  # Relations
  belongs_to :creator, foreign_key: 'creator_id', class_name: 'User'
  belongs_to :group, -> { where(type: Group) }, foreign_key: 'namespace_id'
  belongs_to :namespace

  has_one :git_hook, dependent: :destroy
  has_one :last_event, -> {order 'events.created_at DESC'}, class_name: 'Event', foreign_key: 'project_id'

  # Project services
  has_many :services
  has_one :gitlab_ci_service, dependent: :destroy
  has_one :campfire_service, dependent: :destroy
  has_one :emails_on_push_service, dependent: :destroy
  has_one :irker_service, dependent: :destroy
  has_one :pivotaltracker_service, dependent: :destroy
  has_one :hipchat_service, dependent: :destroy
  has_one :flowdock_service, dependent: :destroy
  has_one :assembla_service, dependent: :destroy
  has_one :asana_service, dependent: :destroy
  has_one :gemnasium_service, dependent: :destroy
  has_one :slack_service, dependent: :destroy
  has_one :jenkins_service, dependent: :destroy
  has_one :buildkite_service, dependent: :destroy
  has_one :bamboo_service, dependent: :destroy
  has_one :teamcity_service, dependent: :destroy
  has_one :pushover_service, dependent: :destroy
  has_one :jira_service, dependent: :destroy
  has_one :redmine_service, dependent: :destroy
  has_one :custom_issue_tracker_service, dependent: :destroy
  has_one :gitlab_issue_tracker_service, dependent: :destroy
  has_one :external_wiki_service, dependent: :destroy


  has_one :forked_project_link, dependent: :destroy, foreign_key: "forked_to_project_id"

  has_one :forked_from_project, through: :forked_project_link
  # Merge Requests for target project should be removed with it
  has_many :merge_requests,     dependent: :destroy, foreign_key: 'target_project_id'
  # Merge requests from source project should be kept when source project was removed
  has_many :fork_merge_requests, foreign_key: 'source_project_id', class_name: MergeRequest
  has_many :issues,             dependent: :destroy
  has_many :labels,             dependent: :destroy
  has_many :services,           dependent: :destroy
  has_many :events,             dependent: :destroy
  has_many :milestones,         dependent: :destroy
  has_many :notes,              dependent: :destroy
  has_many :snippets,           dependent: :destroy, class_name: 'ProjectSnippet'
  has_many :hooks,              dependent: :destroy, class_name: 'ProjectHook'
  has_many :protected_branches, dependent: :destroy
  has_many :project_members, dependent: :destroy, as: :source, class_name: 'ProjectMember'
  has_many :users, through: :project_members
  has_many :deploy_keys_projects, dependent: :destroy
  has_many :deploy_keys, through: :deploy_keys_projects
  has_many :users_star_projects, dependent: :destroy
  has_many :starrers, through: :users_star_projects, source: :user

<<<<<<< HEAD
  has_many :project_group_links, dependent: :destroy
  has_many :invited_groups, through: :project_group_links, source: :group
=======
  has_one :import_data, dependent: :destroy, class_name: "ProjectImportData"
>>>>>>> 76aade28

  delegate :name, to: :owner, allow_nil: true, prefix: true
  delegate :members, to: :team, prefix: true

  # Validations
  validates :creator, presence: true, on: :create
  validates :description, length: { maximum: 2000 }, allow_blank: true
  validates :name,
    presence: true,
    length: { within: 0..255 },
    format: { with: Gitlab::Regex.project_name_regex,
              message: Gitlab::Regex.project_name_regex_message }
  validates :path,
    presence: true,
    length: { within: 0..255 },
    format: { with: Gitlab::Regex.project_path_regex,
              message: Gitlab::Regex.project_path_regex_message }
  validates :issues_enabled, :merge_requests_enabled,
            :wiki_enabled, inclusion: { in: [true, false] }
  validates :issues_tracker_id, length: { maximum: 255 }, allow_blank: true
  validates :namespace, presence: true
  validates_uniqueness_of :name, scope: :namespace_id
  validates_uniqueness_of :path, scope: :namespace_id
  validates :import_url,
    format: { with: /\A#{URI.regexp(%w(ssh git http https))}\z/, message: 'should be a valid url' },
    if: :import?
  validates :star_count, numericality: { greater_than_or_equal_to: 0 }
  validate :check_limit, on: :create
  validate :avatar_type,
    if: ->(project) { project.avatar && project.avatar_changed? }
  validates :avatar, file_size: { maximum: 200.kilobytes.to_i }

  mount_uploader :avatar, AvatarUploader

  # Scopes
  scope :sorted_by_activity, -> { reorder(last_activity_at: :desc) }
  scope :sorted_by_stars, -> { reorder('projects.star_count DESC') }
  scope :sorted_by_names, -> { joins(:namespace).reorder('namespaces.name ASC, projects.name ASC') }

  scope :without_user, ->(user)  { where('projects.id NOT IN (:ids)', ids: user.authorized_projects.map(&:id) ) }
  scope :without_team, ->(team) { team.projects.present? ? where('projects.id NOT IN (:ids)', ids: team.projects.map(&:id)) : scoped  }
  scope :not_in_group, ->(group) { where('projects.id NOT IN (:ids)', ids: group.project_ids ) }
  scope :in_namespace, ->(namespace) { where(namespace_id: namespace.id) }
  scope :in_group_namespace, -> { joins(:group) }
  scope :personal, ->(user) { where(namespace_id: user.namespace_id) }
  scope :joined, ->(user) { where('namespace_id != ?', user.namespace_id) }
  scope :public_only, -> { where(visibility_level: Project::PUBLIC) }
  scope :public_and_internal_only, -> { where(visibility_level: Project.public_and_internal_levels) }
  scope :non_archived, -> { where(archived: false) }

  state_machine :import_status, initial: :none do
    event :import_start do
      transition [:none, :finished] => :started
    end

    event :import_finish do
      transition started: :finished
    end

    event :import_fail do
      transition started: :failed
    end

    event :import_retry do
      transition failed: :started
    end

    state :started
    state :finished
    state :failed

    after_transition any => :started, do: :add_import_job
    after_transition any => :finished, do: :clear_import_data
  end

  class << self
    def public_and_internal_levels
      [Project::PUBLIC, Project::INTERNAL]
    end

    def abandoned
      where('projects.last_activity_at < ?', 6.months.ago)
    end

    def publicish(user)
      visibility_levels = [Project::PUBLIC]
      visibility_levels << Project::INTERNAL if user
      where(visibility_level: visibility_levels)
    end

    def with_push
      joins(:events).where('events.action = ?', Event::PUSHED)
    end

    def active
      joins(:issues, :notes, :merge_requests).order('issues.created_at, notes.created_at, merge_requests.created_at DESC')
    end

    def search(query)
      joins(:namespace).where('projects.archived = ?', false).
        where('LOWER(projects.name) LIKE :query OR
              LOWER(projects.path) LIKE :query OR
              LOWER(namespaces.name) LIKE :query OR
              LOWER(projects.description) LIKE :query',
              query: "%#{query.try(:downcase)}%")
    end

    def search_by_title(query)
      where('projects.archived = ?', false).where('LOWER(projects.name) LIKE :query', query: "%#{query.downcase}%")
    end

    def find_with_namespace(id)
      return nil unless id.include?('/')

      id = id.split('/')
      namespace = Namespace.find_by(path: id.first)
      return nil unless namespace

      where(namespace_id: namespace.id).find_by(path: id.second)
    end

    def visibility_levels
      Gitlab::VisibilityLevel.options
    end

    def sort(method)
      if method == 'repository_size_desc'
        reorder(repository_size: :desc, id: :desc)
      else
        order_by(method)
      end
    end
  end

  def team
    @team ||= ProjectTeam.new(self)
  end

  def repository
    @repository ||= Repository.new(path_with_namespace)
  end

  def saved?
    id && persisted?
  end

  def add_import_job
    RepositoryImportWorker.perform_in(2.seconds, id)
  end

  def clear_import_data
    self.import_data.destroy if self.import_data
  end

  def import?
    import_url.present?
  end

  def imported?
    import_finished?
  end

  def import_in_progress?
    import? && import_status == 'started'
  end

  def import_failed?
    import_status == 'failed'
  end

  def import_finished?
    import_status == 'finished'
  end

  def check_limit
    unless creator.can_create_project? or namespace.kind == 'group'
      errors[:limit_reached] << ("Your project limit is #{creator.projects_limit} projects! Please contact your administrator to increase it")
    end
  rescue
    errors[:base] << ("Can't check your ability to create project")
  end

  def to_param
    path
  end

  def web_url
    [gitlab_config.url, path_with_namespace].join('/')
  end

  def web_url_without_protocol
    web_url.split('://')[1]
  end

  def build_commit_note(commit)
    notes.new(commit_id: commit.id, noteable_type: 'Commit')
  end

  def last_activity
    last_event
  end

  def last_activity_date
    last_activity_at || updated_at
  end

  def project_id
    self.id
  end

  def issue_exists?(issue_id)
    if default_issues_tracker?
      self.issues.where(iid: issue_id).first.present?
    else
      true
    end
  end

  def default_issue_tracker
    gitlab_issue_tracker_service || create_gitlab_issue_tracker_service
  end

  def issues_tracker
    if external_issue_tracker
      external_issue_tracker
    else
      default_issue_tracker
    end
  end

  def default_issues_tracker?
    if external_issue_tracker
      false
    else
      true
    end
  end

  def external_issues_trackers
    services.select(&:issue_tracker?).reject(&:default?)
  end

  def external_issue_tracker
    @external_issues_tracker ||= external_issues_trackers.select(&:activated?).first
  end

  def can_have_issues_tracker_id?
    self.issues_enabled && !self.default_issues_tracker?
  end

  def build_missing_services
    services_templates = Service.where(template: true)

    Service.available_services_names.each do |service_name|
      service = find_service(services, service_name)

      # If service is available but missing in db
      if service.nil?
        # We should check if template for the service exists
        template = find_service(services_templates, service_name)

        if template.nil?
          # If no template, we should create an instance. Ex `create_gitlab_ci_service`
          service = self.send :"create_#{service_name}_service"
        else
          Service.create_from_template(self.id, template)
        end
      end
    end
  end

  def find_service(list, name)
    list.find { |service| service.to_param == name }
  end

  def gitlab_ci?
    gitlab_ci_service && gitlab_ci_service.active
  end

  def ci_services
    services.select { |service| service.category == :ci }
  end

  def ci_service
    @ci_service ||= ci_services.select(&:activated?).first
  end

  def jira_tracker?
    issues_tracker.to_param == 'jira'
  end

  def redmine_tracker?
    issues_tracker.to_param == 'redmine'
  end

  def avatar_type
    unless self.avatar.image?
      self.errors.add :avatar, 'only images allowed'
    end
  end

  def avatar_in_git
    @avatar_file ||= 'logo.png' if repository.blob_at_branch('master', 'logo.png')
    @avatar_file ||= 'logo.jpg' if repository.blob_at_branch('master', 'logo.jpg')
    @avatar_file ||= 'logo.gif' if repository.blob_at_branch('master', 'logo.gif')
    @avatar_file
  end

  def avatar_url
    if avatar.present?
      [gitlab_config.url, avatar.url].join
    elsif avatar_in_git
      [gitlab_config.url, namespace_project_avatar_path(namespace, self)].join
    end
  end

  # For compatibility with old code
  def code
    path
  end

  def items_for(entity)
    case entity
    when 'issue' then
      issues
    when 'merge_request' then
      merge_requests
    end
  end

  def send_move_instructions
    NotificationService.new.project_was_moved(self)
  end

  def owner
    if group
      group
    else
      namespace.try(:owner)
    end
  end

  def project_member_by_name_or_email(name = nil, email = nil)
    user = users.where('name like ? or email like ?', name, email).first
    project_members.where(user: user) if user
  end

  # Get Team Member record by user id
  def project_member_by_id(user_id)
    project_members.find_by(user_id: user_id)
  end

  def name_with_namespace
    @name_with_namespace ||= begin
                               if namespace
                                 namespace.human_name + ' / ' + name
                               else
                                 name
                               end
                             end
  end

  def path_with_namespace
    if namespace
      namespace.path + '/' + path
    else
      path
    end
  end

  def execute_hooks(data, hooks_scope = :push_hooks)
    hooks.send(hooks_scope).each do |hook|
      hook.async_execute(data)
    end
    if group
      group.hooks.send(hooks_scope).each do |hook|
        hook.async_execute(data)
      end
    end
  end

  def execute_services(data, hooks_scope = :push_hooks)
    # Call only service hooks that are active for this scope
    services.send(hooks_scope).each do |service|
      service.async_execute(data)
    end
  end

  def update_merge_requests(oldrev, newrev, ref, user)
    MergeRequests::RefreshService.new(self, user).
      execute(oldrev, newrev, ref)
  end

  def valid_repo?
    repository.exists?
  rescue
    errors.add(:path, 'Invalid repository path')
    false
  end

  def empty_repo?
    !repository.exists? || repository.empty?
  end

  def ensure_satellite_exists
    self.satellite.create unless self.satellite.exists?
  end

  def satellite
    @satellite ||= Gitlab::Satellite::Satellite.new(self)
  end

  def repo
    repository.raw
  end

  def url_to_repo
    gitlab_shell.url_to_repo(path_with_namespace)
  end

  def namespace_dir
    namespace.try(:path) || ''
  end

  def repo_exists?
    @repo_exists ||= repository.exists?
  rescue
    @repo_exists = false
  end

  def open_branches
    all_branches = repository.branches

    if protected_branches.present?
      all_branches.reject! do |branch|
        protected_branches_names.include?(branch.name)
      end
    end

    all_branches
  end

  def protected_branches_names
    @protected_branches_names ||= protected_branches.map(&:name)
  end

  def root_ref?(branch)
    repository.root_ref == branch
  end

  def ssh_url_to_repo
    url_to_repo
  end

  def http_url_to_repo
    [gitlab_config.url, '/', path_with_namespace, '.git'].join('')
  end

  # Check if current branch name is marked as protected in the system
  def protected_branch?(branch_name)
    protected_branches_names.include?(branch_name)
  end

  def developers_can_push_to_protected_branch?(branch_name)
    protected_branches.any? { |pb| pb.name == branch_name && pb.developers_can_push }
  end

  def forked?
    !(forked_project_link.nil? || forked_project_link.forked_from_project.nil?)
  end

  def personal?
    !group
  end

  def rename_repo
    path_was = previous_changes['path'].first
    old_path_with_namespace = File.join(namespace_dir, path_was)
    new_path_with_namespace = File.join(namespace_dir, path)

    if gitlab_shell.mv_repository(old_path_with_namespace, new_path_with_namespace)
      # If repository moved successfully we need to remove old satellite
      # and send update instructions to users.
      # However we cannot allow rollback since we moved repository
      # So we basically we mute exceptions in next actions
      begin
        gitlab_shell.mv_repository("#{old_path_with_namespace}.wiki", "#{new_path_with_namespace}.wiki")
        gitlab_shell.rm_satellites(old_path_with_namespace)
        ensure_satellite_exists
        send_move_instructions
        reset_events_cache
      rescue
        # Returning false does not rollback after_* transaction but gives
        # us information about failing some of tasks
        false
      end
    else
      # if we cannot move namespace directory we should rollback
      # db changes in order to prevent out of sync between db and fs
      raise Exception.new('repository cannot be renamed')
    end
  end

  def hook_attrs
    {
      name: name,
      ssh_url: ssh_url_to_repo,
      http_url: http_url_to_repo,
      namespace: namespace.name,
      visibility_level: visibility_level
    }
  end

  # Reset events cache related to this project
  #
  # Since we do cache @event we need to reset cache in special cases:
  # * when project was moved
  # * when project was renamed
  # * when the project avatar changes
  # Events cache stored like  events/23-20130109142513.
  # The cache key includes updated_at timestamp.
  # Thus it will automatically generate a new fragment
  # when the event is updated because the key changes.
  def reset_events_cache
    Event.where(project_id: self.id).
      order('id DESC').limit(100).
      update_all(updated_at: Time.now)
  end

  def project_member(user)
    project_members.where(user_id: user).first
  end

  def default_branch
    @default_branch ||= repository.root_ref if repository.exists?
  end

  def reload_default_branch
    @default_branch = nil
    default_branch
  end

  def visibility_level_field
    visibility_level
  end

  def archive!
    update_attribute(:archived, true)
  end

  def unarchive!
    update_attribute(:archived, false)
  end

  def change_head(branch)
    gitlab_shell.update_repository_head(self.path_with_namespace, branch)
    reload_default_branch
  end

  def forked_from?(project)
    forked? && project == forked_from_project
  end

  def update_repository_size
    update_attribute(:repository_size, repository.size)
  end

  def forks_count
    ForkedProjectLink.where(forked_from_project_id: self.id).count
  end

  def find_label(name)
    labels.find_by(name: name)
  end

  def origin_merge_requests
    merge_requests.where(source_project_id: self.id)
  end

  def group_ldap_synced?
    if group
      group.ldap_synced?
    else
      false
    end
  end

  def create_repository
    if gitlab_shell.add_repository(path_with_namespace)
      true
    else
      errors.add(:base, 'Failed to create repository')
      false
    end
  end

  def repository_exists?
    !!repository.exists?
  end

  def create_wiki
    ProjectWiki.new(self, self.owner).wiki
    true
  rescue ProjectWiki::CouldNotCreateWikiError => ex
    errors.add(:base, 'Failed create wiki')
    false
  end
end<|MERGE_RESOLUTION|>--- conflicted
+++ resolved
@@ -117,12 +117,9 @@
   has_many :users_star_projects, dependent: :destroy
   has_many :starrers, through: :users_star_projects, source: :user
 
-<<<<<<< HEAD
   has_many :project_group_links, dependent: :destroy
   has_many :invited_groups, through: :project_group_links, source: :group
-=======
   has_one :import_data, dependent: :destroy, class_name: "ProjectImportData"
->>>>>>> 76aade28
 
   delegate :name, to: :owner, allow_nil: true, prefix: true
   delegate :members, to: :team, prefix: true
