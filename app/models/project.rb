require 'carrierwave/orm/activerecord'

class Project < ActiveRecord::Base
  include Gitlab::ConfigHelper
  include Gitlab::ShellAdapter
  include Gitlab::VisibilityLevel
  include Gitlab::CurrentSettings
  include AccessRequestable
  include CacheMarkdownField
  include Referable
  include Sortable
  include AfterCommitQueue
  include CaseSensitivity
  include TokenAuthenticatable
  include ProjectFeaturesCompatibility
  include SelectForProjectAuthorization
  include Routable

  extend Gitlab::ConfigHelper

  class BoardLimitExceeded < StandardError; end

  NUMBER_OF_PERMITTED_BOARDS = 1
  UNKNOWN_IMPORT_URL = 'http://unknown.git'

  cache_markdown_field :description, pipeline: :description

  delegate :feature_available?, :builds_enabled?, :wiki_enabled?,
           :merge_requests_enabled?, :issues_enabled?, to: :project_feature,
                                                       allow_nil: true

  default_value_for :archived, false
  default_value_for :visibility_level, gitlab_config_features.visibility_level
  default_value_for :container_registry_enabled, gitlab_config_features.container_registry
  default_value_for(:repository_storage) { current_application_settings.pick_repository_storage }
  default_value_for(:shared_runners_enabled) { current_application_settings.shared_runners_enabled }
  default_value_for :issues_enabled, gitlab_config_features.issues
  default_value_for :merge_requests_enabled, gitlab_config_features.merge_requests
  default_value_for :builds_enabled, gitlab_config_features.builds
  default_value_for :wiki_enabled, gitlab_config_features.wiki
  default_value_for :snippets_enabled, gitlab_config_features.snippets
  default_value_for :only_allow_merge_if_all_discussions_are_resolved, false

  after_create :ensure_dir_exist
  after_create :create_project_feature, unless: :project_feature
  after_save :ensure_dir_exist, if: :namespace_id_changed?

  # set last_activity_at to the same as created_at
  after_create :set_last_activity_at
  def set_last_activity_at
    update_column(:last_activity_at, self.created_at)
  end

  # update visibility_level of forks
  after_update :update_forks_visibility_level
  def update_forks_visibility_level
    return unless visibility_level < visibility_level_was

    forks.each do |forked_project|
      if forked_project.visibility_level > visibility_level
        forked_project.visibility_level = visibility_level
        forked_project.save!
      end
    end
  end

  ActsAsTaggableOn.strict_case_match = true
  acts_as_taggable_on :tags

  attr_accessor :new_default_branch
  attr_accessor :old_path_with_namespace

  alias_attribute :title, :name

  # Relations
  belongs_to :creator, class_name: 'User'
  belongs_to :group, -> { where(type: 'Group') }, foreign_key: 'namespace_id'
  belongs_to :namespace

  has_one :last_event, -> {order 'events.created_at DESC'}, class_name: 'Event'
  has_many :boards, before_add: :validate_board_limit, dependent: :destroy

  # Project services
  has_one :campfire_service, dependent: :destroy
  has_one :drone_ci_service, dependent: :destroy
  has_one :emails_on_push_service, dependent: :destroy
  has_one :builds_email_service, dependent: :destroy
  has_one :pipelines_email_service, dependent: :destroy
  has_one :irker_service, dependent: :destroy
  has_one :pivotaltracker_service, dependent: :destroy
  has_one :hipchat_service, dependent: :destroy
  has_one :flowdock_service, dependent: :destroy
  has_one :assembla_service, dependent: :destroy
  has_one :asana_service, dependent: :destroy
  has_one :gemnasium_service, dependent: :destroy
  has_one :mattermost_slash_commands_service, dependent: :destroy
<<<<<<< HEAD
  has_one :slack_slash_commands_service, dependent: :destroy
  has_one :slack_service, dependent: :destroy
=======
  has_one :mattermost_notification_service, dependent: :destroy
  has_one :slack_notification_service, dependent: :destroy
>>>>>>> 18b65cb8
  has_one :buildkite_service, dependent: :destroy
  has_one :bamboo_service, dependent: :destroy
  has_one :teamcity_service, dependent: :destroy
  has_one :pushover_service, dependent: :destroy
  has_one :jira_service, dependent: :destroy
  has_one :redmine_service, dependent: :destroy
  has_one :custom_issue_tracker_service, dependent: :destroy
  has_one :bugzilla_service, dependent: :destroy
  has_one :gitlab_issue_tracker_service, dependent: :destroy, inverse_of: :project
  has_one :external_wiki_service, dependent: :destroy
  has_one :kubernetes_service, dependent: :destroy, inverse_of: :project

  has_one  :forked_project_link,  dependent: :destroy, foreign_key: "forked_to_project_id"
  has_one  :forked_from_project,  through:   :forked_project_link

  has_many :forked_project_links, foreign_key: "forked_from_project_id"
  has_many :forks,                through:     :forked_project_links, source: :forked_to_project

  # Merge Requests for target project should be removed with it
  has_many :merge_requests,     dependent: :destroy, foreign_key: 'target_project_id'
  # Merge requests from source project should be kept when source project was removed
  has_many :fork_merge_requests, foreign_key: 'source_project_id', class_name: MergeRequest
  has_many :issues,             dependent: :destroy
  has_many :labels,             dependent: :destroy, class_name: 'ProjectLabel'
  has_many :services,           dependent: :destroy
  has_many :events,             dependent: :destroy
  has_many :milestones,         dependent: :destroy
  has_many :notes,              dependent: :destroy
  has_many :snippets,           dependent: :destroy, class_name: 'ProjectSnippet'
  has_many :hooks,              dependent: :destroy, class_name: 'ProjectHook'
  has_many :protected_branches, dependent: :destroy

  has_many :project_authorizations, dependent: :destroy
  has_many :authorized_users, through: :project_authorizations, source: :user, class_name: 'User'
  has_many :project_members, -> { where(requested_at: nil) }, dependent: :destroy, as: :source
  alias_method :members, :project_members
  has_many :users, through: :project_members

  has_many :requesters, -> { where.not(requested_at: nil) }, dependent: :destroy, as: :source, class_name: 'ProjectMember'

  has_many :deploy_keys_projects, dependent: :destroy
  has_many :deploy_keys, through: :deploy_keys_projects
  has_many :users_star_projects, dependent: :destroy
  has_many :starrers, through: :users_star_projects, source: :user
  has_many :releases, dependent: :destroy
  has_many :lfs_objects_projects, dependent: :destroy
  has_many :lfs_objects, through: :lfs_objects_projects
  has_many :project_group_links, dependent: :destroy
  has_many :invited_groups, through: :project_group_links, source: :group
  has_many :todos, dependent: :destroy
  has_many :notification_settings, dependent: :destroy, as: :source

  has_one :import_data, dependent: :destroy, class_name: "ProjectImportData"
  has_one :project_feature, dependent: :destroy

  has_many :commit_statuses, dependent: :destroy, foreign_key: :gl_project_id
  has_many :pipelines, dependent: :destroy, class_name: 'Ci::Pipeline', foreign_key: :gl_project_id
  has_many :builds, class_name: 'Ci::Build', foreign_key: :gl_project_id # the builds are created from the commit_statuses
  has_many :runner_projects, dependent: :destroy, class_name: 'Ci::RunnerProject', foreign_key: :gl_project_id
  has_many :runners, through: :runner_projects, source: :runner, class_name: 'Ci::Runner'
  has_many :variables, dependent: :destroy, class_name: 'Ci::Variable', foreign_key: :gl_project_id
  has_many :triggers, dependent: :destroy, class_name: 'Ci::Trigger', foreign_key: :gl_project_id
  has_many :environments, dependent: :destroy
  has_many :deployments, dependent: :destroy

  accepts_nested_attributes_for :variables, allow_destroy: true
  accepts_nested_attributes_for :project_feature

  delegate :name, to: :owner, allow_nil: true, prefix: true
  delegate :members, to: :team, prefix: true
  delegate :add_user, to: :team
  delegate :add_guest, :add_reporter, :add_developer, :add_master, to: :team

  # Validations
  validates :creator, presence: true, on: :create
  validates :description, length: { maximum: 2000 }, allow_blank: true
  validates :name,
    presence: true,
    length: { maximum: 255 },
    format: { with: Gitlab::Regex.project_name_regex,
              message: Gitlab::Regex.project_name_regex_message }
  validates :path,
    presence: true,
    project_path: true,
    length: { maximum: 255 },
    format: { with: Gitlab::Regex.project_path_regex,
              message: Gitlab::Regex.project_path_regex_message }
  validates :namespace, presence: true
  validates_uniqueness_of :name, scope: :namespace_id
  validates_uniqueness_of :path, scope: :namespace_id
  validates :import_url, addressable_url: true, if: :external_import?
  validates :star_count, numericality: { greater_than_or_equal_to: 0 }
  validate :check_limit, on: :create
  validate :avatar_type,
    if: ->(project) { project.avatar.present? && project.avatar_changed? }
  validates :avatar, file_size: { maximum: 200.kilobytes.to_i }
  validate :visibility_level_allowed_by_group
  validate :visibility_level_allowed_as_fork
  validate :check_wiki_path_conflict
  validates :repository_storage,
    presence: true,
    inclusion: { in: ->(_object) { Gitlab.config.repositories.storages.keys } }

  add_authentication_token_field :runners_token
  before_save :ensure_runners_token

  mount_uploader :avatar, AvatarUploader

  # Scopes
  default_scope { where(pending_delete: false) }

  scope :sorted_by_activity, -> { reorder(last_activity_at: :desc) }
  scope :sorted_by_stars, -> { reorder('projects.star_count DESC') }

  scope :in_namespace, ->(namespace_ids) { where(namespace_id: namespace_ids) }
  scope :personal, ->(user) { where(namespace_id: user.namespace_id) }
  scope :joined, ->(user) { where('namespace_id != ?', user.namespace_id) }
  scope :visible_to_user, ->(user) { where(id: user.authorized_projects.select(:id).reorder(nil)) }
  scope :non_archived, -> { where(archived: false) }
  scope :for_milestones, ->(ids) { joins(:milestones).where('milestones.id' => ids).distinct }
  scope :with_push, -> { joins(:events).where('events.action = ?', Event::PUSHED) }

  scope :with_project_feature, -> { joins('LEFT JOIN project_features ON projects.id = project_features.project_id') }

  # "enabled" here means "not disabled". It includes private features!
  scope :with_feature_enabled, ->(feature) {
    access_level_attribute = ProjectFeature.access_level_attribute(feature)
    with_project_feature.where(project_features: { access_level_attribute => [nil, ProjectFeature::PRIVATE, ProjectFeature::ENABLED] })
  }

  # Picks a feature where the level is exactly that given.
  scope :with_feature_access_level, ->(feature, level) {
    access_level_attribute = ProjectFeature.access_level_attribute(feature)
    with_project_feature.where(project_features: { access_level_attribute => level })
  }

  scope :with_builds_enabled, -> { with_feature_enabled(:builds) }
  scope :with_issues_enabled, -> { with_feature_enabled(:issues) }

  # project features may be "disabled", "internal" or "enabled". If "internal",
  # they are only available to team members. This scope returns projects where
  # the feature is either enabled, or internal with permission for the user.
  def self.with_feature_available_for_user(feature, user)
    return with_feature_enabled(feature) if user.try(:admin?)

    unconditional = with_feature_access_level(feature, [nil, ProjectFeature::ENABLED])
    return unconditional if user.nil?

    conditional = with_feature_access_level(feature, ProjectFeature::PRIVATE)
    authorized = user.authorized_projects.merge(conditional.reorder(nil))

    union = Gitlab::SQL::Union.new([unconditional.select(:id), authorized.select(:id)])
    where(arel_table[:id].in(Arel::Nodes::SqlLiteral.new(union.to_sql)))
  end

  scope :active, -> { joins(:issues, :notes, :merge_requests).order('issues.created_at, notes.created_at, merge_requests.created_at DESC') }
  scope :abandoned, -> { where('projects.last_activity_at < ?', 6.months.ago) }

  scope :excluding_project, ->(project) { where.not(id: project) }

  state_machine :import_status, initial: :none do
    event :import_start do
      transition [:none, :finished] => :started
    end

    event :import_finish do
      transition started: :finished
    end

    event :import_fail do
      transition started: :failed
    end

    event :import_retry do
      transition failed: :started
    end

    state :started
    state :finished
    state :failed

    after_transition any => :finished, do: :reset_cache_and_import_attrs
  end

  class << self
    # Searches for a list of projects based on the query given in `query`.
    #
    # On PostgreSQL this method uses "ILIKE" to perform a case-insensitive
    # search. On MySQL a regular "LIKE" is used as it's already
    # case-insensitive.
    #
    # query - The search query as a String.
    def search(query)
      ptable  = arel_table
      ntable  = Namespace.arel_table
      pattern = "%#{query}%"

      projects = select(:id).where(
        ptable[:path].matches(pattern).
          or(ptable[:name].matches(pattern)).
          or(ptable[:description].matches(pattern))
      )

      # We explicitly remove any eager loading clauses as they're:
      #
      # 1. Not needed by this query
      # 2. Combined with .joins(:namespace) lead to all columns from the
      #    projects & namespaces tables being selected, leading to a SQL error
      #    due to the columns of all UNION'd queries no longer being the same.
      namespaces = select(:id).
        except(:includes).
        joins(:namespace).
        where(ntable[:name].matches(pattern))

      union = Gitlab::SQL::Union.new([projects, namespaces])

      where("projects.id IN (#{union.to_sql})")
    end

    def search_by_visibility(level)
      where(visibility_level: Gitlab::VisibilityLevel.const_get(level.upcase))
    end

    def search_by_title(query)
      pattern = "%#{query}%"
      table   = Project.arel_table

      non_archived.where(table[:name].matches(pattern))
    end

    def visibility_levels
      Gitlab::VisibilityLevel.options
    end

    def sort(method)
      if method == 'repository_size_desc'
        reorder(repository_size: :desc, id: :desc)
      else
        order_by(method)
      end
    end

    def reference_pattern
      name_pattern = Gitlab::Regex::NAMESPACE_REGEX_STR

      %r{
        ((?<namespace>#{name_pattern})\/)?
        (?<project>#{name_pattern})
      }x
    end

    def trending
      joins('INNER JOIN trending_projects ON projects.id = trending_projects.project_id').
        reorder('trending_projects.id ASC')
    end

    def cached_count
      Rails.cache.fetch('total_project_count', expires_in: 5.minutes) do
        Project.count
      end
    end

    def group_ids
      joins(:namespace).where(namespaces: { type: 'Group' }).select(:namespace_id)
    end

    # Add alias for Routable method for compatibility with old code.
    # In future all calls `find_with_namespace` should be replaced with `find_by_full_path`
    alias_method :find_with_namespace, :find_by_full_path
  end

  def lfs_enabled?
    return namespace.lfs_enabled? if self[:lfs_enabled].nil?

    self[:lfs_enabled] && Gitlab.config.lfs.enabled
  end

  def repository_storage_path
    Gitlab.config.repositories.storages[repository_storage]
  end

  def team
    @team ||= ProjectTeam.new(self)
  end

  def repository
    @repository ||= Repository.new(path_with_namespace, self)
  end

  def container_registry_path_with_namespace
    path_with_namespace.downcase
  end

  def container_registry_repository
    return unless Gitlab.config.registry.enabled

    @container_registry_repository ||= begin
      token = Auth::ContainerRegistryAuthenticationService.full_access_token(container_registry_path_with_namespace)
      url = Gitlab.config.registry.api_url
      host_port = Gitlab.config.registry.host_port
      registry = ContainerRegistry::Registry.new(url, token: token, path: host_port)
      registry.repository(container_registry_path_with_namespace)
    end
  end

  def container_registry_repository_url
    if Gitlab.config.registry.enabled
      "#{Gitlab.config.registry.host_port}/#{container_registry_path_with_namespace}"
    end
  end

  def has_container_registry_tags?
    return unless container_registry_repository

    container_registry_repository.tags.any?
  end

  def commit(ref = 'HEAD')
    repository.commit(ref)
  end

  # ref can't be HEAD, can only be branch/tag name or SHA
  def latest_successful_builds_for(ref = default_branch)
    latest_pipeline = pipelines.latest_successful_for(ref)

    if latest_pipeline
      latest_pipeline.builds.latest.with_artifacts
    else
      builds.none
    end
  end

  def merge_base_commit(first_commit_id, second_commit_id)
    sha = repository.merge_base(first_commit_id, second_commit_id)
    repository.commit(sha) if sha
  end

  def saved?
    id && persisted?
  end

  def add_import_job
    if forked?
      job_id = RepositoryForkWorker.perform_async(id, forked_from_project.repository_storage_path,
                                                  forked_from_project.path_with_namespace,
                                                  self.namespace.path)
    else
      job_id = RepositoryImportWorker.perform_async(self.id)
    end

    if job_id
      Rails.logger.info "Import job started for #{path_with_namespace} with job ID #{job_id}"
    else
      Rails.logger.error "Import job failed to start for #{path_with_namespace}"
    end
  end

  def reset_cache_and_import_attrs
    ProjectCacheWorker.perform_async(self.id)

    self.import_data.destroy if self.import_data
  end

  def import_url=(value)
    return super(value) unless Gitlab::UrlSanitizer.valid?(value)

    import_url = Gitlab::UrlSanitizer.new(value)
    super(import_url.sanitized_url)
    create_or_update_import_data(credentials: import_url.credentials)
  end

  def import_url
    if import_data && super.present?
      import_url = Gitlab::UrlSanitizer.new(super, credentials: import_data.credentials)
      import_url.full_url
    else
      super
    end
  end

  def valid_import_url?
    valid? || errors.messages[:import_url].nil?
  end

  def create_or_update_import_data(data: nil, credentials: nil)
    return unless import_url.present? && valid_import_url?

    project_import_data = import_data || build_import_data
    if data
      project_import_data.data ||= {}
      project_import_data.data = project_import_data.data.merge(data)
    end
    if credentials
      project_import_data.credentials ||= {}
      project_import_data.credentials = project_import_data.credentials.merge(credentials)
    end

    project_import_data.save
  end

  def import?
    external_import? || forked? || gitlab_project_import?
  end

  def no_import?
    import_status == 'none'
  end

  def external_import?
    import_url.present?
  end

  def imported?
    import_finished?
  end

  def import_in_progress?
    import? && import_status == 'started'
  end

  def import_failed?
    import_status == 'failed'
  end

  def import_finished?
    import_status == 'finished'
  end

  def safe_import_url
    Gitlab::UrlSanitizer.new(import_url).masked_url
  end

  def gitlab_project_import?
    import_type == 'gitlab_project'
  end

  def check_limit
    unless creator.can_create_project? or namespace.kind == 'group'
      projects_limit = creator.projects_limit

      if projects_limit == 0
        self.errors.add(:limit_reached, "Personal project creation is not allowed. Please contact your administrator with questions")
      else
        self.errors.add(:limit_reached, "Your project limit is #{projects_limit} projects! Please contact your administrator to increase it")
      end
    end
  rescue
    self.errors.add(:base, "Can't check your ability to create project")
  end

  def visibility_level_allowed_by_group
    return if visibility_level_allowed_by_group?

    level_name = Gitlab::VisibilityLevel.level_name(self.visibility_level).downcase
    group_level_name = Gitlab::VisibilityLevel.level_name(self.group.visibility_level).downcase
    self.errors.add(:visibility_level, "#{level_name} is not allowed in a #{group_level_name} group.")
  end

  def visibility_level_allowed_as_fork
    return if visibility_level_allowed_as_fork?

    level_name = Gitlab::VisibilityLevel.level_name(self.visibility_level).downcase
    self.errors.add(:visibility_level, "#{level_name} is not allowed since the fork source project has lower visibility.")
  end

  def check_wiki_path_conflict
    return if path.blank?

    path_to_check = path.ends_with?('.wiki') ? path.chomp('.wiki') : "#{path}.wiki"

    if Project.where(namespace_id: namespace_id, path: path_to_check).exists?
      errors.add(:name, 'has already been taken')
    end
  end

  def to_param
    if persisted? && errors.include?(:path)
      path_was
    else
      path
    end
  end

  def to_reference(from_project = nil)
    if cross_namespace_reference?(from_project)
      path_with_namespace
    elsif cross_project_reference?(from_project)
      path
    end
  end

  def to_human_reference(from_project = nil)
    if cross_namespace_reference?(from_project)
      name_with_namespace
    elsif cross_project_reference?(from_project)
      name
    end
  end

  def web_url
    Gitlab::Routing.url_helpers.namespace_project_url(self.namespace, self)
  end

  def web_url_without_protocol
    web_url.split('://')[1]
  end

  def new_issue_address(author)
    return unless Gitlab::IncomingEmail.supports_issue_creation? && author

    author.ensure_incoming_email_token!

    Gitlab::IncomingEmail.reply_address(
      "#{path_with_namespace}+#{author.incoming_email_token}")
  end

  def build_commit_note(commit)
    notes.new(commit_id: commit.id, noteable_type: 'Commit')
  end

  def last_activity
    last_event
  end

  def last_activity_date
    last_activity_at || updated_at
  end

  def project_id
    self.id
  end

  def get_issue(issue_id, current_user)
    if default_issues_tracker?
      IssuesFinder.new(current_user, project_id: id).find_by(iid: issue_id)
    else
      ExternalIssue.new(issue_id, self)
    end
  end

  def issue_exists?(issue_id)
    get_issue(issue_id)
  end

  def default_issue_tracker
    gitlab_issue_tracker_service || create_gitlab_issue_tracker_service
  end

  def issues_tracker
    if external_issue_tracker
      external_issue_tracker
    else
      default_issue_tracker
    end
  end

  def issue_reference_pattern
    issues_tracker.reference_pattern
  end

  def default_issues_tracker?
    !external_issue_tracker
  end

  def external_issue_tracker
    if has_external_issue_tracker.nil? # To populate existing projects
      cache_has_external_issue_tracker
    end

    if has_external_issue_tracker?
      return @external_issue_tracker if defined?(@external_issue_tracker)

      @external_issue_tracker = services.external_issue_trackers.first
    else
      nil
    end
  end

  def cache_has_external_issue_tracker
    update_column(:has_external_issue_tracker, services.external_issue_trackers.any?)
  end

  def has_wiki?
    wiki_enabled? || has_external_wiki?
  end

  def external_wiki
    if has_external_wiki.nil?
      cache_has_external_wiki # Populate
    end

    if has_external_wiki
      @external_wiki ||= services.external_wikis.first
    else
      nil
    end
  end

  def cache_has_external_wiki
    update_column(:has_external_wiki, services.external_wikis.any?)
  end

  def find_or_initialize_services
    services_templates = Service.where(template: true)

    Service.available_services_names.map do |service_name|
      service = find_service(services, service_name)

      if service
        service
      else
        # We should check if template for the service exists
        template = find_service(services_templates, service_name)

        if template.nil?
          # If no template, we should create an instance. Ex `build_gitlab_ci_service`
          public_send("build_#{service_name}_service")
        else
          Service.build_from_template(id, template)
        end
      end
    end
  end

  def find_or_initialize_service(name)
    find_or_initialize_services.find { |service| service.to_param == name }
  end

  def create_labels
    Label.templates.each do |label|
      params = label.attributes.except('id', 'template', 'created_at', 'updated_at')
      Labels::FindOrCreateService.new(nil, self, params).execute(skip_authorization: true)
    end
  end

  def find_service(list, name)
    list.find { |service| service.to_param == name }
  end

  def ci_services
    services.where(category: :ci)
  end

  def ci_service
    @ci_service ||= ci_services.reorder(nil).find_by(active: true)
  end

  def deployment_services
    services.where(category: :deployment)
  end

  def deployment_service
    @deployment_service ||= deployment_services.reorder(nil).find_by(active: true)
  end

  def jira_tracker?
    issues_tracker.to_param == 'jira'
  end

  def avatar_type
    unless self.avatar.image?
      self.errors.add :avatar, 'only images allowed'
    end
  end

  def avatar_in_git
    repository.avatar
  end

  def avatar_url
    if self[:avatar].present?
      [gitlab_config.url, avatar.url].join
    elsif avatar_in_git
      Gitlab::Routing.url_helpers.namespace_project_avatar_url(namespace, self)
    end
  end

  # For compatibility with old code
  def code
    path
  end

  def items_for(entity)
    case entity
    when 'issue' then
      issues
    when 'merge_request' then
      merge_requests
    end
  end

  def send_move_instructions(old_path_with_namespace)
    # New project path needs to be committed to the DB or notification will
    # retrieve stale information
    run_after_commit { NotificationService.new.project_was_moved(self, old_path_with_namespace) }
  end

  def owner
    if group
      group
    else
      namespace.try(:owner)
    end
  end

  def name_with_namespace
    @name_with_namespace ||= begin
                               if namespace
                                 namespace.human_name + ' / ' + name
                               else
                                 name
                               end
                             end
  end
  alias_method :human_name, :name_with_namespace

  def full_path
    if namespace && path
      namespace.full_path + '/' + path
    else
      path
    end
  end
  alias_method :path_with_namespace, :full_path

  def execute_hooks(data, hooks_scope = :push_hooks)
    hooks.send(hooks_scope).each do |hook|
      hook.async_execute(data, hooks_scope.to_s)
    end
  end

  def execute_services(data, hooks_scope = :push_hooks)
    # Call only service hooks that are active for this scope
    services.send(hooks_scope).each do |service|
      service.async_execute(data)
    end
  end

  def valid_repo?
    repository.exists?
  rescue
    errors.add(:path, 'Invalid repository path')
    false
  end

  def empty_repo?
    repository.empty_repo?
  end

  def repo
    repository.raw
  end

  def url_to_repo
    gitlab_shell.url_to_repo(path_with_namespace)
  end

  def namespace_dir
    namespace.try(:path) || ''
  end

  def repo_exists?
    @repo_exists ||= repository.exists?
  rescue
    @repo_exists = false
  end

  # Branches that are not _exactly_ matched by a protected branch.
  def open_branches
    exact_protected_branch_names = protected_branches.reject(&:wildcard?).map(&:name)
    branch_names = repository.branches.map(&:name)
    non_open_branch_names = Set.new(exact_protected_branch_names).intersection(Set.new(branch_names))
    repository.branches.reject { |branch| non_open_branch_names.include? branch.name }
  end

  def root_ref?(branch)
    repository.root_ref == branch
  end

  def ssh_url_to_repo
    url_to_repo
  end

  def http_url_to_repo
    "#{web_url}.git"
  end

  # Check if current branch name is marked as protected in the system
  def protected_branch?(branch_name)
    return true if empty_repo? && default_branch_protected?

    @protected_branches ||= self.protected_branches.to_a
    ProtectedBranch.matching(branch_name, protected_branches: @protected_branches).present?
  end

  def user_can_push_to_empty_repo?(user)
    !default_branch_protected? || team.max_member_access(user.id) > Gitlab::Access::DEVELOPER
  end

  def forked?
    !(forked_project_link.nil? || forked_project_link.forked_from_project.nil?)
  end

  def personal?
    !group
  end

  def rename_repo
    path_was = previous_changes['path'].first
    old_path_with_namespace = File.join(namespace_dir, path_was)
    new_path_with_namespace = File.join(namespace_dir, path)

    Rails.logger.error "Attempting to rename #{old_path_with_namespace} -> #{new_path_with_namespace}"

    expire_caches_before_rename(old_path_with_namespace)

    if has_container_registry_tags?
      Rails.logger.error "Project #{old_path_with_namespace} cannot be renamed because container registry tags are present"

      # we currently doesn't support renaming repository if it contains tags in container registry
      raise Exception.new('Project cannot be renamed, because tags are present in its container registry')
    end

    if gitlab_shell.mv_repository(repository_storage_path, old_path_with_namespace, new_path_with_namespace)
      # If repository moved successfully we need to send update instructions to users.
      # However we cannot allow rollback since we moved repository
      # So we basically we mute exceptions in next actions
      begin
        gitlab_shell.mv_repository(repository_storage_path, "#{old_path_with_namespace}.wiki", "#{new_path_with_namespace}.wiki")
        send_move_instructions(old_path_with_namespace)

        @old_path_with_namespace = old_path_with_namespace

        SystemHooksService.new.execute_hooks_for(self, :rename)

        @repository = nil
      rescue => e
        Rails.logger.error "Exception renaming #{old_path_with_namespace} -> #{new_path_with_namespace}: #{e}"
        # Returning false does not rollback after_* transaction but gives
        # us information about failing some of tasks
        false
      end
    else
      Rails.logger.error "Repository could not be renamed: #{old_path_with_namespace} -> #{new_path_with_namespace}"

      # if we cannot move namespace directory we should rollback
      # db changes in order to prevent out of sync between db and fs
      raise Exception.new('repository cannot be renamed')
    end

    Gitlab::AppLogger.info "Project was renamed: #{old_path_with_namespace} -> #{new_path_with_namespace}"

    Gitlab::UploadsTransfer.new.rename_project(path_was, path, namespace.path)
  end

  # Expires various caches before a project is renamed.
  def expire_caches_before_rename(old_path)
    repo = Repository.new(old_path, self)
    wiki = Repository.new("#{old_path}.wiki", self)

    if repo.exists?
      repo.before_delete
    end

    if wiki.exists?
      wiki.before_delete
    end
  end

  def hook_attrs(backward: true)
    attrs = {
      name: name,
      description: description,
      web_url: web_url,
      avatar_url: avatar_url,
      git_ssh_url: ssh_url_to_repo,
      git_http_url: http_url_to_repo,
      namespace: namespace.name,
      visibility_level: visibility_level,
      path_with_namespace: path_with_namespace,
      default_branch: default_branch,
    }

    # Backward compatibility
    if backward
      attrs.merge!({
                    homepage: web_url,
                    url: url_to_repo,
                    ssh_url: ssh_url_to_repo,
                    http_url: http_url_to_repo
                  })
    end

    attrs
  end

  def project_member(user)
    project_members.find_by(user_id: user)
  end

  def default_branch
    @default_branch ||= repository.root_ref if repository.exists?
  end

  def reload_default_branch
    @default_branch = nil
    default_branch
  end

  def visibility_level_field
    visibility_level
  end

  def archive!
    update_attribute(:archived, true)
  end

  def unarchive!
    update_attribute(:archived, false)
  end

  def change_head(branch)
    repository.before_change_head
    repository.rugged.references.create('HEAD',
                                        "refs/heads/#{branch}",
                                        force: true)
    repository.copy_gitattributes(branch)
    repository.expire_avatar_cache
    reload_default_branch
  end

  def forked_from?(project)
    forked? && project == forked_from_project
  end

  def update_repository_size
    update_attribute(:repository_size, repository.size)
  end

  def update_commit_count
    update_attribute(:commit_count, repository.commit_count)
  end

  def forks_count
    forks.count
  end

  def origin_merge_requests
    merge_requests.where(source_project_id: self.id)
  end

  def create_repository
    # Forked import is handled asynchronously
    unless forked?
      if gitlab_shell.add_repository(repository_storage_path, path_with_namespace)
        repository.after_create
        true
      else
        errors.add(:base, 'Failed to create repository via gitlab-shell')
        false
      end
    end
  end

  def repository_exists?
    !!repository.exists?
  end

  def create_wiki
    ProjectWiki.new(self, self.owner).wiki
    true
  rescue ProjectWiki::CouldNotCreateWikiError
    errors.add(:base, 'Failed create wiki')
    false
  end

  def jira_tracker_active?
    jira_tracker? && jira_service.active
  end

  def allowed_to_share_with_group?
    !namespace.share_with_group_lock
  end

  def pipeline_for(ref, sha = nil)
    sha ||= commit(ref).try(:sha)

    return unless sha

    pipelines.order(id: :desc).find_by(sha: sha, ref: ref)
  end

  def ensure_pipeline(ref, sha, current_user = nil)
    pipeline_for(ref, sha) ||
      pipelines.create(sha: sha, ref: ref, user: current_user)
  end

  def enable_ci
    project_feature.update_attribute(:builds_access_level, ProjectFeature::ENABLED)
  end

  def any_runners?(&block)
    if runners.active.any?(&block)
      return true
    end

    shared_runners_enabled? && Ci::Runner.shared.active.any?(&block)
  end

  def valid_runners_token?(token)
    self.runners_token && ActiveSupport::SecurityUtils.variable_size_secure_compare(token, self.runners_token)
  end

  def build_coverage_enabled?
    build_coverage_regex.present?
  end

  def build_timeout_in_minutes
    build_timeout / 60
  end

  def build_timeout_in_minutes=(value)
    self.build_timeout = value.to_i * 60
  end

  def open_issues_count
    issues.opened.count
  end

  def visibility_level_allowed_as_fork?(level = self.visibility_level)
    return true unless forked?

    # self.forked_from_project will be nil before the project is saved, so
    # we need to go through the relation
    original_project = forked_project_link.forked_from_project
    return true unless original_project

    level <= original_project.visibility_level
  end

  def visibility_level_allowed_by_group?(level = self.visibility_level)
    return true unless group

    level <= group.visibility_level
  end

  def visibility_level_allowed?(level = self.visibility_level)
    visibility_level_allowed_as_fork?(level) && visibility_level_allowed_by_group?(level)
  end

  def runners_token
    ensure_runners_token!
  end

  def wiki
    @wiki ||= ProjectWiki.new(self, self.owner)
  end

  def running_or_pending_build_count(force: false)
    Rails.cache.fetch(['projects', id, 'running_or_pending_build_count'], force: force) do
      builds.running_or_pending.count(:all)
    end
  end

  def mark_import_as_failed(error_message)
    original_errors = errors.dup
    sanitized_message = Gitlab::UrlSanitizer.sanitize(error_message)

    import_fail
    update_column(:import_error, sanitized_message)
  rescue ActiveRecord::ActiveRecordError => e
    Rails.logger.error("Error setting import status to failed: #{e.message}. Original error: #{sanitized_message}")
  ensure
    @errors = original_errors
  end

  def add_export_job(current_user:)
    job_id = ProjectExportWorker.perform_async(current_user.id, self.id)

    if job_id
      Rails.logger.info "Export job started for project ID #{self.id} with job ID #{job_id}"
    else
      Rails.logger.error "Export job failed to start for project ID #{self.id}"
    end
  end

  def export_path
    File.join(Gitlab::ImportExport.storage_path, path_with_namespace)
  end

  def export_project_path
    Dir.glob("#{export_path}/*export.tar.gz").max_by { |f| File.ctime(f) }
  end

  def remove_exports
    _, status = Gitlab::Popen.popen(%W(find #{export_path} -not -path #{export_path} -delete))
    status.zero?
  end

  def ensure_dir_exist
    gitlab_shell.add_namespace(repository_storage_path, namespace.path)
  end

  def predefined_variables
    [
      { key: 'CI_PROJECT_ID', value: id.to_s, public: true },
      { key: 'CI_PROJECT_NAME', value: path, public: true },
      { key: 'CI_PROJECT_PATH', value: path_with_namespace, public: true },
      { key: 'CI_PROJECT_NAMESPACE', value: namespace.path, public: true },
      { key: 'CI_PROJECT_URL', value: web_url, public: true }
    ]
  end

  def container_registry_variables
    return [] unless Gitlab.config.registry.enabled

    variables = [
      { key: 'CI_REGISTRY', value: Gitlab.config.registry.host_port, public: true }
    ]

    if container_registry_enabled?
      variables << { key: 'CI_REGISTRY_IMAGE', value: container_registry_repository_url, public: true }
    end

    variables
  end

  def secret_variables
    variables.map do |variable|
      { key: variable.key, value: variable.value, public: false }
    end
  end

  def append_or_update_attribute(name, value)
    old_values = public_send(name.to_s)

    if Project.reflect_on_association(name).try(:macro) == :has_many && old_values.any?
      update_attribute(name, old_values + value)
    else
      update_attribute(name, value)
    end
  end

  def pushes_since_gc
    Gitlab::Redis.with { |redis| redis.get(pushes_since_gc_redis_key).to_i }
  end

  def increment_pushes_since_gc
    Gitlab::Redis.with { |redis| redis.incr(pushes_since_gc_redis_key) }
  end

  def reset_pushes_since_gc
    Gitlab::Redis.with { |redis| redis.del(pushes_since_gc_redis_key) }
  end

  def environments_for(ref, commit: nil, with_tags: false)
    deployments_query = with_tags ? 'ref = ? OR tag IS TRUE' : 'ref = ?'

    environment_ids = deployments
      .where(deployments_query, ref.to_s)
      .group(:environment_id)
      .select(:environment_id)

    environments_found = environments.available
      .where(id: environment_ids).to_a

    return environments_found unless commit

    environments_found.select do |environment|
      environment.includes_commit?(commit)
    end
  end

  def environments_recently_updated_on_branch(branch)
    environments_for(branch).select do |environment|
      environment.recently_updated_on_branch?(branch)
    end
  end

  private

  # Check if a reference is being done cross-project
  #
  # from_project - Refering Project object
  def cross_project_reference?(from_project)
    from_project && self != from_project
  end

  def pushes_since_gc_redis_key
    "projects/#{id}/pushes_since_gc"
  end

  def cross_namespace_reference?(from_project)
    from_project && namespace != from_project.namespace
  end

  def default_branch_protected?
    current_application_settings.default_branch_protection == Gitlab::Access::PROTECTION_FULL ||
      current_application_settings.default_branch_protection == Gitlab::Access::PROTECTION_DEV_CAN_MERGE
  end

  # Similar to the normal callbacks that hook into the life cycle of an
  # Active Record object, you can also define callbacks that get triggered
  # when you add an object to an association collection. If any of these
  # callbacks throw an exception, the object will not be added to the
  # collection. Before you add a new board to the boards collection if you
  # already have 1, 2, or n it will fail, but it if you have 0 that is lower
  # than the number of permitted boards per project it won't fail.
  def validate_board_limit(board)
    raise BoardLimitExceeded, 'Number of permitted boards exceeded' if boards.size >= NUMBER_OF_PERMITTED_BOARDS
  end

  def full_path_changed?
    path_changed? || namespace_id_changed?
  end
end<|MERGE_RESOLUTION|>--- conflicted
+++ resolved
@@ -94,13 +94,9 @@
   has_one :asana_service, dependent: :destroy
   has_one :gemnasium_service, dependent: :destroy
   has_one :mattermost_slash_commands_service, dependent: :destroy
-<<<<<<< HEAD
+  has_one :mattermost_notification_service, dependent: :destroy
   has_one :slack_slash_commands_service, dependent: :destroy
-  has_one :slack_service, dependent: :destroy
-=======
-  has_one :mattermost_notification_service, dependent: :destroy
   has_one :slack_notification_service, dependent: :destroy
->>>>>>> 18b65cb8
   has_one :buildkite_service, dependent: :destroy
   has_one :bamboo_service, dependent: :destroy
   has_one :teamcity_service, dependent: :destroy
