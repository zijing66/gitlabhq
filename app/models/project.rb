--- conflicted
+++ resolved
@@ -167,11 +167,8 @@
   has_many :invited_groups, through: :project_group_links, source: :group
   has_many :pages_domains, dependent: :destroy
   has_many :todos, dependent: :destroy
-<<<<<<< HEAD
   has_many :audit_events, as: :entity, dependent: :destroy
-=======
   has_many :notification_settings, dependent: :destroy, as: :source
->>>>>>> badb3533
 
   has_one :import_data, dependent: :destroy, class_name: "ProjectImportData"
 
