--- conflicted
+++ resolved
@@ -5,23 +5,21 @@
       return [] unless user.is_a?(User)
       return [] if user.blocked?
 
-<<<<<<< HEAD
       abilities =
-        case subject.class.name
-        when "Project" then project_abilities(user, subject)
-        when "Issue" then issue_abilities(user, subject)
-        when "Note" then note_abilities(user, subject)
-        when "ProjectSnippet" then project_snippet_abilities(user, subject)
-        when "PersonalSnippet" then personal_snippet_abilities(user, subject)
-        when "MergeRequest" then merge_request_abilities(user, subject)
-        when "Group" then group_abilities(user, subject)
-        when "Namespace" then namespace_abilities(user, subject)
-        when "GroupMember" then group_member_abilities(user, subject)
-        when "ProjectMember" then project_member_abilities(user, subject)
+        case subject
+        when CommitStatus then commit_status_abilities(user, subject)
+        when Project then project_abilities(user, subject)
+        when Issue then issue_abilities(user, subject)
+        when Note then note_abilities(user, subject)
+        when ProjectSnippet then project_snippet_abilities(user, subject)
+        when PersonalSnippet then personal_snippet_abilities(user, subject)
+        when MergeRequest then merge_request_abilities(user, subject)
+        when Group then group_abilities(user, subject)
+        when Namespace then namespace_abilities(user, subject)
+        when GroupMember then group_member_abilities(user, subject)
+        when ProjectMember then project_member_abilities(user, subject)
         else []
-        end
-
-      abilities.concat(global_abilities(user))
+        end.concat(global_abilities(user))
 
       abilities -= license_blocked_abilities if License.block_changes?
 
@@ -35,22 +33,6 @@
         :push_code,
         :push_code_to_protected_branches
       ]
-=======
-      case subject
-      when CommitStatus then commit_status_abilities(user, subject)
-      when Project then project_abilities(user, subject)
-      when Issue then issue_abilities(user, subject)
-      when Note then note_abilities(user, subject)
-      when ProjectSnippet then project_snippet_abilities(user, subject)
-      when PersonalSnippet then personal_snippet_abilities(user, subject)
-      when MergeRequest then merge_request_abilities(user, subject)
-      when Group then group_abilities(user, subject)
-      when Namespace then namespace_abilities(user, subject)
-      when GroupMember then group_member_abilities(user, subject)
-      when ProjectMember then project_member_abilities(user, subject)
-      else []
-      end.concat(global_abilities(user))
->>>>>>> 10aa99a3
     end
 
     # List of possible abilities for anonymous user
@@ -226,11 +208,6 @@
         :update_build,
         :create_merge_request,
         :create_wiki,
-<<<<<<< HEAD
-        :manage_builds,
-        :read_build_artifacts,
-=======
->>>>>>> 10aa99a3
         :push_code
       ]
     end
