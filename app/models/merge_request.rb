--- conflicted
+++ resolved
@@ -149,17 +149,14 @@
   end
 
   def unmerged_diffs
-<<<<<<< HEAD
-    if for_fork?
-      diffs = Gitlab::Satellite::MergeAction.new(author, self).diffs_between_satellite
-    else
-      diffs = target_project.repository.diffs_between(source_branch, target_branch)
-    end
+    diffs = if for_fork?
+              Gitlab::Satellite::MergeAction.new(author, self).diffs_between_satellite
+            else
+              Gitlab::Git::Diff.between(project.repository, source_branch, target_branch)
+            end
+
     diffs ||= []
     diffs
-=======
-    Gitlab::Git::Diff.between(project.repository, source_branch, target_branch)
->>>>>>> 1a83fea7
   end
 
   def last_commit
