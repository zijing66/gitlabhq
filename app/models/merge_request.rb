--- conflicted
+++ resolved
@@ -668,23 +668,23 @@
   end
 
   def deployments
-    return nil unless diff_head_commit
-
-<<<<<<< HEAD
     deployment_ids =
-      target_project.environments.map do |environment|
+      environments.map do |environment|
         environment.deployment_id_for(diff_head_commit)
       end.compact
 
     target_project.deployments.find(deployment_ids)
-=======
+  end
+
+  def environments
+    return [] unless diff_head_sha
+
     environments = source_project.environments_for(
       source_branch, diff_head_commit)
     environments += target_project.environments_for(
       target_branch, diff_head_commit, with_tags: true)
 
     environments.uniq
->>>>>>> 1aca3670
   end
 
   def state_human_name
