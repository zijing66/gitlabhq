--- conflicted
+++ resolved
@@ -99,14 +99,9 @@
   validates :target_project, presence: true
   validates :target_branch, presence: true
   validates :merge_user, presence: true, if: :merge_when_build_succeeds?
-<<<<<<< HEAD
-  validate :validate_branches, unless: [:allow_broken, :importing?]
-  validate :validate_fork
-  validate :validate_approvals_before_merge
-=======
   validate :validate_branches, unless: [:allow_broken, :importing?, :closed_without_fork?]
   validate :validate_fork, unless: :closed_without_fork?
->>>>>>> fd1741b4
+  validate :validate_approvals_before_merge
 
   scope :by_branch, ->(branch_name) { where("(source_branch LIKE :branch) OR (target_branch LIKE :branch)", branch: branch_name) }
   scope :cared, ->(user) { where('assignee_id = :user OR author_id = :user', user: user.id) }
