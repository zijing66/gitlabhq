--- conflicted
+++ resolved
@@ -120,11 +120,9 @@
   scope :join_project, -> { joins(:target_project) }
   scope :references_project, -> { references(:target_project) }
 
-<<<<<<< HEAD
   participant :approvers_left
-=======
+ 
   after_save :keep_around_commit
->>>>>>> 06c7d6f3
 
   def self.reference_prefix
     '!'
