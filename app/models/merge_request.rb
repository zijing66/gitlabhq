--- conflicted
+++ resolved
@@ -507,12 +507,6 @@
   end
 
   def ci_commit
-<<<<<<< HEAD
-    @ci_commit ||= source_project.ci_commit(last_commit.id) if last_commit
-=======
-    if last_commit and source_project
-      source_project.ci_commit(last_commit.id)
-    end
->>>>>>> 234f4bf2
+    @ci_commit ||= source_project.ci_commit(last_commit.id) if last_commit && source_project
   end
 end