class MergeRequest < ActiveRecord::Base
  include InternalId
  include Issuable
  include Referable
  include Sortable
  include Taskable
  include Elastic::MergeRequestsSearch
  include Importable

  belongs_to :target_project, foreign_key: :target_project_id, class_name: "Project"
  belongs_to :source_project, foreign_key: :source_project_id, class_name: "Project"
  belongs_to :merge_user, class_name: "User"

  has_many :approvals, dependent: :destroy
  has_many :approvers, as: :target, dependent: :destroy
  has_many :merge_request_diffs, dependent: :destroy
  has_one :merge_request_diff,
    -> { order('merge_request_diffs.id DESC') }

  has_many :events, as: :target, dependent: :destroy

  serialize :merge_params, Hash

  after_create :ensure_merge_request_diff, unless: :importing?
  after_update :reload_diff_if_branch_changed

  delegate :commits, :real_size, to: :merge_request_diff, prefix: nil

  # When this attribute is true some MR validation is ignored
  # It allows us to close or modify broken merge requests
  attr_accessor :allow_broken

  # Temporary fields to store compare vars
  # when creating new merge request
  attr_accessor :can_be_created, :compare_commits, :compare

  state_machine :state, initial: :opened do
    event :close do
      transition [:reopened, :opened] => :closed
    end

    event :mark_as_merged do
      transition [:reopened, :opened, :locked] => :merged
    end

    event :reopen do
      transition closed: :reopened
    end

    event :lock_mr do
      transition [:reopened, :opened] => :locked
    end

    event :unlock_mr do
      transition locked: :reopened
    end

    after_transition any => :locked do |merge_request, transition|
      merge_request.locked_at = Time.now
      merge_request.save
    end

    after_transition locked: (any - :locked) do |merge_request, transition|
      merge_request.locked_at = nil
      merge_request.save
    end

    state :opened
    state :reopened
    state :closed
    state :merged
    state :locked
  end

  state_machine :merge_status, initial: :unchecked do
    event :mark_as_unchecked do
      transition [:can_be_merged, :cannot_be_merged] => :unchecked
    end

    event :mark_as_mergeable do
      transition [:unchecked, :cannot_be_merged] => :can_be_merged
    end

    event :mark_as_unmergeable do
      transition [:unchecked, :can_be_merged] => :cannot_be_merged
    end

    state :unchecked
    state :can_be_merged
    state :cannot_be_merged

    around_transition do |merge_request, transition, block|
      Gitlab::Timeless.timeless(merge_request, &block)
    end
  end

  validates :source_project, presence: true, unless: [:allow_broken, :importing?, :closed_without_fork?]
  validates :source_branch, presence: true
  validates :target_project, presence: true
  validates :target_branch, presence: true
  validates :merge_user, presence: true, if: :merge_when_build_succeeds?
  validate :validate_branches, unless: [:allow_broken, :importing?, :closed_without_fork?]
  validate :validate_fork, unless: :closed_without_fork?
  validate :validate_approvals_before_merge

  scope :by_branch, ->(branch_name) { where("(source_branch LIKE :branch) OR (target_branch LIKE :branch)", branch: branch_name) }
  scope :cared, ->(user) { where('assignee_id = :user OR author_id = :user', user: user.id) }
  scope :by_milestone, ->(milestone) { where(milestone_id: milestone) }
  scope :of_projects, ->(ids) { where(target_project_id: ids) }
  scope :from_project, ->(project) { where(source_project_id: project.id) }
  scope :merged, -> { with_state(:merged) }
  scope :closed_and_merged, -> { with_states(:closed, :merged) }
  scope :from_source_branches, ->(branches) { where(source_branch: branches) }
  scope :join_project, -> { joins(:target_project) }
  scope :references_project, -> { references(:target_project) }

  participant :approvers_left

  after_save :keep_around_commit

  def self.reference_prefix
    '!'
  end

  # Pattern used to extract `!123` merge request references from text
  #
  # This pattern supports cross-project references.
  def self.reference_pattern
    @reference_pattern ||= %r{
      (#{Project.reference_pattern})?
      #{Regexp.escape(reference_prefix)}(?<merge_request>\d+)
    }x
  end

  def self.link_reference_pattern
    @link_reference_pattern ||= super("merge_requests", /(?<merge_request>\d+)/)
  end

  def self.reference_valid?(reference)
    reference.to_i > 0 && reference.to_i <= Gitlab::Database::MAX_INT_VALUE
  end

  # Returns all the merge requests from an ActiveRecord:Relation.
  #
  # This method uses a UNION as it usually operates on the result of
  # ProjectsFinder#execute. PostgreSQL in particular doesn't always like queries
  # using multiple sub-queries especially when combined with an OR statement.
  # UNIONs on the other hand perform much better in these cases.
  #
  # relation - An ActiveRecord::Relation that returns a list of Projects.
  #
  # Returns an ActiveRecord::Relation.
  def self.in_projects(relation)
    source = where(source_project_id: relation).select(:id)
    target = where(target_project_id: relation).select(:id)
    union  = Gitlab::SQL::Union.new([source, target])

    where("merge_requests.id IN (#{union.to_sql})")
  end

  def to_reference(from_project = nil)
    reference = "#{self.class.reference_prefix}#{iid}"

    if cross_project_reference?(from_project)
      reference = project.to_reference + reference
    end

    reference
  end

  def first_commit
    merge_request_diff ? merge_request_diff.first_commit : compare_commits.first
  end

  def raw_diffs(*args)
    merge_request_diff ? merge_request_diff.raw_diffs(*args) : compare.raw_diffs(*args)
  end

  def diffs(diff_options = nil)
    if compare
      compare.diffs(diff_options)
    else
      merge_request_diff.diffs(diff_options)
    end
  end

  def diff_size
    merge_request_diff.size
  end

  def diff_base_commit
    if persisted?
      merge_request_diff.base_commit
    else
      branch_merge_base_commit
    end
  end

  # MRs created before 8.4 don't store a MergeRequestDiff#base_commit_sha,
  # but we need to get a commit for the "View file @ ..." link by deleted files,
  # so we find the likely one if we can't get the actual one.
  # This will not be the actual base commit if the target branch was merged into
  # the source branch after the merge request was created, but it is good enough
  # for the specific purpose of linking to a commit.
  # It is not good enough for use in `Gitlab::Git::DiffRefs`, which needs the
  # true base commit, so we can't simply have `#diff_base_commit` fall back on
  # this method.
  def likely_diff_base_commit
    first_commit.parent || first_commit
  end

  def diff_start_commit
    if persisted?
      merge_request_diff.start_commit
    else
      target_branch_head
    end
  end

  def diff_head_commit
    if persisted?
      merge_request_diff.head_commit
    else
      source_branch_head
    end
  end

  def diff_start_sha
    diff_start_commit.try(:sha)
  end

  def diff_base_sha
    diff_base_commit.try(:sha)
  end

  def diff_head_sha
    diff_head_commit.try(:sha)
  end

  # When importing a pull request from GitHub, the old and new branches may no
  # longer actually exist by those names, but we need to recreate the merge
  # request diff with the right source and target shas.
  # We use these attributes to force these to the intended values.
  attr_writer :target_branch_sha, :source_branch_sha

  def source_branch_head
    source_branch_ref = @source_branch_sha || source_branch
    source_project.repository.commit(source_branch_ref) if source_branch_ref
  end

  def target_branch_head
    target_branch_ref = @target_branch_sha || target_branch
    target_project.repository.commit(target_branch_ref) if target_branch_ref
  end

  def branch_merge_base_commit
    start_sha = target_branch_sha
    head_sha  = source_branch_sha

    if start_sha && head_sha
      target_project.merge_base_commit(start_sha, head_sha)
    end
  end

  def target_branch_sha
    @target_branch_sha || target_branch_head.try(:sha)
  end

  def source_branch_sha
    @source_branch_sha || source_branch_head.try(:sha)
  end

  def diff_refs
    return unless diff_start_commit || diff_base_commit

    Gitlab::Diff::DiffRefs.new(
      base_sha:  diff_base_sha,
      start_sha: diff_start_sha,
      head_sha:  diff_head_sha
    )
  end

  # Return diff_refs instance trying to not touch the git repository
  def diff_sha_refs
    if merge_request_diff && merge_request_diff.diff_refs_by_sha?
      merge_request_diff.diff_refs
    else
      diff_refs
    end
  end

  def branch_merge_base_sha
    branch_merge_base_commit.try(:sha)
  end

  def validate_branches
    if target_project == source_project && target_branch == source_branch
      errors.add :branch_conflict, "You can not use same project/branch for source and target"
    end

    if opened? || reopened?
      similar_mrs = self.target_project.merge_requests.where(source_branch: source_branch, target_branch: target_branch, source_project_id: source_project.try(:id)).opened
      similar_mrs = similar_mrs.where('id not in (?)', self.id) if self.id
      if similar_mrs.any?
        errors.add :validate_branches,
                   "Cannot Create: This merge request already exists: #{similar_mrs.pluck(:title)}"
      end
    end
  end

  def validate_fork
    return true unless target_project && source_project
    return true if target_project == source_project
    return true unless forked_source_project_missing?

    errors.add :validate_fork,
               'Source project is not a fork of the target project'
  end

  def closed_without_fork?
    closed? && forked_source_project_missing?
  end

  def closed_without_source_project?
    closed? && !source_project
  end

  def forked_source_project_missing?
    return false unless for_fork?
    return true unless source_project

    !source_project.forked_from?(target_project)
  end

<<<<<<< HEAD
  def validate_approvals_before_merge
    return true unless approvals_before_merge
    return true unless target_project

    # Approvals disabled
    if target_project.approvals_before_merge == 0
      errors.add :validate_approvals_before_merge,
                 'Approvals disabled for target project'
    elsif approvals_before_merge > target_project.approvals_before_merge
      true
    else
      errors.add :validate_approvals_before_merge,
                 'Number of approvals must be greater than those on target project'
    end
=======
  def reopenable?
    return false if closed_without_fork? || closed_without_source_project? || merged?

    closed?
>>>>>>> 4b6fd0df
  end

  def ensure_merge_request_diff
    merge_request_diff || create_merge_request_diff
  end

  def create_merge_request_diff
    merge_request_diffs.create
    reload_merge_request_diff
  end

  def reload_merge_request_diff
    merge_request_diff(true)
  end

  def reload_diff_if_branch_changed
    if source_branch_changed? || target_branch_changed?
      reload_diff
    end
  end

  def reload_diff
    return unless open?

    old_diff_refs = self.diff_refs
    create_merge_request_diff
    MergeRequests::MergeRequestDiffCacheService.new.execute(self)
    new_diff_refs = self.diff_refs

    update_diff_notes_positions(
      old_diff_refs: old_diff_refs,
      new_diff_refs: new_diff_refs
    )
  end

  def check_if_can_be_merged
    return unless unchecked? && !Gitlab::Geo.secondary?

    can_be_merged =
      !broken? && project.repository.can_be_merged?(diff_head_sha, target_branch)

    if can_be_merged
      mark_as_mergeable
    else
      mark_as_unmergeable
    end
  end

  def merge_event
    @merge_event ||= target_project.events.where(target_id: self.id, target_type: "MergeRequest", action: Event::MERGED).last
  end

  def closed_event
    @closed_event ||= target_project.events.where(target_id: self.id, target_type: "MergeRequest", action: Event::CLOSED).last
  end

  WIP_REGEX = /\A\s*(\[WIP\]\s*|WIP:\s*|WIP\s+)+\s*/i.freeze

  def work_in_progress?
    !!(title =~ WIP_REGEX)
  end

  def wipless_title
    self.title.sub(WIP_REGEX, "")
  end

  def mergeable?(skip_ci_check: false)
    return false unless mergeable_state?(skip_ci_check: skip_ci_check)

    check_if_can_be_merged

    can_be_merged? && !should_be_rebased?
  end

  def mergeable_state?(skip_ci_check: false)
    return false unless open?
    return false if work_in_progress?
    return false if broken?
    return false unless skip_ci_check || mergeable_ci_state?

    true
  end

  def can_cancel_merge_when_build_succeeds?(current_user)
    can_be_merged_by?(current_user) || self.author == current_user
  end

  def can_remove_source_branch?(current_user)
    !source_project.protected_branch?(source_branch) &&
      !source_project.root_ref?(source_branch) &&
      Ability.allowed?(current_user, :push_code, source_project) &&
      diff_head_commit == source_branch_head
  end

  def should_remove_source_branch?
    merge_params['should_remove_source_branch'].present?
  end

  def force_remove_source_branch?
    merge_params['force_remove_source_branch'].present?
  end

  def remove_source_branch?
    should_remove_source_branch? || force_remove_source_branch?
  end

  def mr_and_commit_notes
    # Fetch comments only from last 100 commits
    commits_for_notes_limit = 100
    commit_ids = commits.last(commits_for_notes_limit).map(&:id)

    Note.where(
      "(project_id = :target_project_id AND noteable_type = 'MergeRequest' AND noteable_id = :mr_id) OR" +
      "((project_id = :source_project_id OR project_id = :target_project_id) AND noteable_type = 'Commit' AND commit_id IN (:commit_ids))",
      mr_id: id,
      commit_ids: commit_ids,
      target_project_id: target_project_id,
      source_project_id: source_project_id
    )
  end

  def discussions
    @discussions ||= self.mr_and_commit_notes.
      inc_relations_for_view.
      fresh.
      discussions
  end

  def diff_discussions
    @diff_discussions ||= self.notes.diff_notes.discussions
  end

  def find_diff_discussion(discussion_id)
    notes = self.notes.diff_notes.where(discussion_id: discussion_id).fresh.to_a
    return if notes.empty?

    Discussion.new(notes)
  end

  def discussions_resolvable?
    diff_discussions.any?(&:resolvable?)
  end

  def discussions_resolved?
    discussions_resolvable? && diff_discussions.none?(&:to_be_resolved?)
  end

  def hook_attrs
    attrs = {
      source: source_project.try(:hook_attrs),
      target: target_project.hook_attrs,
      last_commit: nil,
      work_in_progress: work_in_progress?
    }

    if diff_head_commit
      attrs.merge!(last_commit: diff_head_commit.hook_attrs)
    end

    attributes.merge!(attrs)
  end

  def for_fork?
    target_project != source_project
  end

  def project
    target_project
  end

  def closes_issue?(issue)
    closes_issues.include?(issue)
  end

  # Return the set of issues that will be closed if this merge request is accepted.
  def closes_issues(current_user = self.author)
    if target_branch == project.default_branch
      messages = commits.map(&:safe_message) << description

      Gitlab::ClosingIssueExtractor.new(project, current_user).
        closed_by_message(messages.join("\n"))
    else
      []
    end
  end

  def target_project_path
    if target_project
      target_project.path_with_namespace
    else
      "(removed)"
    end
  end

  def source_project_path
    if source_project
      source_project.path_with_namespace
    else
      "(removed)"
    end
  end

  def source_project_namespace
    if source_project && source_project.namespace
      source_project.namespace.path
    else
      "(removed)"
    end
  end

  def target_project_namespace
    if target_project && target_project.namespace
      target_project.namespace.path
    else
      "(removed)"
    end
  end

  def source_branch_exists?
    return false unless self.source_project

    self.source_project.repository.branch_names.include?(self.source_branch)
  end

  def target_branch_exists?
    return false unless self.target_project

    self.target_project.repository.branch_names.include?(self.target_branch)
  end

  # Reset merge request events cache
  #
  # Since we do cache @event we need to reset cache in special cases:
  # * when a merge request is updated
  # Events cache stored like  events/23-20130109142513.
  # The cache key includes updated_at timestamp.
  # Thus it will automatically generate a new fragment
  # when the event is updated because the key changes.
  def reset_events_cache
    Event.reset_event_cache_for(self)
  end

  def merge_commit_message
    message = "Merge branch '#{source_branch}' into '#{target_branch}'"
    message << "\n\n"
    message << title.to_s
    message << "\n\n"
    message << description.to_s
    message << "\n\n"
    message << "See merge request !#{iid}"
    message
  end

  def reset_merge_when_build_succeeds
    return unless merge_when_build_succeeds?

    self.merge_when_build_succeeds = false
    self.merge_user = nil
    if merge_params
      merge_params.delete('should_remove_source_branch')
      merge_params.delete('commit_message')
    end

    self.save
  end

  # Return array of possible target branches
  # depends on target project of MR
  def target_branches
    if target_project.nil?
      []
    else
      target_project.repository.branch_names
    end
  end

  # Return array of possible source branches
  # depends on source project of MR
  def source_branches
    if source_project.nil?
      []
    else
      source_project.repository.branch_names
    end
  end

  def locked_long_ago?
    return false unless locked?

    locked_at.nil? || locked_at < (Time.now - 1.day)
  end

  def requires_approve?
    approvals_required.nonzero?
  end

  def approved?
    approvals_left < 1
  end

  # Number of approvals remaining (excluding existing approvals) before the MR is
  # considered approved. If there are fewer potential approvers than approvals left,
  # choose the lower so the MR doesn't get 'stuck' in a state where it can't be approved.
  #
  def approvals_left
    [
      [approvals_required - approvals.count, number_of_potential_approvers].min,
      0
    ].max
  end

  def approvals_required
    approvals_before_merge || target_project.approvals_before_merge
  end

  # An MR can potentially be approved by:
  # - anyone in the approvers list
  # - any other project member with developer access or higher (if there are no approvers
  #   left)
  #
  # It cannot be approved by:
  # - a user who has already approved the MR
  # - the MR author
  #
  def number_of_potential_approvers
    has_access = ['access_level > ?', Member::REPORTER]
    wheres = [
      "id IN (#{overall_approvers.select(:user_id).to_sql})",
      "id IN (#{project.members.where(has_access).select(:user_id).to_sql})"
    ]

    if project.group
      wheres << "id IN (#{project.group.members.where(has_access).select(:user_id).to_sql})"
    end

    User.
      active.
      where("(#{wheres.join(' OR ')}) AND id NOT IN (#{approvals.select(:user_id).to_sql}) AND id != #{author.id}").
      count
  end

  # Users in the list of approvers who have not already approved this MR.
  #
  def approvers_left
    User.where(id: overall_approvers.select(:user_id)).where.not(id: approvals.select(:user_id))
  end

  # The list of approvers from either this MR (if they've been set on the MR) or the
  # target project. Excludes the author by default.
  #
  # Before a merge request has been created, author will be nil, so pass the current user
  # on the MR create page.
  #
  def overall_approvers(exclude_user: nil)
    exclude_user ||= author
    approvers_relation = approvers.any? ? approvers : target_project.approvers

    exclude_user ? approvers_relation.where.not(user_id: exclude_user.id) : approvers_relation
  end

  def can_approve?(user)
    return false unless user
    return true if approvers_left.include?(user)
    return false if user == author
    return false unless user.can?(:update_merge_request, self)

    any_approver_allowed? && approvals.where(user: user).empty?
  end

  # Once there are fewer approvers left in the list than approvals required, allow other
  # project members to approve the MR.
  #
  def any_approver_allowed?
    approvals_left > approvers_left.count
  end

  def approved_by_users
    approvals.map(&:user)
  end

  def approver_ids=(value)
    value.split(",").map(&:strip).each do |user_id|
      next if author && user_id == author.id

      approvers.find_or_initialize_by(user_id: user_id, target_id: id)
    end
  end

  def has_ci?
    source_project.ci_service && commits.any?
  end

  def branch_missing?
    !source_branch_exists? || !target_branch_exists?
  end

  def broken?
    self.commits.blank? || branch_missing? || cannot_be_merged?
  end

  def can_be_merged_by?(user)
    access = ::Gitlab::UserAccess.new(user, project: project)
    access.can_push_to_branch?(target_branch) || access.can_merge_to_branch?(target_branch)
  end

  def can_be_merged_via_command_line_by?(user)
    access = ::Gitlab::UserAccess.new(user, project: project)
    access.can_push_to_branch?(target_branch)
  end

  def mergeable_ci_state?
    return true unless project.only_allow_merge_if_build_succeeds?

    !pipeline || pipeline.success?
  end

  def environments
    return unless diff_head_commit

    target_project.environments.select do |environment|
      environment.includes_commit?(diff_head_commit)
    end
  end

  def state_human_name
    if merged?
      "Merged"
    elsif closed?
      "Closed"
    else
      "Open"
    end
  end

  def state_icon_name
    if merged?
      "check"
    elsif closed?
      "times"
    else
      "circle-o"
    end
  end

  def fetch_ref
    target_project.repository.fetch_ref(
      source_project.repository.path_to_repo,
      "refs/heads/#{source_branch}",
      ref_path
    )
  end

  def ref_path
    "refs/merge-requests/#{iid}/head"
  end

  def ref_fetched?
    project.repository.ref_exists?(ref_path)
  end

  def ensure_ref_fetched
    fetch_ref unless ref_fetched?
  end

  def in_locked_state
    begin
      lock_mr
      yield
    ensure
      unlock_mr if locked?
    end
  end

  def ff_merge_possible?
    project.repository.is_ancestor?(target_branch_sha, diff_head_sha)
  end

  def should_be_rebased?
    self.project.ff_merge_must_be_possible? && !ff_merge_possible?
  end

  def rebase_dir_path
    File.join(Gitlab.config.shared.path, 'tmp/rebase', source_project.id.to_s, id.to_s).to_s
  end

  def rebase_in_progress?
    File.exist?(rebase_dir_path)
  end

  def diverged_commits_count
    cache = Rails.cache.read(:"merge_request_#{id}_diverged_commits")

    if cache.blank? || cache[:source_sha] != source_branch_sha || cache[:target_sha] != target_branch_sha
      cache = {
        source_sha: source_branch_sha,
        target_sha: target_branch_sha,
        diverged_commits_count: compute_diverged_commits_count
      }
      Rails.cache.write(:"merge_request_#{id}_diverged_commits", cache)
    end

    cache[:diverged_commits_count]
  end

  def compute_diverged_commits_count
    return 0 unless source_branch_sha && target_branch_sha

    Gitlab::Git::Commit.between(target_project.repository.raw_repository, source_branch_sha, target_branch_sha).size
  end
  private :compute_diverged_commits_count

  def diverged_from_target_branch?
    diverged_commits_count > 0
  end

  def commits_sha
    commits.map(&:sha)
  end

  def pipeline
    return unless diff_head_sha && source_project

    @pipeline ||= source_project.pipeline_for(source_branch, diff_head_sha)
  end

  def all_pipelines
    @all_pipelines ||=
      if diff_head_sha && source_project
        source_project.pipelines.order(id: :desc).where(sha: commits_sha, ref: source_branch)
      end
  end

  def merge_commit
    @merge_commit ||= project.commit(merge_commit_sha) if merge_commit_sha
  end

  def can_be_reverted?(current_user = nil)
    merge_commit && !merge_commit.has_been_reverted?(current_user, self)
  end

  def can_be_cherry_picked?
    merge_commit
  end

  def has_complete_diff_refs?
    diff_sha_refs && diff_sha_refs.complete?
  end

  def update_diff_notes_positions(old_diff_refs:, new_diff_refs:)
    return unless has_complete_diff_refs?
    return if new_diff_refs == old_diff_refs

    active_diff_notes = self.notes.diff_notes.select do |note|
      note.new_diff_note? && note.active?(old_diff_refs)
    end

    return if active_diff_notes.empty?

    paths = active_diff_notes.flat_map { |n| n.diff_file.paths }.uniq

    service = Notes::DiffPositionUpdateService.new(
      self.project,
      nil,
      old_diff_refs: old_diff_refs,
      new_diff_refs: new_diff_refs,
      paths: paths
    )

    active_diff_notes.each do |note|
      service.execute(note)
      Gitlab::Timeless.timeless(note, &:save)
    end
  end

  def keep_around_commit
    project.repository.keep_around(self.merge_commit_sha)
  end

  def conflicts
    @conflicts ||= Gitlab::Conflict::FileCollection.new(self)
  end

  def conflicts_can_be_resolved_by?(user)
    access = ::Gitlab::UserAccess.new(user, project: source_project)
    access.can_push_to_branch?(source_branch)
  end

  def conflicts_can_be_resolved_in_ui?
    return @conflicts_can_be_resolved_in_ui if defined?(@conflicts_can_be_resolved_in_ui)

    return @conflicts_can_be_resolved_in_ui = false unless cannot_be_merged?
    return @conflicts_can_be_resolved_in_ui = false unless has_complete_diff_refs?

    begin
      # Try to parse each conflict. If the MR's mergeable status hasn't been updated,
      # ensure that we don't say there are conflicts to resolve when there are no conflict
      # files.
      conflicts.files.each(&:lines)
      @conflicts_can_be_resolved_in_ui = conflicts.files.length > 0
    rescue Rugged::OdbError, Gitlab::Conflict::Parser::ParserError, Gitlab::Conflict::FileCollection::ConflictSideMissing
      @conflicts_can_be_resolved_in_ui = false
    end
  end
end<|MERGE_RESOLUTION|>--- conflicted
+++ resolved
@@ -332,7 +332,6 @@
     !source_project.forked_from?(target_project)
   end
 
-<<<<<<< HEAD
   def validate_approvals_before_merge
     return true unless approvals_before_merge
     return true unless target_project
@@ -347,12 +346,12 @@
       errors.add :validate_approvals_before_merge,
                  'Number of approvals must be greater than those on target project'
     end
-=======
+  end
+
   def reopenable?
     return false if closed_without_fork? || closed_without_source_project? || merged?
 
     closed?
->>>>>>> 4b6fd0df
   end
 
   def ensure_merge_request_diff
