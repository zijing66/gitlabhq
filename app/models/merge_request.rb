# == Schema Information
#
# Table name: merge_requests
#
#  id                :integer          not null, primary key
#  target_branch     :string(255)      not null
#  source_branch     :string(255)      not null
#  source_project_id :integer          not null
#  author_id         :integer
#  assignee_id       :integer
#  title             :string(255)
#  created_at        :datetime
#  updated_at        :datetime
#  milestone_id      :integer
#  state             :string(255)
#  merge_status      :string(255)
#  target_project_id :integer          not null
#  iid               :integer
#  description       :text
#  position          :integer          default(0)
#  locked_at         :datetime
#

require Rails.root.join("app/models/commit")
require Rails.root.join("lib/static_model")

class MergeRequest < ActiveRecord::Base
  include InternalId
  include Issuable
  include Referable
  include Sortable
  include Taskable

  belongs_to :target_project, foreign_key: :target_project_id, class_name: "Project"
  belongs_to :source_project, foreign_key: :source_project_id, class_name: "Project"

  has_one :merge_request_diff, dependent: :destroy
  has_many :approvals, dependent: :destroy

  after_create :create_merge_request_diff
  after_update :update_merge_request_diff

  delegate :commits, :diffs, :last_commit, :last_commit_short_sha, to: :merge_request_diff, prefix: nil

  attr_accessor :should_remove_source_branch

  # If true, merge request should rebase before merging
  attr_accessor :should_rebase

  # When this attribute is true some MR validation is ignored
  # It allows us to close or modify broken merge requests
  attr_accessor :allow_broken

  # Temporary fields to store compare vars
  # when creating new merge request
  attr_accessor :can_be_created, :compare_failed,
    :compare_commits, :compare_diffs

  state_machine :state, initial: :opened do
    event :close do
      transition [:reopened, :opened] => :closed
    end

    event :merge do
      transition [:reopened, :opened, :locked] => :merged
    end

    event :reopen do
      transition closed: :reopened
    end

    event :lock_mr do
      transition [:reopened, :opened] => :locked
    end

    event :unlock_mr do
      transition locked: :reopened
    end

    after_transition any => :locked do |merge_request, transition|
      merge_request.locked_at = Time.now
      merge_request.save
    end

    after_transition locked: (any - :locked) do |merge_request, transition|
      merge_request.locked_at = nil
      merge_request.save
    end

    state :opened
    state :reopened
    state :closed
    state :merged
    state :locked
  end

  state_machine :merge_status, initial: :unchecked do
    event :mark_as_unchecked do
      transition [:can_be_merged, :cannot_be_merged] => :unchecked
    end

    event :mark_as_mergeable do
      transition [:unchecked, :cannot_be_merged] => :can_be_merged
    end

    event :mark_as_unmergeable do
      transition [:unchecked, :can_be_merged] => :cannot_be_merged
    end

    state :unchecked
    state :can_be_merged
    state :cannot_be_merged

    around_transition do |merge_request, transition, block|
      merge_request.record_timestamps = false
      begin
        block.call
      ensure
        merge_request.record_timestamps = true
      end
    end
  end

  validates :source_project, presence: true, unless: :allow_broken
  validates :source_branch, presence: true
  validates :target_project, presence: true
  validates :target_branch, presence: true
  validate :validate_branches
  validate :validate_fork

  scope :of_group, ->(group) { where("source_project_id in (:group_project_ids) OR target_project_id in (:group_project_ids)", group_project_ids: group.project_ids) }
  scope :merged, -> { with_state(:merged) }
  scope :by_branch, ->(branch_name) { where("(source_branch LIKE :branch) OR (target_branch LIKE :branch)", branch: branch_name) }
  scope :cared, ->(user) { where('assignee_id = :user OR author_id = :user', user: user.id) }
  scope :by_milestone, ->(milestone) { where(milestone_id: milestone) }
  scope :in_projects, ->(project_ids) { where("source_project_id in (:project_ids) OR target_project_id in (:project_ids)", project_ids: project_ids) }
  scope :of_projects, ->(ids) { where(target_project_id: ids) }
  # Closed scope for merge request should return
  # both merged and closed mr's
  scope :closed, -> { with_states(:closed, :merged) }
  scope :rejected, -> { with_states(:closed) }

  def self.reference_prefix
    '!'
  end

  # Pattern used to extract `!123` merge request references from text
  #
  # This pattern supports cross-project references.
  def self.reference_pattern
    %r{
      (#{Project.reference_pattern})?
      #{Regexp.escape(reference_prefix)}(?<merge_request>\d+)
    }x
  end

  def to_reference(from_project = nil)
    reference = "#{self.class.reference_prefix}#{iid}"

    if cross_project_reference?(from_project)
      reference = project.to_reference + reference
    end

    reference
  end

  def validate_branches
    if target_project == source_project && target_branch == source_branch
      errors.add :branch_conflict, "You can not use same project/branch for source and target"
    end

    if opened? || reopened?
      similar_mrs = self.target_project.merge_requests.where(source_branch: source_branch, target_branch: target_branch, source_project_id: source_project.id).opened
      similar_mrs = similar_mrs.where('id not in (?)', self.id) if self.id
      if similar_mrs.any?
        errors.add :validate_branches,
                   "Cannot Create: This merge request already exists: #{
                   similar_mrs.pluck(:title)
                   }"
      end
    end
  end

  def validate_fork
    return true unless target_project && source_project

    if target_project == source_project
      true
    else
      # If source and target projects are different
      # we should check if source project is actually a fork of target project
      if source_project.forked_from?(target_project)
        true
      else
        errors.add :validate_fork,
                   'Source project is not a fork of target project'
      end
    end
  end

  def update_merge_request_diff
    if source_branch_changed? || target_branch_changed?
      reload_code
    end
  end

  def reload_code
    if merge_request_diff && open?
      merge_request_diff.reload_content
    end
  end

  def check_if_can_be_merged
    if Gitlab::Satellite::MergeAction.new(self.author, self).can_be_merged?
      mark_as_mergeable
    else
      mark_as_unmergeable
    end
  end

  def merge_event
    self.target_project.events.where(target_id: self.id, target_type: "MergeRequest", action: Event::MERGED).last
  end

  def closed_event
    self.target_project.events.where(target_id: self.id, target_type: "MergeRequest", action: Event::CLOSED).last
  end

  def automerge!(current_user, commit_message = nil)
    return unless automergeable?

    MergeRequests::AutoMergeService.
      new(target_project, current_user).
      execute(self, commit_message)
  end

  def open?
    opened? || reopened?
  end

  def work_in_progress?
    title =~ /\A\[?WIP\]?:? /i
  end

  def automergeable?
    open? && !work_in_progress? && can_be_merged?
  end

  def automerge_status
    if work_in_progress?
      "work_in_progress"
    else
      merge_status_name
    end
  end

  def mr_and_commit_notes
    # Fetch comments only from last 100 commits
    commits_for_notes_limit = 100
    commit_ids = commits.last(commits_for_notes_limit).map(&:id)

    Note.where(
      "(project_id = :target_project_id AND noteable_type = 'MergeRequest' AND noteable_id = :mr_id) OR" +
      "(project_id = :source_project_id AND noteable_type = 'Commit' AND commit_id IN (:commit_ids))",
      mr_id: id,
      commit_ids: commit_ids,
      target_project_id: target_project_id,
      source_project_id: source_project_id
    )
  end

  # Returns the raw diff for this merge request
  #
  # see "git diff"
  def to_diff(current_user)
    Gitlab::Satellite::MergeAction.new(current_user, self).diff_in_satellite
  end

  # Returns the commit as a series of email patches.
  #
  # see "git format-patch"
  def to_patch(current_user)
    Gitlab::Satellite::MergeAction.new(current_user, self).format_patch
  end

  def hook_attrs
    attrs = {
      source: source_project.hook_attrs,
      target: target_project.hook_attrs,
      last_commit: nil
    }

    unless last_commit.nil?
      attrs.merge!(last_commit: last_commit.hook_attrs)
    end

    attributes.merge!(attrs)
  end

  def for_fork?
    target_project != source_project
  end

  def project
    target_project
  end

  # Return the set of issues that will be closed if this merge request is accepted.
  def closes_issues(current_user = self.author)
    if target_branch == project.default_branch
      issues = commits.flat_map { |c| c.closes_issues(current_user) }
      issues.push(*Gitlab::ClosingIssueExtractor.new(project, current_user).
                  closed_by_message(description))
      issues.uniq.sort_by(&:id)
    else
      []
    end
  end

  def target_project_path
    if target_project
      target_project.path_with_namespace
    else
      "(removed)"
    end
  end

  def source_project_path
    if source_project
      source_project.path_with_namespace
    else
      "(removed)"
    end
  end

  def source_project_namespace
    if source_project && source_project.namespace
      source_project.namespace.path
    else
      "(removed)"
    end
  end

  def target_project_namespace
    if target_project && target_project.namespace
      target_project.namespace.path
    else
      "(removed)"
    end
  end

  def source_branch_exists?
    return false unless self.source_project

    self.source_project.repository.branch_names.include?(self.source_branch)
  end

  def target_branch_exists?
    return false unless self.target_project

    self.target_project.repository.branch_names.include?(self.target_branch)
  end

  # Reset merge request events cache
  #
  # Since we do cache @event we need to reset cache in special cases:
  # * when a merge request is updated
  # Events cache stored like  events/23-20130109142513.
  # The cache key includes updated_at timestamp.
  # Thus it will automatically generate a new fragment
  # when the event is updated because the key changes.
  def reset_events_cache
    Event.reset_event_cache_for(self)
  end

  def merge_commit_message
    message = "Merge branch '#{source_branch}' into '#{target_branch}'"
    message << "\n\n"
    message << title.to_s
    message << "\n\n"
    message << description.to_s
    message << "\n\n"
    message << "See merge request !#{iid}"
    message
  end

  # Return array of possible target branches
  # depends on target project of MR
  def target_branches
    if target_project.nil?
      []
    else
      target_project.repository.branch_names
    end
  end

  # Return array of possible source branches
  # depends on source project of MR
  def source_branches
    if source_project.nil?
      []
    else
      source_project.repository.branch_names
    end
  end

  def locked_long_ago?
    return false unless locked?

    locked_at.nil? || locked_at < (Time.now - 1.day)
  end

<<<<<<< HEAD
  def approvals_left
    approvals_required - approvals.count
  end

  def approvals_required
    target_project.approvals_before_merge
  end

  def requires_approve?
    !approvals_required.zero?
  end

  def approved?
    approvals.count >= approvals_required
  end

  def approved_by?(user)
    approved_by_users.include?(user)
  end

  def approved_by_users
    approvals.map(&:user)
=======
  def has_ci?
    source_project.ci_service && commits.any?
  end

  def branch_missing?
    !source_branch_exists? || !target_branch_exists?
  end

  def can_be_merged_by?(user)
    ::Gitlab::GitAccess.new(user, project).can_push_to_branch?(target_branch)
>>>>>>> b07cf118
  end
end<|MERGE_RESOLUTION|>--- conflicted
+++ resolved
@@ -410,7 +410,6 @@
     locked_at.nil? || locked_at < (Time.now - 1.day)
   end
 
-<<<<<<< HEAD
   def approvals_left
     approvals_required - approvals.count
   end
@@ -433,7 +432,8 @@
 
   def approved_by_users
     approvals.map(&:user)
-=======
+  end
+
   def has_ci?
     source_project.ci_service && commits.any?
   end
@@ -444,6 +444,5 @@
 
   def can_be_merged_by?(user)
     ::Gitlab::GitAccess.new(user, project).can_push_to_branch?(target_branch)
->>>>>>> b07cf118
   end
 end