--- conflicted
+++ resolved
@@ -15,19 +15,12 @@
   # This method is overridden in the `FileUploader`
   def self.base_dir
     return root_dir unless file_storage?
-<<<<<<< HEAD
-  end
-
-  def self.file_storage?
-    self.storage.is_a?(CarrierWave::Storage::File)
-=======
 
     File.join(root_dir, 'system')
   end
 
   def self.file_storage?
     self.storage == CarrierWave::Storage::File
->>>>>>> 70d7ded5
   end
 
   delegate :base_dir, :file_storage?, to: :class
