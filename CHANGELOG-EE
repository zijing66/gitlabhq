--- conflicted
+++ resolved
@@ -1,4 +1,3 @@
-<<<<<<< HEAD
 v 7.5.0
   - Added an ability to check each author commit's email by regex
   - Added an abulity to restrict commit authors to existing Gitlab users
@@ -6,10 +5,9 @@
   - Added git hook for preventing tag removal to API
   - Added git hook for setting commit message regex to API
   - Added an ability to block commits with certain filenames by regex expression
-=======
+
 v 7.4.4
   - Fix broken ldap migration
->>>>>>> 150a4f54
 
 v 7.4.0
   - Support for multiple LDAP servers
