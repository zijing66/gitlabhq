Please view this file on the master branch, on stable branches it's out of date.

<<<<<<< HEAD
v 8.12.0 (Unreleased)
v 8.12.1 (unreleased)
=======
v 8.13.0 (unreleased)

v 8.12.2 (unreleased)

v 8.12.1
- Prevent secrets to be pushed to the repository
>>>>>>> 47317f18

v 8.12.0
  - Include more data in EE usage ping
  - Reduce UPDATE queries when moving between import states on projects
  - [ES] Instrument Elasticsearch::Git::Repository
  - Request only the LDAP attributes we need
  - Add 'Sync now' to group members page !704
  - Add repository size limits and enforce them !740
  - [ES] Instrument other Gitlab::Elastic classes
  - [ES] Fix: Elasticsearch does not find partial matches in project names
  - Faster Active Directory group membership resolution !719
  - [ES] Global code search
  - [ES] Improve logging
  - Fix projects with remote mirrors asynchronously destruction

v 8.11.7
  - Refactor Protected Branches dropdown. !687
  - Fix mirrored projects allowing empty import urls. !700

v 8.11.6
  - Exclude blocked users from potential MR approvers.

v 8.11.5
  - API: Restore backward-compatibility for POST /projects/:id/members when membership is locked

v 8.11.4
  - No EE-specific changes

v 8.11.3
  - [ES] Add logging to indexer
  - Fix missing EE-specific service parameters for Jenkins CI
  - Set the correct `GL_PROTOCOL` when rebasing !691
  - [ES] Elasticsearch workers checks ES settings before running

v 8.11.2
  - Additional documentation on protected branches for EE
  - Change slash commands docs location

v 8.11.1
  - Pulled due to packaging error.

v 8.11.0
  - Allow projects to be moved between repository storages
  - Add rake task to remove old repository copies from repositories moved to another storage
  - Performance improvement of push rules
  - Temporary fix for #825 - LDAP sync converts access requests to members. !655
  - Optimize commit and diff changes access check to reduce git operations
  - Allow syncing a group against all providers at once
  - Change LdapGroupSyncWorker to use new LDAP group sync classes
  - Allow LDAP `sync_ssh_keys` setting to be set to `true`
  - Removed unused GitLab GEO database index
  - Restrict protected branch access to specific users !581
  - Enable monitoring for ES classes
  - [Elastic] Improve code search
  - [Elastic] Significant improvement of global search performance
  - [Fix] Push rules check existing commits in some cases
  - [ES] Limit amount of retries for sidekiq jobs
  - Fix Projects::UpdateMirrorService to allow tags pointing to blob objects

v 8.10.10
  - No EE-specific changes

v 8.10.9
  - Exclude blocked users from potential MR approvers.

v 8.10.8
  - No EE-specific changes

v 8.10.7
  - No EE-specific changes

v 8.10.6
  - Fix race condition with UpdateMirrorWorker Lease. !641

v 8.10.5
  - Used cached value of project count in `Elastic::RepositoriesSearch` to reduce DB load. !637

v 8.10.4
  - Fix available users in userselect dropdown when there is more than one userselect on the page. !604 (Rik de Groot)
  - Fix updating skipped approvers in search list on removal. !604 (Rik de Groot)

v 8.10.3
  - Fix regression in Git Annex permission check. !599
  - [Elastic] Fix commit search for some URLs. !605
  - [Elastic][Fix] Commit search breaks for some URLs on gitlab-ce project

v 8.10.2
  - Fix pagination on search result page when ES search is enabled. !592
  - Decouple an ES index update from `RepositoryUpdateMirrorWorker`. !593
  - Fix broken `user_allowed?` check in Git Annex push. !597

v 8.10.1
  - No EE-specific changes

v 8.10.0
  - Add EE license usage ping !557
  - Rename Git Hooks to Push Rules
  - Fix EE keys fingerprint add index migration if came from CE
  - Add todos for MR approvers !547
  - Replace LDAP group sync exclusive lease with state machine
  - Prevent the author of an MR from being on the approvers list
  - Isolate EE LDAP library code in EE module (Part 1) !511
  - Make Elasticsearch indexer run as an async task
  - Fix of removing wiki data from index when project is deleted
  - Ticket-based Kerberos authentication (SPNEGO)
  - [Elastic] Suppress ActiveRecord::RecordNotFound error in ElasticIndexWorker

v 8.9.10
  - No EE-specific changes

v 8.9.9
  - No EE-specific changes

v 8.9.8
  - No EE-specific changes

v 8.9.7
  - No EE-specific changes

v 8.9.6
  - Avoid adding index for key fingerprint if it already exists. !539

v 8.9.5
  - Fix of quoted text in lock tooltip. !518

v 8.9.4
  - Improve how File Lock feature works with nested items. !497

v 8.9.3
  - Fix encrypted data backwards compatibility after upgrading attr_encrypted gem. !502
  - Fix creating MRs on forks of deleted projects. !503
  - Roll back Grack::Auth to fix Git HTTP SPNEGO. !504

v 8.9.2
  - [Elastic] Fix visibility of snippets when searching.

v 8.9.1
  - Improve Geo documentation. !431
  - Fix remote mirror stuck on started issue. !491
  - Fix MR creation from forks where target project has approvals enabled. !496
  - Fix MR edit where target project has approvals enabled. !496
  - Fix vertical alignment of git-hooks page. !499

v 8.9.0
  - Fix JenkinsService test button
  - Fix nil user handling in UpdateMirrorService
  - Allow overriding the number of approvers for a merge request
  - Allow LDAP to mark users as external based on their group membership. !432
  - Instrument instance methods of Gitlab::InsecureKeyFingerprint class
  - Add API endpoint for Merge Request Approvals !449
  - Send notification email when merge request is approved
  - Distribute RepositoryUpdateMirror jobs in time and add exclusive lease on them by project_id
  - [Elastic] Move ES settings to application settings
  - Always allow merging a merge request whenever fast-forward is possible. !454
  - Disable mirror flag for projects without import_url
  - UpdateMirror service return an error status when no mirror
  - Don't reset approvals when rebasing an MR from the UI
  - Show flash notice when Git Hooks are updated successfully
  - Remove explicit Gitlab::Metrics.action assignments, are already automatic.
  - [Elastic] Project members with guest role can't access confidential issues
  - Ability to lock file or folder in the repository
  - Fix: Git hooks don't fire when committing from the UI

v 8.8.9
  - No EE-specific changes

v 8.8.8
  - No EE-specific changes

v 8.8.7
  - No EE-specific changes

v 8.8.6
  - [Elastic] Fix visibility of snippets when searching.

v 8.8.5
  - Make sure OAuth routes that we generate for Geo matches with the ones in Rails routes !444

v 8.8.4
  - Remove license overusage message

v 8.8.3
  - Add standard web hook headers to Jenkins CI post. !374
  - Gracefully handle malformed DNs in LDAP group sync. !392
  - Reduce load on DB for license upgrade check. !421
  - Make it clear the license overusage message is visible only to admins. !423
  - Fix Git hook validations for fast-forward merges. !427
  - [Elastic] In search results, only show notes on confidential issues that the user has access to.

v 8.8.2
  - Fix repository mirror updates for new imports stuck in started
  - [Elastic] Search through the filenames. !409
  - Fix repository mirror updates for new imports stuck in "started" state. !416

v 8.8.1
  - No EE-specific changes

v 8.8.0
  - [Elastic] Database indexer prints its status
  - [Elastic][Fix] Database indexer skips projects with invalid HEAD reference
  - Fix skipping pages when restoring backups
  - Add EE license via API !400
  - [Elastic] More efficient snippets search
  - [Elastic] Add rake task for removing all indexes
  - [Elastic] Add rake task for clearing indexing status
  - [Elastic] Improve code search
  - [Elastic] Fix encoding issues during indexing
  - Warn admin if current active count exceeds license
  - [Elastic] Search through the filenames
  - Set KRB5 as default clone protocol when Kerberos is enabled and user is logged in (Borja Aparicio)
  - Add support for Admin Groups to SAML
  - Reduce emails-on-push HTML size by using a simple monospace font
  - API requests to /internal/authorized_keys are now tagged properly
  - Geo: Single Sign Out support !380

v 8.7.9
  - No EE-specific changes

v 8.7.8
  - [Elastic] Fix visibility of snippets when searching.

v 8.7.7
  - No EE-specific changes

v 8.7.6
  - Bump GitLab Pages to 0.2.4 to fix Content-Type for predefined 404

v 8.7.5
  - No EE-specific changes

v 8.7.4
  - Delete ProjectImportData record only if Project is not a mirror !370
  - Fixed typo in GitLab GEO license check alert !379
  - Fix LDAP access level spillover bug !499

v 8.7.3
  - No EE-specific changes

v 8.7.2
  - Fix MR notifications for slack and hipchat when approvals are fullfiled. !325
  - GitLab Geo: Merge requests on Secondary should not check mergeable status

v 8.7.1
  - No EE-specific changes

v 8.7.0
  - Update GitLab Pages to 0.2.1: support user-defined 404 pages
  - Refactor group sync to pull access level logic to its own class. !306
  - [Elastic] Stabilize database indexer if database is inconsistent
  - Add ability to sync to remote mirrors. !249
  - GitLab Geo: Many replication improvements and fixes !354

v 8.6.9
  - No EE-specific changes

v 8.6.8
  - No EE-specific changes

v 8.6.7
  - No EE-specific changes

v 8.6.6
  - Concat AD group recursive member results with regular member results. !333
  - Fix LDAP group sync regression for groups with member value `uid=<username>`. !335
  - Don't attempt to include too large diffs in e-mail-on-push messages (Stan Hu). !338

v 8.6.5
  - No EE-specific changes

v 8.6.4
  - No EE-specific changes

v 8.6.3
  - Fix other cases where git hooks would fail due to old commits. !310
  - Exit ElasticIndexerWorker's job happily if record cannot be found. !311
  - Fix "Reload with full diff" button not working (Stan Hu). !313

v 8.6.2
  - Fix old commits triggering git hooks on new branches branched off another branch. !281
  - Fix issue with deleted user in audit event (Stan Hu). !284
  - Mark pending todos as done when approving a merge request. !292
  - GitLab Geo: Display Attachments from Primary node. !302

v 8.6.1
  - Only rename the `light_logo` column in the `appearances` table if its not there yet. !290
  - Fix diffs in text part of email-on-push messages (Stan Hu). !293
  - Fix an issue with methods not accessible in some controllers. !295
  - Ensure Projects::ApproversController inherits from Projects::ApplicationController. !296

v 8.6.0
  - Handle duplicate appearances table creation issue with upgrade from CE to EE
  - Add confidential issues
  - Improve weight filter for issues
  - Update settings and documentation for per-install LDAP sync time
  - Fire merge request webhooks when a merge request is approved
  - Add full diff highlighting to Email on push
  - Clear "stuck" mirror updates before periodically updating all mirrors
  - LDAP: Don't render Linked LDAP groups forms when LDAP is disabled
  - [Elastic] Add elastic checker to gitlab:check
  - [Elastic] Added UPDATE_INDEX option to rake task
  - [Elastic] Removing repository and wiki index after removing project
  - [Elastic] Update index on push to wiki
  - [Elastic] Use subprocesses for ElasticSearch index jobs
  - [Elastic] More accurate as_indexed_json (More stable database indexer)
  - [Elastic] Fix: Don't index newly created system messages and awards
  - [Elastic] Fixed exception on branch removing
  - [Elastic] Fix bin/elastic_repo_indexer to follow config
  - GitLab Geo: OAuth authentication
  - GitLab Geo: Wiki synchronization
  - GitLab Geo: ReadOnly Middleware improvements
  - GitLab Geo: SSH Keys synchronization
  - Allow SSL verification to be configurable when importing GitHub projects
  - Disable git-hooks for git annex commits

v 8.5.13
  - No EE-specific changes

v 8.5.12
  - No EE-specific changes

v 8.5.11
  - Fix vulnerability that made it possible to enumerate private projects belonging to group

v 8.5.10
  - No EE-specific changes

v 8.5.9
  - No EE-specific changes

v 8.5.8
  - GitLab Geo: Documentation

v 8.5.7
  - No EE-specific changes

v 8.5.6
  - No EE-specific changes

v 8.5.5
  - GitLab Geo: Repository synchronization between primary and secondary nodes
  - Add documentation for GitLab Pages
  - Fix importing projects from GitHub Enterprise Edition
  - Fix syntax error in init file
  - Only show group member roles if explicitly requested
  - GitLab Geo: Improve GeoNodes Admin screen
  - GitLab Geo: Avoid locking yourself out when adding a GeoNode

v 8.5.4
  - [Elastic][Security] Notes exposure

v 8.5.3
  - Prevent LDAP from downgrading a group's last owner
  - Update gitlab-elastic-search gem to 0.0.11

v 8.5.2
  - Update LDAP groups asynchronously
  - Fix an issue when weight text was displayed in Issuable collapsed sidebar
v 8.5.2
  - Fix importing projects from GitHub Enterprise Edition.

v 8.5.1
  - Fix adding pages domain to projects in groups

v 8.5.0
  - Fix Elasticsearch blob results linking to the wrong reference ID (Stan Hu)
  - Show warning when mirror repository default branch could not be updated because it has diverged from upstream.
  - More reliable wiki indexer
  - GitLab Pages gets support for custom domain and custom certificate
  - Fix of Elastic indexer. It should not trigger record validation for projects
  - Fix of Elastic indexer. Stabilze indexer when serialized data is corrupted
  - [Elastic] Don't index unnecessary data into elastic

v 8.4.11
  - No EE-specific changes

v 8.4.10
  - No EE-specific changes

v 8.4.9
  - Fix vulnerability that made it possible to enumerate private projects belonging to group

v 8.4.8
  - No EE-specific changes

v 8.4.7
  - No EE-specific changes

v 8.4.6
  - No EE-specific changes

v 8.4.5
  - Update LDAP groups asynchronously

v 8.4.4
  - Re-introduce "Send email to users" link in Admin area
  - Fix category values for Jenkins and JenkinsDeprecated services
  - Fix Elasticsearch indexing for newly added snippets
  - Make Elasticsearch indexer more stable
  - Update gitlab-elasticsearch-git to 0.0.10 which contain a few important fixes

v 8.4.3
  - Elasticsearch: fix partial blob indexing on push
  - Elasticsearch: added advanced indexer for repositories
  - Fix Mirror User dropdown

v 8.4.2
  - Elasticsearch indexer performance improvements
  - Don't redirect away from Mirror Repository settings when repo is empty
  - Fix updating of branches in mirrored repository
  - Fix a 500 error preventing LDAP users with 2FA enabled from logging in
  - Rake task gitlab:elastic:index_repositories handles errors and shows progress
  - Partial indexing of repo on push (indexing changes only)

v 8.4.1
  - No EE-specific changes

v 8.4.0
  - Add ability to create a note for user by admin
  - Fix "Commit was rejected by git hook", when max_file_size was set null in project's Git hooks
  - Fix "Approvals are not reset after a new push is made if the request is coming from a fork"
  - Fix "User is not automatically removed from suggested approvers list if user is deleted"
  - Add option to enforce a semi-linear history by only allowing merge requests to be merged that have been rebased
  - Add option to trigger builds when branches or tags are updated from a mirrored upstream repository
  - Ability to use Elasticsearch as a search engine

v 8.3.10
  - No EE-specific changes

v 8.3.9
  - No EE-specific changes

v 8.3.8
  - Fix vulnerability that made it possible to enumerate private projects belonging to group

v 8.3.7
  - No EE-specific changes

v 8.3.6
  - No EE-specific changes

v 8.3.5
  - No EE-specific changes

v 8.3.4
  - No EE-specific changes

v 8.3.3
  - Fix undefined method call in Jenkins integration service

v 8.3.2
  - No EE-specific changes

v 8.3.1
  - Rename "Group Statistics" to "Contribution Analytics"

v 8.3.0
  - License information can now be retrieved via the API
  - Show Kerberos clone url when Kerberos enabled and url different than HTTP url (Borja Aparicio)
  - Fix bug with negative approvals required
  - Add group contribution analytics page
  - Add GitLab Pages
  - Add group contribution statistics page
  - Automatically import Kerberos identities from Active Directory when Kerberos is enabled (Alex Lossent)
  - Canonicalization of Kerberos identities to always include realm (Alex Lossent)

v 8.2.6
  - No EE-specific changes

v 8.2.5
  - No EE-specific changes

v 8.2.4
  - No EE-specific changes

v 8.2.3
  - No EE-specific changes

v 8.2.2
  - Fix 404 in redirection after removing a project (Stan Hu)
  - Ensure cached application settings are refreshed at startup (Stan Hu)
  - Fix Error 500 when viewing user's personal projects from admin page (Stan Hu)
  - Fix: Raw private snippets access workflow
  - Prevent "413 Request entity too large" errors when pushing large files with LFS
  - Ensure GitLab fires custom update hooks after commit via UI

v 8.2.1
  - Forcefully update builds that didn't want to update with state machine
  - Fix: saving GitLabCiService as Admin Template

v 8.2.0
  - Invalidate stored jira password if the endpoint URL is changed
  - Fix: Page is not reloaded periodically to check if rebase is finished
  - When someone as marked as a required approver for a merge request, an email should be sent
  - Allow configuring the Jira API path (Alex Lossent)
  - Fix "Rebase onto master"
  - Ensure a comment is properly recorded in JIRA when a merge request is accepted
  - Allow groups to appear in the `Share with group` share if the group owner allows it
  - Add option to mirror an upstream repository.

v 8.1.4
  - Fix bug in JIRA integration which prevented merge requests from being accepted when using issue closing pattern

v 8.1.3
  - Fix "Rebase onto master"

v 8.1.2
  - Prevent a 500 error related to the JIRA external issue tracker service

v 8.1.1
  - Removed, see 8.1.2

v 8.1.0
  - Add documentation for "Share project with group" API call
  - Added an issues template (Hannes Rosenögger)
  - Add documentation for "Share project with group" API call
  - Ability to disable 'Share with Group' feature (via UI and API)

v 8.0.6
  - No EE-specific changes

v 8.0.5
  - "Multi-project" and "Treat unstable builds as passing" parameters for
    the Jenkins CI service are now correctly persisted.
  - Correct the build URL when "Multi-project" is enabled for the Jenkins CI
    service.

v 8.0.4
  - Fix multi-project setup for Jenkins

v 8.0.3
  - No EE-specific changes

v 8.0.2
  - No EE-specific changes

v 8.0.1
  - Correct gem dependency versions
  - Re-add the "Help Text" feature that was inadvertently removed

v 8.0.0
  - Fix navigation issue when viewing Group Settings pages
  - Guests and Reporters can approve merge request as well
  - Add fast-forward merge option in project settings
  - Separate rebase & fast-forward merge features

v 7.14.3
  - No changes

v 7.14.2
  - Fix the rebase before merge feature

v 7.14.1
  - Fix sign in form when just Kerberos is enabled

v 7.14.0
  - Disable adding, updating and removing members from a group that is synced with LDAP
  - Don't send "Added to group" notifications when group is LDAP synched
  - Fix importing projects from GitHub Enterprise Edition.
  - Automatic approver suggestions (based on an authority of the code)
  - Add support for Jenkins unstable status
  - Automatic approver suggestions (based on an authority of the code)
  - Support Kerberos ticket-based authentication for Git HTTP access

v 7.13.3
  - Merge community edition changes for version 7.13.3
  - Improved validation for an approver
  - Don't resend admin email to everyone if one delivery fails
  - Added migration for removing of invalid approvers

v 7.13.2
  - Fix group web hook
  - Don't resend admin email to everyone if one delivery fails

v 7.13.1
  - Merge community edition changes for version 7.13.1
  - Fix: "Rebase before merge" doesn't work when source branch is in the same project

v 7.13
  - Fix git hook validation on initial push to master branch.
  - Reset approvals on push
  - Fix 500 error when the source project of an MR is deleted
  - Ability to define merge request approvers

v 7.12.2
  - Fixed the alignment of project settings icons

v 7.12.1
  - No changes specific to EE

v 7.12.0
  - Fix error when viewing merge request with a commit that includes "Closes #<issue id>".
  - Enhance LDAP group synchronization to check also for member attributes that only contain "uid=<username>"
  - Enhance LDAP group synchronization to check also for submember attributes
  - Prevent LDAP group sync from removing a group's last owner
  - Add Git hook to validate maximum file size.
  - Project setting: approve merge request by N users before accept
  - Support automatic branch jobs created by Jenkins in CI Status
  - Add API support for adding and removing LDAP group links

v 7.11.4
  - no changes specific to EE

v 7.11.3
  - Fixed an issue with git annex

v 7.11.2
  - Fixed license upload and verification mechanism

v 7.11.0
  - Skip git hooks commit validation when pushing new tag.
  - Add Two-factor authentication (2FA) for LDAP logins

v 7.10.1
  - Check if comment exists in Jira before sending a reference

v 7.10.0
  - Improve UI for next pages: Group LDAP sync, Project git hooks, Project share with groups, Admin -> Appearance settigns
  - Default git hooks for new projects
  - Fix LDAP group links page by using new group members route.
  - Skip email confirmation when updated via LDAP.

v 7.9.0
  - Strip prefixes and suffixes from synced SSH keys:
    `SSHKey:ssh-rsa keykeykey` and `ssh-rsa keykeykey (SSH key)` will now work
  - Check if LDAP admin group exists before querying for user membership
  - Use one custom header logo for all GitLab themes in appearance settings
  - Escape wildcards when searching LDAP by group name.
  - Group level Web Hooks
  - Don't allow project to be shared with the group it is already in.

v 7.8.0
  - Improved Jira issue closing integration
  - Improved message logging for Jira integration
  - Added option of referencing JIRA issues from GitLab
  - Update Sidetiq to 0.6.3
  - Added Github Enterprise importer
  - When project has MR rebase enabled, MR will have rebase checkbox selected by default
  - Minor UI fixes for sidebar navigation
  - Manage large binaries with git annex

v 7.7.0
  - Added custom header logo support (Drew Blessing)
  - Fixed preview appearance bug
  - Improve performance for selectboxes: project share page, admin email users page

v 7.6.2
  - Fix failing migrations for MySQL, LDAP

v 7.6.1
  - No changes

v 7.6.0
  - Added Audit events related to membership changes for groups and projects
  - Added option to attempt a rebase before merging merge request
  - Dont show LDAP groups settings if LDAP disabled
  - Added member lock for groups to disallow membership additions on project level
  - Rebase on merge request. Introduced merge request option to rebase before merging
  - Better message for failed pushes because of git hooks
  - Kerberos support for web interface and git HTTP

v 7.5.3
  - Only set up Sidetiq from a Sidekiq server process (fixes Redis::InheritedError)

v 7.5.0
  - Added an ability to check each author commit's email by regex
  - Added an ability to restrict commit authors to existing Gitlab users
  - Add an option for automatic daily LDAP user sync
  - Added git hook for preventing tag removal to API
  - Added git hook for setting commit message regex to API
  - Added an ability to block commits with certain filenames by regex expression
  - Improved a jenkins parser

v 7.4.4
  - Fix broken ldap migration

v 7.4.0
  - Support for multiple LDAP servers
  - Skip AD specific LDAP checks
  - Do not show ldap users in dropdowns for groups with enabled ldap-sync
  - Update the JIRA integration documentation
  - Reset the homepage to show the GitLab logo by deleting the custom logo.

v 7.3.0
  - Add an option to change the LDAP sync time from default 1 hour
  - User will receive an email when unsubscribed from admin notifications
  - Show group sharing members on /my/project/team
  - Improve explanation of the LDAP permission reset
  - Fix some navigation issues
  - Added support for multiple LDAP groups per Gitlab group

v 7.2.0
  - Improve Redmine integration
  - Better logging for the JIRA issue closing service
  - Administrators can now send email to all users through the admin interface
  - JIRA issue transition ID is now customizable
  - LDAP group settings are now visible in admin group show page and group members page

v 7.1.0
  - Synchronize LDAP-enabled GitLab administrators with an LDAP group (Marvin Frick, sponsored by SinnerSchrader)
  - Synchronize SSH keys with LDAP (Oleg Girko (Jolla) and Marvin Frick (SinnerSchrader))
  - Support Jenkins jobs with multiple modules (Marvin Frick, sponsored by SinnerSchrader)

v 7.0.0
  - Fix: empty brand images are displayed as empty image_tag on login page (Marvin Frick, sponsored by SinnerSchrader)

v 6.9.4
  - Fix bug in JIRA Issue closing triggered by commit messages
  - Fix JIRA issue reference bug

v 6.9.3
  - Fix check CI status only when CI service is enabled(Daniel Aquino)

v 6.9.2
  - Merge community edition changes for version 6.9.2

v 6.9.1
  - Merge community edition changes for version 6.9.1

v 6.9.0
  - Add support for closing Jira tickets with commits and MR
  - Template for Merge Request description can be added in project settings
  - Jenkins CI service
  - Fix LDAP email upper case bug

v 6.8.0
  - Customise sign-in page with custom text and logo

v 6.7.1
  - Handle LDAP errors in Adapter#dn_matches_filter?

v 6.7.0
  - Improve LDAP sign-in speed by reusing connections
  - Add support for Active Directory nested LDAP groups
  - Git hooks: Commit message regex
  - Git hooks: Deny git tag removal
  - Fix group edit in admin area

v 6.5.0
  - Add reset permissions button to Group#members page

v 6.4.0
  - Respect existing group permissions during sync with LDAP group (d3844662ec7ce816b0a85c8b40f66ee6c5ae90a1)

v 6.3.0
  - When looking up a user by DN, use single scope (bc8a875df1609728f1c7674abef46c01168a0d20)
  - Try sAMAccountName if omniauth nickname is nil (9b7174c333fa07c44cc53b80459a115ef1856e38)

v 6.2.0
  - API: expose ldap_cn and ldap_access group attributes
  - Use omniauth-ldap nickname attribute as GitLab username
  - Improve group sharing UI for installation with many groups
  - Fix empty LDAP group raises exception
  - Respect LDAP user filter for git access<|MERGE_RESOLUTION|>--- conflicted
+++ resolved
@@ -1,16 +1,11 @@
 Please view this file on the master branch, on stable branches it's out of date.
 
-<<<<<<< HEAD
-v 8.12.0 (Unreleased)
-v 8.12.1 (unreleased)
-=======
 v 8.13.0 (unreleased)
 
 v 8.12.2 (unreleased)
 
 v 8.12.1
 - Prevent secrets to be pushed to the repository
->>>>>>> 47317f18
 
 v 8.12.0
   - Include more data in EE usage ping
