--- conflicted
+++ resolved
@@ -20,12 +20,9 @@
   - Reduce emails-on-push HTML size by using a simple monospace font
   - API requests to /internal/authorized_keys are now tagged properly
   - Geo: Single Sign Out support !380
-<<<<<<< HEAD
-=======
 
 v 8.7.6
   - Bump GitLab Pages to 0.2.4 to fix Content-Type for predefined 404
->>>>>>> 6b522faa
 
 v 8.7.5
   - No EE-specific changes
