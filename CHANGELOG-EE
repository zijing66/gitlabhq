Please view this file on the master branch, on stable branches it's out of date.

<<<<<<< HEAD
v 8.13.0 (unreleased)

=======
>>>>>>> 54ec1a6e
v 8.12.4 (unreleased)

v 8.12.3
  - Fix prevent_secrets checkbox on admin view

v 8.12.2
  - Fix bug when protecting a branch due to missing url paramenter in request !760
  - Ignore unknown project ID in RepositoryUpdateMirrorWorker

v 8.12.1
<<<<<<< HEAD
  - Prevent secrets to be pushed to the repository
=======
- Prevent secrets to be pushed to the repository
>>>>>>> 54ec1a6e

v 8.12.0
  - Include more data in EE usage ping
  - Reduce UPDATE queries when moving between import states on projects
  - [ES] Instrument Elasticsearch::Git::Repository
  - Request only the LDAP attributes we need
  - Add 'Sync now' to group members page !704
  - Add repository size limits and enforce them !740
  - [ES] Instrument other Gitlab::Elastic classes
  - [ES] Fix: Elasticsearch does not find partial matches in project names
  - Faster Active Directory group membership resolution !719
  - [ES] Global code search
  - [ES] Improve logging
  - Fix projects with remote mirrors asynchronously destruction

v 8.11.7
  - Refactor Protected Branches dropdown. !687
  - Fix mirrored projects allowing empty import urls. !700

v 8.11.6
  - Exclude blocked users from potential MR approvers.

v 8.11.5
  - API: Restore backward-compatibility for POST /projects/:id/members when membership is locked

v 8.11.4
  - No EE-specific changes

v 8.11.3
  - [ES] Add logging to indexer
  - Fix missing EE-specific service parameters for Jenkins CI
  - Set the correct `GL_PROTOCOL` when rebasing !691
  - [ES] Elasticsearch workers checks ES settings before running

v 8.11.2
  - Additional documentation on protected branches for EE
  - Change slash commands docs location

v 8.11.1
  - Pulled due to packaging error.

v 8.11.0
  - Allow projects to be moved between repository storages
  - Add rake task to remove old repository copies from repositories moved to another storage
  - Performance improvement of push rules
  - Temporary fix for #825 - LDAP sync converts access requests to members. !655
  - Optimize commit and diff changes access check to reduce git operations
  - Allow syncing a group against all providers at once
  - Change LdapGroupSyncWorker to use new LDAP group sync classes
  - Allow LDAP `sync_ssh_keys` setting to be set to `true`
  - Removed unused GitLab GEO database index
  - Restrict protected branch access to specific users !581
  - Enable monitoring for ES classes
  - [Elastic] Improve code search
  - [Elastic] Significant improvement of global search performance
  - [Fix] Push rules check existing commits in some cases
  - [ES] Limit amount of retries for sidekiq jobs
  - Fix Projects::UpdateMirrorService to allow tags pointing to blob objects

v 8.10.10
  - No EE-specific changes

v 8.10.9
  - Exclude blocked users from potential MR approvers.

v 8.10.8
  - No EE-specific changes

v 8.10.7
  - No EE-specific changes

v 8.10.6
  - Fix race condition with UpdateMirrorWorker Lease. !641

v 8.10.5
  - Used cached value of project count in `Elastic::RepositoriesSearch` to reduce DB load. !637

v 8.10.4
  - Fix available users in userselect dropdown when there is more than one userselect on the page. !604 (Rik de Groot)
  - Fix updating skipped approvers in search list on removal. !604 (Rik de Groot)

v 8.10.3
  - Fix regression in Git Annex permission check. !599
  - [Elastic] Fix commit search for some URLs. !605
  - [Elastic][Fix] Commit search breaks for some URLs on gitlab-ce project

v 8.10.2
  - Fix pagination on search result page when ES search is enabled. !592
  - Decouple an ES index update from `RepositoryUpdateMirrorWorker`. !593
  - Fix broken `user_allowed?` check in Git Annex push. !597

v 8.10.1
  - No EE-specific changes

v 8.10.0
  - Add EE license usage ping !557
  - Rename Git Hooks to Push Rules
  - Fix EE keys fingerprint add index migration if came from CE
  - Add todos for MR approvers !547
  - Replace LDAP group sync exclusive lease with state machine
  - Prevent the author of an MR from being on the approvers list
  - Isolate EE LDAP library code in EE module (Part 1) !511
  - Make Elasticsearch indexer run as an async task
  - Fix of removing wiki data from index when project is deleted
  - Ticket-based Kerberos authentication (SPNEGO)
  - [Elastic] Suppress ActiveRecord::RecordNotFound error in ElasticIndexWorker

v 8.9.10
  - No EE-specific changes

v 8.9.9
  - No EE-specific changes

v 8.9.8
  - No EE-specific changes

v 8.9.7
  - No EE-specific changes

v 8.9.6
  - Avoid adding index for key fingerprint if it already exists. !539

v 8.9.5
  - Fix of quoted text in lock tooltip. !518

v 8.9.4
  - Improve how File Lock feature works with nested items. !497

v 8.9.3
  - Fix encrypted data backwards compatibility after upgrading attr_encrypted gem. !502
  - Fix creating MRs on forks of deleted projects. !503
  - Roll back Grack::Auth to fix Git HTTP SPNEGO. !504

v 8.9.2
  - [Elastic] Fix visibility of snippets when searching.

v 8.9.1
  - Improve Geo documentation. !431
  - Fix remote mirror stuck on started issue. !491
  - Fix MR creation from forks where target project has approvals enabled. !496
  - Fix MR edit where target project has approvals enabled. !496
  - Fix vertical alignment of git-hooks page. !499

v 8.9.0
  - Fix JenkinsService test button
  - Fix nil user handling in UpdateMirrorService
  - Allow overriding the number of approvers for a merge request
  - Allow LDAP to mark users as external based on their group membership. !432
  - Instrument instance methods of Gitlab::InsecureKeyFingerprint class
  - Add API endpoint for Merge Request Approvals !449
  - Send notification email when merge request is approved
  - Distribute RepositoryUpdateMirror jobs in time and add exclusive lease on them by project_id
  - [Elastic] Move ES settings to application settings
  - Always allow merging a merge request whenever fast-forward is possible. !454
  - Disable mirror flag for projects without import_url
  - UpdateMirror service return an error status when no mirror
  - Don't reset approvals when rebasing an MR from the UI
  - Show flash notice when Git Hooks are updated successfully
  - Remove explicit Gitlab::Metrics.action assignments, are already automatic.
  - [Elastic] Project members with guest role can't access confidential issues
  - Ability to lock file or folder in the repository
  - Fix: Git hooks don't fire when committing from the UI

v 8.8.9
  - No EE-specific changes

v 8.8.8
  - No EE-specific changes

v 8.8.7
  - No EE-specific changes

v 8.8.6
  - [Elastic] Fix visibility of snippets when searching.

v 8.8.5
  - Make sure OAuth routes that we generate for Geo matches with the ones in Rails routes !444

v 8.8.4
  - Remove license overusage message

v 8.8.3
  - Add standard web hook headers to Jenkins CI post. !374
  - Gracefully handle malformed DNs in LDAP group sync. !392
  - Reduce load on DB for license upgrade check. !421
  - Make it clear the license overusage message is visible only to admins. !423
  - Fix Git hook validations for fast-forward merges. !427
  - [Elastic] In search results, only show notes on confidential issues that the user has access to.

v 8.8.2
  - Fix repository mirror updates for new imports stuck in started
  - [Elastic] Search through the filenames. !409
  - Fix repository mirror updates for new imports stuck in "started" state. !416

v 8.8.1
  - No EE-specific changes

v 8.8.0
  - [Elastic] Database indexer prints its status
  - [Elastic][Fix] Database indexer skips projects with invalid HEAD reference
  - Fix skipping pages when restoring backups
  - Add EE license via API !400
  - [Elastic] More efficient snippets search
  - [Elastic] Add rake task for removing all indexes
  - [Elastic] Add rake task for clearing indexing status
  - [Elastic] Improve code search
  - [Elastic] Fix encoding issues during indexing
  - Warn admin if current active count exceeds license
  - [Elastic] Search through the filenames
  - Set KRB5 as default clone protocol when Kerberos is enabled and user is logged in (Borja Aparicio)
  - Add support for Admin Groups to SAML
  - Reduce emails-on-push HTML size by using a simple monospace font
  - API requests to /internal/authorized_keys are now tagged properly
  - Geo: Single Sign Out support !380

v 8.7.9
  - No EE-specific changes

v 8.7.8
  - [Elastic] Fix visibility of snippets when searching.

v 8.7.7
  - No EE-specific changes

v 8.7.6
  - Bump GitLab Pages to 0.2.4 to fix Content-Type for predefined 404

v 8.7.5
  - No EE-specific changes

v 8.7.4
  - Delete ProjectImportData record only if Project is not a mirror !370
  - Fixed typo in GitLab GEO license check alert !379
  - Fix LDAP access level spillover bug !499

v 8.7.3
  - No EE-specific changes

v 8.7.2
  - Fix MR notifications for slack and hipchat when approvals are fullfiled. !325
  - GitLab Geo: Merge requests on Secondary should not check mergeable status

v 8.7.1
  - No EE-specific changes

v 8.7.0
  - Update GitLab Pages to 0.2.1: support user-defined 404 pages
  - Refactor group sync to pull access level logic to its own class. !306
  - [Elastic] Stabilize database indexer if database is inconsistent
  - Add ability to sync to remote mirrors. !249
  - GitLab Geo: Many replication improvements and fixes !354

v 8.6.9
  - No EE-specific changes

v 8.6.8
  - No EE-specific changes

v 8.6.7
  - No EE-specific changes

v 8.6.6
  - Concat AD group recursive member results with regular member results. !333
  - Fix LDAP group sync regression for groups with member value `uid=<username>`. !335
  - Don't attempt to include too large diffs in e-mail-on-push messages (Stan Hu). !338

v 8.6.5
  - No EE-specific changes

v 8.6.4
  - No EE-specific changes

v 8.6.3
  - Fix other cases where git hooks would fail due to old commits. !310
  - Exit ElasticIndexerWorker's job happily if record cannot be found. !311
  - Fix "Reload with full diff" button not working (Stan Hu). !313

v 8.6.2
  - Fix old commits triggering git hooks on new branches branched off another branch. !281
  - Fix issue with deleted user in audit event (Stan Hu). !284
  - Mark pending todos as done when approving a merge request. !292
  - GitLab Geo: Display Attachments from Primary node. !302

v 8.6.1
  - Only rename the `light_logo` column in the `appearances` table if its not there yet. !290
  - Fix diffs in text part of email-on-push messages (Stan Hu). !293
  - Fix an issue with methods not accessible in some controllers. !295
  - Ensure Projects::ApproversController inherits from Projects::ApplicationController. !296

v 8.6.0
  - Handle duplicate appearances table creation issue with upgrade from CE to EE
  - Add confidential issues
  - Improve weight filter for issues
  - Update settings and documentation for per-install LDAP sync time
  - Fire merge request webhooks when a merge request is approved
  - Add full diff highlighting to Email on push
  - Clear "stuck" mirror updates before periodically updating all mirrors
  - LDAP: Don't render Linked LDAP groups forms when LDAP is disabled
  - [Elastic] Add elastic checker to gitlab:check
  - [Elastic] Added UPDATE_INDEX option to rake task
  - [Elastic] Removing repository and wiki index after removing project
  - [Elastic] Update index on push to wiki
  - [Elastic] Use subprocesses for ElasticSearch index jobs
  - [Elastic] More accurate as_indexed_json (More stable database indexer)
  - [Elastic] Fix: Don't index newly created system messages and awards
  - [Elastic] Fixed exception on branch removing
  - [Elastic] Fix bin/elastic_repo_indexer to follow config
  - GitLab Geo: OAuth authentication
  - GitLab Geo: Wiki synchronization
  - GitLab Geo: ReadOnly Middleware improvements
  - GitLab Geo: SSH Keys synchronization
  - Allow SSL verification to be configurable when importing GitHub projects
  - Disable git-hooks for git annex commits

v 8.5.13
  - No EE-specific changes

v 8.5.12
  - No EE-specific changes

v 8.5.11
  - Fix vulnerability that made it possible to enumerate private projects belonging to group

v 8.5.10
  - No EE-specific changes

v 8.5.9
  - No EE-specific changes

v 8.5.8
  - GitLab Geo: Documentation

v 8.5.7
  - No EE-specific changes

v 8.5.6
  - No EE-specific changes

v 8.5.5
  - GitLab Geo: Repository synchronization between primary and secondary nodes
  - Add documentation for GitLab Pages
  - Fix importing projects from GitHub Enterprise Edition
  - Fix syntax error in init file
  - Only show group member roles if explicitly requested
  - GitLab Geo: Improve GeoNodes Admin screen
  - GitLab Geo: Avoid locking yourself out when adding a GeoNode

v 8.5.4
  - [Elastic][Security] Notes exposure

v 8.5.3
  - Prevent LDAP from downgrading a group's last owner
  - Update gitlab-elastic-search gem to 0.0.11

v 8.5.2
  - Update LDAP groups asynchronously
  - Fix an issue when weight text was displayed in Issuable collapsed sidebar
v 8.5.2
  - Fix importing projects from GitHub Enterprise Edition.

v 8.5.1
  - Fix adding pages domain to projects in groups

v 8.5.0
  - Fix Elasticsearch blob results linking to the wrong reference ID (Stan Hu)
  - Show warning when mirror repository default branch could not be updated because it has diverged from upstream.
  - More reliable wiki indexer
  - GitLab Pages gets support for custom domain and custom certificate
  - Fix of Elastic indexer. It should not trigger record validation for projects
  - Fix of Elastic indexer. Stabilze indexer when serialized data is corrupted
  - [Elastic] Don't index unnecessary data into elastic

v 8.4.11
  - No EE-specific changes

v 8.4.10
  - No EE-specific changes

v 8.4.9
  - Fix vulnerability that made it possible to enumerate private projects belonging to group

v 8.4.8
  - No EE-specific changes

v 8.4.7
  - No EE-specific changes

v 8.4.6
  - No EE-specific changes

v 8.4.5
  - Update LDAP groups asynchronously

v 8.4.4
  - Re-introduce "Send email to users" link in Admin area
  - Fix category values for Jenkins and JenkinsDeprecated services
  - Fix Elasticsearch indexing for newly added snippets
  - Make Elasticsearch indexer more stable
  - Update gitlab-elasticsearch-git to 0.0.10 which contain a few important fixes

v 8.4.3
  - Elasticsearch: fix partial blob indexing on push
  - Elasticsearch: added advanced indexer for repositories
  - Fix Mirror User dropdown

v 8.4.2
  - Elasticsearch indexer performance improvements
  - Don't redirect away from Mirror Repository settings when repo is empty
  - Fix updating of branches in mirrored repository
  - Fix a 500 error preventing LDAP users with 2FA enabled from logging in
  - Rake task gitlab:elastic:index_repositories handles errors and shows progress
  - Partial indexing of repo on push (indexing changes only)

v 8.4.1
  - No EE-specific changes

v 8.4.0
  - Add ability to create a note for user by admin
  - Fix "Commit was rejected by git hook", when max_file_size was set null in project's Git hooks
  - Fix "Approvals are not reset after a new push is made if the request is coming from a fork"
  - Fix "User is not automatically removed from suggested approvers list if user is deleted"
  - Add option to enforce a semi-linear history by only allowing merge requests to be merged that have been rebased
  - Add option to trigger builds when branches or tags are updated from a mirrored upstream repository
  - Ability to use Elasticsearch as a search engine

v 8.3.10
  - No EE-specific changes

v 8.3.9
  - No EE-specific changes

v 8.3.8
  - Fix vulnerability that made it possible to enumerate private projects belonging to group

v 8.3.7
  - No EE-specific changes

v 8.3.6
  - No EE-specific changes

v 8.3.5
  - No EE-specific changes

v 8.3.4
  - No EE-specific changes

v 8.3.3
  - Fix undefined method call in Jenkins integration service

v 8.3.2
  - No EE-specific changes

v 8.3.1
  - Rename "Group Statistics" to "Contribution Analytics"

v 8.3.0
  - License information can now be retrieved via the API
  - Show Kerberos clone url when Kerberos enabled and url different than HTTP url (Borja Aparicio)
  - Fix bug with negative approvals required
  - Add group contribution analytics page
  - Add GitLab Pages
  - Add group contribution statistics page
  - Automatically import Kerberos identities from Active Directory when Kerberos is enabled (Alex Lossent)
  - Canonicalization of Kerberos identities to always include realm (Alex Lossent)

v 8.2.6
  - No EE-specific changes

v 8.2.5
  - No EE-specific changes

v 8.2.4
  - No EE-specific changes

v 8.2.3
  - No EE-specific changes

v 8.2.2
  - Fix 404 in redirection after removing a project (Stan Hu)
  - Ensure cached application settings are refreshed at startup (Stan Hu)
  - Fix Error 500 when viewing user's personal projects from admin page (Stan Hu)
  - Fix: Raw private snippets access workflow
  - Prevent "413 Request entity too large" errors when pushing large files with LFS
  - Ensure GitLab fires custom update hooks after commit via UI

v 8.2.1
  - Forcefully update builds that didn't want to update with state machine
  - Fix: saving GitLabCiService as Admin Template

v 8.2.0
  - Invalidate stored jira password if the endpoint URL is changed
  - Fix: Page is not reloaded periodically to check if rebase is finished
  - When someone as marked as a required approver for a merge request, an email should be sent
  - Allow configuring the Jira API path (Alex Lossent)
  - Fix "Rebase onto master"
  - Ensure a comment is properly recorded in JIRA when a merge request is accepted
  - Allow groups to appear in the `Share with group` share if the group owner allows it
  - Add option to mirror an upstream repository.

v 8.1.4
  - Fix bug in JIRA integration which prevented merge requests from being accepted when using issue closing pattern

v 8.1.3
  - Fix "Rebase onto master"

v 8.1.2
  - Prevent a 500 error related to the JIRA external issue tracker service

v 8.1.1
  - Removed, see 8.1.2

v 8.1.0
  - Add documentation for "Share project with group" API call
  - Added an issues template (Hannes Rosenögger)
  - Add documentation for "Share project with group" API call
  - Ability to disable 'Share with Group' feature (via UI and API)

v 8.0.6
  - No EE-specific changes

v 8.0.5
  - "Multi-project" and "Treat unstable builds as passing" parameters for
    the Jenkins CI service are now correctly persisted.
  - Correct the build URL when "Multi-project" is enabled for the Jenkins CI
    service.

v 8.0.4
  - Fix multi-project setup for Jenkins

v 8.0.3
  - No EE-specific changes

v 8.0.2
  - No EE-specific changes

v 8.0.1
  - Correct gem dependency versions
  - Re-add the "Help Text" feature that was inadvertently removed

v 8.0.0
  - Fix navigation issue when viewing Group Settings pages
  - Guests and Reporters can approve merge request as well
  - Add fast-forward merge option in project settings
  - Separate rebase & fast-forward merge features

v 7.14.3
  - No changes

v 7.14.2
  - Fix the rebase before merge feature

v 7.14.1
  - Fix sign in form when just Kerberos is enabled

v 7.14.0
  - Disable adding, updating and removing members from a group that is synced with LDAP
  - Don't send "Added to group" notifications when group is LDAP synched
  - Fix importing projects from GitHub Enterprise Edition.
  - Automatic approver suggestions (based on an authority of the code)
  - Add support for Jenkins unstable status
  - Automatic approver suggestions (based on an authority of the code)
  - Support Kerberos ticket-based authentication for Git HTTP access

v 7.13.3
  - Merge community edition changes for version 7.13.3
  - Improved validation for an approver
  - Don't resend admin email to everyone if one delivery fails
  - Added migration for removing of invalid approvers

v 7.13.2
  - Fix group web hook
  - Don't resend admin email to everyone if one delivery fails

v 7.13.1
  - Merge community edition changes for version 7.13.1
  - Fix: "Rebase before merge" doesn't work when source branch is in the same project

v 7.13
  - Fix git hook validation on initial push to master branch.
  - Reset approvals on push
  - Fix 500 error when the source project of an MR is deleted
  - Ability to define merge request approvers

v 7.12.2
  - Fixed the alignment of project settings icons

v 7.12.1
  - No changes specific to EE

v 7.12.0
  - Fix error when viewing merge request with a commit that includes "Closes #<issue id>".
  - Enhance LDAP group synchronization to check also for member attributes that only contain "uid=<username>"
  - Enhance LDAP group synchronization to check also for submember attributes
  - Prevent LDAP group sync from removing a group's last owner
  - Add Git hook to validate maximum file size.
  - Project setting: approve merge request by N users before accept
  - Support automatic branch jobs created by Jenkins in CI Status
  - Add API support for adding and removing LDAP group links

v 7.11.4
  - no changes specific to EE

v 7.11.3
  - Fixed an issue with git annex

v 7.11.2
  - Fixed license upload and verification mechanism

v 7.11.0
  - Skip git hooks commit validation when pushing new tag.
  - Add Two-factor authentication (2FA) for LDAP logins

v 7.10.1
  - Check if comment exists in Jira before sending a reference

v 7.10.0
  - Improve UI for next pages: Group LDAP sync, Project git hooks, Project share with groups, Admin -> Appearance settigns
  - Default git hooks for new projects
  - Fix LDAP group links page by using new group members route.
  - Skip email confirmation when updated via LDAP.

v 7.9.0
  - Strip prefixes and suffixes from synced SSH keys:
    `SSHKey:ssh-rsa keykeykey` and `ssh-rsa keykeykey (SSH key)` will now work
  - Check if LDAP admin group exists before querying for user membership
  - Use one custom header logo for all GitLab themes in appearance settings
  - Escape wildcards when searching LDAP by group name.
  - Group level Web Hooks
  - Don't allow project to be shared with the group it is already in.

v 7.8.0
  - Improved Jira issue closing integration
  - Improved message logging for Jira integration
  - Added option of referencing JIRA issues from GitLab
  - Update Sidetiq to 0.6.3
  - Added Github Enterprise importer
  - When project has MR rebase enabled, MR will have rebase checkbox selected by default
  - Minor UI fixes for sidebar navigation
  - Manage large binaries with git annex

v 7.7.0
  - Added custom header logo support (Drew Blessing)
  - Fixed preview appearance bug
  - Improve performance for selectboxes: project share page, admin email users page

v 7.6.2
  - Fix failing migrations for MySQL, LDAP

v 7.6.1
  - No changes

v 7.6.0
  - Added Audit events related to membership changes for groups and projects
  - Added option to attempt a rebase before merging merge request
  - Dont show LDAP groups settings if LDAP disabled
  - Added member lock for groups to disallow membership additions on project level
  - Rebase on merge request. Introduced merge request option to rebase before merging
  - Better message for failed pushes because of git hooks
  - Kerberos support for web interface and git HTTP

v 7.5.3
  - Only set up Sidetiq from a Sidekiq server process (fixes Redis::InheritedError)

v 7.5.0
  - Added an ability to check each author commit's email by regex
  - Added an ability to restrict commit authors to existing Gitlab users
  - Add an option for automatic daily LDAP user sync
  - Added git hook for preventing tag removal to API
  - Added git hook for setting commit message regex to API
  - Added an ability to block commits with certain filenames by regex expression
  - Improved a jenkins parser

v 7.4.4
  - Fix broken ldap migration

v 7.4.0
  - Support for multiple LDAP servers
  - Skip AD specific LDAP checks
  - Do not show ldap users in dropdowns for groups with enabled ldap-sync
  - Update the JIRA integration documentation
  - Reset the homepage to show the GitLab logo by deleting the custom logo.

v 7.3.0
  - Add an option to change the LDAP sync time from default 1 hour
  - User will receive an email when unsubscribed from admin notifications
  - Show group sharing members on /my/project/team
  - Improve explanation of the LDAP permission reset
  - Fix some navigation issues
  - Added support for multiple LDAP groups per Gitlab group

v 7.2.0
  - Improve Redmine integration
  - Better logging for the JIRA issue closing service
  - Administrators can now send email to all users through the admin interface
  - JIRA issue transition ID is now customizable
  - LDAP group settings are now visible in admin group show page and group members page

v 7.1.0
  - Synchronize LDAP-enabled GitLab administrators with an LDAP group (Marvin Frick, sponsored by SinnerSchrader)
  - Synchronize SSH keys with LDAP (Oleg Girko (Jolla) and Marvin Frick (SinnerSchrader))
  - Support Jenkins jobs with multiple modules (Marvin Frick, sponsored by SinnerSchrader)

v 7.0.0
  - Fix: empty brand images are displayed as empty image_tag on login page (Marvin Frick, sponsored by SinnerSchrader)

v 6.9.4
  - Fix bug in JIRA Issue closing triggered by commit messages
  - Fix JIRA issue reference bug

v 6.9.3
  - Fix check CI status only when CI service is enabled(Daniel Aquino)

v 6.9.2
  - Merge community edition changes for version 6.9.2

v 6.9.1
  - Merge community edition changes for version 6.9.1

v 6.9.0
  - Add support for closing Jira tickets with commits and MR
  - Template for Merge Request description can be added in project settings
  - Jenkins CI service
  - Fix LDAP email upper case bug

v 6.8.0
  - Customise sign-in page with custom text and logo

v 6.7.1
  - Handle LDAP errors in Adapter#dn_matches_filter?

v 6.7.0
  - Improve LDAP sign-in speed by reusing connections
  - Add support for Active Directory nested LDAP groups
  - Git hooks: Commit message regex
  - Git hooks: Deny git tag removal
  - Fix group edit in admin area

v 6.5.0
  - Add reset permissions button to Group#members page

v 6.4.0
  - Respect existing group permissions during sync with LDAP group (d3844662ec7ce816b0a85c8b40f66ee6c5ae90a1)

v 6.3.0
  - When looking up a user by DN, use single scope (bc8a875df1609728f1c7674abef46c01168a0d20)
  - Try sAMAccountName if omniauth nickname is nil (9b7174c333fa07c44cc53b80459a115ef1856e38)

v 6.2.0
  - API: expose ldap_cn and ldap_access group attributes
  - Use omniauth-ldap nickname attribute as GitLab username
  - Improve group sharing UI for installation with many groups
  - Fix empty LDAP group raises exception
  - Respect LDAP user filter for git access<|MERGE_RESOLUTION|>--- conflicted
+++ resolved
@@ -1,10 +1,7 @@
 Please view this file on the master branch, on stable branches it's out of date.
 
-<<<<<<< HEAD
 v 8.13.0 (unreleased)
 
-=======
->>>>>>> 54ec1a6e
 v 8.12.4 (unreleased)
 
 v 8.12.3
@@ -15,11 +12,8 @@
   - Ignore unknown project ID in RepositoryUpdateMirrorWorker
 
 v 8.12.1
-<<<<<<< HEAD
   - Prevent secrets to be pushed to the repository
-=======
 - Prevent secrets to be pushed to the repository
->>>>>>> 54ec1a6e
 
 v 8.12.0
   - Include more data in EE usage ping
