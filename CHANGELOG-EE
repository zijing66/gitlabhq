v 7.10.0 (unreleased)
  - Improve UI for next pages: Group LDAP sync, Project git hooks, Project share with groups, Admin -> Appearance settigns
  - Default git hooks for new projects
<<<<<<< HEAD
  - Fix LDAP group links page by using new group members route.
=======
  - Skip email confirmation when updated via LDAP.
>>>>>>> 4210d0f5

v 7.9.0 (unreleased)
  - Strip prefixes and suffixes from synced SSH keys:
    `SSHKey:ssh-rsa keykeykey` and `ssh-rsa keykeykey (SSH key)` will now work
  - Check if LDAP admin group exists before querying for user membership
  - Use one custom header logo for all GitLab themes in appearance settings
  - Escape wildcards when searching LDAP by group name.
  - Group level Web Hooks
  - Don't allow project to be shared with the group it is already in.

v 7.8.0
  - Improved Jira issue closing integration
  - Improved message logging for Jira integration
  - Added option of referencing JIRA issues from GitLab
  - Update Sidetiq to 0.6.3
  - Added Github Enterprise importer
  - When project has MR rebase enabled, MR will have rebase checkbox selected by default
  - Minor UI fixes for sidebar navigation
  - Manage large binaries with git annex

v 7.7.0
  - Added custom header logo support (Drew Blessing)
  - Fixed preview appearance bug
  - Improve performance for selectboxes: project share page, admin email users page

v 7.6.2
  - Fix failing migrations for MySQL, LDAP

v 7.6.1
  - No changes

v 7.6.0
  - Added Audit events related to membership changes for groups and projects
  - Added option to attempt a rebase before merging merge request
  - Dont show LDAP groups settings if LDAP disabled
  - Added member lock for groups to disallow membership additions on project level
  - Rebase on merge request. Introduced merge request option to rebase before merging
  - Better message for failed pushes because of git hooks
  - Kerberos support for web interface and git HTTP

v 7.5.3
  - Only set up Sidetiq from a Sidekiq server process (fixes Redis::InheritedError)

v 7.5.0
  - Added an ability to check each author commit's email by regex
  - Added an ability to restrict commit authors to existing Gitlab users
  - Add an option for automatic daily LDAP user sync
  - Added git hook for preventing tag removal to API
  - Added git hook for setting commit message regex to API
  - Added an ability to block commits with certain filenames by regex expression
  - Improved a jenkins parser

v 7.4.4
  - Fix broken ldap migration

v 7.4.0
  - Support for multiple LDAP servers
  - Skip AD specific LDAP checks
  - Do not show ldap users in dropdowns for groups with enabled ldap-sync
  - Update the JIRA integration documentation
  - Reset the homepage to show the GitLab logo by deleting the custom logo.

v 7.3.0
  - Add an option to change the LDAP sync time from default 1 hour
  - User will receive an email when unsubscribed from admin notifications
  - Show group sharing members on /my/project/team
  - Improve explanation of the LDAP permission reset
  - Fix some navigation issues
  - Added support for multiple LDAP groups per Gitlab group

v 7.2.0
  - Improve Redmine integration
  - Better logging for the JIRA issue closing service
  - Administrators can now send email to all users through the admin interface
  - JIRA issue transition ID is now customizable
  - LDAP group settings are now visible in admin group show page and group members page

v 7.1.0
  - Synchronize LDAP-enabled GitLab administrators with an LDAP group (Marvin Frick, sponsored by SinnerSchrader)
  - Synchronize SSH keys with LDAP (Oleg Girko (Jolla) and Marvin Frick (SinnerSchrader))
  - Support Jenkins jobs with multiple modules (Marvin Frick, sponsored by SinnerSchrader)

v 7.0.0
  - Fix: empty brand images are displayed as empty image_tag on login page (Marvin Frick, sponsored by SinnerSchrader)

v 6.9.4
  - Fix bug in JIRA Issue closing triggered by commit messages
  - Fix JIRA issue reference bug

v 6.9.3
  - Fix check CI status only when CI service is enabled(Daniel Aquino)

v 6.9.2
  - Merge community edition changes for version 6.9.2

v 6.9.1
  - Merge community edition changes for version 6.9.1

v 6.9.0
  - Add support for closing Jira tickets with commits and MR
  - Template for Merge Request description can be added in project settings
  - Jenkins CI service
  - Fix LDAP email upper case bug

v 6.8.0
  - Customise sign-in page with custom text and logo

v 6.7.1
  - Handle LDAP errors in Adapter#dn_matches_filter?

v 6.7.0
  - Improve LDAP sign-in speed by reusing connections
  - Add support for Active Directory nested LDAP groups
  - Git hooks: Commit message regex
  - Git hooks: Deny git tag removal
  - Fix group edit in admin area

v 6.5.0
  - Add reset permissions button to Group#members page

v 6.4.0
  - Respect existing group permissions during sync with LDAP group (d3844662ec7ce816b0a85c8b40f66ee6c5ae90a1)

v 6.3.0
  - When looking up a user by DN, use single scope (bc8a875df1609728f1c7674abef46c01168a0d20)
  - Try sAMAccountName if omniauth nickname is nil (9b7174c333fa07c44cc53b80459a115ef1856e38)

v 6.2.0
  - API: expose ldap_cn and ldap_access group attributes
  - Use omniauth-ldap nickname attribute as GitLab username
  - Improve group sharing UI for installation with many groups
  - Fix empty LDAP group raises exception
  - Respect LDAP user filter for git access<|MERGE_RESOLUTION|>--- conflicted
+++ resolved
@@ -1,11 +1,8 @@
 v 7.10.0 (unreleased)
   - Improve UI for next pages: Group LDAP sync, Project git hooks, Project share with groups, Admin -> Appearance settigns
   - Default git hooks for new projects
-<<<<<<< HEAD
   - Fix LDAP group links page by using new group members route.
-=======
   - Skip email confirmation when updated via LDAP.
->>>>>>> 4210d0f5
 
 v 7.9.0 (unreleased)
   - Strip prefixes and suffixes from synced SSH keys:
