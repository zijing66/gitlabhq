--- conflicted
+++ resolved
@@ -8,13 +8,8 @@
 msgstr ""
 "Project-Id-Version: gitlab 1.0.0\n"
 "Report-Msgid-Bugs-To: \n"
-<<<<<<< HEAD
-"POT-Creation-Date: 2018-03-08 09:20+0100\n"
-"PO-Revision-Date: 2018-03-08 09:20+0100\n"
-=======
 "POT-Creation-Date: 2018-03-13 20:43+0100\n"
 "PO-Revision-Date: 2018-03-13 20:43+0100\n"
->>>>>>> 15727fbd
 "Last-Translator: FULL NAME <EMAIL@ADDRESS>\n"
 "Language-Team: LANGUAGE <LL@li.org>\n"
 "Language: \n"
@@ -1407,12 +1402,9 @@
 msgid "Create file"
 msgstr ""
 
-<<<<<<< HEAD
-=======
 msgid "Create group label"
 msgstr ""
 
->>>>>>> 15727fbd
 msgid "Create lists from labels. Issues with that label appear in that list."
 msgstr ""
 
@@ -2407,12 +2399,9 @@
 msgid "Make everyone on your team more productive regardless of their location. GitLab Geo creates read-only mirrors of your GitLab instance so you can reduce the time it takes to clone and fetch large repos."
 msgstr ""
 
-<<<<<<< HEAD
-=======
 msgid "Manage group labels"
 msgstr ""
 
->>>>>>> 15727fbd
 msgid "Manage labels"
 msgstr ""
 
@@ -2799,19 +2788,6 @@
 msgid "Open"
 msgstr ""
 
-<<<<<<< HEAD
-msgid "Once imported, repositories can be mirrored over SSH. Read more %{ssh_link}"
-msgstr ""
-
-msgid "Only project members can comment."
-=======
-msgid "Opened"
->>>>>>> 15727fbd
-msgstr ""
-
-msgid "Open"
-msgstr ""
-
 msgid "Opened"
 msgstr ""
 
@@ -4223,14 +4199,7 @@
 msgid "Turn on Service Desk"
 msgstr ""
 
-<<<<<<< HEAD
-msgid "Unable to reset project cache."
-=======
 msgid "Unable to load the diff."
-msgstr ""
-
-msgid "Unknown"
->>>>>>> 15727fbd
 msgstr ""
 
 msgid "Unknown"
