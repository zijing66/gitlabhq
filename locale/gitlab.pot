--- conflicted
+++ resolved
@@ -8,13 +8,8 @@
 msgstr ""
 "Project-Id-Version: gitlab 1.0.0\n"
 "Report-Msgid-Bugs-To: \n"
-<<<<<<< HEAD
-"POT-Creation-Date: 2017-09-27 11:10+0100\n"
-"PO-Revision-Date: 2017-09-27 11:10+0100\n"
-=======
 "POT-Creation-Date: 2017-09-27 16:26+0200\n"
 "PO-Revision-Date: 2017-09-27 16:26+0200\n"
->>>>>>> 989ea86a
 "Last-Translator: FULL NAME <EMAIL@ADDRESS>\n"
 "Language-Team: LANGUAGE <LL@li.org>\n"
 "Language: \n"
@@ -288,12 +283,9 @@
 msgid "Branches|Sort by"
 msgstr ""
 
-<<<<<<< HEAD
-=======
 msgid "Branches|The branch could not be updated automatically because it has diverged from its upstream counterpart."
 msgstr ""
 
->>>>>>> 989ea86a
 msgid "Branches|The default branch cannot be deleted"
 msgstr ""
 
@@ -306,21 +298,15 @@
 msgid "Branches|To confirm, type %{branch_name_confirmation}:"
 msgstr ""
 
-<<<<<<< HEAD
+msgid "Branches|To discard the local changes and overwrite the branch with the upstream version, delete it here and choose 'Update Now' above."
+msgstr ""
+
 msgid "Branches|You’re about to permanently delete the protected branch %{branch_name}."
 msgstr ""
 
-=======
-msgid "Branches|To discard the local changes and overwrite the branch with the upstream version, delete it here and choose 'Update Now' above."
-msgstr ""
-
-msgid "Branches|You’re about to permanently delete the protected branch %{branch_name}."
-msgstr ""
-
 msgid "Branches|diverged from upstream"
 msgstr ""
 
->>>>>>> 989ea86a
 msgid "Branches|merged"
 msgstr ""
 
@@ -1340,12 +1326,9 @@
 msgid "SortOptions|Least popular"
 msgstr ""
 
-<<<<<<< HEAD
-=======
 msgid "SortOptions|Less weight"
 msgstr ""
 
->>>>>>> 989ea86a
 msgid "SortOptions|Milestone"
 msgstr ""
 
@@ -1355,12 +1338,9 @@
 msgid "SortOptions|Milestone due soon"
 msgstr ""
 
-<<<<<<< HEAD
-=======
 msgid "SortOptions|More weight"
 msgstr ""
 
->>>>>>> 989ea86a
 msgid "SortOptions|Most popular"
 msgstr ""
 
@@ -1400,12 +1380,9 @@
 msgid "SortOptions|Start soon"
 msgstr ""
 
-<<<<<<< HEAD
-=======
 msgid "SortOptions|Weight"
 msgstr ""
 
->>>>>>> 989ea86a
 msgid "Source code"
 msgstr ""
 
