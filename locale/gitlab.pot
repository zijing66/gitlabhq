--- conflicted
+++ resolved
@@ -5147,14 +5147,10 @@
 msgid "If this was a mistake you can leave the %{source_type}."
 msgstr ""
 
-<<<<<<< HEAD
 msgid "If you lose your recovery codes you can generate new ones, invalidating all previous codes."
 msgstr ""
 
-msgid "If your HTTP repository is not publicly accessible, add authentication information to the URL: <code>https://username:password@gitlab.company.com/group/project.git</code>."
-=======
 msgid "If your HTTP repository is not publicly accessible, add your credentials."
->>>>>>> 3dcf3cfd
 msgstr ""
 
 msgid "ImageDiffViewer|2-up"
